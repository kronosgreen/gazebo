--- conflicted
+++ resolved
@@ -81,7 +81,14 @@
 
 ### Deprecations
 
-<<<<<<< HEAD
+1. **gazebo/rendering/DynamicLines.hh**
+    + ***Deprecation:*** public: void AddPoint(const math::Vector3 &_pt,const common::Color &_color = common::Color::White)
+    + ***Replacement:*** public: void AddPoint(const ignition::math::Vector3d &_pt,const common::Color &_color = common::Color::White);
+    + ***Deprecation:*** public: void SetPoint(unsigned int _index, const math::Vector3 &_value)
+    + ***Replacement:*** public: void SetPoint(unsigned int _index,const ignition::math::Vector3d &_value);
+    + ***Deprecation:*** public: math::Vector3 GetPoint(unsigned int _index) const
+    + ***Replacement:*** public: ignition::math::Vector3d Point(const unsigned int _index) const;
+
 1. **gazebo/rendering/Light.hh**
     + ***Deprecation:*** public: std::string GetName() const;
     + ***Replacement:*** public: std::string Name() const;
@@ -105,15 +112,6 @@
     + ***Replacement:*** public: void SetDirection(const ignition::math::Vector3d &_dir);
     + ***Deprecation:*** public: math::Vector3 GetDirection() const;
     + ***Replacement:*** public: ignition::math::Vector3d Direction() const;
-=======
-1. **gazebo/rendering/DynamicLines.hh**
-    + ***Deprecation:*** public: void AddPoint(const math::Vector3 &_pt,const common::Color &_color = common::Color::White)
-    + ***Replacement:*** public: void AddPoint(const ignition::math::Vector3d &_pt,const common::Color &_color = common::Color::White);
-    + ***Deprecation:*** public: void SetPoint(unsigned int _index, const math::Vector3 &_value)
-    + ***Replacement:*** public: void SetPoint(unsigned int _index,const ignition::math::Vector3d &_value);
-    + ***Deprecation:*** public: math::Vector3 GetPoint(unsigned int _index) const
-    + ***Replacement:*** public: ignition::math::Vector3d Point(const unsigned int _index) const;
->>>>>>> b832b17c
 
 1. **gazebo/util/Diagnostics.hh**
     + ***Deprecation:*** public: int GetTimerCount() const;
