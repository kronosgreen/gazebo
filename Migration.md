--- conflicted
+++ resolved
@@ -95,17 +95,15 @@
 
 ### Deprecations
 
-<<<<<<< HEAD
+1. **gazebo/rendering/DepthCamera.hh**
+    + ***Deprecation:*** public: virtual const float *GetDepthData();
+    + ***Replacement:*** public: virtual const float *DepthData() const;
+
 1. **gazebo/rendering/RenderEngine.hh**
     + ***Deprecation:*** public: unsigned int GetSceneCount() const;
     + ***Replacement:*** public: unsigned int SceneCount() const;
     + ***Deprecation:*** public: Ogre::OverlaySystem *GetOverlaySystem() const;
     + ***Replacement:*** public: Ogre::OverlaySystem *OverlaySystem() const;
-=======
-1. **gazebo/rendering/DepthCamera.hh**
-    + ***Deprecation:*** public: virtual const float *GetDepthData();
-    + ***Replacement:*** public: virtual const float *DepthData() const;
->>>>>>> 4bc4efc6
 
 1. **gazebo/rendering/DynamicLines.hh**
     + ***Deprecation:*** public: void AddPoint(const math::Vector3 &_pt,const common::Color &_color = common::Color::White)
