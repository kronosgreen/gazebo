## Gazebo 3.1 to 4.0

### Additions

1. **gazebo/msgs/msgs.hh**
    + sdf::ElementPtr LightToSDF(const msgs::Light &_msg, sdf::ElementPtr _sdf = sdf::ElementPtr())

1. **gazebo/rendering/Light.hh**
    + math::Quaternion GetRotation() const
    + void SetRotation(const math::Quaternion &_q)
    + LightPtr Clone(const std::string &_name, ScenePtr _scene)

1. **gazebo/rendering/Scene.hh**
    + void AddLight(LightPtr _light)
    + void RemoveLight(LightPtr _light)

1. **gazebo/gui/GuiEvents.hh**
    + template<typename T> static event::ConnectionPtr ConnectLightUpdate(T _subscriber)
    + static void DisconnectLightUpdate(event::ConnectionPtr _subscriber)

<<<<<<< HEAD
1. **gazebo/gui/ModelMaker.hh**
    + bool InitFromModel(const std::string & _modelName)

1. **gazebo/gui/LightMaker.hh**
    + bool InitFromLight(const std::string & _lightName)
=======
1. **gazebo/common/Mesh.hh**
    + int GetMaterialIndex(const Material *_mat) const
>>>>>>> 791a6db5

### Modifications
1. **gazebo/physics/Model.hh**
    + ***Removed:*** Link_V GetLinks() const `ABI Change`
    + ***Replacement:***  const Link_V &GetLinks() const

1. **gazebo/physics/Base.cc**
    + ***Removed*** std::string GetScopedName() const
    + ***Replaced*** std::string GetScopedName(bool _prependWorldName=false) const

## Gazebo 2.0 to 3.0

### New Deprecations

1. **gazebo/physics/Joint.hh**
    + ***Deprecation*** virtual void ApplyDamping()
    + ***Replacement*** virtual void ApplyStiffnessDamping()
    ---
    + ***Deprecation*** double GetDampingCoefficient() const
    + ***Replacement*** double GetDamping(int _index)

1. **gazebo/physics/ode/ODEJoint.hh**
    + ***Deprecation*** void CFMDamping()
    + ***Replacement*** void ApplyImplicitStiffnessDamping()

1. **gazebo/physics/ScrewJoint.hh**
    + ***Deprecation*** virtual void SetThreadPitch(unsigned int _index, double _threadPitch) = 0
    + ***Replacement*** virtual void SetThreadPitch(double _threadPitch) = 0
    ---
    + ***Deprecation*** virtual void GetThreadPitch(unsigned int _index) = 0
    + ***Replacement*** virtual void GetThreadPitch() = 0

1. **gazebo/physics/bullet/BulletScrewJoint.hh**
    + ***Deprecation*** protected: virtual void Load(sdf::ElementPtr _sdf)
    + ***Replacement*** public: virtual void Load(sdf::ElementPtr _sdf)

1. **gazebo/physics/PhysicsEngine.hh**
    + ***Deprecation*** virtual void SetSORPGSPreconIters(unsigned int _iters)
    + ***Replacement*** virtual bool SetParam(const std::string &_key, const boost::any &_value)
    ---
    + ***Deprecation*** virtual void SetSORPGSIters(unsigned int _iters)
    + ***Replacement*** virtual bool SetParam(const std::string &_key, const boost::any &_value)
    ---
    + ***Deprecation*** virtual void SetSORPGSW(double _w)
    + ***Replacement*** virtual bool SetParam(const std::string &_key, const boost::any &_value)
    ---
    + ***Deprecation*** virtual int GetSORPGSPreconIters()
    + ***Replacement*** virtual boost::any GetParam(const std::string &_key) const
    ---
    + ***Deprecation*** virtual int GetSORPGSIters()
    + ***Replacement*** virtual boost::any GetParam(const std::string &_key) const
    ---
    + ***Deprecation*** virtual double GetSORPGSW()
    + ***Replacement*** virtual boost::any GetParam(const std::string &_key) const

1. **gazebo/physics/bullet/BulletPhysics.hh**
    + ***Deprecation*** virtual bool SetParam(BulletParam _param, const boost::any &_value)
    + ***Replacement*** virtual bool SetParam(const std::string &_key, const boost::any &_value)
    ---
    + ***Deprecation*** virtual boost::any GetParam(BulletParam _param) const
    + ***Replacement*** virtual boost::any GetParam(const std::string &_key) const

1. **gazebo/physics/ode/ODEPhysics.hh**
    + ***Deprecation*** virtual bool SetParam(ODEParam _param, const boost::any &_value)
    + ***Replacement*** virtual bool SetParam(const std::string &_key, const boost::any &_value)
    ---
    + ***Deprecation*** virtual boost::any GetParam(ODEParam _param) const
    + ***Replacement*** virtual boost::any GetParam(const std::string &_key) const

1. **gazebo/physics/dart/DARTPhysics.hh**
    + ***Deprecation*** virtual boost::any GetParam(DARTParam _param) const
    + ***Replacement*** virtual boost::any GetParam(const std::string &_key) const

1. **gazebo/physics/Joint.hh**
    + ***Deprecation*** virtual double GetAttribute(const std::string &_key, unsigned int _index) = 0
    + ***Replacement*** virtual double GetParam(const std::string &_key, unsigned int _index) = 0;

1. **gazebo/physics/bullet/BulletJoint.hh**
    + ***Deprecation*** virtual double GetAttribute(const std::string &_key, unsigned int _index)
    + ***Replacement*** virtual double GetParam(const std::string &_key, unsigned int _index)

1. **gazebo/physics/bullet/BulletScrewJoint.hh**
    + ***Deprecation*** virtual double GetAttribute(const std::string &_key, unsigned int _index)
    + ***Replacement*** virtual double GetParam(const std::string &_key, unsigned int _index)

1. **gazebo/physics/dart/DARTJoint.hh**
    + ***Deprecation*** virtual double GetParam(const std::string &_key, unsigned int _index)
    + ***Replacement*** virtual double GetAttribute(const std::string &_key, unsigned int _index)

1. **gazebo/physics/ode/ODEJoint.hh**
    + ***Deprecation*** virtual double GetParam(const std::string &_key, unsigned int _index)
    + ***Replacement*** virtual double GetAttribute(const std::string &_key, unsigned int _index)

1. **gazebo/physics/ode/ODEScrewJoint.hh**
    + ***Deprecation*** virtual double GetParam(const std::string &_key, unsigned int _index)
    + ***Replacement*** virtual double GetAttribute(const std::string &_key, unsigned int _index)

1. **gazebo/physics/ode/ODEUniversalJoint.hh**
    + ***Deprecation*** virtual double GetParam(const std::string &_key, unsigned int _index)
    + ***Replacement*** virtual double GetAttribute(const std::string &_key, unsigned int _index)

1. **gazebo/physics/simbody/SimbodyJoint.hh**
    + ***Deprecation*** virtual double GetParam(const std::string &_key, unsigned int _index)
    + ***Replacement*** virtual double GetAttribute(const std::string &_key, unsigned int _index)

1. **gazebo/physics/simbody/SimbodyScrewJoint.hh**
    + ***Deprecation*** virtual double GetParam(const std::string &_key, unsigned int _index)
    + ***Replacement*** virtual double GetAttribute(const std::string &_key, unsigned int _index)

1. **gazebo/physics/Joint.hh**
    + ***Deprecation*** virtual void SetAttribute(const std::string &_key, unsigned int _index, const boost::any &_value) = 0
    + ***Replacement*** virtual bool SetParam(const std::string &_key, unsigned int _index, const boost::any &_value) = 0

1. **gazebo/physics/bullet/BulletJoint.hh**
    + ***Deprecation*** virtual void SetAttribute(const std::string &_key, unsigned int _index, const boost::any &_value)
    + ***Replacement*** virtual bool SetParam(const std::string &_key, unsigned int _index, const boost::any &_value)

1. **gazebo/physics/dart/DARTJoint.hh**
    + ***Deprecation*** virtual void SetAttribute(const std::string &_key, unsigned int _index, const boost::any &_value)
    + ***Replacement*** virtual bool SetParam(const std::string &_key, unsigned int _index, const boost::any &_value)

1. **gazebo/physics/ode/ODEJoint.hh**
    + ***Deprecation*** virtual void SetAttribute(const std::string &_key, unsigned int _index, const boost::any &_value)
    + ***Replacement*** virtual bool SetParam(const std::string &_key, unsigned int _index, const boost::any &_value)

1. **gazebo/physics/ode/ODEScrewJoint.hh**
    + ***Deprecation*** virtual void SetAttribute(const std::string &_key, unsigned int _index, const boost::any &_value)
    + ***Replacement*** virtual bool SetParam(const std::string &_key, unsigned int _index, const boost::any &_value)

1. **gazebo/physics/ode/ODEUniversalJoint.hh**
    + ***Deprecation*** virtual void SetAttribute(const std::string &_key, unsigned int _index, const boost::any &_value)
    + ***Replacement*** virtual bool SetParam(const std::string &_key, unsigned int _index, const boost::any &_value)

1. **gazebo/physics/simbody/SimbodyJoint.hh**
    + ***Deprecation*** virtual void SetAttribute(const std::string &_key, unsigned int _index, const boost::any &_value)
    + ***Replacement*** virtual bool SetParam(const std::string &_key, unsigned int _index, const boost::any &_value)

1. **gazebo/physics/simbody/SimbodyScrewJoint.hh**
    + ***Deprecation*** virtual void SetAttribute(const std::string &_key, unsigned int _index, const boost::any &_value)
    + ***Replacement*** virtual bool SetParam(const std::string &_key, unsigned int _index, const boost::any &_value)

### Modifications
1. **gazebo/physics/Entity.hh**
    + ***Removed:*** inline const math::Pose &GetWorldPose() const `ABI change`
    + ***Replacement:*** inline virutal const math::Pose &GetWorldPose() const
1. **gazebo/physics/Box.hh**
    + ***Removed:*** bool operator==(const Box &_b) `ABI Change`
    + ***Replacement:***  bool operator==(const Box &_b) const
1. **gazebo/gui/GuiIface.hh**
    + ***Removed:*** void load() `ABI change`
    + ***Replacement:*** bool load()
    + ***Note:*** Changed return type from void to bool.
1. **Functions in joint classes use unsigned int, instead of int**
    + All functions in Joint classes (gazebo/physics/\*Joint\*) and subclasses (gazebo/physics/[ode,bullet,simbody,dart]/\*Joint\*) now use unsigned integers instead of integers when referring to a specific joint axis.
    + Add const to Joint::GetInitialAnchorPose(), Joint::GetStopDissipation(), Joint::GetStopStiffness()
1. **gazebo/sensors/Noise.hh** `ABI change`
    + ***Removed:*** void Noise::Load(sdf::ElementPtr _sdf)
    + ***Replacement:*** virtual void Noise::Load(sdf::ElementPtr _sdf)
    + ***Removed:*** void Noise::~Noise()
    + ***Replacement:*** virtual void Noise::~Noise()
    + ***Removed:*** void Noise::Apply() const
    + ***Replacement:*** void Noise::Apply()
    + ***Note:*** Make Noise a base class and refactored out GaussianNoiseModel to its own class.
1. **gazebo/transport/ConnectionManager.hh**
    + ***Removed:*** bool ConnectionManager::Init(const std::string &_masterHost, unsigned int _masterPort) `ABI change`
    + ***Replacement:*** bool ConnectionManager::Init(const std::string &_masterHost, unsigned int _masterPort, uint32_t _timeoutIterations = 30)
    + ***Note:*** No changes to downstream code required. A third parameter has been added that specifies the number of timeout iterations. This parameter has a default value of 30.
1. **gazebo/transport/TransportIface.hh**
    + ***Removed:*** bool init(const std::string &_masterHost = "", unsigned int _masterPort = 0) `ABI change`
    + ***Replacement:*** bool init(const std::string &_masterHost = "", unsigned int _masterPort = 0, uint32_t _timeoutIterations = 30)
    + ***Note:*** No changes to downstream code required. A third parameter has been added that specifies the number of timeout iterations. This parameter has a default value of 30.
1. **gazebo/transport/Publication.hh**
    + ***Removed:*** void Publish(MessagePtr _msg, boost::function<void(uint32_t)> _cb, uint32_t _id) `ABI change`
    + ***Replacement:*** int Publish(MessagePtr _msg, boost::function<void(uint32_t)> _cb, uint32_t _id)
    + ***Note:*** Only the return type changed.

1. **gazebo/common/ModelDatabase.hh** `API change`
    + ***Removed:*** void ModelDatabase::GetModels(boost::function<void (const std::map<std::string, std::string> &)> _func)
    + ***Replacement:*** event::ConnectionPtr ModelDatabase::GetModels(boost::function<void (const std::map<std::string, std::string> &)> _func)
    + ***Note:*** The replacement function requires that the returned connection shared pointer remain valid in order to receive the GetModels callback. Reset the shared pointer to stop receiving GetModels callback.

1. **gazebo/physics/Collision.hh** `API change`
    + ***Modified:*** SurfaceParamsPtr Collision::surface
    + ***Note:*** Changed from `private` to `protected`

1. **gazebo/physics/MultiRayShape.hh** `API change`
    + ***Removed:*** double MultiRayShape::GetRange(int _index)
    + ***Replacement:*** double MultiRayShape::GetRange(unsigned int _index)
    + ***Removed:*** double MultiRayShape::GetRetro(int _index)
    + ***Replacement:*** double MultiRayShape::GetRetro(unsigned int _index)
    + ***Removed:*** double MultiRayShape::GetFiducial(int _index)
    + ***Replacement:*** double MultiRayShape::GetFiducial(unsigned int _index)
    + ***Note:*** Changed argument type from int to unsigned int.

1. **gazebo/physics/SurfaceParams.hh**
    + ***Removed:*** void FillMsg(msgs::Surface &_msg)
    + ***Replacement:*** virtual void FillMsg(msgs::Surface &_msg)

1. **gazebo/sensors/RaySensor.hh** `API change`
    + ***Removed:*** double RaySensor::GetRange(int _index)
    + ***Replacement:*** double RaySensor::GetRange(unsigned int _index)
    + ***Removed:*** double RaySensor::GetRetro(int _index)
    + ***Replacement:*** double RaySensor::GetRetro(unsigned int _index)
    + ***Removed:*** double RaySensor::GetFiducial(int _index)
    + ***Replacement:*** double RaySensor::GetFiducial(unsigned int _index)
    + ***Note:*** Changed argument type from int to unsigned int.

1. **gazebo/physics/PhysicsEngine.hh**
    + ***Removed*** virtual void SetParam(const std::string &_key, const boost::any &_value)
    + ***Replacement*** virtual bool SetParam(const std::string &_key, const boost::any &_value)

1. **gazebo/physics/ode/ODEPhysics.hh**
    + ***Removed*** virtual void SetParam(const std::string &_key, const boost::any &_value)
    + ***Replacement*** virtual bool SetParam(const std::string &_key, const boost::any &_value)

1. **gazebo/physics/bullet/BulletPhysics.hh**
    + ***Removed*** virtual void SetParam(const std::string &_key, const boost::any &_value)
    + ***Replacement*** virtual bool SetParam(const std::string &_key, const boost::any &_value)

1. **gazebo/physics/BallJoint.hh**
    + ***Removed*** virtual void SetHighStop(unsigned int /*_index*/, const math::Angle &/*_angle*/)
    + ***Replacement*** virtual bool SetHighStop(unsigned int /*_index*/, const math::Angle &/*_angle*/)
    ---
    + ***Removed*** virtual void SetLowStop(unsigned int /*_index*/, const math::Angle &/*_angle*/)
    + ***Replacement*** virtual bool SetLowStop(unsigned int /*_index*/, const math::Angle &/*_angle*/)

1. **gazebo/physics/Joint.hh**
    + ***Removed*** virtual void SetHighStop(unsigned int _index, const math::Angle &_angle)
    + ***Replacement*** virtual bool SetHighStop(unsigned int _index, const math::Angle &_angle)
    ---
    + ***Removed*** virtual void SetLowStop(unsigned int _index, const math::Angle &_angle)
    + ***Replacement*** virtual bool SetLowStop(unsigned int _index, const math::Angle &_angle)

1. **gazebo/physics/bullet/BulletBallJoint.hh**
    + ***Removed*** virtual void SetHighStop(unsigned int _index, const math::Angle &_angle)
    + ***Replacement*** virtual bool SetHighStop(unsigned int _index, const math::Angle &_angle)
    ---
    + ***Removed*** virtual void SetLowStop(unsigned int _index, const math::Angle &_angle)
    + ***Replacement*** virtual bool SetLowStop(unsigned int _index, const math::Angle &_angle)

1. **gazebo/physics/bullet/BulletHinge2Joint.hh**
    + ***Removed*** virtual void SetHighStop(unsigned int _index, const math::Angle &_angle)
    + ***Replacement*** virtual bool SetHighStop(unsigned int _index, const math::Angle &_angle)
    ---
    + ***Removed*** virtual void SetLowStop(unsigned int _index, const math::Angle &_angle)
    + ***Replacement*** virtual bool SetLowStop(unsigned int _index, const math::Angle &_angle)

1. **gazebo/physics/bullet/BulletHingeJoint.hh**
    + ***Removed*** virtual void SetHighStop(unsigned int _index, const math::Angle &_angle)
    + ***Replacement*** virtual bool SetHighStop(unsigned int _index, const math::Angle &_angle)
    ---
    + ***Removed*** virtual void SetLowStop(unsigned int _index, const math::Angle &_angle)
    + ***Replacement*** virtual bool SetLowStop(unsigned int _index, const math::Angle &_angle)

1. **gazebo/physics/bullet/BulletScrewJoint.hh**
    + ***Removed*** virtual void SetHighStop(unsigned int _index, const math::Angle &_angle)
    + ***Replacement*** virtual bool SetHighStop(unsigned int _index, const math::Angle &_angle)
    ---
    + ***Removed*** virtual void SetLowStop(unsigned int _index, const math::Angle &_angle)
    + ***Replacement*** virtual bool SetLowStop(unsigned int _index, const math::Angle &_angle)

1. **gazebo/physics/bullet/BulletSliderJoint.hh**
    + ***Removed*** virtual void SetHighStop(unsigned int _index, const math::Angle &_angle)
    + ***Replacement*** virtual bool SetHighStop(unsigned int _index, const math::Angle &_angle)
    ---
    + ***Removed*** virtual void SetLowStop(unsigned int _index, const math::Angle &_angle)
    + ***Replacement*** virtual bool SetLowStop(unsigned int _index, const math::Angle &_angle)

1. **gazebo/physics/bullet/BulletUniversalJoint.hh**
    + ***Removed*** virtual void SetHighStop(unsigned int _index, const math::Angle &_angle)
    + ***Replacement*** virtual bool SetHighStop(unsigned int _index, const math::Angle &_angle)
    ---
    + ***Removed*** virtual void SetLowStop(unsigned int _index, const math::Angle &_angle)
    + ***Replacement*** virtual bool SetLowStop(unsigned int _index, const math::Angle &_angle)

1. **gazebo/physics/dart/DARTJoint.hh**
    + ***Removed*** virtual void SetHighStop(unsigned int _index, const math::Angle &_angle)
    + ***Replacement*** virtual bool SetHighStop(unsigned int _index, const math::Angle &_angle)
    ---
    + ***Removed*** virtual void SetLowStop(unsigned int _index, const math::Angle &_angle)
    + ***Replacement*** virtual bool SetLowStop(unsigned int _index, const math::Angle &_angle)

1. **gazebo/physics/ode/ODEJoint.hh**
    + ***Removed*** virtual void SetHighStop(unsigned int _index, const math::Angle &_angle)
    + ***Replacement*** virtual bool SetHighStop(unsigned int _index, const math::Angle &_angle)
    ---
    + ***Removed*** virtual void SetLowStop(unsigned int _index, const math::Angle &_angle)
    + ***Replacement*** virtual bool SetLowStop(unsigned int _index, const math::Angle &_angle)

1. **gazebo/physics/ode/ODEUniversalJoint.hh**
    + ***Removed*** virtual void SetHighStop(unsigned int _index, const math::Angle &_angle)
    + ***Replacement*** virtual bool SetHighStop(unsigned int _index, const math::Angle &_angle)
    ---
    + ***Removed*** virtual void SetLowStop(unsigned int _index, const math::Angle &_angle)
    + ***Replacement*** virtual bool SetLowStop(unsigned int _index, const math::Angle &_angle)

1. **gazebo/physics/simbody/SimbodyJoint.hh**
    + ***Removed*** virtual void SetHighStop(unsigned int _index, const math::Angle &_angle)
    + ***Replacement*** virtual bool SetHighStop(unsigned int _index, const math::Angle &_angle)
    ---
    + ***Removed*** virtual void SetLowStop(unsigned int _index, const math::Angle &_angle)
    + ***Replacement*** virtual bool SetLowStop(unsigned int _index, const math::Angle &_angle)

1. **gazebo/physics/simbody/SimbodyScrewJoint.hh**
    + ***Removed*** virtual void SetHighStop(unsigned int _index, const math::Angle &_angle)
    + ***Replacement*** virtual bool SetHighStop(unsigned int _index, const math::Angle &_angle)
    ---
    + ***Removed*** virtual void SetLowStop(unsigned int _index, const math::Angle &_angle)
    + ***Replacement*** virtual bool SetLowStop(unsigned int _index, const math::Angle &_angle)

### Additions

1. **gazebo/physics/Collision.hh**
    + void SetWorldPoseDirty()
    + virtual const math::Pose &GetWorldPose() const
1. **gazebo/physics/JointController.hh**
      + common::Time GetLastUpdateTime() const
      + std::map<std::string, JointPtr> GetJoints() const
      + bool SetPositionTarget(const std::string &_jointName, double _target)
      + bool SetVelocityTarget(const std::string &_jointName, double _target)
      + std::map<std::string, common::PID> GetPositionPIDs() const
      + std::map<std::string, common::PID> GetVelocityPIDs() const
      + std::map<std::string, double> GetForces() const
      + std::map<std::string, double> GetPositions() const
      + std::map<std::string, double> GetVelocities() const


1. **gazebo/common/PID.hh**
      + double GetPGain() const
      + double GetIGain() const
      + double GetDGain() const
      + double GetIMax() const
      + double GetIMin() const
      + double GetCmdMax() const
      + double GetCmdMin() const


1. **gazebo/transport/TransportIface.hh**
    +  transport::ConnectionPtr connectToMaster()

1. **gazebo/physics/World.hh**
    +  msgs::Scene GetSceneMsg() const
1. **gazebo/physics/ContactManager.hh**
    + unsigned int GetFilterCount()
    + bool HasFilter(const std::string &_name)
    + void RemoveFilter(const std::string &_name)

1. **gazebo/physics/Joint.hh**
    + virtual void Fini()
    + math::Pose GetAnchorErrorPose() const
    + math::Quaternion GetAxisFrame(unsigned int _index) const
    + double GetWorldEnergyPotentialSpring(unsigned int _index) const
    + math::Pose GetParentWorldPose() const
    + double GetSpringReferencePosition(unsigned int) const
    + math::Pose GetWorldPose() const
    + virtual void SetEffortLimit(unsigned _index, double _stiffness)
    + virtual void SetStiffness(unsigned int _index, double _stiffness) = 0
    + virtual void SetStiffnessDamping(unsigned int _index, double _stiffness, double _damping, double _reference = 0) = 0
    + bool axisParentModelFrame[MAX_JOINT_AXIS]
    + protected: math::Pose parentAnchorPose
    + public: double GetInertiaRatio(const math::Vector3 &_axis) const

1. **gazebo/physics/Link.hh**
    + double GetWorldEnergy() const
    + double GetWorldEnergyKinetic() const
    + double GetWorldEnergyPotential() const
    + bool initialized

1. **gazebo/physics/Model.hh**
    + double GetWorldEnergy() const
    + double GetWorldEnergyKinetic() const
    + double GetWorldEnergyPotential() const

1. **gazebo/physics/SurfaceParams.hh**
    + FrictionPyramid()
    + ~FrictionPyramid()
    + double GetMuPrimary()
    + double GetMuSecondary()
    + void SetMuPrimary(double _mu)
    + void SetMuSecondary(double _mu)
    + math::Vector3 direction1
    + ***Note:*** Replaces mu, m2, fdir1 variables

1. **gazebo/physics/bullet/BulletSurfaceParams.hh**
    + BulletSurfaceParams()
    + virtual ~BulletSurfaceParams()
    + virtual void Load(sdf::ElementPtr _sdf)
    + virtual void FillMsg(msgs::Surface &_msg)
    + virtual void ProcessMsg(msgs::Surface &_msg)
    + FrictionPyramid frictionPyramid

1. **gazebo/physics/ode/ODESurfaceParams.hh**
    + virtual void FillMsg(msgs::Surface &_msg)
    + virtual void ProcessMsg(msgs::Surface &_msg)
    + double bounce
    + double bounce
    + double bounceThreshold
    + double kp
    + double kd
    + double cfm
    + double erp
    + double maxVel
    + double minDepth
    + FrictionPyramid frictionPyramid
    + double slip1
    + double slip2

1. **gazebo/rendering/Light.hh**
    + bool GetVisible() const
    + virtual void LoadFromMsg(const msgs::Light &_msg)

1. **gazebo/sensors/ForceTorqueSensor.hh**
    + physics::JointPtr GetJoint() const

1. **gazebo/sensors/Noise.hh**
    + virtual double ApplyImpl(double _in)
    + virtual void Fini()
    + virtual void SetCustomNoiseCallback(boost::function<double (double)> _cb)

1. **gazebo/sensors/Sensor.hh**
    + NoisePtr GetNoise(unsigned int _index = 0) const

1. **gazebo/sensors/GaussianNoiseModel.hh**

1. **gazebo/physics/ode/ODEUniversalJoint.hh**
    + virtual void SetHighStop(unsigned int _index, const math::Angle &_angle)
    + virtual void SetLowStop(unsigned int _index, const math::Angle &_angle)
    + virtual void SetAttribute(const std::string &_key, unsigned int _index, const boost::any &_value)
    + virtual double GetAttribute(const std::string &_key, unsigned int _index)

1. **gazebo/physics/simbody/SimbodyScrewJoint.hh**
    + virtual void SetThreadPitch(double _threadPitch)
    + virtual void GetThreadPitch()

1. **gazebo/physics/ode/ODEScrewJoint.hh**
    + virtual void SetThreadPitch(double _threadPitch)
    + virtual void GetThreadPitch()

1. **gazebo/physics/ScrewJoint.hh**
    + virtual math::Vector3 GetAnchor(unsigned int _index) const
    + virtual void SetAnchor(unsigned int _index, const math::Vector3 &_anchor)

1. **gazebo/physics/bullet/BulletJoint.hh**
    + virtual math::Angle GetHighStop(unsigned int _index)
    + virtual math::Angle GetLowStop(unsigned int _index)

1. **gazebo/physics/simbody/SimbodyPhysics.hh**
    + virtual boost::any GetParam(const std::string &_key) const
    + virtual bool SetParam(const std::string &_key, const boost::any &_value)

1. **gazebo/physics/dart/DARTPhysics.hh**
    + virtual boost::any GetParam(const std::string &_key) const
    + virtual bool SetParam(const std::string &_key, const boost::any &_value)

1. **gazebo/physics/Joint.hh**
    + math::Quaternion GetAxisFrameOffset(unsigned int _index) const

### Deletions

1. **Removed libtool**
    + Libtool used to be an option for loading plugins. Now, only libdl is supported.

1. **gazebo/physics/Base.hh**
    + Base_V::iterator childrenEnd

1. **gazebo/sensors/Noise.hh**
    + double Noise::GetMean() const
    + double Noise::GetStdDev() const
    + double Noise::GetBias() const
    + ***Note:*** Moved gaussian noise functions to a new GaussianNoiseModel class

1. **gazebo/physics/SurfaceParams.hh**
    + double bounce
    + double bounce
    + double bounceThreshold
    + double kp
    + double kd
    + double cfm
    + double erp
    + double maxVel
    + double minDepth
    + double mu1
    + double mu2
    + double slip1
    + double slip2
    + math::Vector3 fdir1
    + ***Note:*** These parameters were moved to FrictionPyramid,
      ODESurfaceParams, and BulletSurfaceParams.


## Gazebo 1.9 to 2.0

### New Deprecations

1. **gazebo/gazebo.hh**
    + ***Deprecation*** void fini()
    + ***Deprecation*** void stop()
    + ***Replacement*** bool shutdown()
    + ***Note*** Replace fini and stop with shutdown
    ---
    + ***Deprecation*** bool load()
    + ***Deprecation*** bool init()
    + ***Deprecation*** bool run()
    + ***Replacement*** bool setupClient()
        + Use this function to setup gazebo for use as a client
    + ***Replacement*** bool setupServer()
        + Use this function to setup gazebo for use as a server
    + ***Note*** Replace load+init+run with setupClient/setupServer
    ---
    + ***Deprecation*** std::string find_file(const std::string &_file)
    + ***Replacement*** std::string common::find_file(const std::string &_file)
    ---
    + ***Deprecation*** void add_plugin(const std::string &_filename)
    + ***Replacement*** void addPlugin(const std::string &_filename)
    ---
    + ***Deprecation*** void print_version()
    + ***Replacement*** void printVersion()
1. **gazebo/physics/World.hh**
    + ***Deprecation*** void World::StepWorld(int _steps)
    + ***Replacement*** void World::Step(unsigned int _steps)
1. **gazebo/sensors/SensorsIface.hh**
    + ***Deprecation*** std::string sensors::create_sensor(sdf::ElementPtr _elem, const std::string &_worldName,const std::string &_parentName)
    + ***Replacement*** std::string sensors::create_sensor(sdf::ElementPtr _elem, const std::string &_worldName, const std::string &_parentName, uint32_t _parentId)
1. **gazebo/sensors/Sensor.hh**
    + ***Deprecation*** void Sensor::SetParent(const std::string &_name)
    + ***Replacement*** void Sensor::SetParent(const std::string &_name, uint32_t _id)
1. **gazebo/sensors/SensorManager.hh**
    + ***Deprecation*** std::string CreateSensor(sdf::ElementPtr _elem, const std::string &_worldName,  const std::string &_parentName)
    + ***Replacement*** std::string CreateSensor(sdf::ElementPtr _elem, const std::string &_worldName, const std::string &_parentName, uint32_t _parentId)
1. **gazebo/sensors/Collision.hh**
    + ***Deprecation*** void Collision::SetContactsEnabled(bool _enable)
    + ***Replacement*** Use [ContactManager](http://gazebosim.org/api/2.0.0/classgazebo_1_1physics_1_1ContactManager.html).
    ---
    + ***Deprecation*** bool Colliion::GetContactsEnabled() const
    + ***Replacement*** Use [ContactManager](http://gazebosim.org/api/2.0.0/classgazebo_1_1physics_1_1ContactManager.html).
    ---
    + ***Deprecation*** void AddContact(const Contact &_contact)
    + ***Replacement*** Use [ContactManager](http://gazebosim.org/api/2.0.0/classgazebo_1_1physics_1_1ContactManager.html).

### Modifications

1. File rename: `gazebo/common/Common.hh` to `gazebo/common/CommonIface.hh`
1. File rename: `gazebo/physics/Physics.hh` to `gazebo/physics/PhysicsIface.hh`
1. File rename: `gazebo/rendering/Rendering.hh` to `gazebo/rendering/RenderingIface.hh`
1. File rename: `gazebo/sensors/Sensors.hh` to `gazebo/sensors/SensorsIface.hh`
1. File rename: `gazebo/transport/Transport.hh` to `gazebo/transport/TransportIface.hh`
1. File rename: `gazebo/gui/Gui.hh` to `gazebo/gui/GuiIface.hh`
1. File rename: `<model>/manifest.xml` to `<model>/model.config`
1. File rename: `<model_database>/manifest.xml` to `<model_database>/database.config`
1. **gazebo/msgs/physics.proto**
    + ***Removed*** optional double dt
    + ***Replacement*** optional double min_step_size
    ---
    + ***Removed*** optional double update_rate
    + ***Replacement*** optional double real_time_update_rate
1. **gazebo/physics/ModelState.hh**
    + ***Removed*** LinkState ModelState::GetLinkState(int _index) `API change`
    + ***Replacement*** LinkState ModelState::GetLinkState(const std::string &_linkName) const
1. **gazebo/physics/PhyscisEngine.hh**
    + ***Removed*** void PhysicsEngine::SetUpdateRate(double _value) `API change`
    + ***Replacement*** void PhyscisEngine::SetRealTimeUpdateRate(double _rate)
    ---
    + ***Removed*** double PhysicsEngine::GetUpdateRate() `API change`
    + ***Replacement*** double PhysicsEngine::GetRealTimeUpdateRate() const
    ---
    + ***Removed*** void PhysicsEngine::SetStepTime(double _value) `API change`
    + ***Replacement*** void PhysicsEngine::SetMaxStepSize(double _stepSize)
    ---
    + ***Removed*** double PhysicsEngine::GetStepTime() `API change`
    + ***Replacement*** double PhysicsEngine::GetMaxStepSize() const
1. **gazebo/physics/Joint.hh**
    + ***Removed:*** Joint::Load(LinkPtr _parent, LinkPtr _child, const math::Vector3 &_pos) `API chance`
    + ***Replacement:*** Joint::Load(LinkPtr _parent, LinkPtr _child, const math::Pose &_pose)
    ---
    + ***Removed:*** public: double GetInertiaRatio(unsigned int _index) const
    + ***Replacement:*** public: double GetInertiaRatio(const unsigned int _index) const
1. **gazebo/common/Events.hh**
    + ***Removed:*** Events::ConnectWorldUpdateStart(T _subscriber) `API change`
    + ***Replacement*** ConnectionPtr Events::ConnectWorldUpdateBegin(T _subscriber)
    ---
    + ***Removed:*** Events::DisconnectWorldUpdateStart(T _subscriber) `API change`
    + ***Replacement*** ConnectionPtr Events::DiconnectWorldUpdateBegin(T _subscriber)
1. **gazebo/physics/Link.hh**
    + ***Removed*** void Link::RemoveChildJoint(JointPtr _joint) `API change`
    + ***Replacement*** void Link::RemoveChildJoint(const std::string &_jointName)
    ---
    + ***Removed*** void Link::RemoveParentJoint(const std::string &_jointName) `API change`
    + ***Replacement*** void Link::RemoveParentJoint(const std::string &_jointName)
1. **gazebo/physics/MeshShape.hh**
    + ***Removed*** std::string MeshShape::GetFilename() const `API change`
    + ***Replacement*** std::string MeshShape::GetURI() const
    ---
    + ***Removed*** void MeshShape::SetFilename() const `API change`
    + ***Replacement*** std::string MeshShape::SetMesh(const std::string &_uri, const std::string &_submesh = "", bool _center = false) const
1. **gazebo/common/Time.hh**
    + ***Removed*** static Time::NSleep(Time _time) `API change`
    + ***Replacement*** static Time NSleep(unsigned int _ns)

### Deletions

1. **gazebo/physics/Collision.hh**
    + template<typename T> event::ConnectionPtr ConnectContact(T _subscriber)
    + template<typename T> event::ConnectionPtr DisconnectContact(T _subscriber)
    + ***Note:*** The ContactManager::CreateFilter functions can be used to
      create a gazebo topic with contact messages filtered by the name(s)
      of collision shapes. The topic can then be subscribed with a callback
      to replicate this removed functionality. See
      [gazebo pull request #713](https://bitbucket.org/osrf/gazebo/pull-request/713)
      for an example migration.<|MERGE_RESOLUTION|>--- conflicted
+++ resolved
@@ -18,16 +18,14 @@
     + template<typename T> static event::ConnectionPtr ConnectLightUpdate(T _subscriber)
     + static void DisconnectLightUpdate(event::ConnectionPtr _subscriber)
 
-<<<<<<< HEAD
 1. **gazebo/gui/ModelMaker.hh**
     + bool InitFromModel(const std::string & _modelName)
 
 1. **gazebo/gui/LightMaker.hh**
     + bool InitFromLight(const std::string & _lightName)
-=======
+
 1. **gazebo/common/Mesh.hh**
     + int GetMaterialIndex(const Material *_mat) const
->>>>>>> 791a6db5
 
 ### Modifications
 1. **gazebo/physics/Model.hh**
