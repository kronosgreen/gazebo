--- conflicted
+++ resolved
@@ -56,7 +56,6 @@
     + ***Deprecation:*** public: bool Connection::GetId() const;
     + ***Replacement:*** public: bool Connection::Id() const;
 
-<<<<<<< HEAD
 1. **gazebo/common/Events.hh**
     + ***Deprecation:*** public: void Events::Disconnect.*(ConnectionPtr);
     + ***Replacement:*** Delete the Connection object, perhaps by calling
@@ -91,7 +90,17 @@
     + ***Deprecation:*** public: void MultiRayShape::DisconnectNewLaserScans(ConnectionPtr);
     + ***Replacement:*** Delete the Connection object, perhaps by calling
     reset() on its smart pointer.
-=======
+
+1. **gazebo/physics/PhysicsEngine.hh**
+    + ***Deprecation:*** public: math::Vector3 GetGravity const
+1. **gazebo/physics/World.hh**
+    + ***Replacement:*** public: ignition::math::Vector3 Gravity const
+
+1. **gazebo/physics/PhysicsEngine.hh**
+    + ***Deprecation:*** public: ignition::math::Vector3d MagneticField const
+1. **gazebo/physics/World.hh**
+    + ***Replacement:*** public: ignition::math::Vector3d MagneticField const
+
 1. **gazebo/rendering/Grid.hh**
     + ***Deprecation:*** public: public: Ogre::SceneNode *GetSceneNode()
     + ***Replacement:*** public: public: Ogre::SceneNode *SceneNode() const
@@ -105,17 +114,6 @@
     + ***Replacement:*** public: float LineWidth() const
     + ***Deprecation:*** public: uint32_t GetHeight() const
     + ***Replacement:*** public: uint32_t Height() const
->>>>>>> 0f2f4557
-
-1. **gazebo/physics/PhysicsEngine.hh**
-    + ***Deprecation:*** public: math::Vector3 GetGravity const
-1. **gazebo/physics/World.hh**
-    + ***Replacement:*** public: ignition::math::Vector3 Gravity const
-
-1. **gazebo/physics/PhysicsEngine.hh**
-    + ***Deprecation:*** public: ignition::math::Vector3d MagneticField const
-1. **gazebo/physics/World.hh**
-    + ***Replacement:*** public: ignition::math::Vector3d MagneticField const
 
 1. **gazebo/rendering/Camera.hh**
     + ***Deprecation:*** public: void Camera::DisconnectNewImageFrame(ConnectionPtr);
