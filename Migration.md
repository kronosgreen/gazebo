## Gazebo 2.0 to 3.0

### New Deprecations

1. **gazebo/physics/Joint.hh**
    + ***Deprecation*** virtual void ApplyDamping()
    + ***Replacement*** virtual void ApplyStiffnessDamping()
    ---
    + ***Deprecation*** double GetDampingCoefficient() const
    + ***Replacement*** double GetDamping(int _index)
1. **gazebo/physics/ode/ODEJoint.hh**
    + ***Deprecation*** void CFMDamping()
    + ***Replacement*** void ApplyImplicitStiffnessDamping()

### Modifications
1. **gazebo/gui/GuiIface.hh**
    + ***Removed:*** void load() `ABI change`
    + ***Replacement:*** bool load();
    + ***Note:*** Changed return type from void to bool.
1. **Functions in joint classes use unsigned int, instead of int**
    + All functions in Joint classes (gazebo/physics/\*Joint\*) and subclasses (gazebo/physics/[ode,bullet,simbody,dart]/\*Joint\*) now use unsigned integers instead of integers when referring to a specific joint axis.
1. **gazebo/sensors/Noise.hh** `ABI change`
    + ***Removed:*** void Noise::Load(sdf::ElementPtr _sdf)
    + ***Replacement:*** virtual void Noise::Load(sdf::ElementPtr _sdf)
    + ***Removed:*** void Noise::~Noise()
    + ***Replacement:*** virtual void Noise::~Noise()
    + ***Removed:*** void Noise::Apply() const
    + ***Replacement:*** void Noise::Apply()
    + ***Note:*** Make Noise a base class and refactored out GaussianNoiseModel to its own class.
1. **gazebo/transport/ConnectionManager.hh**
    + ***Removed:*** bool ConnectionManager::Init(const std::string &_masterHost, unsigned int _masterPort) `ABI change`
    + ***Replacement:*** bool ConnectionManager::Init(const std::string &_masterHost, unsigned int _masterPort, uint32_t _timeoutIterations = 30)
    + ***Note:*** No changes to downstream code required. A third parameter has been added that specifies the number of timeout iterations. This parameter has a default value of 30.
1. **gazebo/transport/TransportIface.hh**
    + ***Removed:*** bool init(const std::string &_masterHost = "", unsigned int _masterPort = 0) `ABI change`
    + ***Replacement:*** bool init(const std::string &_masterHost = "", unsigned int _masterPort = 0, uint32_t _timeoutIterations = 30);
    + ***Note:*** No changes to downstream code required. A third parameter has been added that specifies the number of timeout iterations. This parameter has a default value of 30.
1. **gazebo/transport/Publication.hh**
    + ***Removed:*** void Publish(MessagePtr _msg, boost::function<void(uint32_t)> _cb, uint32_t _id) `ABI change`
    + ***Replacement:*** int Publish(MessagePtr _msg, boost::function<void(uint32_t)> _cb, uint32_t _id)
    + ***Note:*** Only the return type changed.

1. **gazebo/common/ModelDatabase.hh** `API change`
    + ***Removed:*** void ModelDatabase::GetModels(boost::function<void (const std::map<std::string, std::string> &)> _func)
    + ***Replacement:*** event::ConnectionPtr ModelDatabase::GetModels(boost::function<void (const std::map<std::string, std::string> &)> _func)
    + ***Note:*** The replacement function requires that the returned connection shared pointer remain valid in order to receive the GetModels callback. Reset the shared pointer to stop receiving GetModels callback.

1. **gazebo/physics/Collision.hh** `API change`
    + ***Modified:*** SurfaceParamsPtr Collision::surface
    + ***Note:*** Changed from `private` to `protected`

1. **gazebo/physics/MultiRayShape.hh** `API change`
    + ***Removed:*** double MultiRayShape::GetRange(int _index)
    + ***Replacement:*** double MultiRayShape::GetRange(unsigned int _index)
    + ***Removed:*** double MultiRayShape::GetRetro(int _index)
    + ***Replacement:*** double MultiRayShape::GetRetro(unsigned int _index)
    + ***Removed:*** double MultiRayShape::GetFiducial(int _index)
    + ***Replacement:*** double MultiRayShape::GetFiducial(unsigned int _index)
    + ***Note:*** Changed argument type from int to unsigned int.

1. **gazebo/physics/SurfaceParams.hh**
    + ***Removed:*** void FillMsg(msgs::Surface &_msg)
    + ***Replacement:*** virtual void FillMsg(msgs::Surface &_msg)

1. **gazebo/sensors/RaySensor.hh** `API change`
    + ***Removed:*** double RaySensor::GetRange(int _index)
    + ***Replacement:*** double RaySensor::GetRange(unsigned int _index)
    + ***Removed:*** double RaySensor::GetRetro(int _index)
    + ***Replacement:*** double RaySensor::GetRetro(unsigned int _index)
    + ***Removed:*** double RaySensor::GetFiducial(int _index)
    + ***Replacement:*** double RaySensor::GetFiducial(unsigned int _index)
    + ***Note:*** Changed argument type from int to unsigned int.

### Additions

1. **gazebo/physics/Joint.hh**
    + virtual void SetEffortLimit(unsigned _index, double _stiffness)
    + virtual void SetStiffness(unsigned int _index, double _stiffness) = 0
    + virtual void SetStiffnessDamping(unsigned int _index, double _stiffness, double _damping, double _reference = 0) = 0

1. **gazebo/physics/Link.hh**
    + bool initialized

1. **gazebo/physics/bullet/BulletSurfaceParams.hh**
    + BulletSurfaceParams()
    + virtual ~BulletSurfaceParams()
    + virtual void Load(sdf::ElementPtr _sdf)
    + virtual void FillMsg(msgs::Surface &_msg)
    + virtual void ProcessMsg(msgs::Surface &_msg)
    + double mu1
    + double mu2

1. **gazebo/physics/ode/ODESurfaceParams.hh**
    + virtual void FillMsg(msgs::Surface &_msg)
    + virtual void ProcessMsg(msgs::Surface &_msg)
    + double bounce
    + double bounce
    + double bounceThreshold
    + double kp
    + double kd
    + double cfm
    + double erp
    + double maxVel
    + double minDepth
    + double mu1
    + double mu2
    + double slip1
    + double slip2
    + math::Vector3 fdir1

1. **gazebo/rendering/Light.hh**
    + bool GetVisible() const

1. **gazebo/sensors/ForceTorqueSensor.hh**
    + physics::JointPtr GetJoint() const

1. **gazebo/sensors/Noise.hh**
    + virtual double ApplyImpl(double _in)
    + virtual void Fini()
    + virtual void SetCustomNoiseCallback(boost::function<double (double)> _cb)

1. **gazebo/sensors/Sensor.hh**
    + NoisePtr GetNoise(unsigned int _index = 0) const

1. **gazebo/sensors/GaussianNoiseModel.hh**

### Deletions

1. **gazebo/physics/Base.hh**
    + Base_V::iterator childrenEnd
    
1. **gazebo/sensors/Noise.hh**
    + double Noise::GetMean() const
    + double Noise::GetStdDev() const
    + double Noise::GetBias() const
    + ***Note:*** Moved gaussian noise functions to a new GaussianNoiseModel class

1. **gazebo/physics/SurfaceParams.hh**
    + double bounce
    + double bounce
    + double bounceThreshold
    + double kp
    + double kd
    + double cfm
    + double erp
    + double maxVel
    + double minDepth
    + double mu1
    + double mu2
    + double slip1
    + double slip2
    + math::Vector3 fdir1
    + ***Note:*** These parameters were moved to ODESurfaceParams and BulletSurfaceParams.


## Gazebo 1.9 to 2.0

### New Deprecations

<<<<<<< HEAD
1. **gazebo/physics/World.hh**
    + ***Deprecation*** void World::StepWorld(int _steps)
    + ***Replacement*** void World::Step(unsigned int _steps)
=======
1. **gazebo/gazebo.hh**
    + ***Deprecation*** void fini()
    + ***Deprecation*** void stop()
    + ***Replacement*** bool shutdown()
    + ***Note*** Replace fini and stop with shutdown
    ---
    + ***Deprecation*** bool load()
    + ***Deprecation*** bool init()
    + ***Deprecation*** bool run()
    + ***Replacement*** bool setupClient()
        + Use this function to setup gazebo for use as a client
    + ***Replacement*** bool setupServer()
        + Use this function to setup gazebo for use as a server
    + ***Note*** Replace load+init+run with setupClient/setupServer
    ---
    + ***Deprecation*** std::string find_file(const std::string &_file)
    + ***Replacement*** std::string common::find_file(const std::string &_file)
    ---
    + ***Deprecation*** void add_plugin(const std::string &_filename)
    + ***Replacement*** void addPlugin(const std::string &_filename)
    ---
    + ***Deprecation*** void print_version()
    + ***Replacement*** void printVersion()
>>>>>>> 7b84f91c
1. **gazebo/sensors/SensorsIface.hh**
    + ***Deprecation*** std::string sensors::create_sensor(sdf::ElementPtr _elem, const std::string &_worldName,const std::string &_parentName)
    + ***Replacement*** std::string sensors::create_sensor(sdf::ElementPtr _elem, const std::string &_worldName, const std::string &_parentName, uint32_t _parentId)
1. **gazebo/sensors/Sensor.hh**
    + ***Deprecation*** void Sensor::SetParent(const std::string &_name)
    + ***Replacement*** void Sensor::SetParent(const std::string &_name, uint32_t _id)
1. **gazebo/sensors/SensorManager.hh**
    + ***Deprecation*** std::string CreateSensor(sdf::ElementPtr _elem, const std::string &_worldName,  const std::string &_parentName)
    + ***Replacement*** std::string CreateSensor(sdf::ElementPtr _elem, const std::string &_worldName, const std::string &_parentName, uint32_t _parentId)
1. **gazebo/sensors/Collision.hh**
    + ***Deprecation*** void Collision::SetContactsEnabled(bool _enable)
    + ***Replacement*** Use [ContactManager](http://gazebosim.org/api/2.0.0/classgazebo_1_1physics_1_1ContactManager.html).
    ---
    + ***Deprecation*** bool Colliion::GetContactsEnabled() const
    + ***Replacement*** Use [ContactManager](http://gazebosim.org/api/2.0.0/classgazebo_1_1physics_1_1ContactManager.html).
    ---
    + ***Deprecation*** void AddContact(const Contact &_contact)
    + ***Replacement*** Use [ContactManager](http://gazebosim.org/api/2.0.0/classgazebo_1_1physics_1_1ContactManager.html).

### Modifications

1. File rename: `gazebo/common/Common.hh` to `gazebo/common/CommonIface.hh`
1. File rename: `gazebo/physics/Physics.hh` to `gazebo/physics/PhysicsIface.hh`
1. File rename: `gazebo/rendering/Rendering.hh` to `gazebo/rendering/RenderingIface.hh`
1. File rename: `gazebo/sensors/Sensors.hh` to `gazebo/sensors/SensorsIface.hh`
1. File rename: `gazebo/transport/Transport.hh` to `gazebo/transport/TransportIface.hh`
1. File rename: `gazebo/gui/Gui.hh` to `gazebo/gui/GuiIface.hh`
1. File rename: `<model>/manifest.xml` to `<model>/model.config`
1. File rename: `<model_database>/manifest.xml` to `<model_database>/database.config`
1. **gazebo/msgs/physics.proto**
    + ***Removed*** optional double dt
    + ***Replacement*** optional double min_step_size
    ---
    + ***Removed*** optional double update_rate
    + ***Replacement*** optional double real_time_update_rate
1. **gazebo/physics/ModelState.hh**
    + ***Removed*** LinkState ModelState::GetLinkState(int _index) `API change`
    + ***Replacement*** LinkState ModelState::GetLinkState(const std::string &_linkName) const
1. **gazebo/physics/PhyscisEngine.hh**
    + ***Removed*** void PhysicsEngine::SetUpdateRate(double _value) `API change`
    + ***Replacement*** void PhyscisEngine::SetRealTimeUpdateRate(double _rate)
    ---
    + ***Removed*** double PhysicsEngine::GetUpdateRate() `API change`
    + ***Replacement*** double PhysicsEngine::GetRealTimeUpdateRate() const
    ---
    + ***Removed*** void PhysicsEngine::SetStepTime(double _value) `API change`
    + ***Replacement*** void PhysicsEngine::SetMaxStepSize(double _stepSize)
    ---
    + ***Removed*** double PhysicsEngine::GetStepTime() `API change`
    + ***Replacement*** double PhysicsEngine::GetMaxStepSize() const
1. **gazebo/physics/Joint.hh**
    + ***Removed:*** Joint::Load(LinkPtr _parent, LinkPtr _child, const math::Vector3 &_pos) `API chance`
    + ***Replacement:*** Joint::Load(LinkPtr _parent, LinkPtr _child, const math::Pose &_pose)
1. **gazebo/common/Events.hh**
    + ***Removed:*** Events::ConnectWorldUpdateStart(T _subscriber) `API change`
    + ***Replacement*** ConnectionPtr Events::ConnectWorldUpdateBegin(T _subscriber)
    ---
    + ***Removed:*** Events::DisconnectWorldUpdateStart(T _subscriber) `API change`
    + ***Replacement*** ConnectionPtr Events::DiconnectWorldUpdateBegin(T _subscriber)
1. **gazebo/physics/Link.hh**
    + ***Removed*** void Link::RemoveChildJoint(JointPtr _joint) `API change`
    + ***Replacement*** void Link::RemoveChildJoint(const std::string &_jointName)
    ---
    + ***Removed*** void Link::RemoveParentJoint(const std::string &_jointName) `API change`
    + ***Replacement*** void Link::RemoveParentJoint(const std::string &_jointName)
1. **gazebo/physics/MeshShape.hh**
    + ***Removed*** std::string MeshShape::GetFilename() const `API change`
    + ***Replacement*** std::string MeshShape::GetURI() const
    ---
    + ***Removed*** void MeshShape::SetFilename() const `API change`
    + ***Replacement*** std::string MeshShape::SetMesh(const std::string &_uri, const std::string &_submesh = "", bool _center = false) const
1. **gazebo/common/Time.hh**
    + ***Removed*** static Time::NSleep(Time _time) `API change`
    + ***Replacement*** static Time NSleep(unsigned int _ns)<|MERGE_RESOLUTION|>--- conflicted
+++ resolved
@@ -157,11 +157,6 @@
 
 ### New Deprecations
 
-<<<<<<< HEAD
-1. **gazebo/physics/World.hh**
-    + ***Deprecation*** void World::StepWorld(int _steps)
-    + ***Replacement*** void World::Step(unsigned int _steps)
-=======
 1. **gazebo/gazebo.hh**
     + ***Deprecation*** void fini()
     + ***Deprecation*** void stop()
@@ -185,7 +180,9 @@
     ---
     + ***Deprecation*** void print_version()
     + ***Replacement*** void printVersion()
->>>>>>> 7b84f91c
+1. **gazebo/physics/World.hh**
+    + ***Deprecation*** void World::StepWorld(int _steps)
+    + ***Replacement*** void World::Step(unsigned int _steps)
 1. **gazebo/sensors/SensorsIface.hh**
     + ***Deprecation*** std::string sensors::create_sensor(sdf::ElementPtr _elem, const std::string &_worldName,const std::string &_parentName)
     + ***Replacement*** std::string sensors::create_sensor(sdf::ElementPtr _elem, const std::string &_worldName, const std::string &_parentName, uint32_t _parentId)
