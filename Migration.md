## Gazebo 5.X to 6.X

### Modifications

1. **gazebo/common/MeshManager.hh**
    + ***Removed:*** void CreateExtrudedPolyline(const std::string &_name, const std::vector<math::Vector2d> &_vertices, const double &_height, const math::Vector2d &_uvCoords)
    + ***Replacement:*** void CreateExtrudedPolyline(const std::string &_name, const const std::vector<std::vector<math::Vector2d> > &_vertices, const double &_height, const math::Vector2d &_uvCoords)

1. **gazebo/common/GTSMeshUtils.hh**
    + ***Removed:*** public: static bool CreateExtrudedPolyline(const std::vector<math::Vector2d> &_vertices, const double &_height, SubMesh *_submesh)
    + ***Replacement:*** public: static bool DelaunayTriangulation(const std::vector<std::vector<math::Vector2d> > &_path, SubMesh *_submesh)

1. **gazebo/physics/PolylineShape.hh**
    + ***Removed:*** public: std::vector<math::Vector2d> GetVertices() const
    + ***Replacement:*** public: std::vector<std::vector<math::Vector2d> > GetVertices() const

<<<<<<< HEAD
=======
1. **gazebo/physics/SurfaceParams.hh**
    + ***Removed:*** public: FrictionPyramid frictionPyramid
    + ***Replacement:*** public: FrictionPyramidPtr GetFrictionPyramid() const

>>>>>>> 2dd6227c
### Deletions

1. **gazebo/gui/RenderWidget.hh**
    + The ShowEditor(bool _show)


## Gazebo 4.X to 5.X

### C++11 compiler required

Gazebo 5.x uses features from the new c++11 standard. This requires to have a compatible c++11 compiler. Note that some platforms (like Ubuntu Precise) do not include one by default.

### Modifications

1. Privatized World::dirtyPoses
    + World::dirtyPoses used to be a public attribute. This is now a private attribute, and specific "friends" have been added to the World file.

1. Privatized Scene::skyx
    + Scene::skyx used to be a public attribute. This is now a private attribute, and a GetSkyX() funcion has been added to access the sky object.

1. **gazebo/rendering/Visual.hh**
    + The GetBoundingBox() function now returns a local bounding box without scale applied.

1. **gazebo/math/Box.hh**
    + The constructor that takes two math::Vector3 values now treats these as two corners, and computes the minimum and maximum values automatically. This change is API and ABI compatible.

1. **Informational logs:** The log files will be created inside
  ~/.gazebo/server-<GAZEBO_MASTER_PORT> and
  ~/.gazebo/client-<GAZEBO_MASTER_PORT>. The motivation for this
  change is to avoid name collisions when cloning a simulation. If the
  environment variable GAZEBO_MASTER_URI is not present or invalid,
  <GAZEBO_MASTER_PORT> will be replaced by "default".

1. **gazebo/common/Plugin.hh**
    + ***Removed:*** protected: std::string Plugin::handle
    + ***Replacement:*** protected: std::string Plugin::handleName

1. **gazebo/gui/KeyEventHandler.hh**
    + ***Removed:*** public: void HandlePress(const common::KeyEvent &_event);
    + ***Replacement:*** public: bool HandlePress(const common::KeyEvent &_event);

1. **gazebo/gui/KeyEventHandler.hh**
    + ***Removed:*** public: void HandleRelease(const common::KeyEvent &_event);
    + ***Replacement:*** public: bool HandleRelease(const common::KeyEvent &_event);

1. **gazebo/rendering/UserCamera.hh**
    + ***Removed:*** private: void OnJoy(ConstJoystickPtr &_msg)
    + ***Replacement:*** private: void OnJoyTwist(ConstJoystickPtr &_msg)

1. **gazebo/rendering/Camera.hh**
    + ***Deprecation:*** public: void RotatePitch(math::Angle _angle);
    + ***Replacement:*** public: void Pitch(const math::Angle &_angle,
                                        Ogre::Node::TransformSpace _relativeTo = Ogre::Node::TS_LOCAL);
    + ***Deprecation:*** public: void RotateYaw(math::Angle _angle);
    + ***Replacement:*** public: void Yaw(const math::Angle &_angle,
                                        Ogre::Node::TransformSpace _relativeTo = Ogre::Node::TS_LOCAL);

1. **gazebo/rendering/AxisVisual.hh**
    + ***Removed:*** public: void ShowRotation(unsigned int _axis)
    + ***Replacement:*** public: void ShowAxisRotation(unsigned int _axis, bool _show)

1. **gazebo/rendering/ArrowVisual.hh**
    + ***Removed:*** public: void ShowRotation()
    + ***Replacement:*** public: void ShowRotation(bool _show)

### Deletions

1. **gazebo/physics/Collision.hh**
    + unsigned int GetShapeType()

1. **gazebo/physics/World.hh**
    + EntityPtr GetSelectedEntity() const

1. **gazebo/physics/bullet/BulletJoint.hh**
    + void SetAttribute(Attribute, unsigned int, double)

1. **gazebo/physics/simbody/SimbodyJoint.hh**
    + void SetAttribute(Attribute, unsigned int, double)


## Gazebo 3.1 to 4.0

### New Deprecations

1. **gazebo/physics/Collision.hh**
    + ***Deprecation*** unsigned int GetShapeType()
    + ***Replacement*** unsigned int GetShapeType() const

1. **gazebo/physics/Joint.hh**
    + ***Deprecation*** virtual double GetMaxForce(unsigned int)
    + ***Deprecation*** virtual void SetMaxForce(unsigned int, double)
    + ***Deprecation*** virtual void SetAngle(unsigned int, math::Angle)
    + ***Replacement*** virtual void SetPosition(unsigned int, double)

### Modifications
1. **gazebo/physics/Model.hh**
    + ***Removed:*** Link_V GetLinks() const `ABI Change`
    + ***Replacement:***  const Link_V &GetLinks() const

1. **gzprop command line tool**
    + The `gzprop` command line tool outputs a zip file instead of a tarball.

### Additions

1. **gazebo/msgs/msgs.hh**
    + sdf::ElementPtr LightToSDF(const msgs::Light &_msg, sdf::ElementPtr _sdf = sdf::ElementPtr())

1. **gazebo/rendering/Light.hh**
    + math::Quaternion GetRotation() const
    + void SetRotation(const math::Quaternion &_q)
    + LightPtr Clone(const std::string &_name, ScenePtr _scene)

1. **gazebo/rendering/Scene.hh**
    + void AddLight(LightPtr _light)
    + void RemoveLight(LightPtr _light)

1. **gazebo/gui/GuiEvents.hh**
    + template<typename T> static event::ConnectionPtr ConnectLightUpdate(T _subscriber)
    + static void DisconnectLightUpdate(event::ConnectionPtr _subscriber)

1. **gazebo/gui/ModelMaker.hh**
    + bool InitFromModel(const std::string & _modelName)

1. **gazebo/gui/LightMaker.hh**
    + bool InitFromLight(const std::string & _lightName)

1. **gazebo/common/Mesh.hh**
    + int GetMaterialIndex(const Material *_mat) const

1. **gazebo/math/Filter.hh**
    + ***New classes:*** Filter, OnePole, OnePoleQuaternion, OnePoleVector3, BiQuad, and BiQuadVector3

1. **gazebo/physics/Joint.hh**
      + bool FindAllConnectedLinks(const LinkPtr &_originalParentLink,
          Link_V &_connectedLinks);
      + math::Pose ComputeChildLinkPose( unsigned int _index,
          double _position);

1. **gazebo/physics/Link.hh**
      + void Move(const math::Pose &_worldRefernceFrameSrc,
                        const math::Pose &_worldRefernceFrameDst);
      + bool FindAllConnectedLinksHelper(
          const LinkPtr &_originalParentLink,
          Link_V &_connectedLinks, bool _fistLink = false);
      + bool ContainsLink(const Link_V &_vector, const LinkPtr &_value);
      + msgs::Visual GetVisualMessage(const std::string &_name)

### Modifications
1. **gazebo/physics/Model.hh**
    + ***Removed:*** Link_V GetLinks() const `ABI Change`
    + ***Replacement:***  const Link_V &GetLinks() const

1. **gazebo/physics/Base.cc**
    + ***Removed*** std::string GetScopedName() const
    + ***Replaced*** std::string GetScopedName(bool _prependWorldName=false) const

## Gazebo 3.0 to 3.1

### Additions

1. **gazebo/physics/World.hh**
      + void RemoveModel(const std::string &_name);
      + void RemoveModel(ModelPtr _model);

1. **gazebo/physics/JointController.hh**
    + void SetPositionPID(const std::string &_jointName, const common::PID &_pid);
    + void SetVelocityPID(const std::string &_jointName, const common::PID &_pid);

## Gazebo 2.0 to 3.0

### New Deprecations

1. **gazebo/physics/Joint.hh**
    + ***Deprecation*** virtual void ApplyDamping()
    + ***Replacement*** virtual void ApplyStiffnessDamping()
    ---
    + ***Deprecation*** double GetDampingCoefficient() const
    + ***Replacement*** double GetDamping(int _index)

1. **gazebo/physics/ode/ODEJoint.hh**
    + ***Deprecation*** void CFMDamping()
    + ***Replacement*** void ApplyImplicitStiffnessDamping()

1. **gazebo/physics/ScrewJoint.hh**
    + ***Deprecation*** virtual void SetThreadPitch(unsigned int _index, double _threadPitch) = 0
    + ***Replacement*** virtual void SetThreadPitch(double _threadPitch) = 0
    ---
    + ***Deprecation*** virtual void GetThreadPitch(unsigned int _index) = 0
    + ***Replacement*** virtual void GetThreadPitch() = 0

1. **gazebo/physics/bullet/BulletScrewJoint.hh**
    + ***Deprecation*** protected: virtual void Load(sdf::ElementPtr _sdf)
    + ***Replacement*** public: virtual void Load(sdf::ElementPtr _sdf)

1. **gazebo/physics/PhysicsEngine.hh**
    + ***Deprecation*** virtual void SetSORPGSPreconIters(unsigned int _iters)
    + ***Replacement*** virtual bool SetParam(const std::string &_key, const boost::any &_value)
    ---
    + ***Deprecation*** virtual void SetSORPGSIters(unsigned int _iters)
    + ***Replacement*** virtual bool SetParam(const std::string &_key, const boost::any &_value)
    ---
    + ***Deprecation*** virtual void SetSORPGSW(double _w)
    + ***Replacement*** virtual bool SetParam(const std::string &_key, const boost::any &_value)
    ---
    + ***Deprecation*** virtual int GetSORPGSPreconIters()
    + ***Replacement*** virtual boost::any GetParam(const std::string &_key) const
    ---
    + ***Deprecation*** virtual int GetSORPGSIters()
    + ***Replacement*** virtual boost::any GetParam(const std::string &_key) const
    ---
    + ***Deprecation*** virtual double GetSORPGSW()
    + ***Replacement*** virtual boost::any GetParam(const std::string &_key) const

1. **gazebo/physics/bullet/BulletPhysics.hh**
    + ***Deprecation*** virtual bool SetParam(BulletParam _param, const boost::any &_value)
    + ***Replacement*** virtual bool SetParam(const std::string &_key, const boost::any &_value)
    ---
    + ***Deprecation*** virtual boost::any GetParam(BulletParam _param) const
    + ***Replacement*** virtual boost::any GetParam(const std::string &_key) const

1. **gazebo/physics/ode/ODEPhysics.hh**
    + ***Deprecation*** virtual bool SetParam(ODEParam _param, const boost::any &_value)
    + ***Replacement*** virtual bool SetParam(const std::string &_key, const boost::any &_value)
    ---
    + ***Deprecation*** virtual boost::any GetParam(ODEParam _param) const
    + ***Replacement*** virtual boost::any GetParam(const std::string &_key) const

1. **gazebo/physics/dart/DARTPhysics.hh**
    + ***Deprecation*** virtual boost::any GetParam(DARTParam _param) const
    + ***Replacement*** virtual boost::any GetParam(const std::string &_key) const

1. **gazebo/physics/Joint.hh**
    + ***Deprecation*** virtual double GetAttribute(const std::string &_key, unsigned int _index) = 0
    + ***Replacement*** virtual double GetParam(const std::string &_key, unsigned int _index) = 0;

1. **gazebo/physics/bullet/BulletJoint.hh**
    + ***Deprecation*** virtual double GetAttribute(const std::string &_key, unsigned int _index)
    + ***Replacement*** virtual double GetParam(const std::string &_key, unsigned int _index)

1. **gazebo/physics/bullet/BulletScrewJoint.hh**
    + ***Deprecation*** virtual double GetAttribute(const std::string &_key, unsigned int _index)
    + ***Replacement*** virtual double GetParam(const std::string &_key, unsigned int _index)

1. **gazebo/physics/dart/DARTJoint.hh**
    + ***Deprecation*** virtual double GetParam(const std::string &_key, unsigned int _index)
    + ***Replacement*** virtual double GetAttribute(const std::string &_key, unsigned int _index)

1. **gazebo/physics/ode/ODEJoint.hh**
    + ***Deprecation*** virtual double GetParam(const std::string &_key, unsigned int _index)
    + ***Replacement*** virtual double GetAttribute(const std::string &_key, unsigned int _index)

1. **gazebo/physics/ode/ODEScrewJoint.hh**
    + ***Deprecation*** virtual double GetParam(const std::string &_key, unsigned int _index)
    + ***Replacement*** virtual double GetAttribute(const std::string &_key, unsigned int _index)

1. **gazebo/physics/ode/ODEUniversalJoint.hh**
    + ***Deprecation*** virtual double GetParam(const std::string &_key, unsigned int _index)
    + ***Replacement*** virtual double GetAttribute(const std::string &_key, unsigned int _index)

1. **gazebo/physics/simbody/SimbodyJoint.hh**
    + ***Deprecation*** virtual double GetParam(const std::string &_key, unsigned int _index)
    + ***Replacement*** virtual double GetAttribute(const std::string &_key, unsigned int _index)

1. **gazebo/physics/simbody/SimbodyScrewJoint.hh**
    + ***Deprecation*** virtual double GetParam(const std::string &_key, unsigned int _index)
    + ***Replacement*** virtual double GetAttribute(const std::string &_key, unsigned int _index)

1. **gazebo/physics/Joint.hh**
    + ***Deprecation*** virtual void SetAttribute(const std::string &_key, unsigned int _index, const boost::any &_value) = 0
    + ***Replacement*** virtual bool SetParam(const std::string &_key, unsigned int _index, const boost::any &_value) = 0

1. **gazebo/physics/bullet/BulletJoint.hh**
    + ***Deprecation*** virtual void SetAttribute(const std::string &_key, unsigned int _index, const boost::any &_value)
    + ***Replacement*** virtual bool SetParam(const std::string &_key, unsigned int _index, const boost::any &_value)

1. **gazebo/physics/dart/DARTJoint.hh**
    + ***Deprecation*** virtual void SetAttribute(const std::string &_key, unsigned int _index, const boost::any &_value)
    + ***Replacement*** virtual bool SetParam(const std::string &_key, unsigned int _index, const boost::any &_value)

1. **gazebo/physics/ode/ODEJoint.hh**
    + ***Deprecation*** virtual void SetAttribute(const std::string &_key, unsigned int _index, const boost::any &_value)
    + ***Replacement*** virtual bool SetParam(const std::string &_key, unsigned int _index, const boost::any &_value)

1. **gazebo/physics/ode/ODEScrewJoint.hh**
    + ***Deprecation*** virtual void SetAttribute(const std::string &_key, unsigned int _index, const boost::any &_value)
    + ***Replacement*** virtual bool SetParam(const std::string &_key, unsigned int _index, const boost::any &_value)

1. **gazebo/physics/ode/ODEUniversalJoint.hh**
    + ***Deprecation*** virtual void SetAttribute(const std::string &_key, unsigned int _index, const boost::any &_value)
    + ***Replacement*** virtual bool SetParam(const std::string &_key, unsigned int _index, const boost::any &_value)

1. **gazebo/physics/simbody/SimbodyJoint.hh**
    + ***Deprecation*** virtual void SetAttribute(const std::string &_key, unsigned int _index, const boost::any &_value)
    + ***Replacement*** virtual bool SetParam(const std::string &_key, unsigned int _index, const boost::any &_value)

1. **gazebo/physics/simbody/SimbodyScrewJoint.hh**
    + ***Deprecation*** virtual void SetAttribute(const std::string &_key, unsigned int _index, const boost::any &_value)
    + ***Replacement*** virtual bool SetParam(const std::string &_key, unsigned int _index, const boost::any &_value)

### Modifications
1. **gazebo/physics/Entity.hh**
    + ***Removed:*** inline const math::Pose &GetWorldPose() const `ABI change`
    + ***Replacement:*** inline virutal const math::Pose &GetWorldPose() const
1. **gazebo/physics/Box.hh**
    + ***Removed:*** bool operator==(const Box &_b) `ABI Change`
    + ***Replacement:***  bool operator==(const Box &_b) const

1. **gazebo/gui/GuiIface.hh**
    + ***Removed:*** void load() `ABI change`
    + ***Replacement:*** bool load()
    + ***Note:*** Changed return type from void to bool.
1. **Functions in joint classes use unsigned int, instead of int**
    + All functions in Joint classes (gazebo/physics/\*Joint\*) and subclasses (gazebo/physics/[ode,bullet,simbody,dart]/\*Joint\*) now use unsigned integers instead of integers when referring to a specific joint axis.
    + Add const to Joint::GetInitialAnchorPose(), Joint::GetStopDissipation(), Joint::GetStopStiffness()
1. **gazebo/sensors/Noise.hh** `ABI change`
    + ***Removed:*** void Noise::Load(sdf::ElementPtr _sdf)
    + ***Replacement:*** virtual void Noise::Load(sdf::ElementPtr _sdf)
    + ***Removed:*** void Noise::~Noise()
    + ***Replacement:*** virtual void Noise::~Noise()
    + ***Removed:*** void Noise::Apply() const
    + ***Replacement:*** void Noise::Apply()
    + ***Note:*** Make Noise a base class and refactored out GaussianNoiseModel to its own class.
1. **gazebo/transport/ConnectionManager.hh**
    + ***Removed:*** bool ConnectionManager::Init(const std::string &_masterHost, unsigned int _masterPort) `ABI change`
    + ***Replacement:*** bool ConnectionManager::Init(const std::string &_masterHost, unsigned int _masterPort, uint32_t _timeoutIterations = 30)
    + ***Note:*** No changes to downstream code required. A third parameter has been added that specifies the number of timeout iterations. This parameter has a default value of 30.
1. **gazebo/transport/TransportIface.hh**
    + ***Removed:*** bool init(const std::string &_masterHost = "", unsigned int _masterPort = 0) `ABI change`
    + ***Replacement:*** bool init(const std::string &_masterHost = "", unsigned int _masterPort = 0, uint32_t _timeoutIterations = 30)
    + ***Note:*** No changes to downstream code required. A third parameter has been added that specifies the number of timeout iterations. This parameter has a default value of 30.
1. **gazebo/transport/Publication.hh**
    + ***Removed:*** void Publish(MessagePtr _msg, boost::function<void(uint32_t)> _cb, uint32_t _id) `ABI change`
    + ***Replacement:*** int Publish(MessagePtr _msg, boost::function<void(uint32_t)> _cb, uint32_t _id)
    + ***Note:*** Only the return type changed.

1. **gazebo/common/ModelDatabase.hh** `API change`
    + ***Removed:*** void ModelDatabase::GetModels(boost::function<void (const std::map<std::string, std::string> &)> _func)
    + ***Replacement:*** event::ConnectionPtr ModelDatabase::GetModels(boost::function<void (const std::map<std::string, std::string> &)> _func)
    + ***Note:*** The replacement function requires that the returned connection shared pointer remain valid in order to receive the GetModels callback. Reset the shared pointer to stop receiving GetModels callback.

1. **gazebo/physics/Collision.hh** `API change`
    + ***Modified:*** SurfaceParamsPtr Collision::surface
    + ***Note:*** Changed from `private` to `protected`

1. **gazebo/physics/MultiRayShape.hh** `API change`
    + ***Removed:*** double MultiRayShape::GetRange(int _index)
    + ***Replacement:*** double MultiRayShape::GetRange(unsigned int _index)
    + ***Removed:*** double MultiRayShape::GetRetro(int _index)
    + ***Replacement:*** double MultiRayShape::GetRetro(unsigned int _index)
    + ***Removed:*** double MultiRayShape::GetFiducial(int _index)
    + ***Replacement:*** double MultiRayShape::GetFiducial(unsigned int _index)
    + ***Note:*** Changed argument type from int to unsigned int.

1. **gazebo/physics/SurfaceParams.hh**
    + ***Removed:*** void FillMsg(msgs::Surface &_msg)
    + ***Replacement:*** virtual void FillMsg(msgs::Surface &_msg)

1. **gazebo/sensors/RaySensor.hh** `API change`
    + ***Removed:*** double RaySensor::GetRange(int _index)
    + ***Replacement:*** double RaySensor::GetRange(unsigned int _index)
    + ***Removed:*** double RaySensor::GetRetro(int _index)
    + ***Replacement:*** double RaySensor::GetRetro(unsigned int _index)
    + ***Removed:*** double RaySensor::GetFiducial(int _index)
    + ***Replacement:*** double RaySensor::GetFiducial(unsigned int _index)
    + ***Note:*** Changed argument type from int to unsigned int.

1. **gazebo/physics/PhysicsEngine.hh**
    + ***Removed*** virtual void SetParam(const std::string &_key, const boost::any &_value)
    + ***Replacement*** virtual bool SetParam(const std::string &_key, const boost::any &_value)

1. **gazebo/physics/ode/ODEPhysics.hh**
    + ***Removed*** virtual void SetParam(const std::string &_key, const boost::any &_value)
    + ***Replacement*** virtual bool SetParam(const std::string &_key, const boost::any &_value)

1. **gazebo/physics/bullet/BulletPhysics.hh**
    + ***Removed*** virtual void SetParam(const std::string &_key, const boost::any &_value)
    + ***Replacement*** virtual bool SetParam(const std::string &_key, const boost::any &_value)

1. **gazebo/physics/BallJoint.hh**
    + ***Removed*** virtual void SetHighStop(unsigned int /*_index*/, const math::Angle &/*_angle*/)
    + ***Replacement*** virtual bool SetHighStop(unsigned int /*_index*/, const math::Angle &/*_angle*/)
    ---
    + ***Removed*** virtual void SetLowStop(unsigned int /*_index*/, const math::Angle &/*_angle*/)
    + ***Replacement*** virtual bool SetLowStop(unsigned int /*_index*/, const math::Angle &/*_angle*/)

1. **gazebo/physics/Joint.hh**
    + ***Removed*** virtual void SetHighStop(unsigned int _index, const math::Angle &_angle)
    + ***Replacement*** virtual bool SetHighStop(unsigned int _index, const math::Angle &_angle)
    ---
    + ***Removed*** virtual void SetLowStop(unsigned int _index, const math::Angle &_angle)
    + ***Replacement*** virtual bool SetLowStop(unsigned int _index, const math::Angle &_angle)

1. **gazebo/physics/bullet/BulletBallJoint.hh**
    + ***Removed*** virtual void SetHighStop(unsigned int _index, const math::Angle &_angle)
    + ***Replacement*** virtual bool SetHighStop(unsigned int _index, const math::Angle &_angle)
    ---
    + ***Removed*** virtual void SetLowStop(unsigned int _index, const math::Angle &_angle)
    + ***Replacement*** virtual bool SetLowStop(unsigned int _index, const math::Angle &_angle)

1. **gazebo/physics/bullet/BulletHinge2Joint.hh**
    + ***Removed*** virtual void SetHighStop(unsigned int _index, const math::Angle &_angle)
    + ***Replacement*** virtual bool SetHighStop(unsigned int _index, const math::Angle &_angle)
    ---
    + ***Removed*** virtual void SetLowStop(unsigned int _index, const math::Angle &_angle)
    + ***Replacement*** virtual bool SetLowStop(unsigned int _index, const math::Angle &_angle)

1. **gazebo/physics/bullet/BulletHingeJoint.hh**
    + ***Removed*** virtual void SetHighStop(unsigned int _index, const math::Angle &_angle)
    + ***Replacement*** virtual bool SetHighStop(unsigned int _index, const math::Angle &_angle)
    ---
    + ***Removed*** virtual void SetLowStop(unsigned int _index, const math::Angle &_angle)
    + ***Replacement*** virtual bool SetLowStop(unsigned int _index, const math::Angle &_angle)

1. **gazebo/physics/bullet/BulletScrewJoint.hh**
    + ***Removed*** virtual void SetHighStop(unsigned int _index, const math::Angle &_angle)
    + ***Replacement*** virtual bool SetHighStop(unsigned int _index, const math::Angle &_angle)
    ---
    + ***Removed*** virtual void SetLowStop(unsigned int _index, const math::Angle &_angle)
    + ***Replacement*** virtual bool SetLowStop(unsigned int _index, const math::Angle &_angle)

1. **gazebo/physics/bullet/BulletSliderJoint.hh**
    + ***Removed*** virtual void SetHighStop(unsigned int _index, const math::Angle &_angle)
    + ***Replacement*** virtual bool SetHighStop(unsigned int _index, const math::Angle &_angle)
    ---
    + ***Removed*** virtual void SetLowStop(unsigned int _index, const math::Angle &_angle)
    + ***Replacement*** virtual bool SetLowStop(unsigned int _index, const math::Angle &_angle)

1. **gazebo/physics/bullet/BulletUniversalJoint.hh**
    + ***Removed*** virtual void SetHighStop(unsigned int _index, const math::Angle &_angle)
    + ***Replacement*** virtual bool SetHighStop(unsigned int _index, const math::Angle &_angle)
    ---
    + ***Removed*** virtual void SetLowStop(unsigned int _index, const math::Angle &_angle)
    + ***Replacement*** virtual bool SetLowStop(unsigned int _index, const math::Angle &_angle)

1. **gazebo/physics/dart/DARTJoint.hh**
    + ***Removed*** virtual void SetHighStop(unsigned int _index, const math::Angle &_angle)
    + ***Replacement*** virtual bool SetHighStop(unsigned int _index, const math::Angle &_angle)
    ---
    + ***Removed*** virtual void SetLowStop(unsigned int _index, const math::Angle &_angle)
    + ***Replacement*** virtual bool SetLowStop(unsigned int _index, const math::Angle &_angle)

1. **gazebo/physics/ode/ODEJoint.hh**
    + ***Removed*** virtual void SetHighStop(unsigned int _index, const math::Angle &_angle)
    + ***Replacement*** virtual bool SetHighStop(unsigned int _index, const math::Angle &_angle)
    ---
    + ***Removed*** virtual void SetLowStop(unsigned int _index, const math::Angle &_angle)
    + ***Replacement*** virtual bool SetLowStop(unsigned int _index, const math::Angle &_angle)

1. **gazebo/physics/ode/ODEUniversalJoint.hh**
    + ***Removed*** virtual void SetHighStop(unsigned int _index, const math::Angle &_angle)
    + ***Replacement*** virtual bool SetHighStop(unsigned int _index, const math::Angle &_angle)
    ---
    + ***Removed*** virtual void SetLowStop(unsigned int _index, const math::Angle &_angle)
    + ***Replacement*** virtual bool SetLowStop(unsigned int _index, const math::Angle &_angle)

1. **gazebo/physics/simbody/SimbodyJoint.hh**
    + ***Removed*** virtual void SetHighStop(unsigned int _index, const math::Angle &_angle)
    + ***Replacement*** virtual bool SetHighStop(unsigned int _index, const math::Angle &_angle)
    ---
    + ***Removed*** virtual void SetLowStop(unsigned int _index, const math::Angle &_angle)
    + ***Replacement*** virtual bool SetLowStop(unsigned int _index, const math::Angle &_angle)

1. **gazebo/physics/simbody/SimbodyScrewJoint.hh**
    + ***Removed*** virtual void SetHighStop(unsigned int _index, const math::Angle &_angle)
    + ***Replacement*** virtual bool SetHighStop(unsigned int _index, const math::Angle &_angle)
    ---
    + ***Removed*** virtual void SetLowStop(unsigned int _index, const math::Angle &_angle)
    + ***Replacement*** virtual bool SetLowStop(unsigned int _index, const math::Angle &_angle)

### Additions

1. **gazebo/physics/Joint.hh**
      + bool FindAllConnectedLinks(const LinkPtr &_originalParentLink,
          Link_V &_connectedLinks);
      + math::Pose ComputeChildLinkPose( unsigned int _index,
          double _position);

1. **gazebo/physics/Link.hh**
      + void MoveFrame(const math::Pose &_worldReferenceFrameSrc,
                       const math::Pose &_worldReferenceFrameDst);
      + bool FindAllConnectedLinksHelper(
          const LinkPtr &_originalParentLink,
          Link_V &_connectedLinks, bool _fistLink = false);
      + bool ContainsLink(const Link_V &_vector, const LinkPtr &_value);

1. **gazebo/physics/Collision.hh**
    + void SetWorldPoseDirty()
    + virtual const math::Pose &GetWorldPose() const
1. **gazebo/physics/JointController.hh**
      + common::Time GetLastUpdateTime() const
      + std::map<std::string, JointPtr> GetJoints() const
      + bool SetPositionTarget(const std::string &_jointName, double _target)
      + bool SetVelocityTarget(const std::string &_jointName, double _target)
      + std::map<std::string, common::PID> GetPositionPIDs() const
      + std::map<std::string, common::PID> GetVelocityPIDs() const
      + std::map<std::string, double> GetForces() const
      + std::map<std::string, double> GetPositions() const
      + std::map<std::string, double> GetVelocities() const


1. **gazebo/common/PID.hh**
      + double GetPGain() const
      + double GetIGain() const
      + double GetDGain() const
      + double GetIMax() const
      + double GetIMin() const
      + double GetCmdMax() const
      + double GetCmdMin() const


1. **gazebo/transport/TransportIface.hh**
    +  transport::ConnectionPtr connectToMaster()

1. **gazebo/physics/World.hh**
    +  msgs::Scene GetSceneMsg() const
1. **gazebo/physics/ContactManager.hh**
    + unsigned int GetFilterCount()
    + bool HasFilter(const std::string &_name)
    + void RemoveFilter(const std::string &_name)

1. **gazebo/physics/Joint.hh**
    + virtual void Fini()
    + math::Pose GetAnchorErrorPose() const
    + math::Quaternion GetAxisFrame(unsigned int _index) const
    + double GetWorldEnergyPotentialSpring(unsigned int _index) const
    + math::Pose GetParentWorldPose() const
    + double GetSpringReferencePosition(unsigned int) const
    + math::Pose GetWorldPose() const
    + virtual void SetEffortLimit(unsigned _index, double _stiffness)
    + virtual void SetStiffness(unsigned int _index, double _stiffness) = 0
    + virtual void SetStiffnessDamping(unsigned int _index, double _stiffness, double _damping, double _reference = 0) = 0
    + bool axisParentModelFrame[MAX_JOINT_AXIS]
    + protected: math::Pose parentAnchorPose
    + public: double GetInertiaRatio(const math::Vector3 &_axis) const

1. **gazebo/physics/Link.hh**
    + double GetWorldEnergy() const
    + double GetWorldEnergyKinetic() const
    + double GetWorldEnergyPotential() const
    + bool initialized

1. **gazebo/physics/Model.hh**
    + double GetWorldEnergy() const
    + double GetWorldEnergyKinetic() const
    + double GetWorldEnergyPotential() const

1. **gazebo/physics/SurfaceParams.hh**
    + FrictionPyramid()
    + ~FrictionPyramid()
    + double GetMuPrimary()
    + double GetMuSecondary()
    + void SetMuPrimary(double _mu)
    + void SetMuSecondary(double _mu)
    + math::Vector3 direction1
    + ***Note:*** Replaces mu, m2, fdir1 variables

1. **gazebo/physics/bullet/BulletSurfaceParams.hh**
    + BulletSurfaceParams()
    + virtual ~BulletSurfaceParams()
    + virtual void Load(sdf::ElementPtr _sdf)
    + virtual void FillMsg(msgs::Surface &_msg)
    + virtual void ProcessMsg(msgs::Surface &_msg)
    + FrictionPyramid frictionPyramid

1. **gazebo/physics/ode/ODESurfaceParams.hh**
    + virtual void FillMsg(msgs::Surface &_msg)
    + virtual void ProcessMsg(msgs::Surface &_msg)
    + double bounce
    + double bounce
    + double bounceThreshold
    + double kp
    + double kd
    + double cfm
    + double erp
    + double maxVel
    + double minDepth
    + FrictionPyramid frictionPyramid
    + double slip1
    + double slip2

1. **gazebo/rendering/Light.hh**
    + bool GetVisible() const
    + virtual void LoadFromMsg(const msgs::Light &_msg)

1. **gazebo/sensors/ForceTorqueSensor.hh**
    + physics::JointPtr GetJoint() const

1. **gazebo/sensors/Noise.hh**
    + virtual double ApplyImpl(double _in)
    + virtual void Fini()
    + virtual void SetCustomNoiseCallback(boost::function<double (double)> _cb)

1. **gazebo/sensors/Sensor.hh**
    + NoisePtr GetNoise(unsigned int _index = 0) const

1. **gazebo/sensors/GaussianNoiseModel.hh**

1. **gazebo/physics/ode/ODEUniversalJoint.hh**
    + virtual void SetHighStop(unsigned int _index, const math::Angle &_angle)
    + virtual void SetLowStop(unsigned int _index, const math::Angle &_angle)
    + virtual void SetAttribute(const std::string &_key, unsigned int _index, const boost::any &_value)
    + virtual double GetAttribute(const std::string &_key, unsigned int _index)

1. **gazebo/physics/simbody/SimbodyScrewJoint.hh**
    + virtual void SetThreadPitch(double _threadPitch)
    + virtual void GetThreadPitch()

1. **gazebo/physics/ode/ODEScrewJoint.hh**
    + virtual void SetThreadPitch(double _threadPitch)
    + virtual void GetThreadPitch()

1. **gazebo/physics/ScrewJoint.hh**
    + virtual math::Vector3 GetAnchor(unsigned int _index) const
    + virtual void SetAnchor(unsigned int _index, const math::Vector3 &_anchor)

1. **gazebo/physics/bullet/BulletJoint.hh**
    + virtual math::Angle GetHighStop(unsigned int _index)
    + virtual math::Angle GetLowStop(unsigned int _index)

1. **gazebo/physics/simbody/SimbodyPhysics.hh**
    + virtual boost::any GetParam(const std::string &_key) const
    + virtual bool SetParam(const std::string &_key, const boost::any &_value)

1. **gazebo/physics/dart/DARTPhysics.hh**
    + virtual boost::any GetParam(const std::string &_key) const
    + virtual bool SetParam(const std::string &_key, const boost::any &_value)

1. **gazebo/physics/Joint.hh**
    + math::Quaternion GetAxisFrameOffset(unsigned int _index) const

### Deletions

1. **Removed libtool**
    + Libtool used to be an option for loading plugins. Now, only libdl is supported.

1. **gazebo/physics/Base.hh**
    + Base_V::iterator childrenEnd

1. **gazebo/sensors/Noise.hh**
    + double Noise::GetMean() const
    + double Noise::GetStdDev() const
    + double Noise::GetBias() const
    + ***Note:*** Moved gaussian noise functions to a new GaussianNoiseModel class

1. **gazebo/physics/SurfaceParams.hh**
    + double bounce
    + double bounce
    + double bounceThreshold
    + double kp
    + double kd
    + double cfm
    + double erp
    + double maxVel
    + double minDepth
    + double mu1
    + double mu2
    + double slip1
    + double slip2
    + math::Vector3 fdir1
    + ***Note:*** These parameters were moved to FrictionPyramid,
      ODESurfaceParams, and BulletSurfaceParams.


## Gazebo 1.9 to 2.0

### New Deprecations

1. **gazebo/gazebo.hh**
    + ***Deprecation*** void fini()
    + ***Deprecation*** void stop()
    + ***Replacement*** bool shutdown()
    + ***Note*** Replace fini and stop with shutdown
    ---
    + ***Deprecation*** bool load()
    + ***Deprecation*** bool init()
    + ***Deprecation*** bool run()
    + ***Replacement*** bool setupClient()
        + Use this function to setup gazebo for use as a client
    + ***Replacement*** bool setupServer()
        + Use this function to setup gazebo for use as a server
    + ***Note*** Replace load+init+run with setupClient/setupServer
    ---
    + ***Deprecation*** std::string find_file(const std::string &_file)
    + ***Replacement*** std::string common::find_file(const std::string &_file)
    ---
    + ***Deprecation*** void add_plugin(const std::string &_filename)
    + ***Replacement*** void addPlugin(const std::string &_filename)
    ---
    + ***Deprecation*** void print_version()
    + ***Replacement*** void printVersion()
1. **gazebo/physics/World.hh**
    + ***Deprecation*** void World::StepWorld(int _steps)
    + ***Replacement*** void World::Step(unsigned int _steps)
1. **gazebo/sensors/SensorsIface.hh**
    + ***Deprecation*** std::string sensors::create_sensor(sdf::ElementPtr _elem, const std::string &_worldName,const std::string &_parentName)
    + ***Replacement*** std::string sensors::create_sensor(sdf::ElementPtr _elem, const std::string &_worldName, const std::string &_parentName, uint32_t _parentId)
1. **gazebo/sensors/Sensor.hh**
    + ***Deprecation*** void Sensor::SetParent(const std::string &_name)
    + ***Replacement*** void Sensor::SetParent(const std::string &_name, uint32_t _id)
1. **gazebo/sensors/SensorManager.hh**
    + ***Deprecation*** std::string CreateSensor(sdf::ElementPtr _elem, const std::string &_worldName,  const std::string &_parentName)
    + ***Replacement*** std::string CreateSensor(sdf::ElementPtr _elem, const std::string &_worldName, const std::string &_parentName, uint32_t _parentId)
1. **gazebo/sensors/Collision.hh**
    + ***Deprecation*** void Collision::SetContactsEnabled(bool _enable)
    + ***Replacement*** Use [ContactManager](http://gazebosim.org/api/2.0.0/classgazebo_1_1physics_1_1ContactManager.html).
    ---
    + ***Deprecation*** bool Colliion::GetContactsEnabled() const
    + ***Replacement*** Use [ContactManager](http://gazebosim.org/api/2.0.0/classgazebo_1_1physics_1_1ContactManager.html).
    ---
    + ***Deprecation*** void AddContact(const Contact &_contact)
    + ***Replacement*** Use [ContactManager](http://gazebosim.org/api/2.0.0/classgazebo_1_1physics_1_1ContactManager.html).

### Modifications

1. File rename: `gazebo/common/Common.hh` to `gazebo/common/CommonIface.hh`
1. File rename: `gazebo/physics/Physics.hh` to `gazebo/physics/PhysicsIface.hh`
1. File rename: `gazebo/rendering/Rendering.hh` to `gazebo/rendering/RenderingIface.hh`
1. File rename: `gazebo/sensors/Sensors.hh` to `gazebo/sensors/SensorsIface.hh`
1. File rename: `gazebo/transport/Transport.hh` to `gazebo/transport/TransportIface.hh`
1. File rename: `gazebo/gui/Gui.hh` to `gazebo/gui/GuiIface.hh`
1. File rename: `<model>/manifest.xml` to `<model>/model.config`
1. File rename: `<model_database>/manifest.xml` to `<model_database>/database.config`
1. **gazebo/msgs/physics.proto**
    + ***Removed*** optional double dt
    + ***Replacement*** optional double min_step_size
    ---
    + ***Removed*** optional double update_rate
    + ***Replacement*** optional double real_time_update_rate
1. **gazebo/physics/ModelState.hh**
    + ***Removed*** LinkState ModelState::GetLinkState(int _index) `API change`
    + ***Replacement*** LinkState ModelState::GetLinkState(const std::string &_linkName) const
1. **gazebo/physics/PhyscisEngine.hh**
    + ***Removed*** void PhysicsEngine::SetUpdateRate(double _value) `API change`
    + ***Replacement*** void PhyscisEngine::SetRealTimeUpdateRate(double _rate)
    ---
    + ***Removed*** double PhysicsEngine::GetUpdateRate() `API change`
    + ***Replacement*** double PhysicsEngine::GetRealTimeUpdateRate() const
    ---
    + ***Removed*** void PhysicsEngine::SetStepTime(double _value) `API change`
    + ***Replacement*** void PhysicsEngine::SetMaxStepSize(double _stepSize)
    ---
    + ***Removed*** double PhysicsEngine::GetStepTime() `API change`
    + ***Replacement*** double PhysicsEngine::GetMaxStepSize() const
1. **gazebo/physics/Joint.hh**
    + ***Removed:*** Joint::Load(LinkPtr _parent, LinkPtr _child, const math::Vector3 &_pos) `API chance`
    + ***Replacement:*** Joint::Load(LinkPtr _parent, LinkPtr _child, const math::Pose &_pose)
    ---
    + ***Removed:*** public: double GetInertiaRatio(unsigned int _index) const
    + ***Replacement:*** public: double GetInertiaRatio(const unsigned int _index) const
1. **gazebo/common/Events.hh**
    + ***Removed:*** Events::ConnectWorldUpdateStart(T _subscriber) `API change`
    + ***Replacement*** ConnectionPtr Events::ConnectWorldUpdateBegin(T _subscriber)
    ---
    + ***Removed:*** Events::DisconnectWorldUpdateStart(T _subscriber) `API change`
    + ***Replacement*** ConnectionPtr Events::DiconnectWorldUpdateBegin(T _subscriber)
1. **gazebo/physics/Link.hh**
    + ***Removed*** void Link::RemoveChildJoint(JointPtr _joint) `API change`
    + ***Replacement*** void Link::RemoveChildJoint(const std::string &_jointName)
    ---
    + ***Removed*** void Link::RemoveParentJoint(const std::string &_jointName) `API change`
    + ***Replacement*** void Link::RemoveParentJoint(const std::string &_jointName)
1. **gazebo/physics/MeshShape.hh**
    + ***Removed*** std::string MeshShape::GetFilename() const `API change`
    + ***Replacement*** std::string MeshShape::GetURI() const
    ---
    + ***Removed*** void MeshShape::SetFilename() const `API change`
    + ***Replacement*** std::string MeshShape::SetMesh(const std::string &_uri, const std::string &_submesh = "", bool _center = false) const
1. **gazebo/common/Time.hh**
    + ***Removed*** static Time::NSleep(Time _time) `API change`
    + ***Replacement*** static Time NSleep(unsigned int _ns)

### Deletions

1. **gazebo/physics/Collision.hh**
    + template<typename T> event::ConnectionPtr ConnectContact(T _subscriber)
    + template<typename T> event::ConnectionPtr DisconnectContact(T _subscriber)
    + ***Note:*** The ContactManager::CreateFilter functions can be used to
      create a gazebo topic with contact messages filtered by the name(s)
      of collision shapes. The topic can then be subscribed with a callback
      to replicate this removed functionality. See
      [gazebo pull request #713](https://bitbucket.org/osrf/gazebo/pull-request/713)
      for an example migration.<|MERGE_RESOLUTION|>--- conflicted
+++ resolved
@@ -14,13 +14,10 @@
     + ***Removed:*** public: std::vector<math::Vector2d> GetVertices() const
     + ***Replacement:*** public: std::vector<std::vector<math::Vector2d> > GetVertices() const
 
-<<<<<<< HEAD
-=======
 1. **gazebo/physics/SurfaceParams.hh**
     + ***Removed:*** public: FrictionPyramid frictionPyramid
     + ***Replacement:*** public: FrictionPyramidPtr GetFrictionPyramid() const
 
->>>>>>> 2dd6227c
 ### Deletions
 
 1. **gazebo/gui/RenderWidget.hh**
