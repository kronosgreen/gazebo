--- conflicted
+++ resolved
@@ -16,10 +16,6 @@
     + public: bool RemoveJoint(const std::string &_name);
     + public: boost::shared_ptr<Model> shared_from_this();
 
-<<<<<<< HEAD
-### Modifications
-
-=======
 1. **gazebo/physics/SurfaceParams.hh**
     + public: double PoissonsRatio() const;
     + public: void SetPoissonsRatio(double _ratio);
@@ -31,7 +27,6 @@
 1. **gazebo/physics/Actor.hh**
     + Type change of `protected: math::Vector3 lastPos;` to `protected: ignition::math::Vector3d lastPos;`
 
->>>>>>> 828be8d9
 1. **gazebo/rendering/RenderTypes.hh**
     + typedefs for Visual and its derived classes have been changed from boost to std pointers.
     + [pull request #1924](https://bitbucket.org/osrf/gazebo/pull-request/1924)
@@ -86,8 +81,6 @@
 
 ### Deprecations
 
-<<<<<<< HEAD
-=======
 1. **gazebo/rendering/ApplyWrenchVisual.hh**
     + ***Deprecation:*** public: void SetCoM(const math::Vector3 &_comVector)
     + ***Replacement:*** public: void SetCoM(const ignition::math::Vector3d &_comVector);
@@ -106,7 +99,6 @@
     + ***Deprecation:*** public: void ScaleZAxis(const math::Vector3 &_scale)
     + ***Replacement:*** public: void ScaleZAxis(const ignition::math::Vector3d &_scale);
 
->>>>>>> 828be8d9
 1. **gazebo/gui/RTShaderSystem.hh**
     + ***Deprecation:*** void AttachEntity(Visual *vis)
     + ***No replacement for AttachEntity ***
@@ -117,11 +109,8 @@
 
 ### Deletions
 
-<<<<<<< HEAD
-=======
 1. **plugins/rest_web/RestUiLogoutDialog.hh.hh**
 
->>>>>>> 828be8d9
 1. **gazebo rendering libraries**
     * The following libraries have been removed: `libgazebo_skyx`, `libgazebo_selection_buffer`, `libgazebo_rendering_deferred`. Gazebo now combines all the different rendering libraries into `libgazebo_rendering.so`.
     * [Pull request #1817](https://bitbucket.org/osrf/gazebo/pull-request/1817)
@@ -147,8 +136,6 @@
     + public: virtual void OnMouseDrag(const common::MouseEvent &_event);
     + protected: math::Vector3 GetSnappedPoint(math::Vector3 _p);
 
-<<<<<<< HEAD
-=======
 1. **gazebo/sensors/ForceTorqueSensor.hh**
     + public: math::Vector3 GetTorque() const
     + public: math::Vector3 GetForce() const
@@ -186,7 +173,6 @@
 
 1. **gazebo/sensors/WirelessTransmitter.hh**
     + public: double GetSignalStrength(const math::Pose &_receiver, const double _rxGain)
->>>>>>> 828be8d9
 
 ## Gazebo 5.X to 6.X
 
