## Gazebo 2.0 to 3.0

### New Deprecations

1. **gazebo/physics/Joint.hh**
    + ***Deprecation*** virtual void ApplyDamping()
    + ***Replacement*** virtual void ApplyStiffnessDamping()
    ---
    + ***Deprecation*** double GetDampingCoefficient() const
    + ***Replacement*** double GetDamping(int _index)

1. **gazebo/physics/ode/ODEJoint.hh**
    + ***Deprecation*** void CFMDamping()
    + ***Replacement*** void ApplyImplicitStiffnessDamping()

1. **gazebo/physics/ScrewJoint.hh**
    + ***Deprecation*** virtual void SetThreadPitch(unsigned int _index, double _threadPitch) = 0
    + ***Replacement*** virtual void SetThreadPitch(double _threadPitch) = 0
    ---
    + ***Deprecation*** virtual void GetThreadPitch(unsigned int _index) = 0
    + ***Replacement*** virtual void GetThreadPitch() = 0

1. **gazebo/physics/bullet/BulletScrewJoint.hh**
    + ***Deprecation*** protected: virtual void Load(sdf::ElementPtr _sdf)
    + ***Replacement*** public: virtual void Load(sdf::ElementPtr _sdf)

1. **gazebo/physics/PhysicsEngine.hh**
    + ***Deprecation*** virtual void SetSORPGSPreconIters(unsigned int _iters)
    + ***Replacement*** virtual bool SetParam(const std::string &_key, const boost::any &_value)
    ---
    + ***Deprecation*** virtual void SetSORPGSIters(unsigned int _iters)
    + ***Replacement*** virtual bool SetParam(const std::string &_key, const boost::any &_value)
    ---
    + ***Deprecation*** virtual void SetSORPGSW(double _w)
    + ***Replacement*** virtual bool SetParam(const std::string &_key, const boost::any &_value)
    ---
    + ***Deprecation*** virtual int GetSORPGSPreconIters()
    + ***Replacement*** virtual boost::any GetParam(const std::string &_key) const
    ---
    + ***Deprecation*** virtual int GetSORPGSIters()
    + ***Replacement*** virtual boost::any GetParam(const std::string &_key) const
    ---
    + ***Deprecation*** virtual double GetSORPGSW()
    + ***Replacement*** virtual boost::any GetParam(const std::string &_key) const

1. **gazebo/physics/bullet/BulletPhysics.hh**
    + ***Deprecation*** virtual bool SetParam(BulletParam _param, const boost::any &_value)
    + ***Replacement*** virtual bool SetParam(const std::string &_key, const boost::any &_value)
    ---
    + ***Deprecation*** virtual boost::any GetParam(BulletParam _param) const
    + ***Replacement*** virtual boost::any GetParam(const std::string &_key) const

1. **gazebo/physics/ode/ODEPhysics.hh**
    + ***Deprecation*** virtual bool SetParam(ODEParam _param, const boost::any &_value)
    + ***Replacement*** virtual bool SetParam(const std::string &_key, const boost::any &_value)
    ---
    + ***Deprecation*** virtual boost::any GetParam(ODEParam _param) const
    + ***Replacement*** virtual boost::any GetParam(const std::string &_key) const

1. **gazebo/physics/dart/DARTPhysics.hh**
    + ***Deprecation*** virtual boost::any GetParam(DARTParam _param) const
    + ***Replacement*** virtual boost::any GetParam(const std::string &_key) const

1. **gazebo/physics/Joint.hh**
    + ***Deprecation*** virtual double GetAttribute(const std::string &_key, unsigned int _index) = 0
    + ***Replacement*** virtual double GetParam(const std::string &_key, unsigned int _index) = 0;

1. **gazebo/physics/bullet/BulletJoint.hh**
    + ***Deprecation*** virtual double GetAttribute(const std::string &_key, unsigned int _index)
    + ***Replacement*** virtual double GetParam(const std::string &_key, unsigned int _index)

1. **gazebo/physics/bullet/BulletScrewJoint.hh**
    + ***Deprecation*** virtual double GetAttribute(const std::string &_key, unsigned int _index)
    + ***Replacement*** virtual double GetParam(const std::string &_key, unsigned int _index)
 
1. **gazebo/physics/dart/DARTJoint.hh**
    + ***Deprecation*** virtual double GetParam(const std::string &_key, unsigned int _index)
    + ***Replacement*** virtual double GetAttribute(const std::string &_key, unsigned int _index)

1. **gazebo/physics/ode/ODEJoint.hh**
    + ***Deprecation*** virtual double GetParam(const std::string &_key, unsigned int _index)
    + ***Replacement*** virtual double GetAttribute(const std::string &_key, unsigned int _index)

1. **gazebo/physics/ode/ODEScrewJoint.hh**
    + ***Deprecation*** virtual double GetParam(const std::string &_key, unsigned int _index)
    + ***Replacement*** virtual double GetAttribute(const std::string &_key, unsigned int _index)

1. **gazebo/physics/ode/ODEUniversalJoint.hh**
    + ***Deprecation*** virtual double GetParam(const std::string &_key, unsigned int _index)
    + ***Replacement*** virtual double GetAttribute(const std::string &_key, unsigned int _index)

1. **gazebo/physics/simbody/SimbodyJoint.hh**
    + ***Deprecation*** virtual double GetParam(const std::string &_key, unsigned int _index)
    + ***Replacement*** virtual double GetAttribute(const std::string &_key, unsigned int _index)

1. **gazebo/physics/simbody/SimbodyScrewJoint.hh**
    + ***Deprecation*** virtual double GetParam(const std::string &_key, unsigned int _index)
    + ***Replacement*** virtual double GetAttribute(const std::string &_key, unsigned int _index)

1. **gazebo/physics/Joint.hh**
    + ***Deprecation*** virtual void SetAttribute(const std::string &_key, unsigned int _index, const boost::any &_value) = 0
    + ***Replacement*** virtual bool SetParam(const std::string &_key, unsigned int _index, const boost::any &_value) = 0

1. **gazebo/physics/bullet/BulletJoint.hh**
    + ***Deprecation*** virtual void SetAttribute(const std::string &_key, unsigned int _index, const boost::any &_value)
    + ***Replacement*** virtual bool SetParam(const std::string &_key, unsigned int _index, const boost::any &_value)

1. **gazebo/physics/dart/DARTJoint.hh**
    + ***Deprecation*** virtual void SetAttribute(const std::string &_key, unsigned int _index, const boost::any &_value)
    + ***Replacement*** virtual bool SetParam(const std::string &_key, unsigned int _index, const boost::any &_value)

1. **gazebo/physics/ode/ODEJoint.hh**
    + ***Deprecation*** virtual void SetAttribute(const std::string &_key, unsigned int _index, const boost::any &_value)
    + ***Replacement*** virtual bool SetParam(const std::string &_key, unsigned int _index, const boost::any &_value)

1. **gazebo/physics/ode/ODEScrewJoint.hh**
    + ***Deprecation*** virtual void SetAttribute(const std::string &_key, unsigned int _index, const boost::any &_value)
    + ***Replacement*** virtual bool SetParam(const std::string &_key, unsigned int _index, const boost::any &_value)

1. **gazebo/physics/ode/ODEUniversalJoint.hh**
    + ***Deprecation*** virtual void SetAttribute(const std::string &_key, unsigned int _index, const boost::any &_value)
    + ***Replacement*** virtual bool SetParam(const std::string &_key, unsigned int _index, const boost::any &_value)

1. **gazebo/physics/simbody/SimbodyJoint.hh**
    + ***Deprecation*** virtual void SetAttribute(const std::string &_key, unsigned int _index, const boost::any &_value)
    + ***Replacement*** virtual bool SetParam(const std::string &_key, unsigned int _index, const boost::any &_value)

1. **gazebo/physics/simbody/SimbodyScrewJoint.hh**
    + ***Deprecation*** virtual void SetAttribute(const std::string &_key, unsigned int _index, const boost::any &_value)
    + ***Replacement*** virtual bool SetParam(const std::string &_key, unsigned int _index, const boost::any &_value)

### Modifications
<<<<<<< HEAD
1. **gazebo/physics/Entity.hh**
    + ***Removed:*** inline const math::Pose &GetWorldPose() const `ABI change`
    + ***Replacement:*** inline virutal const math::Pose &GetWorldPose() const
=======
1. **gazebo/physics/Box.hh**
    + ***Removed:*** bool operator==(const Box &_b) `ABI Change`
    + ***Replacement:***  bool operator==(const Box &_b) const
>>>>>>> a1827209

1. **gazebo/gui/GuiIface.hh**
    + ***Removed:*** void load() `ABI change`
    + ***Replacement:*** bool load()
    + ***Note:*** Changed return type from void to bool.
1. **Functions in joint classes use unsigned int, instead of int**
    + All functions in Joint classes (gazebo/physics/\*Joint\*) and subclasses (gazebo/physics/[ode,bullet,simbody,dart]/\*Joint\*) now use unsigned integers instead of integers when referring to a specific joint axis.
    + Add const to Joint::GetInitialAnchorPose(), Joint::GetStopDissipation(), Joint::GetStopStiffness()
1. **gazebo/sensors/Noise.hh** `ABI change`
    + ***Removed:*** void Noise::Load(sdf::ElementPtr _sdf)
    + ***Replacement:*** virtual void Noise::Load(sdf::ElementPtr _sdf)
    + ***Removed:*** void Noise::~Noise()
    + ***Replacement:*** virtual void Noise::~Noise()
    + ***Removed:*** void Noise::Apply() const
    + ***Replacement:*** void Noise::Apply()
    + ***Note:*** Make Noise a base class and refactored out GaussianNoiseModel to its own class.
1. **gazebo/transport/ConnectionManager.hh**
    + ***Removed:*** bool ConnectionManager::Init(const std::string &_masterHost, unsigned int _masterPort) `ABI change`
    + ***Replacement:*** bool ConnectionManager::Init(const std::string &_masterHost, unsigned int _masterPort, uint32_t _timeoutIterations = 30)
    + ***Note:*** No changes to downstream code required. A third parameter has been added that specifies the number of timeout iterations. This parameter has a default value of 30.
1. **gazebo/transport/TransportIface.hh**
    + ***Removed:*** bool init(const std::string &_masterHost = "", unsigned int _masterPort = 0) `ABI change`
    + ***Replacement:*** bool init(const std::string &_masterHost = "", unsigned int _masterPort = 0, uint32_t _timeoutIterations = 30)
    + ***Note:*** No changes to downstream code required. A third parameter has been added that specifies the number of timeout iterations. This parameter has a default value of 30.
1. **gazebo/transport/Publication.hh**
    + ***Removed:*** void Publish(MessagePtr _msg, boost::function<void(uint32_t)> _cb, uint32_t _id) `ABI change`
    + ***Replacement:*** int Publish(MessagePtr _msg, boost::function<void(uint32_t)> _cb, uint32_t _id)
    + ***Note:*** Only the return type changed.

1. **gazebo/common/ModelDatabase.hh** `API change`
    + ***Removed:*** void ModelDatabase::GetModels(boost::function<void (const std::map<std::string, std::string> &)> _func)
    + ***Replacement:*** event::ConnectionPtr ModelDatabase::GetModels(boost::function<void (const std::map<std::string, std::string> &)> _func)
    + ***Note:*** The replacement function requires that the returned connection shared pointer remain valid in order to receive the GetModels callback. Reset the shared pointer to stop receiving GetModels callback.

1. **gazebo/physics/Collision.hh** `API change`
    + ***Modified:*** SurfaceParamsPtr Collision::surface
    + ***Note:*** Changed from `private` to `protected`

1. **gazebo/physics/MultiRayShape.hh** `API change`
    + ***Removed:*** double MultiRayShape::GetRange(int _index)
    + ***Replacement:*** double MultiRayShape::GetRange(unsigned int _index)
    + ***Removed:*** double MultiRayShape::GetRetro(int _index)
    + ***Replacement:*** double MultiRayShape::GetRetro(unsigned int _index)
    + ***Removed:*** double MultiRayShape::GetFiducial(int _index)
    + ***Replacement:*** double MultiRayShape::GetFiducial(unsigned int _index)
    + ***Note:*** Changed argument type from int to unsigned int.

1. **gazebo/physics/SurfaceParams.hh**
    + ***Removed:*** void FillMsg(msgs::Surface &_msg)
    + ***Replacement:*** virtual void FillMsg(msgs::Surface &_msg)

1. **gazebo/sensors/RaySensor.hh** `API change`
    + ***Removed:*** double RaySensor::GetRange(int _index)
    + ***Replacement:*** double RaySensor::GetRange(unsigned int _index)
    + ***Removed:*** double RaySensor::GetRetro(int _index)
    + ***Replacement:*** double RaySensor::GetRetro(unsigned int _index)
    + ***Removed:*** double RaySensor::GetFiducial(int _index)
    + ***Replacement:*** double RaySensor::GetFiducial(unsigned int _index)
    + ***Note:*** Changed argument type from int to unsigned int.

1. **gazebo/physics/PhysicsEngine.hh**
    + ***Removed*** virtual void SetParam(const std::string &_key, const boost::any &_value)
    + ***Replacement*** virtual bool SetParam(const std::string &_key, const boost::any &_value)

1. **gazebo/physics/ode/ODEPhysics.hh**
    + ***Removed*** virtual void SetParam(const std::string &_key, const boost::any &_value)
    + ***Replacement*** virtual bool SetParam(const std::string &_key, const boost::any &_value)

1. **gazebo/physics/bullet/BulletPhysics.hh**
    + ***Removed*** virtual void SetParam(const std::string &_key, const boost::any &_value)
    + ***Replacement*** virtual bool SetParam(const std::string &_key, const boost::any &_value)

1. **gazebo/physics/BallJoint.hh**
    + ***Removed*** virtual void SetHighStop(unsigned int /*_index*/, const math::Angle &/*_angle*/)
    + ***Replacement*** virtual bool SetHighStop(unsigned int /*_index*/, const math::Angle &/*_angle*/)
    ---
    + ***Removed*** virtual void SetLowStop(unsigned int /*_index*/, const math::Angle &/*_angle*/)
    + ***Replacement*** virtual bool SetLowStop(unsigned int /*_index*/, const math::Angle &/*_angle*/)
 
1. **gazebo/physics/Joint.hh**
    + ***Removed*** virtual void SetHighStop(unsigned int _index, const math::Angle &_angle)
    + ***Replacement*** virtual bool SetHighStop(unsigned int _index, const math::Angle &_angle)
    ---
    + ***Removed*** virtual void SetLowStop(unsigned int _index, const math::Angle &_angle)
    + ***Replacement*** virtual bool SetLowStop(unsigned int _index, const math::Angle &_angle)

1. **gazebo/physics/bullet/BulletBallJoint.hh**
    + ***Removed*** virtual void SetHighStop(unsigned int _index, const math::Angle &_angle)
    + ***Replacement*** virtual bool SetHighStop(unsigned int _index, const math::Angle &_angle)
    ---
    + ***Removed*** virtual void SetLowStop(unsigned int _index, const math::Angle &_angle)
    + ***Replacement*** virtual bool SetLowStop(unsigned int _index, const math::Angle &_angle)
 
1. **gazebo/physics/bullet/BulletHinge2Joint.hh**
    + ***Removed*** virtual void SetHighStop(unsigned int _index, const math::Angle &_angle)
    + ***Replacement*** virtual bool SetHighStop(unsigned int _index, const math::Angle &_angle)
    ---
    + ***Removed*** virtual void SetLowStop(unsigned int _index, const math::Angle &_angle)
    + ***Replacement*** virtual bool SetLowStop(unsigned int _index, const math::Angle &_angle)

1. **gazebo/physics/bullet/BulletHingeJoint.hh**
    + ***Removed*** virtual void SetHighStop(unsigned int _index, const math::Angle &_angle)
    + ***Replacement*** virtual bool SetHighStop(unsigned int _index, const math::Angle &_angle)
    ---
    + ***Removed*** virtual void SetLowStop(unsigned int _index, const math::Angle &_angle)
    + ***Replacement*** virtual bool SetLowStop(unsigned int _index, const math::Angle &_angle)

1. **gazebo/physics/bullet/BulletScrewJoint.hh**
    + ***Removed*** virtual void SetHighStop(unsigned int _index, const math::Angle &_angle)
    + ***Replacement*** virtual bool SetHighStop(unsigned int _index, const math::Angle &_angle)
    ---
    + ***Removed*** virtual void SetLowStop(unsigned int _index, const math::Angle &_angle)
    + ***Replacement*** virtual bool SetLowStop(unsigned int _index, const math::Angle &_angle)

1. **gazebo/physics/bullet/BulletSliderJoint.hh**
    + ***Removed*** virtual void SetHighStop(unsigned int _index, const math::Angle &_angle)
    + ***Replacement*** virtual bool SetHighStop(unsigned int _index, const math::Angle &_angle)
    ---
    + ***Removed*** virtual void SetLowStop(unsigned int _index, const math::Angle &_angle)
    + ***Replacement*** virtual bool SetLowStop(unsigned int _index, const math::Angle &_angle)

1. **gazebo/physics/bullet/BulletUniversalJoint.hh**
    + ***Removed*** virtual void SetHighStop(unsigned int _index, const math::Angle &_angle)
    + ***Replacement*** virtual bool SetHighStop(unsigned int _index, const math::Angle &_angle)
    ---
    + ***Removed*** virtual void SetLowStop(unsigned int _index, const math::Angle &_angle)
    + ***Replacement*** virtual bool SetLowStop(unsigned int _index, const math::Angle &_angle)

1. **gazebo/physics/dart/DARTJoint.hh**
    + ***Removed*** virtual void SetHighStop(unsigned int _index, const math::Angle &_angle)
    + ***Replacement*** virtual bool SetHighStop(unsigned int _index, const math::Angle &_angle)
    ---
    + ***Removed*** virtual void SetLowStop(unsigned int _index, const math::Angle &_angle)
    + ***Replacement*** virtual bool SetLowStop(unsigned int _index, const math::Angle &_angle)

1. **gazebo/physics/ode/ODEJoint.hh**
    + ***Removed*** virtual void SetHighStop(unsigned int _index, const math::Angle &_angle)
    + ***Replacement*** virtual bool SetHighStop(unsigned int _index, const math::Angle &_angle)
    ---
    + ***Removed*** virtual void SetLowStop(unsigned int _index, const math::Angle &_angle)
    + ***Replacement*** virtual bool SetLowStop(unsigned int _index, const math::Angle &_angle)

1. **gazebo/physics/ode/ODEUniversalJoint.hh**
    + ***Removed*** virtual void SetHighStop(unsigned int _index, const math::Angle &_angle)
    + ***Replacement*** virtual bool SetHighStop(unsigned int _index, const math::Angle &_angle)
    ---
    + ***Removed*** virtual void SetLowStop(unsigned int _index, const math::Angle &_angle)
    + ***Replacement*** virtual bool SetLowStop(unsigned int _index, const math::Angle &_angle)

1. **gazebo/physics/simbody/SimbodyJoint.hh**
    + ***Removed*** virtual void SetHighStop(unsigned int _index, const math::Angle &_angle)
    + ***Replacement*** virtual bool SetHighStop(unsigned int _index, const math::Angle &_angle)
    ---
    + ***Removed*** virtual void SetLowStop(unsigned int _index, const math::Angle &_angle)
    + ***Replacement*** virtual bool SetLowStop(unsigned int _index, const math::Angle &_angle)

1. **gazebo/physics/simbody/SimbodyScrewJoint.hh**
    + ***Removed*** virtual void SetHighStop(unsigned int _index, const math::Angle &_angle)
    + ***Replacement*** virtual bool SetHighStop(unsigned int _index, const math::Angle &_angle)
    ---
    + ***Removed*** virtual void SetLowStop(unsigned int _index, const math::Angle &_angle)
    + ***Replacement*** virtual bool SetLowStop(unsigned int _index, const math::Angle &_angle)

### Additions

1. **gazebo/physics/Collision.hh**
    + void SetWorldPoseDirty()
    + virtual const math::Pose &GetWorldPose() const
1. **gazebo/physics/JointController.hh**
      + common::Time GetLastUpdateTime() const
      + std::map<std::string, JointPtr> GetJoints() const
      + bool SetPositionTarget(const std::string &_jointName, double _target)
      + bool SetVelocityTarget(const std::string &_jointName, double _target)
      + std::map<std::string, common::PID> GetPositionPIDs() const
      + std::map<std::string, common::PID> GetVelocityPIDs() const
      + std::map<std::string, double> GetForces() const
      + std::map<std::string, double> GetPositions() const
      + std::map<std::string, double> GetVelocities() const


1. **gazebo/common/PID.hh**
      + double GetPGain() const
      + double GetIGain() const
      + double GetDGain() const
      + double GetIMax() const
      + double GetIMin() const
      + double GetCmdMax() const
      + double GetCmdMin() const


1. **gazebo/transport/TransportIface.hh**
    +  transport::ConnectionPtr connectToMaster()

1. **gazebo/physics/World.hh**
    +  msgs::Scene GetSceneMsg() const
1. **gazebo/physics/ContactManager.hh**
    + unsigned int GetFilterCount()
    + bool HasFilter(const std::string &_name)
    + void RemoveFilter(const std::string &_name)

1. **gazebo/physics/Joint.hh**
    + virtual void Fini()
    + math::Pose GetAnchorErrorPose() const
    + math::Quaternion GetAxisFrame(unsigned int _index) const
    + double GetWorldEnergyPotentialSpring(unsigned int _index) const
    + math::Pose GetParentWorldPose() const
    + double GetSpringReferencePosition(unsigned int) const
    + math::Pose GetWorldPose() const
    + virtual void SetEffortLimit(unsigned _index, double _stiffness)
    + virtual void SetStiffness(unsigned int _index, double _stiffness) = 0
    + virtual void SetStiffnessDamping(unsigned int _index, double _stiffness, double _damping, double _reference = 0) = 0
    + bool axisParentModelFrame[MAX_JOINT_AXIS]
    + protected: math::Pose parentAnchorPose
    + public: double GetInertiaRatio(const math::Vector3 &_axis) const

1. **gazebo/physics/Link.hh**
    + double GetWorldEnergy() const
    + double GetWorldEnergyKinetic() const
    + double GetWorldEnergyPotential() const
    + bool initialized

1. **gazebo/physics/Model.hh**
    + double GetWorldEnergy() const
    + double GetWorldEnergyKinetic() const
    + double GetWorldEnergyPotential() const

1. **gazebo/physics/SurfaceParams.hh**
    + FrictionPyramid()
    + ~FrictionPyramid()
    + double GetMuPrimary()
    + double GetMuSecondary()
    + void SetMuPrimary(double _mu)
    + void SetMuSecondary(double _mu)
    + math::Vector3 direction1
    + ***Note:*** Replaces mu, m2, fdir1 variables

1. **gazebo/physics/bullet/BulletSurfaceParams.hh**
    + BulletSurfaceParams()
    + virtual ~BulletSurfaceParams()
    + virtual void Load(sdf::ElementPtr _sdf)
    + virtual void FillMsg(msgs::Surface &_msg)
    + virtual void ProcessMsg(msgs::Surface &_msg)
    + FrictionPyramid frictionPyramid

1. **gazebo/physics/ode/ODESurfaceParams.hh**
    + virtual void FillMsg(msgs::Surface &_msg)
    + virtual void ProcessMsg(msgs::Surface &_msg)
    + double bounce
    + double bounce
    + double bounceThreshold
    + double kp
    + double kd
    + double cfm
    + double erp
    + double maxVel
    + double minDepth
    + FrictionPyramid frictionPyramid
    + double slip1
    + double slip2

1. **gazebo/rendering/Light.hh**
    + bool GetVisible() const
    + virtual void LoadFromMsg(const msgs::Light &_msg)

1. **gazebo/sensors/ForceTorqueSensor.hh**
    + physics::JointPtr GetJoint() const

1. **gazebo/sensors/Noise.hh**
    + virtual double ApplyImpl(double _in)
    + virtual void Fini()
    + virtual void SetCustomNoiseCallback(boost::function<double (double)> _cb)

1. **gazebo/sensors/Sensor.hh**
    + NoisePtr GetNoise(unsigned int _index = 0) const

1. **gazebo/sensors/GaussianNoiseModel.hh**

1. **gazebo/physics/ode/ODEUniversalJoint.hh**
    + virtual void SetHighStop(unsigned int _index, const math::Angle &_angle)
    + virtual void SetLowStop(unsigned int _index, const math::Angle &_angle)
    + virtual void SetAttribute(const std::string &_key, unsigned int _index, const boost::any &_value)
    + virtual double GetAttribute(const std::string &_key, unsigned int _index)

1. **gazebo/physics/simbody/SimbodyScrewJoint.hh**
    + virtual void SetThreadPitch(double _threadPitch)
    + virtual void GetThreadPitch() 

1. **gazebo/physics/ode/ODEScrewJoint.hh**
    + virtual void SetThreadPitch(double _threadPitch)
    + virtual void GetThreadPitch() 

1. **gazebo/physics/ScrewJoint.hh**
    + virtual math::Vector3 GetAnchor(unsigned int _index) const
    + virtual void SetAnchor(unsigned int _index, const math::Vector3 &_anchor)

1. **gazebo/physics/bullet/BulletJoint.hh**
    + virtual math::Angle GetHighStop(unsigned int _index)
    + virtual math::Angle GetLowStop(unsigned int _index)

1. **gazebo/physics/simbody/SimbodyPhysics.hh**
    + virtual boost::any GetParam(const std::string &_key) const
    + virtual bool SetParam(const std::string &_key, const boost::any &_value)

1. **gazebo/physics/dart/DARTPhysics.hh**
    + virtual boost::any GetParam(const std::string &_key) const
    + virtual bool SetParam(const std::string &_key, const boost::any &_value)

### Deletions

1. **Removed libtool**
    + Libtool used to be an option for loading plugins. Now, only libdl is supported.

1. **gazebo/physics/Base.hh**
    + Base_V::iterator childrenEnd

1. **gazebo/sensors/Noise.hh**
    + double Noise::GetMean() const
    + double Noise::GetStdDev() const
    + double Noise::GetBias() const
    + ***Note:*** Moved gaussian noise functions to a new GaussianNoiseModel class

1. **gazebo/physics/SurfaceParams.hh**
    + double bounce
    + double bounce
    + double bounceThreshold
    + double kp
    + double kd
    + double cfm
    + double erp
    + double maxVel
    + double minDepth
    + double mu1
    + double mu2
    + double slip1
    + double slip2
    + math::Vector3 fdir1
    + ***Note:*** These parameters were moved to FrictionPyramid,
      ODESurfaceParams, and BulletSurfaceParams.


## Gazebo 1.9 to 2.0

### New Deprecations

1. **gazebo/gazebo.hh**
    + ***Deprecation*** void fini()
    + ***Deprecation*** void stop()
    + ***Replacement*** bool shutdown()
    + ***Note*** Replace fini and stop with shutdown
    ---
    + ***Deprecation*** bool load()
    + ***Deprecation*** bool init()
    + ***Deprecation*** bool run()
    + ***Replacement*** bool setupClient()
        + Use this function to setup gazebo for use as a client
    + ***Replacement*** bool setupServer()
        + Use this function to setup gazebo for use as a server
    + ***Note*** Replace load+init+run with setupClient/setupServer
    ---
    + ***Deprecation*** std::string find_file(const std::string &_file)
    + ***Replacement*** std::string common::find_file(const std::string &_file)
    ---
    + ***Deprecation*** void add_plugin(const std::string &_filename)
    + ***Replacement*** void addPlugin(const std::string &_filename)
    ---
    + ***Deprecation*** void print_version()
    + ***Replacement*** void printVersion()
1. **gazebo/physics/World.hh**
    + ***Deprecation*** void World::StepWorld(int _steps)
    + ***Replacement*** void World::Step(unsigned int _steps)
1. **gazebo/sensors/SensorsIface.hh**
    + ***Deprecation*** std::string sensors::create_sensor(sdf::ElementPtr _elem, const std::string &_worldName,const std::string &_parentName)
    + ***Replacement*** std::string sensors::create_sensor(sdf::ElementPtr _elem, const std::string &_worldName, const std::string &_parentName, uint32_t _parentId)
1. **gazebo/sensors/Sensor.hh**
    + ***Deprecation*** void Sensor::SetParent(const std::string &_name)
    + ***Replacement*** void Sensor::SetParent(const std::string &_name, uint32_t _id)
1. **gazebo/sensors/SensorManager.hh**
    + ***Deprecation*** std::string CreateSensor(sdf::ElementPtr _elem, const std::string &_worldName,  const std::string &_parentName)
    + ***Replacement*** std::string CreateSensor(sdf::ElementPtr _elem, const std::string &_worldName, const std::string &_parentName, uint32_t _parentId)
1. **gazebo/sensors/Collision.hh**
    + ***Deprecation*** void Collision::SetContactsEnabled(bool _enable)
    + ***Replacement*** Use [ContactManager](http://gazebosim.org/api/2.0.0/classgazebo_1_1physics_1_1ContactManager.html).
    ---
    + ***Deprecation*** bool Colliion::GetContactsEnabled() const
    + ***Replacement*** Use [ContactManager](http://gazebosim.org/api/2.0.0/classgazebo_1_1physics_1_1ContactManager.html).
    ---
    + ***Deprecation*** void AddContact(const Contact &_contact)
    + ***Replacement*** Use [ContactManager](http://gazebosim.org/api/2.0.0/classgazebo_1_1physics_1_1ContactManager.html).

### Modifications

1. File rename: `gazebo/common/Common.hh` to `gazebo/common/CommonIface.hh`
1. File rename: `gazebo/physics/Physics.hh` to `gazebo/physics/PhysicsIface.hh`
1. File rename: `gazebo/rendering/Rendering.hh` to `gazebo/rendering/RenderingIface.hh`
1. File rename: `gazebo/sensors/Sensors.hh` to `gazebo/sensors/SensorsIface.hh`
1. File rename: `gazebo/transport/Transport.hh` to `gazebo/transport/TransportIface.hh`
1. File rename: `gazebo/gui/Gui.hh` to `gazebo/gui/GuiIface.hh`
1. File rename: `<model>/manifest.xml` to `<model>/model.config`
1. File rename: `<model_database>/manifest.xml` to `<model_database>/database.config`
1. **gazebo/msgs/physics.proto**
    + ***Removed*** optional double dt
    + ***Replacement*** optional double min_step_size
    ---
    + ***Removed*** optional double update_rate
    + ***Replacement*** optional double real_time_update_rate
1. **gazebo/physics/ModelState.hh**
    + ***Removed*** LinkState ModelState::GetLinkState(int _index) `API change`
    + ***Replacement*** LinkState ModelState::GetLinkState(const std::string &_linkName) const
1. **gazebo/physics/PhyscisEngine.hh**
    + ***Removed*** void PhysicsEngine::SetUpdateRate(double _value) `API change`
    + ***Replacement*** void PhyscisEngine::SetRealTimeUpdateRate(double _rate)
    ---
    + ***Removed*** double PhysicsEngine::GetUpdateRate() `API change`
    + ***Replacement*** double PhysicsEngine::GetRealTimeUpdateRate() const
    ---
    + ***Removed*** void PhysicsEngine::SetStepTime(double _value) `API change`
    + ***Replacement*** void PhysicsEngine::SetMaxStepSize(double _stepSize)
    ---
    + ***Removed*** double PhysicsEngine::GetStepTime() `API change`
    + ***Replacement*** double PhysicsEngine::GetMaxStepSize() const
1. **gazebo/physics/Joint.hh**
    + ***Removed:*** Joint::Load(LinkPtr _parent, LinkPtr _child, const math::Vector3 &_pos) `API chance`
    + ***Replacement:*** Joint::Load(LinkPtr _parent, LinkPtr _child, const math::Pose &_pose)
    ---
    + ***Removed:*** public: double GetInertiaRatio(unsigned int _index) const
    + ***Replacement:*** public: double GetInertiaRatio(const unsigned int _index) const
1. **gazebo/common/Events.hh**
    + ***Removed:*** Events::ConnectWorldUpdateStart(T _subscriber) `API change`
    + ***Replacement*** ConnectionPtr Events::ConnectWorldUpdateBegin(T _subscriber)
    ---
    + ***Removed:*** Events::DisconnectWorldUpdateStart(T _subscriber) `API change`
    + ***Replacement*** ConnectionPtr Events::DiconnectWorldUpdateBegin(T _subscriber)
1. **gazebo/physics/Link.hh**
    + ***Removed*** void Link::RemoveChildJoint(JointPtr _joint) `API change`
    + ***Replacement*** void Link::RemoveChildJoint(const std::string &_jointName)
    ---
    + ***Removed*** void Link::RemoveParentJoint(const std::string &_jointName) `API change`
    + ***Replacement*** void Link::RemoveParentJoint(const std::string &_jointName)
1. **gazebo/physics/MeshShape.hh**
    + ***Removed*** std::string MeshShape::GetFilename() const `API change`
    + ***Replacement*** std::string MeshShape::GetURI() const
    ---
    + ***Removed*** void MeshShape::SetFilename() const `API change`
    + ***Replacement*** std::string MeshShape::SetMesh(const std::string &_uri, const std::string &_submesh = "", bool _center = false) const
1. **gazebo/common/Time.hh**
    + ***Removed*** static Time::NSleep(Time _time) `API change`
    + ***Replacement*** static Time NSleep(unsigned int _ns)<|MERGE_RESOLUTION|>--- conflicted
+++ resolved
@@ -130,16 +130,12 @@
     + ***Replacement*** virtual bool SetParam(const std::string &_key, unsigned int _index, const boost::any &_value)
 
 ### Modifications
-<<<<<<< HEAD
 1. **gazebo/physics/Entity.hh**
     + ***Removed:*** inline const math::Pose &GetWorldPose() const `ABI change`
     + ***Replacement:*** inline virutal const math::Pose &GetWorldPose() const
-=======
 1. **gazebo/physics/Box.hh**
     + ***Removed:*** bool operator==(const Box &_b) `ABI Change`
     + ***Replacement:***  bool operator==(const Box &_b) const
->>>>>>> a1827209
-
 1. **gazebo/gui/GuiIface.hh**
     + ***Removed:*** void load() `ABI change`
     + ***Replacement:*** bool load()
