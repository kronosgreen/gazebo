## Gazebo 4.X to 5.X

### Modifications

1. **Informational logs:** The log files will be created inside
  ~/.gazebo/server-<GAZEBO_MASTER_PORT> and
  ~/.gazebo/client-<GAZEBO_MASTER_PORT>. The motivation for this
  change is to avoid name collisions when cloning a simulation. If the
  environment variable GAZEBO_MASTER_URI is not present or invalid,
  <GAZEBO_MASTER_PORT> will be replaced by "default".

### Additions

1. **gazebo/physics/Joint.hh**
    + void SetVelocityLimit(unsigned int, double)
    + bool SetVelocityMaximal(unsigned int, double)

1. **gazebo/physics/Population.hh**
    + ***New class:*** Population

1. **gazebo/math/Kmeans.hh**
    + ***New class:*** Kmeans

<<<<<<< HEAD
1. **gazebo/gui/RenderWidget.hh**
      + void InsertWidget(unsigned int _index, QWidget *_widget)
      + unsigned int GetWidgetCount()
      + void ShowTimePanel(bool _show)

### Deletions

1. **gazebo/physics/RenderWidget.hh**
    + void ShowEditor(bool _show)
    + ***Note:*** The render widget no longer supports just one editor. Instead
    a more generic InsertWidget function is added to allow custom QWidgets to
    be added to the render widget.
=======
1. **gazebo/gui/SpaceNav.hh**
    + ***New class:*** SpaceNav, an interface to the space navigator 3D mouse

### Modifications

1. **gazebo/common/Plugin.hh**
    + ***Removed:*** protected: std::string Plugin::handle
    + ***Replacement:*** protected: std::string Plugin::handleName

### Deletions

1. **gazebo/physics/Collision.hh**
    + unsigned int GetShapeType()
>>>>>>> 99cd6fd9

## Gazebo 3.1 to 4.0

### New Deprecations

1. **gazebo/physics/Collision.hh**
    + ***Deprecation*** unsigned int GetShapeType()
    + ***Replacement*** unsigned int GetShapeType() const

1. **gazebo/physics/Joint.hh**
    + ***Deprecation*** virtual double GetMaxForce(unsigned int)
    + ***Deprecation*** virtual void SetMaxForce(unsigned int, double)
    + ***Deprecation*** virtual void SetAngle(unsigned int, math::Angle)
    + ***Replacement*** virtual void SetPosition(unsigned int, double)

### Modifications
1. **gazebo/physics/Model.hh**
    + ***Removed:*** Link_V GetLinks() const `ABI Change`
    + ***Replacement:***  const Link_V &GetLinks() const

1. **gzprop command line tool**
    + The `gzprop` command line tool outputs a zip file instead of a tarball.

### Additions

1. **gazebo/msgs/msgs.hh**
    + sdf::ElementPtr LightToSDF(const msgs::Light &_msg, sdf::ElementPtr _sdf = sdf::ElementPtr())

1. **gazebo/rendering/Light.hh**
    + math::Quaternion GetRotation() const
    + void SetRotation(const math::Quaternion &_q)
    + LightPtr Clone(const std::string &_name, ScenePtr _scene)

1. **gazebo/rendering/Scene.hh**
    + void AddLight(LightPtr _light)
    + void RemoveLight(LightPtr _light)

1. **gazebo/gui/GuiEvents.hh**
    + template<typename T> static event::ConnectionPtr ConnectLightUpdate(T _subscriber)
    + static void DisconnectLightUpdate(event::ConnectionPtr _subscriber)

1. **gazebo/gui/ModelMaker.hh**
    + bool InitFromModel(const std::string & _modelName)

1. **gazebo/gui/LightMaker.hh**
    + bool InitFromLight(const std::string & _lightName)

1. **gazebo/common/Mesh.hh**
    + int GetMaterialIndex(const Material *_mat) const

1. **gazebo/math/Filter.hh**
    + ***New classes:*** Filter, OnePole, OnePoleQuaternion, OnePoleVector3, BiQuad, and BiQuadVector3

1. **gazebo/physics/Joint.hh**
      + bool FindAllConnectedLinks(const LinkPtr &_originalParentLink,
          Link_V &_connectedLinks);
      + math::Pose ComputeChildLinkPose( unsigned int _index,
          double _position);

1. **gazebo/physics/Link.hh**
      + void Move(const math::Pose &_worldRefernceFrameSrc,
                        const math::Pose &_worldRefernceFrameDst);
      + bool FindAllConnectedLinksHelper(
          const LinkPtr &_originalParentLink,
          Link_V &_connectedLinks, bool _fistLink = false);
      + bool ContainsLink(const Link_V &_vector, const LinkPtr &_value);
      + msgs::Visual GetVisualMessage(const std::string &_name)

### Modifications
1. **gazebo/physics/Model.hh**
    + ***Removed:*** Link_V GetLinks() const `ABI Change`
    + ***Replacement:***  const Link_V &GetLinks() const

1. **gazebo/physics/Base.cc**
    + ***Removed*** std::string GetScopedName() const
    + ***Replaced*** std::string GetScopedName(bool _prependWorldName=false) const

## Gazebo 3.0 to 3.1

### Additions

1. **gazebo/physics/World.hh**
      + void RemoveModel(const std::string &_name);
      + void RemoveModel(ModelPtr _model);

1. **gazebo/physics/JointController.hh**
    + void SetPositionPID(const std::string &_jointName, const common::PID &_pid);
    + void SetVelocityPID(const std::string &_jointName, const common::PID &_pid);

## Gazebo 2.0 to 3.0

### New Deprecations

1. **gazebo/physics/Joint.hh**
    + ***Deprecation*** virtual void ApplyDamping()
    + ***Replacement*** virtual void ApplyStiffnessDamping()
    ---
    + ***Deprecation*** double GetDampingCoefficient() const
    + ***Replacement*** double GetDamping(int _index)

1. **gazebo/physics/ode/ODEJoint.hh**
    + ***Deprecation*** void CFMDamping()
    + ***Replacement*** void ApplyImplicitStiffnessDamping()

1. **gazebo/physics/ScrewJoint.hh**
    + ***Deprecation*** virtual void SetThreadPitch(unsigned int _index, double _threadPitch) = 0
    + ***Replacement*** virtual void SetThreadPitch(double _threadPitch) = 0
    ---
    + ***Deprecation*** virtual void GetThreadPitch(unsigned int _index) = 0
    + ***Replacement*** virtual void GetThreadPitch() = 0

1. **gazebo/physics/bullet/BulletScrewJoint.hh**
    + ***Deprecation*** protected: virtual void Load(sdf::ElementPtr _sdf)
    + ***Replacement*** public: virtual void Load(sdf::ElementPtr _sdf)

1. **gazebo/physics/PhysicsEngine.hh**
    + ***Deprecation*** virtual void SetSORPGSPreconIters(unsigned int _iters)
    + ***Replacement*** virtual bool SetParam(const std::string &_key, const boost::any &_value)
    ---
    + ***Deprecation*** virtual void SetSORPGSIters(unsigned int _iters)
    + ***Replacement*** virtual bool SetParam(const std::string &_key, const boost::any &_value)
    ---
    + ***Deprecation*** virtual void SetSORPGSW(double _w)
    + ***Replacement*** virtual bool SetParam(const std::string &_key, const boost::any &_value)
    ---
    + ***Deprecation*** virtual int GetSORPGSPreconIters()
    + ***Replacement*** virtual boost::any GetParam(const std::string &_key) const
    ---
    + ***Deprecation*** virtual int GetSORPGSIters()
    + ***Replacement*** virtual boost::any GetParam(const std::string &_key) const
    ---
    + ***Deprecation*** virtual double GetSORPGSW()
    + ***Replacement*** virtual boost::any GetParam(const std::string &_key) const

1. **gazebo/physics/bullet/BulletPhysics.hh**
    + ***Deprecation*** virtual bool SetParam(BulletParam _param, const boost::any &_value)
    + ***Replacement*** virtual bool SetParam(const std::string &_key, const boost::any &_value)
    ---
    + ***Deprecation*** virtual boost::any GetParam(BulletParam _param) const
    + ***Replacement*** virtual boost::any GetParam(const std::string &_key) const

1. **gazebo/physics/ode/ODEPhysics.hh**
    + ***Deprecation*** virtual bool SetParam(ODEParam _param, const boost::any &_value)
    + ***Replacement*** virtual bool SetParam(const std::string &_key, const boost::any &_value)
    ---
    + ***Deprecation*** virtual boost::any GetParam(ODEParam _param) const
    + ***Replacement*** virtual boost::any GetParam(const std::string &_key) const

1. **gazebo/physics/dart/DARTPhysics.hh**
    + ***Deprecation*** virtual boost::any GetParam(DARTParam _param) const
    + ***Replacement*** virtual boost::any GetParam(const std::string &_key) const

1. **gazebo/physics/Joint.hh**
    + ***Deprecation*** virtual double GetAttribute(const std::string &_key, unsigned int _index) = 0
    + ***Replacement*** virtual double GetParam(const std::string &_key, unsigned int _index) = 0;

1. **gazebo/physics/bullet/BulletJoint.hh**
    + ***Deprecation*** virtual double GetAttribute(const std::string &_key, unsigned int _index)
    + ***Replacement*** virtual double GetParam(const std::string &_key, unsigned int _index)

1. **gazebo/physics/bullet/BulletScrewJoint.hh**
    + ***Deprecation*** virtual double GetAttribute(const std::string &_key, unsigned int _index)
    + ***Replacement*** virtual double GetParam(const std::string &_key, unsigned int _index)

1. **gazebo/physics/dart/DARTJoint.hh**
    + ***Deprecation*** virtual double GetParam(const std::string &_key, unsigned int _index)
    + ***Replacement*** virtual double GetAttribute(const std::string &_key, unsigned int _index)

1. **gazebo/physics/ode/ODEJoint.hh**
    + ***Deprecation*** virtual double GetParam(const std::string &_key, unsigned int _index)
    + ***Replacement*** virtual double GetAttribute(const std::string &_key, unsigned int _index)

1. **gazebo/physics/ode/ODEScrewJoint.hh**
    + ***Deprecation*** virtual double GetParam(const std::string &_key, unsigned int _index)
    + ***Replacement*** virtual double GetAttribute(const std::string &_key, unsigned int _index)

1. **gazebo/physics/ode/ODEUniversalJoint.hh**
    + ***Deprecation*** virtual double GetParam(const std::string &_key, unsigned int _index)
    + ***Replacement*** virtual double GetAttribute(const std::string &_key, unsigned int _index)

1. **gazebo/physics/simbody/SimbodyJoint.hh**
    + ***Deprecation*** virtual double GetParam(const std::string &_key, unsigned int _index)
    + ***Replacement*** virtual double GetAttribute(const std::string &_key, unsigned int _index)

1. **gazebo/physics/simbody/SimbodyScrewJoint.hh**
    + ***Deprecation*** virtual double GetParam(const std::string &_key, unsigned int _index)
    + ***Replacement*** virtual double GetAttribute(const std::string &_key, unsigned int _index)

1. **gazebo/physics/Joint.hh**
    + ***Deprecation*** virtual void SetAttribute(const std::string &_key, unsigned int _index, const boost::any &_value) = 0
    + ***Replacement*** virtual bool SetParam(const std::string &_key, unsigned int _index, const boost::any &_value) = 0

1. **gazebo/physics/bullet/BulletJoint.hh**
    + ***Deprecation*** virtual void SetAttribute(const std::string &_key, unsigned int _index, const boost::any &_value)
    + ***Replacement*** virtual bool SetParam(const std::string &_key, unsigned int _index, const boost::any &_value)

1. **gazebo/physics/dart/DARTJoint.hh**
    + ***Deprecation*** virtual void SetAttribute(const std::string &_key, unsigned int _index, const boost::any &_value)
    + ***Replacement*** virtual bool SetParam(const std::string &_key, unsigned int _index, const boost::any &_value)

1. **gazebo/physics/ode/ODEJoint.hh**
    + ***Deprecation*** virtual void SetAttribute(const std::string &_key, unsigned int _index, const boost::any &_value)
    + ***Replacement*** virtual bool SetParam(const std::string &_key, unsigned int _index, const boost::any &_value)

1. **gazebo/physics/ode/ODEScrewJoint.hh**
    + ***Deprecation*** virtual void SetAttribute(const std::string &_key, unsigned int _index, const boost::any &_value)
    + ***Replacement*** virtual bool SetParam(const std::string &_key, unsigned int _index, const boost::any &_value)

1. **gazebo/physics/ode/ODEUniversalJoint.hh**
    + ***Deprecation*** virtual void SetAttribute(const std::string &_key, unsigned int _index, const boost::any &_value)
    + ***Replacement*** virtual bool SetParam(const std::string &_key, unsigned int _index, const boost::any &_value)

1. **gazebo/physics/simbody/SimbodyJoint.hh**
    + ***Deprecation*** virtual void SetAttribute(const std::string &_key, unsigned int _index, const boost::any &_value)
    + ***Replacement*** virtual bool SetParam(const std::string &_key, unsigned int _index, const boost::any &_value)

1. **gazebo/physics/simbody/SimbodyScrewJoint.hh**
    + ***Deprecation*** virtual void SetAttribute(const std::string &_key, unsigned int _index, const boost::any &_value)
    + ***Replacement*** virtual bool SetParam(const std::string &_key, unsigned int _index, const boost::any &_value)

### Modifications
1. **gazebo/physics/Entity.hh**
    + ***Removed:*** inline const math::Pose &GetWorldPose() const `ABI change`
    + ***Replacement:*** inline virutal const math::Pose &GetWorldPose() const
1. **gazebo/physics/Box.hh**
    + ***Removed:*** bool operator==(const Box &_b) `ABI Change`
    + ***Replacement:***  bool operator==(const Box &_b) const

1. **gazebo/gui/GuiIface.hh**
    + ***Removed:*** void load() `ABI change`
    + ***Replacement:*** bool load()
    + ***Note:*** Changed return type from void to bool.
1. **Functions in joint classes use unsigned int, instead of int**
    + All functions in Joint classes (gazebo/physics/\*Joint\*) and subclasses (gazebo/physics/[ode,bullet,simbody,dart]/\*Joint\*) now use unsigned integers instead of integers when referring to a specific joint axis.
    + Add const to Joint::GetInitialAnchorPose(), Joint::GetStopDissipation(), Joint::GetStopStiffness()
1. **gazebo/sensors/Noise.hh** `ABI change`
    + ***Removed:*** void Noise::Load(sdf::ElementPtr _sdf)
    + ***Replacement:*** virtual void Noise::Load(sdf::ElementPtr _sdf)
    + ***Removed:*** void Noise::~Noise()
    + ***Replacement:*** virtual void Noise::~Noise()
    + ***Removed:*** void Noise::Apply() const
    + ***Replacement:*** void Noise::Apply()
    + ***Note:*** Make Noise a base class and refactored out GaussianNoiseModel to its own class.
1. **gazebo/transport/ConnectionManager.hh**
    + ***Removed:*** bool ConnectionManager::Init(const std::string &_masterHost, unsigned int _masterPort) `ABI change`
    + ***Replacement:*** bool ConnectionManager::Init(const std::string &_masterHost, unsigned int _masterPort, uint32_t _timeoutIterations = 30)
    + ***Note:*** No changes to downstream code required. A third parameter has been added that specifies the number of timeout iterations. This parameter has a default value of 30.
1. **gazebo/transport/TransportIface.hh**
    + ***Removed:*** bool init(const std::string &_masterHost = "", unsigned int _masterPort = 0) `ABI change`
    + ***Replacement:*** bool init(const std::string &_masterHost = "", unsigned int _masterPort = 0, uint32_t _timeoutIterations = 30)
    + ***Note:*** No changes to downstream code required. A third parameter has been added that specifies the number of timeout iterations. This parameter has a default value of 30.
1. **gazebo/transport/Publication.hh**
    + ***Removed:*** void Publish(MessagePtr _msg, boost::function<void(uint32_t)> _cb, uint32_t _id) `ABI change`
    + ***Replacement:*** int Publish(MessagePtr _msg, boost::function<void(uint32_t)> _cb, uint32_t _id)
    + ***Note:*** Only the return type changed.

1. **gazebo/common/ModelDatabase.hh** `API change`
    + ***Removed:*** void ModelDatabase::GetModels(boost::function<void (const std::map<std::string, std::string> &)> _func)
    + ***Replacement:*** event::ConnectionPtr ModelDatabase::GetModels(boost::function<void (const std::map<std::string, std::string> &)> _func)
    + ***Note:*** The replacement function requires that the returned connection shared pointer remain valid in order to receive the GetModels callback. Reset the shared pointer to stop receiving GetModels callback.

1. **gazebo/physics/Collision.hh** `API change`
    + ***Modified:*** SurfaceParamsPtr Collision::surface
    + ***Note:*** Changed from `private` to `protected`

1. **gazebo/physics/MultiRayShape.hh** `API change`
    + ***Removed:*** double MultiRayShape::GetRange(int _index)
    + ***Replacement:*** double MultiRayShape::GetRange(unsigned int _index)
    + ***Removed:*** double MultiRayShape::GetRetro(int _index)
    + ***Replacement:*** double MultiRayShape::GetRetro(unsigned int _index)
    + ***Removed:*** double MultiRayShape::GetFiducial(int _index)
    + ***Replacement:*** double MultiRayShape::GetFiducial(unsigned int _index)
    + ***Note:*** Changed argument type from int to unsigned int.

1. **gazebo/physics/SurfaceParams.hh**
    + ***Removed:*** void FillMsg(msgs::Surface &_msg)
    + ***Replacement:*** virtual void FillMsg(msgs::Surface &_msg)

1. **gazebo/sensors/RaySensor.hh** `API change`
    + ***Removed:*** double RaySensor::GetRange(int _index)
    + ***Replacement:*** double RaySensor::GetRange(unsigned int _index)
    + ***Removed:*** double RaySensor::GetRetro(int _index)
    + ***Replacement:*** double RaySensor::GetRetro(unsigned int _index)
    + ***Removed:*** double RaySensor::GetFiducial(int _index)
    + ***Replacement:*** double RaySensor::GetFiducial(unsigned int _index)
    + ***Note:*** Changed argument type from int to unsigned int.

1. **gazebo/physics/PhysicsEngine.hh**
    + ***Removed*** virtual void SetParam(const std::string &_key, const boost::any &_value)
    + ***Replacement*** virtual bool SetParam(const std::string &_key, const boost::any &_value)

1. **gazebo/physics/ode/ODEPhysics.hh**
    + ***Removed*** virtual void SetParam(const std::string &_key, const boost::any &_value)
    + ***Replacement*** virtual bool SetParam(const std::string &_key, const boost::any &_value)

1. **gazebo/physics/bullet/BulletPhysics.hh**
    + ***Removed*** virtual void SetParam(const std::string &_key, const boost::any &_value)
    + ***Replacement*** virtual bool SetParam(const std::string &_key, const boost::any &_value)

1. **gazebo/physics/BallJoint.hh**
    + ***Removed*** virtual void SetHighStop(unsigned int /*_index*/, const math::Angle &/*_angle*/)
    + ***Replacement*** virtual bool SetHighStop(unsigned int /*_index*/, const math::Angle &/*_angle*/)
    ---
    + ***Removed*** virtual void SetLowStop(unsigned int /*_index*/, const math::Angle &/*_angle*/)
    + ***Replacement*** virtual bool SetLowStop(unsigned int /*_index*/, const math::Angle &/*_angle*/)

1. **gazebo/physics/Joint.hh**
    + ***Removed*** virtual void SetHighStop(unsigned int _index, const math::Angle &_angle)
    + ***Replacement*** virtual bool SetHighStop(unsigned int _index, const math::Angle &_angle)
    ---
    + ***Removed*** virtual void SetLowStop(unsigned int _index, const math::Angle &_angle)
    + ***Replacement*** virtual bool SetLowStop(unsigned int _index, const math::Angle &_angle)

1. **gazebo/physics/bullet/BulletBallJoint.hh**
    + ***Removed*** virtual void SetHighStop(unsigned int _index, const math::Angle &_angle)
    + ***Replacement*** virtual bool SetHighStop(unsigned int _index, const math::Angle &_angle)
    ---
    + ***Removed*** virtual void SetLowStop(unsigned int _index, const math::Angle &_angle)
    + ***Replacement*** virtual bool SetLowStop(unsigned int _index, const math::Angle &_angle)

1. **gazebo/physics/bullet/BulletHinge2Joint.hh**
    + ***Removed*** virtual void SetHighStop(unsigned int _index, const math::Angle &_angle)
    + ***Replacement*** virtual bool SetHighStop(unsigned int _index, const math::Angle &_angle)
    ---
    + ***Removed*** virtual void SetLowStop(unsigned int _index, const math::Angle &_angle)
    + ***Replacement*** virtual bool SetLowStop(unsigned int _index, const math::Angle &_angle)

1. **gazebo/physics/bullet/BulletHingeJoint.hh**
    + ***Removed*** virtual void SetHighStop(unsigned int _index, const math::Angle &_angle)
    + ***Replacement*** virtual bool SetHighStop(unsigned int _index, const math::Angle &_angle)
    ---
    + ***Removed*** virtual void SetLowStop(unsigned int _index, const math::Angle &_angle)
    + ***Replacement*** virtual bool SetLowStop(unsigned int _index, const math::Angle &_angle)

1. **gazebo/physics/bullet/BulletScrewJoint.hh**
    + ***Removed*** virtual void SetHighStop(unsigned int _index, const math::Angle &_angle)
    + ***Replacement*** virtual bool SetHighStop(unsigned int _index, const math::Angle &_angle)
    ---
    + ***Removed*** virtual void SetLowStop(unsigned int _index, const math::Angle &_angle)
    + ***Replacement*** virtual bool SetLowStop(unsigned int _index, const math::Angle &_angle)

1. **gazebo/physics/bullet/BulletSliderJoint.hh**
    + ***Removed*** virtual void SetHighStop(unsigned int _index, const math::Angle &_angle)
    + ***Replacement*** virtual bool SetHighStop(unsigned int _index, const math::Angle &_angle)
    ---
    + ***Removed*** virtual void SetLowStop(unsigned int _index, const math::Angle &_angle)
    + ***Replacement*** virtual bool SetLowStop(unsigned int _index, const math::Angle &_angle)

1. **gazebo/physics/bullet/BulletUniversalJoint.hh**
    + ***Removed*** virtual void SetHighStop(unsigned int _index, const math::Angle &_angle)
    + ***Replacement*** virtual bool SetHighStop(unsigned int _index, const math::Angle &_angle)
    ---
    + ***Removed*** virtual void SetLowStop(unsigned int _index, const math::Angle &_angle)
    + ***Replacement*** virtual bool SetLowStop(unsigned int _index, const math::Angle &_angle)

1. **gazebo/physics/dart/DARTJoint.hh**
    + ***Removed*** virtual void SetHighStop(unsigned int _index, const math::Angle &_angle)
    + ***Replacement*** virtual bool SetHighStop(unsigned int _index, const math::Angle &_angle)
    ---
    + ***Removed*** virtual void SetLowStop(unsigned int _index, const math::Angle &_angle)
    + ***Replacement*** virtual bool SetLowStop(unsigned int _index, const math::Angle &_angle)

1. **gazebo/physics/ode/ODEJoint.hh**
    + ***Removed*** virtual void SetHighStop(unsigned int _index, const math::Angle &_angle)
    + ***Replacement*** virtual bool SetHighStop(unsigned int _index, const math::Angle &_angle)
    ---
    + ***Removed*** virtual void SetLowStop(unsigned int _index, const math::Angle &_angle)
    + ***Replacement*** virtual bool SetLowStop(unsigned int _index, const math::Angle &_angle)

1. **gazebo/physics/ode/ODEUniversalJoint.hh**
    + ***Removed*** virtual void SetHighStop(unsigned int _index, const math::Angle &_angle)
    + ***Replacement*** virtual bool SetHighStop(unsigned int _index, const math::Angle &_angle)
    ---
    + ***Removed*** virtual void SetLowStop(unsigned int _index, const math::Angle &_angle)
    + ***Replacement*** virtual bool SetLowStop(unsigned int _index, const math::Angle &_angle)

1. **gazebo/physics/simbody/SimbodyJoint.hh**
    + ***Removed*** virtual void SetHighStop(unsigned int _index, const math::Angle &_angle)
    + ***Replacement*** virtual bool SetHighStop(unsigned int _index, const math::Angle &_angle)
    ---
    + ***Removed*** virtual void SetLowStop(unsigned int _index, const math::Angle &_angle)
    + ***Replacement*** virtual bool SetLowStop(unsigned int _index, const math::Angle &_angle)

1. **gazebo/physics/simbody/SimbodyScrewJoint.hh**
    + ***Removed*** virtual void SetHighStop(unsigned int _index, const math::Angle &_angle)
    + ***Replacement*** virtual bool SetHighStop(unsigned int _index, const math::Angle &_angle)
    ---
    + ***Removed*** virtual void SetLowStop(unsigned int _index, const math::Angle &_angle)
    + ***Replacement*** virtual bool SetLowStop(unsigned int _index, const math::Angle &_angle)

### Additions

1. **gazebo/physics/Joint.hh**
      + bool FindAllConnectedLinks(const LinkPtr &_originalParentLink,
          Link_V &_connectedLinks);
      + math::Pose ComputeChildLinkPose( unsigned int _index,
          double _position);

1. **gazebo/physics/Link.hh**
      + void MoveFrame(const math::Pose &_worldReferenceFrameSrc,
                       const math::Pose &_worldReferenceFrameDst);
      + bool FindAllConnectedLinksHelper(
          const LinkPtr &_originalParentLink,
          Link_V &_connectedLinks, bool _fistLink = false);
      + bool ContainsLink(const Link_V &_vector, const LinkPtr &_value);

1. **gazebo/physics/Collision.hh**
    + void SetWorldPoseDirty()
    + virtual const math::Pose &GetWorldPose() const
1. **gazebo/physics/JointController.hh**
      + common::Time GetLastUpdateTime() const
      + std::map<std::string, JointPtr> GetJoints() const
      + bool SetPositionTarget(const std::string &_jointName, double _target)
      + bool SetVelocityTarget(const std::string &_jointName, double _target)
      + std::map<std::string, common::PID> GetPositionPIDs() const
      + std::map<std::string, common::PID> GetVelocityPIDs() const
      + std::map<std::string, double> GetForces() const
      + std::map<std::string, double> GetPositions() const
      + std::map<std::string, double> GetVelocities() const


1. **gazebo/common/PID.hh**
      + double GetPGain() const
      + double GetIGain() const
      + double GetDGain() const
      + double GetIMax() const
      + double GetIMin() const
      + double GetCmdMax() const
      + double GetCmdMin() const


1. **gazebo/transport/TransportIface.hh**
    +  transport::ConnectionPtr connectToMaster()

1. **gazebo/physics/World.hh**
    +  msgs::Scene GetSceneMsg() const
1. **gazebo/physics/ContactManager.hh**
    + unsigned int GetFilterCount()
    + bool HasFilter(const std::string &_name)
    + void RemoveFilter(const std::string &_name)

1. **gazebo/physics/Joint.hh**
    + virtual void Fini()
    + math::Pose GetAnchorErrorPose() const
    + math::Quaternion GetAxisFrame(unsigned int _index) const
    + double GetWorldEnergyPotentialSpring(unsigned int _index) const
    + math::Pose GetParentWorldPose() const
    + double GetSpringReferencePosition(unsigned int) const
    + math::Pose GetWorldPose() const
    + virtual void SetEffortLimit(unsigned _index, double _stiffness)
    + virtual void SetStiffness(unsigned int _index, double _stiffness) = 0
    + virtual void SetStiffnessDamping(unsigned int _index, double _stiffness, double _damping, double _reference = 0) = 0
    + bool axisParentModelFrame[MAX_JOINT_AXIS]
    + protected: math::Pose parentAnchorPose
    + public: double GetInertiaRatio(const math::Vector3 &_axis) const

1. **gazebo/physics/Link.hh**
    + double GetWorldEnergy() const
    + double GetWorldEnergyKinetic() const
    + double GetWorldEnergyPotential() const
    + bool initialized

1. **gazebo/physics/Model.hh**
    + double GetWorldEnergy() const
    + double GetWorldEnergyKinetic() const
    + double GetWorldEnergyPotential() const

1. **gazebo/physics/SurfaceParams.hh**
    + FrictionPyramid()
    + ~FrictionPyramid()
    + double GetMuPrimary()
    + double GetMuSecondary()
    + void SetMuPrimary(double _mu)
    + void SetMuSecondary(double _mu)
    + math::Vector3 direction1
    + ***Note:*** Replaces mu, m2, fdir1 variables

1. **gazebo/physics/bullet/BulletSurfaceParams.hh**
    + BulletSurfaceParams()
    + virtual ~BulletSurfaceParams()
    + virtual void Load(sdf::ElementPtr _sdf)
    + virtual void FillMsg(msgs::Surface &_msg)
    + virtual void ProcessMsg(msgs::Surface &_msg)
    + FrictionPyramid frictionPyramid

1. **gazebo/physics/ode/ODESurfaceParams.hh**
    + virtual void FillMsg(msgs::Surface &_msg)
    + virtual void ProcessMsg(msgs::Surface &_msg)
    + double bounce
    + double bounce
    + double bounceThreshold
    + double kp
    + double kd
    + double cfm
    + double erp
    + double maxVel
    + double minDepth
    + FrictionPyramid frictionPyramid
    + double slip1
    + double slip2

1. **gazebo/rendering/Light.hh**
    + bool GetVisible() const
    + virtual void LoadFromMsg(const msgs::Light &_msg)

1. **gazebo/sensors/ForceTorqueSensor.hh**
    + physics::JointPtr GetJoint() const

1. **gazebo/sensors/Noise.hh**
    + virtual double ApplyImpl(double _in)
    + virtual void Fini()
    + virtual void SetCustomNoiseCallback(boost::function<double (double)> _cb)

1. **gazebo/sensors/Sensor.hh**
    + NoisePtr GetNoise(unsigned int _index = 0) const

1. **gazebo/sensors/GaussianNoiseModel.hh**

1. **gazebo/physics/ode/ODEUniversalJoint.hh**
    + virtual void SetHighStop(unsigned int _index, const math::Angle &_angle)
    + virtual void SetLowStop(unsigned int _index, const math::Angle &_angle)
    + virtual void SetAttribute(const std::string &_key, unsigned int _index, const boost::any &_value)
    + virtual double GetAttribute(const std::string &_key, unsigned int _index)

1. **gazebo/physics/simbody/SimbodyScrewJoint.hh**
    + virtual void SetThreadPitch(double _threadPitch)
    + virtual void GetThreadPitch()

1. **gazebo/physics/ode/ODEScrewJoint.hh**
    + virtual void SetThreadPitch(double _threadPitch)
    + virtual void GetThreadPitch()

1. **gazebo/physics/ScrewJoint.hh**
    + virtual math::Vector3 GetAnchor(unsigned int _index) const
    + virtual void SetAnchor(unsigned int _index, const math::Vector3 &_anchor)

1. **gazebo/physics/bullet/BulletJoint.hh**
    + virtual math::Angle GetHighStop(unsigned int _index)
    + virtual math::Angle GetLowStop(unsigned int _index)

1. **gazebo/physics/simbody/SimbodyPhysics.hh**
    + virtual boost::any GetParam(const std::string &_key) const
    + virtual bool SetParam(const std::string &_key, const boost::any &_value)

1. **gazebo/physics/dart/DARTPhysics.hh**
    + virtual boost::any GetParam(const std::string &_key) const
    + virtual bool SetParam(const std::string &_key, const boost::any &_value)

1. **gazebo/physics/Joint.hh**
    + math::Quaternion GetAxisFrameOffset(unsigned int _index) const

### Deletions

1. **Removed libtool**
    + Libtool used to be an option for loading plugins. Now, only libdl is supported.

1. **gazebo/physics/Base.hh**
    + Base_V::iterator childrenEnd

1. **gazebo/sensors/Noise.hh**
    + double Noise::GetMean() const
    + double Noise::GetStdDev() const
    + double Noise::GetBias() const
    + ***Note:*** Moved gaussian noise functions to a new GaussianNoiseModel class

1. **gazebo/physics/SurfaceParams.hh**
    + double bounce
    + double bounce
    + double bounceThreshold
    + double kp
    + double kd
    + double cfm
    + double erp
    + double maxVel
    + double minDepth
    + double mu1
    + double mu2
    + double slip1
    + double slip2
    + math::Vector3 fdir1
    + ***Note:*** These parameters were moved to FrictionPyramid,
      ODESurfaceParams, and BulletSurfaceParams.


## Gazebo 1.9 to 2.0

### New Deprecations

1. **gazebo/gazebo.hh**
    + ***Deprecation*** void fini()
    + ***Deprecation*** void stop()
    + ***Replacement*** bool shutdown()
    + ***Note*** Replace fini and stop with shutdown
    ---
    + ***Deprecation*** bool load()
    + ***Deprecation*** bool init()
    + ***Deprecation*** bool run()
    + ***Replacement*** bool setupClient()
        + Use this function to setup gazebo for use as a client
    + ***Replacement*** bool setupServer()
        + Use this function to setup gazebo for use as a server
    + ***Note*** Replace load+init+run with setupClient/setupServer
    ---
    + ***Deprecation*** std::string find_file(const std::string &_file)
    + ***Replacement*** std::string common::find_file(const std::string &_file)
    ---
    + ***Deprecation*** void add_plugin(const std::string &_filename)
    + ***Replacement*** void addPlugin(const std::string &_filename)
    ---
    + ***Deprecation*** void print_version()
    + ***Replacement*** void printVersion()
1. **gazebo/physics/World.hh**
    + ***Deprecation*** void World::StepWorld(int _steps)
    + ***Replacement*** void World::Step(unsigned int _steps)
1. **gazebo/sensors/SensorsIface.hh**
    + ***Deprecation*** std::string sensors::create_sensor(sdf::ElementPtr _elem, const std::string &_worldName,const std::string &_parentName)
    + ***Replacement*** std::string sensors::create_sensor(sdf::ElementPtr _elem, const std::string &_worldName, const std::string &_parentName, uint32_t _parentId)
1. **gazebo/sensors/Sensor.hh**
    + ***Deprecation*** void Sensor::SetParent(const std::string &_name)
    + ***Replacement*** void Sensor::SetParent(const std::string &_name, uint32_t _id)
1. **gazebo/sensors/SensorManager.hh**
    + ***Deprecation*** std::string CreateSensor(sdf::ElementPtr _elem, const std::string &_worldName,  const std::string &_parentName)
    + ***Replacement*** std::string CreateSensor(sdf::ElementPtr _elem, const std::string &_worldName, const std::string &_parentName, uint32_t _parentId)
1. **gazebo/sensors/Collision.hh**
    + ***Deprecation*** void Collision::SetContactsEnabled(bool _enable)
    + ***Replacement*** Use [ContactManager](http://gazebosim.org/api/2.0.0/classgazebo_1_1physics_1_1ContactManager.html).
    ---
    + ***Deprecation*** bool Colliion::GetContactsEnabled() const
    + ***Replacement*** Use [ContactManager](http://gazebosim.org/api/2.0.0/classgazebo_1_1physics_1_1ContactManager.html).
    ---
    + ***Deprecation*** void AddContact(const Contact &_contact)
    + ***Replacement*** Use [ContactManager](http://gazebosim.org/api/2.0.0/classgazebo_1_1physics_1_1ContactManager.html).

### Modifications

1. File rename: `gazebo/common/Common.hh` to `gazebo/common/CommonIface.hh`
1. File rename: `gazebo/physics/Physics.hh` to `gazebo/physics/PhysicsIface.hh`
1. File rename: `gazebo/rendering/Rendering.hh` to `gazebo/rendering/RenderingIface.hh`
1. File rename: `gazebo/sensors/Sensors.hh` to `gazebo/sensors/SensorsIface.hh`
1. File rename: `gazebo/transport/Transport.hh` to `gazebo/transport/TransportIface.hh`
1. File rename: `gazebo/gui/Gui.hh` to `gazebo/gui/GuiIface.hh`
1. File rename: `<model>/manifest.xml` to `<model>/model.config`
1. File rename: `<model_database>/manifest.xml` to `<model_database>/database.config`
1. **gazebo/msgs/physics.proto**
    + ***Removed*** optional double dt
    + ***Replacement*** optional double min_step_size
    ---
    + ***Removed*** optional double update_rate
    + ***Replacement*** optional double real_time_update_rate
1. **gazebo/physics/ModelState.hh**
    + ***Removed*** LinkState ModelState::GetLinkState(int _index) `API change`
    + ***Replacement*** LinkState ModelState::GetLinkState(const std::string &_linkName) const
1. **gazebo/physics/PhyscisEngine.hh**
    + ***Removed*** void PhysicsEngine::SetUpdateRate(double _value) `API change`
    + ***Replacement*** void PhyscisEngine::SetRealTimeUpdateRate(double _rate)
    ---
    + ***Removed*** double PhysicsEngine::GetUpdateRate() `API change`
    + ***Replacement*** double PhysicsEngine::GetRealTimeUpdateRate() const
    ---
    + ***Removed*** void PhysicsEngine::SetStepTime(double _value) `API change`
    + ***Replacement*** void PhysicsEngine::SetMaxStepSize(double _stepSize)
    ---
    + ***Removed*** double PhysicsEngine::GetStepTime() `API change`
    + ***Replacement*** double PhysicsEngine::GetMaxStepSize() const
1. **gazebo/physics/Joint.hh**
    + ***Removed:*** Joint::Load(LinkPtr _parent, LinkPtr _child, const math::Vector3 &_pos) `API chance`
    + ***Replacement:*** Joint::Load(LinkPtr _parent, LinkPtr _child, const math::Pose &_pose)
    ---
    + ***Removed:*** public: double GetInertiaRatio(unsigned int _index) const
    + ***Replacement:*** public: double GetInertiaRatio(const unsigned int _index) const
1. **gazebo/common/Events.hh**
    + ***Removed:*** Events::ConnectWorldUpdateStart(T _subscriber) `API change`
    + ***Replacement*** ConnectionPtr Events::ConnectWorldUpdateBegin(T _subscriber)
    ---
    + ***Removed:*** Events::DisconnectWorldUpdateStart(T _subscriber) `API change`
    + ***Replacement*** ConnectionPtr Events::DiconnectWorldUpdateBegin(T _subscriber)
1. **gazebo/physics/Link.hh**
    + ***Removed*** void Link::RemoveChildJoint(JointPtr _joint) `API change`
    + ***Replacement*** void Link::RemoveChildJoint(const std::string &_jointName)
    ---
    + ***Removed*** void Link::RemoveParentJoint(const std::string &_jointName) `API change`
    + ***Replacement*** void Link::RemoveParentJoint(const std::string &_jointName)
1. **gazebo/physics/MeshShape.hh**
    + ***Removed*** std::string MeshShape::GetFilename() const `API change`
    + ***Replacement*** std::string MeshShape::GetURI() const
    ---
    + ***Removed*** void MeshShape::SetFilename() const `API change`
    + ***Replacement*** std::string MeshShape::SetMesh(const std::string &_uri, const std::string &_submesh = "", bool _center = false) const
1. **gazebo/common/Time.hh**
    + ***Removed*** static Time::NSleep(Time _time) `API change`
    + ***Replacement*** static Time NSleep(unsigned int _ns)

### Deletions

1. **gazebo/physics/Collision.hh**
    + template<typename T> event::ConnectionPtr ConnectContact(T _subscriber)
    + template<typename T> event::ConnectionPtr DisconnectContact(T _subscriber)
    + ***Note:*** The ContactManager::CreateFilter functions can be used to
      create a gazebo topic with contact messages filtered by the name(s)
      of collision shapes. The topic can then be subscribed with a callback
      to replicate this removed functionality. See
      [gazebo pull request #713](https://bitbucket.org/osrf/gazebo/pull-request/713)
      for an example migration.<|MERGE_RESOLUTION|>--- conflicted
+++ resolved
@@ -21,11 +21,15 @@
 1. **gazebo/math/Kmeans.hh**
     + ***New class:*** Kmeans
 
-<<<<<<< HEAD
 1. **gazebo/gui/RenderWidget.hh**
       + void InsertWidget(unsigned int _index, QWidget *_widget)
       + unsigned int GetWidgetCount()
       + void ShowTimePanel(bool _show)
+      
+1. **gazebo/gui/SpaceNav.hh**
+    + ***New class:*** SpaceNav, an interface to the space navigator 3D mouse
+
+### Modifications
 
 ### Deletions
 
@@ -34,21 +38,13 @@
     + ***Note:*** The render widget no longer supports just one editor. Instead
     a more generic InsertWidget function is added to allow custom QWidgets to
     be added to the render widget.
-=======
-1. **gazebo/gui/SpaceNav.hh**
-    + ***New class:*** SpaceNav, an interface to the space navigator 3D mouse
-
-### Modifications
 
 1. **gazebo/common/Plugin.hh**
     + ***Removed:*** protected: std::string Plugin::handle
     + ***Replacement:*** protected: std::string Plugin::handleName
 
-### Deletions
-
 1. **gazebo/physics/Collision.hh**
     + unsigned int GetShapeType()
->>>>>>> 99cd6fd9
 
 ## Gazebo 3.1 to 4.0
 
