<<<<<<< HEAD
## Gazebo 4.0 to 5.0

### Additions

1. **gazebo/gui/RenderWidget.hh**
      + void InsertWidget(unsigned int _index, QWidget *_widget)
      + unsigned int GetWidgetCount()
      + void ShowTimePanel(bool _show)

### Deletions

1. **gazebo/physics/RenderWidget.hh**
    + void ShowEditor(bool _show)
    + ***Note:*** The render widget no longer supports just one editor. Instead
    a more generic InsertWidget function is added to allow custom QWidgets to
    be added to the render widget.
=======
## Gazebo 4.X to 5.X

### Additions

1. **gazebo/math/Kmeans.hh**
    + ***New class:*** Kmeans
>>>>>>> 30ed8c44

## Gazebo 3.1 to 4.0

### New Deprecations

1. **gazebo/physics/Joint.hh**
    + ***Deprecation*** virtual void SetAngle(unsigned int, math::Angle)
    + ***Replacement*** virtual void SetPosition(unsigned int, double)

### Modifications
1. **gazebo/physics/Model.hh**
    + ***Removed:*** Link_V GetLinks() const `ABI Change`
    + ***Replacement:***  const Link_V &GetLinks() const

### Additions

1. **gazebo/msgs/msgs.hh**
    + sdf::ElementPtr LightToSDF(const msgs::Light &_msg, sdf::ElementPtr _sdf = sdf::ElementPtr())

1. **gazebo/rendering/Light.hh**
    + math::Quaternion GetRotation() const
    + void SetRotation(const math::Quaternion &_q)
    + LightPtr Clone(const std::string &_name, ScenePtr _scene)

1. **gazebo/rendering/Scene.hh**
    + void AddLight(LightPtr _light)
    + void RemoveLight(LightPtr _light)

1. **gazebo/gui/GuiEvents.hh**
    + template<typename T> static event::ConnectionPtr ConnectLightUpdate(T _subscriber)
    + static void DisconnectLightUpdate(event::ConnectionPtr _subscriber)

1. **gazebo/gui/ModelMaker.hh**
    + bool InitFromModel(const std::string & _modelName)

1. **gazebo/gui/LightMaker.hh**
    + bool InitFromLight(const std::string & _lightName)

1. **gazebo/common/Mesh.hh**
    + int GetMaterialIndex(const Material *_mat) const

1. **gazebo/math/Filter.hh**
    + ***New classes:*** Filter, OnePole, OnePoleQuaternion, OnePoleVector3, BiQuad, and BiQuadVector3

1. **gazebo/physics/Joint.hh**
      + bool FindAllConnectedLinks(const LinkPtr &_originalParentLink,
          Link_V &_connectedLinks);
      + math::Pose ComputeChildLinkPose( unsigned int _index,
          double _position);

1. **gazebo/physics/Link.hh**
      + void Move(const math::Pose &_worldRefernceFrameSrc,
                        const math::Pose &_worldRefernceFrameDst);
      + bool FindAllConnectedLinksHelper(
          const LinkPtr &_originalParentLink,
          Link_V &_connectedLinks, bool _fistLink = false);
      + bool ContainsLink(const Link_V &_vector, const LinkPtr &_value);
      + msgs::Visual GetVisualMessage(const std::string &_name)

### Modifications
1. **gazebo/physics/Model.hh**
    + ***Removed:*** Link_V GetLinks() const `ABI Change`
    + ***Replacement:***  const Link_V &GetLinks() const

1. **gazebo/physics/Base.cc**
    + ***Removed*** std::string GetScopedName() const
    + ***Replaced*** std::string GetScopedName(bool _prependWorldName=false) const

## Gazebo 3.0 to 3.1

### Additions

1. **gazebo/physics/World.hh**
      + void RemoveModel(const std::string &_name);
      + void RemoveModel(ModelPtr _model);

1. **gazebo/physics/JointController.hh**
    + void SetPositionPID(const std::string &_jointName, const common::PID &_pid);
    + void SetVelocityPID(const std::string &_jointName, const common::PID &_pid);

## Gazebo 2.0 to 3.0

### New Deprecations

1. **gazebo/physics/Joint.hh**
    + ***Deprecation*** virtual void ApplyDamping()
    + ***Replacement*** virtual void ApplyStiffnessDamping()
    ---
    + ***Deprecation*** double GetDampingCoefficient() const
    + ***Replacement*** double GetDamping(int _index)

1. **gazebo/physics/ode/ODEJoint.hh**
    + ***Deprecation*** void CFMDamping()
    + ***Replacement*** void ApplyImplicitStiffnessDamping()

1. **gazebo/physics/ScrewJoint.hh**
    + ***Deprecation*** virtual void SetThreadPitch(unsigned int _index, double _threadPitch) = 0
    + ***Replacement*** virtual void SetThreadPitch(double _threadPitch) = 0
    ---
    + ***Deprecation*** virtual void GetThreadPitch(unsigned int _index) = 0
    + ***Replacement*** virtual void GetThreadPitch() = 0

1. **gazebo/physics/bullet/BulletScrewJoint.hh**
    + ***Deprecation*** protected: virtual void Load(sdf::ElementPtr _sdf)
    + ***Replacement*** public: virtual void Load(sdf::ElementPtr _sdf)

1. **gazebo/physics/PhysicsEngine.hh**
    + ***Deprecation*** virtual void SetSORPGSPreconIters(unsigned int _iters)
    + ***Replacement*** virtual bool SetParam(const std::string &_key, const boost::any &_value)
    ---
    + ***Deprecation*** virtual void SetSORPGSIters(unsigned int _iters)
    + ***Replacement*** virtual bool SetParam(const std::string &_key, const boost::any &_value)
    ---
    + ***Deprecation*** virtual void SetSORPGSW(double _w)
    + ***Replacement*** virtual bool SetParam(const std::string &_key, const boost::any &_value)
    ---
    + ***Deprecation*** virtual int GetSORPGSPreconIters()
    + ***Replacement*** virtual boost::any GetParam(const std::string &_key) const
    ---
    + ***Deprecation*** virtual int GetSORPGSIters()
    + ***Replacement*** virtual boost::any GetParam(const std::string &_key) const
    ---
    + ***Deprecation*** virtual double GetSORPGSW()
    + ***Replacement*** virtual boost::any GetParam(const std::string &_key) const

1. **gazebo/physics/bullet/BulletPhysics.hh**
    + ***Deprecation*** virtual bool SetParam(BulletParam _param, const boost::any &_value)
    + ***Replacement*** virtual bool SetParam(const std::string &_key, const boost::any &_value)
    ---
    + ***Deprecation*** virtual boost::any GetParam(BulletParam _param) const
    + ***Replacement*** virtual boost::any GetParam(const std::string &_key) const

1. **gazebo/physics/ode/ODEPhysics.hh**
    + ***Deprecation*** virtual bool SetParam(ODEParam _param, const boost::any &_value)
    + ***Replacement*** virtual bool SetParam(const std::string &_key, const boost::any &_value)
    ---
    + ***Deprecation*** virtual boost::any GetParam(ODEParam _param) const
    + ***Replacement*** virtual boost::any GetParam(const std::string &_key) const

1. **gazebo/physics/dart/DARTPhysics.hh**
    + ***Deprecation*** virtual boost::any GetParam(DARTParam _param) const
    + ***Replacement*** virtual boost::any GetParam(const std::string &_key) const

1. **gazebo/physics/Joint.hh**
    + ***Deprecation*** virtual double GetAttribute(const std::string &_key, unsigned int _index) = 0
    + ***Replacement*** virtual double GetParam(const std::string &_key, unsigned int _index) = 0;

1. **gazebo/physics/bullet/BulletJoint.hh**
    + ***Deprecation*** virtual double GetAttribute(const std::string &_key, unsigned int _index)
    + ***Replacement*** virtual double GetParam(const std::string &_key, unsigned int _index)

1. **gazebo/physics/bullet/BulletScrewJoint.hh**
    + ***Deprecation*** virtual double GetAttribute(const std::string &_key, unsigned int _index)
    + ***Replacement*** virtual double GetParam(const std::string &_key, unsigned int _index)

1. **gazebo/physics/dart/DARTJoint.hh**
    + ***Deprecation*** virtual double GetParam(const std::string &_key, unsigned int _index)
    + ***Replacement*** virtual double GetAttribute(const std::string &_key, unsigned int _index)

1. **gazebo/physics/ode/ODEJoint.hh**
    + ***Deprecation*** virtual double GetParam(const std::string &_key, unsigned int _index)
    + ***Replacement*** virtual double GetAttribute(const std::string &_key, unsigned int _index)

1. **gazebo/physics/ode/ODEScrewJoint.hh**
    + ***Deprecation*** virtual double GetParam(const std::string &_key, unsigned int _index)
    + ***Replacement*** virtual double GetAttribute(const std::string &_key, unsigned int _index)

1. **gazebo/physics/ode/ODEUniversalJoint.hh**
    + ***Deprecation*** virtual double GetParam(const std::string &_key, unsigned int _index)
    + ***Replacement*** virtual double GetAttribute(const std::string &_key, unsigned int _index)

1. **gazebo/physics/simbody/SimbodyJoint.hh**
    + ***Deprecation*** virtual double GetParam(const std::string &_key, unsigned int _index)
    + ***Replacement*** virtual double GetAttribute(const std::string &_key, unsigned int _index)

1. **gazebo/physics/simbody/SimbodyScrewJoint.hh**
    + ***Deprecation*** virtual double GetParam(const std::string &_key, unsigned int _index)
    + ***Replacement*** virtual double GetAttribute(const std::string &_key, unsigned int _index)

1. **gazebo/physics/Joint.hh**
    + ***Deprecation*** virtual void SetAttribute(const std::string &_key, unsigned int _index, const boost::any &_value) = 0
    + ***Replacement*** virtual bool SetParam(const std::string &_key, unsigned int _index, const boost::any &_value) = 0

1. **gazebo/physics/bullet/BulletJoint.hh**
    + ***Deprecation*** virtual void SetAttribute(const std::string &_key, unsigned int _index, const boost::any &_value)
    + ***Replacement*** virtual bool SetParam(const std::string &_key, unsigned int _index, const boost::any &_value)

1. **gazebo/physics/dart/DARTJoint.hh**
    + ***Deprecation*** virtual void SetAttribute(const std::string &_key, unsigned int _index, const boost::any &_value)
    + ***Replacement*** virtual bool SetParam(const std::string &_key, unsigned int _index, const boost::any &_value)

1. **gazebo/physics/ode/ODEJoint.hh**
    + ***Deprecation*** virtual void SetAttribute(const std::string &_key, unsigned int _index, const boost::any &_value)
    + ***Replacement*** virtual bool SetParam(const std::string &_key, unsigned int _index, const boost::any &_value)

1. **gazebo/physics/ode/ODEScrewJoint.hh**
    + ***Deprecation*** virtual void SetAttribute(const std::string &_key, unsigned int _index, const boost::any &_value)
    + ***Replacement*** virtual bool SetParam(const std::string &_key, unsigned int _index, const boost::any &_value)

1. **gazebo/physics/ode/ODEUniversalJoint.hh**
    + ***Deprecation*** virtual void SetAttribute(const std::string &_key, unsigned int _index, const boost::any &_value)
    + ***Replacement*** virtual bool SetParam(const std::string &_key, unsigned int _index, const boost::any &_value)

1. **gazebo/physics/simbody/SimbodyJoint.hh**
    + ***Deprecation*** virtual void SetAttribute(const std::string &_key, unsigned int _index, const boost::any &_value)
    + ***Replacement*** virtual bool SetParam(const std::string &_key, unsigned int _index, const boost::any &_value)

1. **gazebo/physics/simbody/SimbodyScrewJoint.hh**
    + ***Deprecation*** virtual void SetAttribute(const std::string &_key, unsigned int _index, const boost::any &_value)
    + ***Replacement*** virtual bool SetParam(const std::string &_key, unsigned int _index, const boost::any &_value)

### Modifications
1. **gazebo/physics/Entity.hh**
    + ***Removed:*** inline const math::Pose &GetWorldPose() const `ABI change`
    + ***Replacement:*** inline virutal const math::Pose &GetWorldPose() const
1. **gazebo/physics/Box.hh**
    + ***Removed:*** bool operator==(const Box &_b) `ABI Change`
    + ***Replacement:***  bool operator==(const Box &_b) const

1. **gazebo/gui/GuiIface.hh**
    + ***Removed:*** void load() `ABI change`
    + ***Replacement:*** bool load()
    + ***Note:*** Changed return type from void to bool.
1. **Functions in joint classes use unsigned int, instead of int**
    + All functions in Joint classes (gazebo/physics/\*Joint\*) and subclasses (gazebo/physics/[ode,bullet,simbody,dart]/\*Joint\*) now use unsigned integers instead of integers when referring to a specific joint axis.
    + Add const to Joint::GetInitialAnchorPose(), Joint::GetStopDissipation(), Joint::GetStopStiffness()
1. **gazebo/sensors/Noise.hh** `ABI change`
    + ***Removed:*** void Noise::Load(sdf::ElementPtr _sdf)
    + ***Replacement:*** virtual void Noise::Load(sdf::ElementPtr _sdf)
    + ***Removed:*** void Noise::~Noise()
    + ***Replacement:*** virtual void Noise::~Noise()
    + ***Removed:*** void Noise::Apply() const
    + ***Replacement:*** void Noise::Apply()
    + ***Note:*** Make Noise a base class and refactored out GaussianNoiseModel to its own class.
1. **gazebo/transport/ConnectionManager.hh**
    + ***Removed:*** bool ConnectionManager::Init(const std::string &_masterHost, unsigned int _masterPort) `ABI change`
    + ***Replacement:*** bool ConnectionManager::Init(const std::string &_masterHost, unsigned int _masterPort, uint32_t _timeoutIterations = 30)
    + ***Note:*** No changes to downstream code required. A third parameter has been added that specifies the number of timeout iterations. This parameter has a default value of 30.
1. **gazebo/transport/TransportIface.hh**
    + ***Removed:*** bool init(const std::string &_masterHost = "", unsigned int _masterPort = 0) `ABI change`
    + ***Replacement:*** bool init(const std::string &_masterHost = "", unsigned int _masterPort = 0, uint32_t _timeoutIterations = 30)
    + ***Note:*** No changes to downstream code required. A third parameter has been added that specifies the number of timeout iterations. This parameter has a default value of 30.
1. **gazebo/transport/Publication.hh**
    + ***Removed:*** void Publish(MessagePtr _msg, boost::function<void(uint32_t)> _cb, uint32_t _id) `ABI change`
    + ***Replacement:*** int Publish(MessagePtr _msg, boost::function<void(uint32_t)> _cb, uint32_t _id)
    + ***Note:*** Only the return type changed.

1. **gazebo/common/ModelDatabase.hh** `API change`
    + ***Removed:*** void ModelDatabase::GetModels(boost::function<void (const std::map<std::string, std::string> &)> _func)
    + ***Replacement:*** event::ConnectionPtr ModelDatabase::GetModels(boost::function<void (const std::map<std::string, std::string> &)> _func)
    + ***Note:*** The replacement function requires that the returned connection shared pointer remain valid in order to receive the GetModels callback. Reset the shared pointer to stop receiving GetModels callback.

1. **gazebo/physics/Collision.hh** `API change`
    + ***Modified:*** SurfaceParamsPtr Collision::surface
    + ***Note:*** Changed from `private` to `protected`

1. **gazebo/physics/MultiRayShape.hh** `API change`
    + ***Removed:*** double MultiRayShape::GetRange(int _index)
    + ***Replacement:*** double MultiRayShape::GetRange(unsigned int _index)
    + ***Removed:*** double MultiRayShape::GetRetro(int _index)
    + ***Replacement:*** double MultiRayShape::GetRetro(unsigned int _index)
    + ***Removed:*** double MultiRayShape::GetFiducial(int _index)
    + ***Replacement:*** double MultiRayShape::GetFiducial(unsigned int _index)
    + ***Note:*** Changed argument type from int to unsigned int.

1. **gazebo/physics/SurfaceParams.hh**
    + ***Removed:*** void FillMsg(msgs::Surface &_msg)
    + ***Replacement:*** virtual void FillMsg(msgs::Surface &_msg)

1. **gazebo/sensors/RaySensor.hh** `API change`
    + ***Removed:*** double RaySensor::GetRange(int _index)
    + ***Replacement:*** double RaySensor::GetRange(unsigned int _index)
    + ***Removed:*** double RaySensor::GetRetro(int _index)
    + ***Replacement:*** double RaySensor::GetRetro(unsigned int _index)
    + ***Removed:*** double RaySensor::GetFiducial(int _index)
    + ***Replacement:*** double RaySensor::GetFiducial(unsigned int _index)
    + ***Note:*** Changed argument type from int to unsigned int.

1. **gazebo/physics/PhysicsEngine.hh**
    + ***Removed*** virtual void SetParam(const std::string &_key, const boost::any &_value)
    + ***Replacement*** virtual bool SetParam(const std::string &_key, const boost::any &_value)

1. **gazebo/physics/ode/ODEPhysics.hh**
    + ***Removed*** virtual void SetParam(const std::string &_key, const boost::any &_value)
    + ***Replacement*** virtual bool SetParam(const std::string &_key, const boost::any &_value)

1. **gazebo/physics/bullet/BulletPhysics.hh**
    + ***Removed*** virtual void SetParam(const std::string &_key, const boost::any &_value)
    + ***Replacement*** virtual bool SetParam(const std::string &_key, const boost::any &_value)

1. **gazebo/physics/BallJoint.hh**
    + ***Removed*** virtual void SetHighStop(unsigned int /*_index*/, const math::Angle &/*_angle*/)
    + ***Replacement*** virtual bool SetHighStop(unsigned int /*_index*/, const math::Angle &/*_angle*/)
    ---
    + ***Removed*** virtual void SetLowStop(unsigned int /*_index*/, const math::Angle &/*_angle*/)
    + ***Replacement*** virtual bool SetLowStop(unsigned int /*_index*/, const math::Angle &/*_angle*/)

1. **gazebo/physics/Joint.hh**
    + ***Removed*** virtual void SetHighStop(unsigned int _index, const math::Angle &_angle)
    + ***Replacement*** virtual bool SetHighStop(unsigned int _index, const math::Angle &_angle)
    ---
    + ***Removed*** virtual void SetLowStop(unsigned int _index, const math::Angle &_angle)
    + ***Replacement*** virtual bool SetLowStop(unsigned int _index, const math::Angle &_angle)

1. **gazebo/physics/bullet/BulletBallJoint.hh**
    + ***Removed*** virtual void SetHighStop(unsigned int _index, const math::Angle &_angle)
    + ***Replacement*** virtual bool SetHighStop(unsigned int _index, const math::Angle &_angle)
    ---
    + ***Removed*** virtual void SetLowStop(unsigned int _index, const math::Angle &_angle)
    + ***Replacement*** virtual bool SetLowStop(unsigned int _index, const math::Angle &_angle)

1. **gazebo/physics/bullet/BulletHinge2Joint.hh**
    + ***Removed*** virtual void SetHighStop(unsigned int _index, const math::Angle &_angle)
    + ***Replacement*** virtual bool SetHighStop(unsigned int _index, const math::Angle &_angle)
    ---
    + ***Removed*** virtual void SetLowStop(unsigned int _index, const math::Angle &_angle)
    + ***Replacement*** virtual bool SetLowStop(unsigned int _index, const math::Angle &_angle)

1. **gazebo/physics/bullet/BulletHingeJoint.hh**
    + ***Removed*** virtual void SetHighStop(unsigned int _index, const math::Angle &_angle)
    + ***Replacement*** virtual bool SetHighStop(unsigned int _index, const math::Angle &_angle)
    ---
    + ***Removed*** virtual void SetLowStop(unsigned int _index, const math::Angle &_angle)
    + ***Replacement*** virtual bool SetLowStop(unsigned int _index, const math::Angle &_angle)

1. **gazebo/physics/bullet/BulletScrewJoint.hh**
    + ***Removed*** virtual void SetHighStop(unsigned int _index, const math::Angle &_angle)
    + ***Replacement*** virtual bool SetHighStop(unsigned int _index, const math::Angle &_angle)
    ---
    + ***Removed*** virtual void SetLowStop(unsigned int _index, const math::Angle &_angle)
    + ***Replacement*** virtual bool SetLowStop(unsigned int _index, const math::Angle &_angle)

1. **gazebo/physics/bullet/BulletSliderJoint.hh**
    + ***Removed*** virtual void SetHighStop(unsigned int _index, const math::Angle &_angle)
    + ***Replacement*** virtual bool SetHighStop(unsigned int _index, const math::Angle &_angle)
    ---
    + ***Removed*** virtual void SetLowStop(unsigned int _index, const math::Angle &_angle)
    + ***Replacement*** virtual bool SetLowStop(unsigned int _index, const math::Angle &_angle)

1. **gazebo/physics/bullet/BulletUniversalJoint.hh**
    + ***Removed*** virtual void SetHighStop(unsigned int _index, const math::Angle &_angle)
    + ***Replacement*** virtual bool SetHighStop(unsigned int _index, const math::Angle &_angle)
    ---
    + ***Removed*** virtual void SetLowStop(unsigned int _index, const math::Angle &_angle)
    + ***Replacement*** virtual bool SetLowStop(unsigned int _index, const math::Angle &_angle)

1. **gazebo/physics/dart/DARTJoint.hh**
    + ***Removed*** virtual void SetHighStop(unsigned int _index, const math::Angle &_angle)
    + ***Replacement*** virtual bool SetHighStop(unsigned int _index, const math::Angle &_angle)
    ---
    + ***Removed*** virtual void SetLowStop(unsigned int _index, const math::Angle &_angle)
    + ***Replacement*** virtual bool SetLowStop(unsigned int _index, const math::Angle &_angle)

1. **gazebo/physics/ode/ODEJoint.hh**
    + ***Removed*** virtual void SetHighStop(unsigned int _index, const math::Angle &_angle)
    + ***Replacement*** virtual bool SetHighStop(unsigned int _index, const math::Angle &_angle)
    ---
    + ***Removed*** virtual void SetLowStop(unsigned int _index, const math::Angle &_angle)
    + ***Replacement*** virtual bool SetLowStop(unsigned int _index, const math::Angle &_angle)

1. **gazebo/physics/ode/ODEUniversalJoint.hh**
    + ***Removed*** virtual void SetHighStop(unsigned int _index, const math::Angle &_angle)
    + ***Replacement*** virtual bool SetHighStop(unsigned int _index, const math::Angle &_angle)
    ---
    + ***Removed*** virtual void SetLowStop(unsigned int _index, const math::Angle &_angle)
    + ***Replacement*** virtual bool SetLowStop(unsigned int _index, const math::Angle &_angle)

1. **gazebo/physics/simbody/SimbodyJoint.hh**
    + ***Removed*** virtual void SetHighStop(unsigned int _index, const math::Angle &_angle)
    + ***Replacement*** virtual bool SetHighStop(unsigned int _index, const math::Angle &_angle)
    ---
    + ***Removed*** virtual void SetLowStop(unsigned int _index, const math::Angle &_angle)
    + ***Replacement*** virtual bool SetLowStop(unsigned int _index, const math::Angle &_angle)

1. **gazebo/physics/simbody/SimbodyScrewJoint.hh**
    + ***Removed*** virtual void SetHighStop(unsigned int _index, const math::Angle &_angle)
    + ***Replacement*** virtual bool SetHighStop(unsigned int _index, const math::Angle &_angle)
    ---
    + ***Removed*** virtual void SetLowStop(unsigned int _index, const math::Angle &_angle)
    + ***Replacement*** virtual bool SetLowStop(unsigned int _index, const math::Angle &_angle)

### Additions

1. **gazebo/physics/Joint.hh**
      + bool FindAllConnectedLinks(const LinkPtr &_originalParentLink,
          Link_V &_connectedLinks);
      + math::Pose ComputeChildLinkPose( unsigned int _index,
          double _position);

1. **gazebo/physics/Link.hh**
      + void MoveFrame(const math::Pose &_worldReferenceFrameSrc,
                       const math::Pose &_worldReferenceFrameDst);
      + bool FindAllConnectedLinksHelper(
          const LinkPtr &_originalParentLink,
          Link_V &_connectedLinks, bool _fistLink = false);
      + bool ContainsLink(const Link_V &_vector, const LinkPtr &_value);

1. **gazebo/physics/Collision.hh**
    + void SetWorldPoseDirty()
    + virtual const math::Pose &GetWorldPose() const
1. **gazebo/physics/JointController.hh**
      + common::Time GetLastUpdateTime() const
      + std::map<std::string, JointPtr> GetJoints() const
      + bool SetPositionTarget(const std::string &_jointName, double _target)
      + bool SetVelocityTarget(const std::string &_jointName, double _target)
      + std::map<std::string, common::PID> GetPositionPIDs() const
      + std::map<std::string, common::PID> GetVelocityPIDs() const
      + std::map<std::string, double> GetForces() const
      + std::map<std::string, double> GetPositions() const
      + std::map<std::string, double> GetVelocities() const


1. **gazebo/common/PID.hh**
      + double GetPGain() const
      + double GetIGain() const
      + double GetDGain() const
      + double GetIMax() const
      + double GetIMin() const
      + double GetCmdMax() const
      + double GetCmdMin() const


1. **gazebo/transport/TransportIface.hh**
    +  transport::ConnectionPtr connectToMaster()

1. **gazebo/physics/World.hh**
    +  msgs::Scene GetSceneMsg() const
1. **gazebo/physics/ContactManager.hh**
    + unsigned int GetFilterCount()
    + bool HasFilter(const std::string &_name)
    + void RemoveFilter(const std::string &_name)

1. **gazebo/physics/Joint.hh**
    + virtual void Fini()
    + math::Pose GetAnchorErrorPose() const
    + math::Quaternion GetAxisFrame(unsigned int _index) const
    + double GetWorldEnergyPotentialSpring(unsigned int _index) const
    + math::Pose GetParentWorldPose() const
    + double GetSpringReferencePosition(unsigned int) const
    + math::Pose GetWorldPose() const
    + virtual void SetEffortLimit(unsigned _index, double _stiffness)
    + virtual void SetStiffness(unsigned int _index, double _stiffness) = 0
    + virtual void SetStiffnessDamping(unsigned int _index, double _stiffness, double _damping, double _reference = 0) = 0
    + bool axisParentModelFrame[MAX_JOINT_AXIS]
    + protected: math::Pose parentAnchorPose
    + public: double GetInertiaRatio(const math::Vector3 &_axis) const

1. **gazebo/physics/Link.hh**
    + double GetWorldEnergy() const
    + double GetWorldEnergyKinetic() const
    + double GetWorldEnergyPotential() const
    + bool initialized

1. **gazebo/physics/Model.hh**
    + double GetWorldEnergy() const
    + double GetWorldEnergyKinetic() const
    + double GetWorldEnergyPotential() const

1. **gazebo/physics/SurfaceParams.hh**
    + FrictionPyramid()
    + ~FrictionPyramid()
    + double GetMuPrimary()
    + double GetMuSecondary()
    + void SetMuPrimary(double _mu)
    + void SetMuSecondary(double _mu)
    + math::Vector3 direction1
    + ***Note:*** Replaces mu, m2, fdir1 variables

1. **gazebo/physics/bullet/BulletSurfaceParams.hh**
    + BulletSurfaceParams()
    + virtual ~BulletSurfaceParams()
    + virtual void Load(sdf::ElementPtr _sdf)
    + virtual void FillMsg(msgs::Surface &_msg)
    + virtual void ProcessMsg(msgs::Surface &_msg)
    + FrictionPyramid frictionPyramid

1. **gazebo/physics/ode/ODESurfaceParams.hh**
    + virtual void FillMsg(msgs::Surface &_msg)
    + virtual void ProcessMsg(msgs::Surface &_msg)
    + double bounce
    + double bounce
    + double bounceThreshold
    + double kp
    + double kd
    + double cfm
    + double erp
    + double maxVel
    + double minDepth
    + FrictionPyramid frictionPyramid
    + double slip1
    + double slip2

1. **gazebo/rendering/Light.hh**
    + bool GetVisible() const
    + virtual void LoadFromMsg(const msgs::Light &_msg)

1. **gazebo/sensors/ForceTorqueSensor.hh**
    + physics::JointPtr GetJoint() const

1. **gazebo/sensors/Noise.hh**
    + virtual double ApplyImpl(double _in)
    + virtual void Fini()
    + virtual void SetCustomNoiseCallback(boost::function<double (double)> _cb)

1. **gazebo/sensors/Sensor.hh**
    + NoisePtr GetNoise(unsigned int _index = 0) const

1. **gazebo/sensors/GaussianNoiseModel.hh**

1. **gazebo/physics/ode/ODEUniversalJoint.hh**
    + virtual void SetHighStop(unsigned int _index, const math::Angle &_angle)
    + virtual void SetLowStop(unsigned int _index, const math::Angle &_angle)
    + virtual void SetAttribute(const std::string &_key, unsigned int _index, const boost::any &_value)
    + virtual double GetAttribute(const std::string &_key, unsigned int _index)

1. **gazebo/physics/simbody/SimbodyScrewJoint.hh**
    + virtual void SetThreadPitch(double _threadPitch)
    + virtual void GetThreadPitch()

1. **gazebo/physics/ode/ODEScrewJoint.hh**
    + virtual void SetThreadPitch(double _threadPitch)
    + virtual void GetThreadPitch()

1. **gazebo/physics/ScrewJoint.hh**
    + virtual math::Vector3 GetAnchor(unsigned int _index) const
    + virtual void SetAnchor(unsigned int _index, const math::Vector3 &_anchor)

1. **gazebo/physics/bullet/BulletJoint.hh**
    + virtual math::Angle GetHighStop(unsigned int _index)
    + virtual math::Angle GetLowStop(unsigned int _index)

1. **gazebo/physics/simbody/SimbodyPhysics.hh**
    + virtual boost::any GetParam(const std::string &_key) const
    + virtual bool SetParam(const std::string &_key, const boost::any &_value)

1. **gazebo/physics/dart/DARTPhysics.hh**
    + virtual boost::any GetParam(const std::string &_key) const
    + virtual bool SetParam(const std::string &_key, const boost::any &_value)

1. **gazebo/physics/Joint.hh**
    + math::Quaternion GetAxisFrameOffset(unsigned int _index) const

### Deletions

1. **Removed libtool**
    + Libtool used to be an option for loading plugins. Now, only libdl is supported.

1. **gazebo/physics/Base.hh**
    + Base_V::iterator childrenEnd

1. **gazebo/sensors/Noise.hh**
    + double Noise::GetMean() const
    + double Noise::GetStdDev() const
    + double Noise::GetBias() const
    + ***Note:*** Moved gaussian noise functions to a new GaussianNoiseModel class

1. **gazebo/physics/SurfaceParams.hh**
    + double bounce
    + double bounce
    + double bounceThreshold
    + double kp
    + double kd
    + double cfm
    + double erp
    + double maxVel
    + double minDepth
    + double mu1
    + double mu2
    + double slip1
    + double slip2
    + math::Vector3 fdir1
    + ***Note:*** These parameters were moved to FrictionPyramid,
      ODESurfaceParams, and BulletSurfaceParams.


## Gazebo 1.9 to 2.0

### New Deprecations

1. **gazebo/gazebo.hh**
    + ***Deprecation*** void fini()
    + ***Deprecation*** void stop()
    + ***Replacement*** bool shutdown()
    + ***Note*** Replace fini and stop with shutdown
    ---
    + ***Deprecation*** bool load()
    + ***Deprecation*** bool init()
    + ***Deprecation*** bool run()
    + ***Replacement*** bool setupClient()
        + Use this function to setup gazebo for use as a client
    + ***Replacement*** bool setupServer()
        + Use this function to setup gazebo for use as a server
    + ***Note*** Replace load+init+run with setupClient/setupServer
    ---
    + ***Deprecation*** std::string find_file(const std::string &_file)
    + ***Replacement*** std::string common::find_file(const std::string &_file)
    ---
    + ***Deprecation*** void add_plugin(const std::string &_filename)
    + ***Replacement*** void addPlugin(const std::string &_filename)
    ---
    + ***Deprecation*** void print_version()
    + ***Replacement*** void printVersion()
1. **gazebo/physics/World.hh**
    + ***Deprecation*** void World::StepWorld(int _steps)
    + ***Replacement*** void World::Step(unsigned int _steps)
1. **gazebo/sensors/SensorsIface.hh**
    + ***Deprecation*** std::string sensors::create_sensor(sdf::ElementPtr _elem, const std::string &_worldName,const std::string &_parentName)
    + ***Replacement*** std::string sensors::create_sensor(sdf::ElementPtr _elem, const std::string &_worldName, const std::string &_parentName, uint32_t _parentId)
1. **gazebo/sensors/Sensor.hh**
    + ***Deprecation*** void Sensor::SetParent(const std::string &_name)
    + ***Replacement*** void Sensor::SetParent(const std::string &_name, uint32_t _id)
1. **gazebo/sensors/SensorManager.hh**
    + ***Deprecation*** std::string CreateSensor(sdf::ElementPtr _elem, const std::string &_worldName,  const std::string &_parentName)
    + ***Replacement*** std::string CreateSensor(sdf::ElementPtr _elem, const std::string &_worldName, const std::string &_parentName, uint32_t _parentId)
1. **gazebo/sensors/Collision.hh**
    + ***Deprecation*** void Collision::SetContactsEnabled(bool _enable)
    + ***Replacement*** Use [ContactManager](http://gazebosim.org/api/2.0.0/classgazebo_1_1physics_1_1ContactManager.html).
    ---
    + ***Deprecation*** bool Colliion::GetContactsEnabled() const
    + ***Replacement*** Use [ContactManager](http://gazebosim.org/api/2.0.0/classgazebo_1_1physics_1_1ContactManager.html).
    ---
    + ***Deprecation*** void AddContact(const Contact &_contact)
    + ***Replacement*** Use [ContactManager](http://gazebosim.org/api/2.0.0/classgazebo_1_1physics_1_1ContactManager.html).

### Modifications

1. File rename: `gazebo/common/Common.hh` to `gazebo/common/CommonIface.hh`
1. File rename: `gazebo/physics/Physics.hh` to `gazebo/physics/PhysicsIface.hh`
1. File rename: `gazebo/rendering/Rendering.hh` to `gazebo/rendering/RenderingIface.hh`
1. File rename: `gazebo/sensors/Sensors.hh` to `gazebo/sensors/SensorsIface.hh`
1. File rename: `gazebo/transport/Transport.hh` to `gazebo/transport/TransportIface.hh`
1. File rename: `gazebo/gui/Gui.hh` to `gazebo/gui/GuiIface.hh`
1. File rename: `<model>/manifest.xml` to `<model>/model.config`
1. File rename: `<model_database>/manifest.xml` to `<model_database>/database.config`
1. **gazebo/msgs/physics.proto**
    + ***Removed*** optional double dt
    + ***Replacement*** optional double min_step_size
    ---
    + ***Removed*** optional double update_rate
    + ***Replacement*** optional double real_time_update_rate
1. **gazebo/physics/ModelState.hh**
    + ***Removed*** LinkState ModelState::GetLinkState(int _index) `API change`
    + ***Replacement*** LinkState ModelState::GetLinkState(const std::string &_linkName) const
1. **gazebo/physics/PhyscisEngine.hh**
    + ***Removed*** void PhysicsEngine::SetUpdateRate(double _value) `API change`
    + ***Replacement*** void PhyscisEngine::SetRealTimeUpdateRate(double _rate)
    ---
    + ***Removed*** double PhysicsEngine::GetUpdateRate() `API change`
    + ***Replacement*** double PhysicsEngine::GetRealTimeUpdateRate() const
    ---
    + ***Removed*** void PhysicsEngine::SetStepTime(double _value) `API change`
    + ***Replacement*** void PhysicsEngine::SetMaxStepSize(double _stepSize)
    ---
    + ***Removed*** double PhysicsEngine::GetStepTime() `API change`
    + ***Replacement*** double PhysicsEngine::GetMaxStepSize() const
1. **gazebo/physics/Joint.hh**
    + ***Removed:*** Joint::Load(LinkPtr _parent, LinkPtr _child, const math::Vector3 &_pos) `API chance`
    + ***Replacement:*** Joint::Load(LinkPtr _parent, LinkPtr _child, const math::Pose &_pose)
    ---
    + ***Removed:*** public: double GetInertiaRatio(unsigned int _index) const
    + ***Replacement:*** public: double GetInertiaRatio(const unsigned int _index) const
1. **gazebo/common/Events.hh**
    + ***Removed:*** Events::ConnectWorldUpdateStart(T _subscriber) `API change`
    + ***Replacement*** ConnectionPtr Events::ConnectWorldUpdateBegin(T _subscriber)
    ---
    + ***Removed:*** Events::DisconnectWorldUpdateStart(T _subscriber) `API change`
    + ***Replacement*** ConnectionPtr Events::DiconnectWorldUpdateBegin(T _subscriber)
1. **gazebo/physics/Link.hh**
    + ***Removed*** void Link::RemoveChildJoint(JointPtr _joint) `API change`
    + ***Replacement*** void Link::RemoveChildJoint(const std::string &_jointName)
    ---
    + ***Removed*** void Link::RemoveParentJoint(const std::string &_jointName) `API change`
    + ***Replacement*** void Link::RemoveParentJoint(const std::string &_jointName)
1. **gazebo/physics/MeshShape.hh**
    + ***Removed*** std::string MeshShape::GetFilename() const `API change`
    + ***Replacement*** std::string MeshShape::GetURI() const
    ---
    + ***Removed*** void MeshShape::SetFilename() const `API change`
    + ***Replacement*** std::string MeshShape::SetMesh(const std::string &_uri, const std::string &_submesh = "", bool _center = false) const
1. **gazebo/common/Time.hh**
    + ***Removed*** static Time::NSleep(Time _time) `API change`
    + ***Replacement*** static Time NSleep(unsigned int _ns)

### Deletions

1. **gazebo/physics/Collision.hh**
    + template<typename T> event::ConnectionPtr ConnectContact(T _subscriber)
    + template<typename T> event::ConnectionPtr DisconnectContact(T _subscriber)
    + ***Note:*** The ContactManager::CreateFilter functions can be used to
      create a gazebo topic with contact messages filtered by the name(s)
      of collision shapes. The topic can then be subscribed with a callback
      to replicate this removed functionality. See
      [gazebo pull request #713](https://bitbucket.org/osrf/gazebo/pull-request/713)
      for an example migration.<|MERGE_RESOLUTION|>--- conflicted
+++ resolved
@@ -1,7 +1,9 @@
-<<<<<<< HEAD
-## Gazebo 4.0 to 5.0
+## Gazebo 4.X to 5.X
 
 ### Additions
+
+1. **gazebo/math/Kmeans.hh**
+    + ***New class:*** Kmeans
 
 1. **gazebo/gui/RenderWidget.hh**
       + void InsertWidget(unsigned int _index, QWidget *_widget)
@@ -15,14 +17,6 @@
     + ***Note:*** The render widget no longer supports just one editor. Instead
     a more generic InsertWidget function is added to allow custom QWidgets to
     be added to the render widget.
-=======
-## Gazebo 4.X to 5.X
-
-### Additions
-
-1. **gazebo/math/Kmeans.hh**
-    + ***New class:*** Kmeans
->>>>>>> 30ed8c44
 
 ## Gazebo 3.1 to 4.0
 
