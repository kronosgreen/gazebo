# Note on deprecations
A tick-tock release cycle allows easy migration to new software versions.
Obsolete Gazebo code is marked as deprecated for one major release.
Deprecated code produces compile-time warnings. These warning serve as
notification to users that their code should be upgraded. The next major
release will remove the deprecated code.

## Gazebo 6.X to 7.X

### Modifications

<<<<<<< HEAD
1. **Light topic**
    + ***Removed:*** ~/light
    + ***Replacement:*** ~/factory/light - for spawning new lights
    + ***Replacement:*** ~/light/modify - for modifying existing lights
    * [Pull request #1920](https://bitbucket.org/osrf/gazebo/pull-request/1920)
=======
1. **gazebo/msgs/logical_camera_sensors.proto**
    + The `near` and `far` members have been replaced with `near_clip` and `far_clip`
    + [Pull request #1942](https://bitbucket.org/osrf/gazebo/pull-request/1942)
>>>>>>> b3bb2138

1. **gazebo/rendering/Visual.hh**
    + ***Removed:*** public: void SetVisible(bool _visible, bool _cascade = true); 
    + ***Replacement:*** public: virtual void SetVisible(bool _visible, bool _cascade = true);

1. **gazebo/rendering/OribitViewController.hh**
    + ***Removed:*** public: OrbitViewController(UserCameraPtr _camera);
    + ***Replacement:*** public: OrbitViewController(UserCameraPtr _camera, const std::string &_name = "OrbitViewController");

1. **gazebo/test/ServerFixture.hh**
    + ***Removed:*** protected: void RunServer(const std::string &_worldFilename);
    + ***Removed:*** protected: void RunServer(const std::string &_worldFilename,
      bool _paused, const std::string &_physics, const std::vector<std::string> &
      _systemPlugins = {});
    + ***Replacement:*** void ServerFixture::RunServer(const std::vector<:string>
      &_args)
    * [Pull request #1874](https://bitbucket.org/osrf/gazebo/pull-request/1874)

1. **gazebo/gui/building/BuildingMaker.hh**
    * Doesn't inherit from gui::EntityMaker anymore
    * [Pull request #1828](https://bitbucket.org/osrf/gazebo/pull-request/1828)

1. **gazebo/gui/EntityMaker.hh**
    + ***Removed:*** EntityMaker();
    + ***Replacement:*** EntityMaker(EntityMakerPrivate &_dataPtr);
    + ***Removed:*** public: virtual void Start(const rendering::UserCameraPtr _camera) = 0;
    + ***Replacement:*** public: virtual void Start();
    + ***Removed:*** public: virtual void Stop() = 0;
    + ***Replacement:*** public: virtual void Stop();

### Deprecations

1. **gazebo/gui/RTShaderSystem.hh**
    + ***Deprecation:*** void AttachEntity(Visual *vis) 
    + ***No replacement for AttachEntity ***

1. **gazebo/gui/RTShaderSystem.hh**
    + ***Deprecation:*** void DetachEntity(Visual *_vis)  
    + ***No replacement for DetachEntity ***

### Deletions

1. **gazebo rendering libraries**
    * The following libraries have been removed: `libgazebo_skyx`, `libgazebo_selection_buffer`, `libgazebo_rendering_deferred`. Gazebo now combines all the different rendering libraries into `libgazebo_rendering.so`.
    * [Pull request #1817](https://bitbucket.org/osrf/gazebo/pull-request/1817)

1. **gazebo physics libraries**
    * The following libraries have been removed: `libgazebo_ode_physics`, `libgazebo_simbody_physics`, `libgazebo_dart_physics`, and `libgazebo_bullet_physics`. Gazebo now combines all the different physics engine libraries into `libgazebo_physics.so`.
    * [Pull request #1814](https://bitbucket.org/osrf/gazebo/pull-request/1814)

1. **gazebo/gui/BoxMaker.hh**

1. **gazebo/gui/CylinderMaker.hh**

1. **gazebo/gui/SphereMaker.hh**

1. **gazebo/gui/MeshMaker.hh**

1. **gazebo/gui/EntityMaker.hh**
    + public: typedef boost::function<void(const math::Vector3 &pos,
                  const math::Vector3 &scale)> CreateCallback;
    + public: static void SetSnapToGrid(bool _snap);
    + public: virtual bool IsActive() const = 0;
    + public: virtual void OnMousePush(const common::MouseEvent &_event);
    + public: virtual void OnMouseDrag(const common::MouseEvent &_event);
    + protected: math::Vector3 GetSnappedPoint(math::Vector3 _p);


## Gazebo 5.X to 6.X

### Deprecations

1. **gazebo/common/Color.hh**
    + ***Deprecation:*** math::Vector3 GetAsHSV() const;
    + ***Replacement:*** ignition::math::Vector3d HSV() const;

1. **gazebo/common/Dem.hh**
    + ***Deprecation:*** void GetGeoReferenceOrigin(math::Angle &_latitude,math::Angle &_longitude);
    + ***Replacement:*** void GetGeoReferenceOrigin(ignition::math::Angle &_latitude,  ignition::math::Angle &_longitude) const;
    + ***Deprecation:***void FillHeightMap(int _subSampling, unsigned int _vertSize, const math::Vector3 &_size, const math::Vector3 &_scale, bool _flipY, std::vector<float> &_heights);
    + ***Replacement:***void FillHeightMap(const int _subSampling, const unsigned int _vertSize, const ignition::math::Vector3d &_size, const ignition::math::Vector3d &_scale, const bool _flipY, std::vector<float> &_heights);

1. **gazebo/common/GTSMeshUtils.hh**
    + ***Deprecation:***static bool DelaunayTriangulation(const std::vector<math::Vector2d> &_vertices, const std::vector<math::Vector2i> &_edges, SubMesh *_submesh);
    + ***Replacement:***static bool DelaunayTriangulation( const std::vector<ignition::math::Vector2d> &_vertices, const std::vector<ignition::math::Vector2i> &_edges, SubMesh *_submesh);

1. **gazebo/common/HeightmapData.hh**
    + ***Deprecation:***virtual void FillHeightMap(int _subSampling,unsigned int _vertSize, const math::Vector3 &_size,const math::Vector3 &_scale, bool _flipY, std::vector<float> &_heights);
    + ***Replacement:***void FillHeightMap(int _subSampling,unsigned int _vertSize, const ignition::math::Vector3d &_size,const ignition::math::Vector3d &_scale, bool _flipY,std::vector<float> &_heights);

1. **gazebo/common/KeyFrame.hh**
    + ***Deprecation:***void SetTranslation(const math::Vector3 &_trans);
    + ***Replacement:***void Translation(const ignition::math::Vector3d &_trans);
    + ***Deprecation:***math::Vector3 GetTranslation() const;
    + ***Replacement:***ignition::math::Vector3d Translation() const;
    + ***Deprecation:***void SetRotation(const math::Quaternion &_rot);
    + ***Replacement:***void Rotation(const ignition::math::Quaterniond &_rot);
    + ***Deprecation:***math::Quaternion GetRotation();
    + ***Replacement:***ignition::math::Quaterniond Rotation() const;

1. **gazebo/common/Mesh.hh**
    + ***Deprecation:***math::Vector3 GetMax() const;
    + ***Replacement:***ignition::math::Vector3d Max() const;
    + ***Deprecation:***math::Vector3 GetMin() const;
    + ***Replacement:***ignition::math::Vector3d Min() const;
    + ***Deprecation:***void GetAABB(math::Vector3 &_center, math::Vector3 &_min_xyz,math::Vector3 &_max_xyz) const;
    + ***Replacement:***void GetAABB(ignition::math::Vector3d &_center,ignition::math::Vector3d &_minXYZ,ignition::math::Vector3d &_maxXYZ) const;
    + ***Deprecation:***void GenSphericalTexCoord(const math::Vector3 &_center);
    + ***Replacement:***void GenSphericalTexCoord(const ignition::math::Vector3d &_center);
    + ***Deprecation:***void SetScale(const math::Vector3 &_factor);
    + ***Replacement:***void SetScale(const ignition::math::Vector3d &_factor);
    + ***Deprecation:***void Center(const math::Vector3 &_center = math::Vector3::Zero);
    + ***Replacement:***void Center(const ignition::math::Vector3d &_center =ignition::math::Vector3d::Zero);
    + ***Deprecation:***void Translate(const math::Vector3 &_vec);
    + ***Replacement:***void Translate(const ignition::math::Vector3d &_vec);
    + ***Deprecation:*** void CopyVertices(const std::vector<math::Vector3> &_verts);
    + ***Replacement:***void CopyVertices(const std::vector<ignition::math::Vector3d> &_verts);
    + ***Deprecation:***void CopyNormals(const std::vector<math::Vector3> &_norms);
    + ***Replacement:***void CopyNormals( const std::vector<ignition::math::Vector3d> &_norms);
    + ***Deprecation:***void AddVertex(const math::Vector3 &_v);
    + ***Replacement:***void AddVertex(const ignition::math::Vector3d &_v);
    + ***Deprecation:***void AddNormal(const math::Vector3 &_n);
    + ***Replacement:***void AddNormal(const ignition::math::Vector3d &_n);
    + ***Deprecation:***math::Vector3 GetVertex(unsigned int _i) const;
    + ***Replacement:***ignition::math::Vector3d Vertex(unsigned int _i) const;
    + ***Deprecation:***void SetVertex(unsigned int _i, const math::Vector3 &_v);
    + ***Replacement:***void SetVertex(unsigned int _i,const ignition::math::Vector3d &_v);
    + ***Deprecation:***math::Vector3 GetNormal(unsigned int _i) const;
    + ***Replacement:***ignition::math::Vector3d Normal(unsigned int _i) const;
    + ***Deprecation:***void SetNormal(unsigned int _i, const math::Vector3 &_n);
    + ***Replacement:***void SetNormal(unsigned int _i,const ignition::math::Vector3d &_n);
    + ***Deprecation:***math::Vector2d GetTexCoord(unsigned int _i) const;
    + ***Replacement:***ignition::math::Vector2d TexCoord(unsigned int _i) const;
    + ***Deprecation:***void SetTexCoord(unsigned int _i, const math::Vector2d &_t);
    + ***Replacement:***void SetTexCoord(unsigned int _i,const ignition::math::Vector2d &_t);
    + ***Deprecation:***math::Vector3 GetMax() const;
    + ***Replacement:***ignition::math::Vector3d Max() const;
    + ***Deprecation:***math::Vector3 GetMin() const;
    + ***Replacement:***ignition::math::Vector3d Min() const;
    + ***Deprecation:***bool HasVertex(const math::Vector3 &_v) const;
    + ***Replacement:***bool HasVertex(const ignition::math::Vector3d &_v) const;
    + ***Deprecation:***unsigned int GetVertexIndex(const math::Vector3 &_v) const;
    + ***Replacement:***unsigned int GetVertexIndex( const ignition::math::Vector3d &_v) const;
    + ***Deprecation:***void GenSphericalTexCoord(const math::Vector3 &_center);
    + ***Replacement:***void GenSphericalTexCoord(const ignition::math::Vector3d &_center);
    + ***Deprecation:***void Center(const math::Vector3 &_center = math::Vector3::Zero);
    + ***Replacement:***void Center(const ignition::math::Vector3d &_center =ignition::math::Vector3d::Zero);
    + ***Deprecation:***void Translate(const math::Vector3 &_vec) ;
    + ***Replacement:***void Translate(const ignition::math::Vector3d &_vec);
    + ***Deprecation:***void SetScale(const math::Vector3 &_factor);
    + ***Replacement:***void SetScale(const ignition::math::Vector3d &_factor);

1. **gazebo/common/MeshCSG.hh**
    + ***Deprecation:***Mesh *CreateBoolean(const Mesh *_m1, const Mesh *_m2,const int _operation, const math::Pose &_offset = math::Pose::Zero);
    + ***Replacement:***Mesh *CreateBoolean(const Mesh *_m1, const Mesh *_m2,const int _operation,const ignition::math::Pose3d &_offset = ignition::math::Pose3d::Zero);

1. **gazebo/common/MeshManager.hh**
    + ***Deprecation:***void GetMeshAABB(const Mesh *_mesh,math::Vector3 &_center,math::Vector3 &_minXYZ,math::Vector3 &_maxXYZ);
    + ***Replacement:***void GetMeshAABB(const Mesh *_mesh,ignition::math::Vector3d &_center,ignition::math::Vector3d &_min_xyz,ignition::math::Vector3d &_max_xyz);
    + ***Deprecation:***void GenSphericalTexCoord(const Mesh *_mesh,math::Vector3 _center);
    + ***Replacement:*** void GenSphericalTexCoord(const Mesh *_mesh,const ignition::math::Vector3d &_center);
    + ***Deprecation:***void CreateBox(const std::string &_name, const math::Vector3 &_sides,const math::Vector2d &_uvCoords);
    + ***Replacement:***void CreateBox(const std::string &_name,const ignition::math::Vector3d &_sides,const ignition::math::Vector2d &_uvCoords);
    + ***Deprecation:***void CreateExtrudedPolyline(const std::string &_name, const std::vector<std::vector<math::Vector2d> > &_vertices,double _height);
    + ***Replacement:*** void CreateExtrudedPolyline(const std::string &_name,const std::vector<std::vector<ignition::math::Vector2d> > &_vertices, double _height);
    + ***Deprecation:***void CreatePlane(const std::string &_name,const math::Plane &_plane,const math::Vector2d &_segments,const math::Vector2d &_uvTile);
    + ***Replacement:***void CreatePlane(const std::string &_name,const ignition::math::Planed &_plane,const ignition::math::Vector2d &_segments, const ignition::math::Vector2d &_uvTile);
    + ***Deprecation:***void CreatePlane(const std::string &_name,const math::Vector3 &_normal,double _d,const math::Vector2d &_size,const math::Vector2d &_segments,const math::Vector2d &_uvTile);
    + ***Replacement:***void CreatePlane(const std::string &_name,const ignition::math::Vector3d &_normal,const double _d,const ignition::math::Vector2d &_size,const ignition::math::Vector2d &_segments, const ignition::math::Vector2d &_uvTile);
    + ***Deprecation:***void CreateBoolean(const std::string &_name, const Mesh *_m1,const Mesh *_m2, const int _operation,const math::Pose &_offset = math::Pose::Zero);
    + ***Replacement:***void CreateBoolean(const std::string &_name, const Mesh *_m1,const Mesh *_m2, const int _operation,const ignition::math::Pose3d &_offset = ignition::math::Pose3d::Zero);

1. **gazebo/common/SVGLoader.hh**
    + ***Deprecation:***static void PathsToClosedPolylines(const std::vector<common::SVGPath> &_paths, double _tol,std::vector< std::vector<math::Vector2d> > &_closedPolys,std::vector< std::vector<math::Vector2d> > &_openPolys);
    + ***Replacement:***static void PathsToClosedPolylines(const std::vector<common::SVGPath> &_paths,double _tol,std::vector< std::vector<ignition::math::Vector2d> > &_closedPolys,std::vector< std::vector<ignition::math::Vector2d> > &_openPolys);

1. **gazebo/common/Skeleton.hh**
    + ***Deprecation:***void SetBindShapeTransform(math::Matrix4 _trans);
    + ***Replacement:***void SetBindShapeTransform(const ignition::math::Matrix4d &_trans);
    + ***Deprecation:***math::Matrix4 GetBindShapeTransform();
    + ***Replacement:***ignition::math::Matrix4d BindShapeTransform();
    + ***Deprecation:***void SetTransform(math::Matrix4 _trans,bool _updateChildren = true);
    + ***Replacement:***void SetTransform(const ignition::math::Matrix4d &_trans,bool _updateChildren = true);
    + ***Deprecation:***void SetModelTransform(math::Matrix4 _trans,bool _updateChildren = true);
    + ***Replacement:***void SetModelTransform(const ignition::math::Matrix4d &_trans,bool _updateChildren = true);
    + ***Deprecation:***void SetInitialTransform(math::Matrix4 _tras);
    + ***Replacement:***void SetInitialTransform(const ignition::math::Matrix4d &_tras);
    + ***Deprecation:***math::Matrix4 GetTransform();
    + ***Replacement:***ignition::math::Matrix4d Transform();
    + ***Deprecation:***void SetInverseBindTransform(math::Matrix4 _invBM);
    + ***Replacement:***void SetInverseBindTransform(const ignition::math::Matrix4d &_invBM);
    + ***Deprecation:***math::Matrix4 GetInverseBindTransform();
    + ***Replacement:***ignition::math::Matrix4d InverseBindTransform();
    + ***Deprecation:***math::Matrix4 GetModelTransform();
    + ***Replacement:***ignition::math::Matrix4d ModelTransform() const;
    + ***Deprecation:***NodeTransform(math::Matrix4 _mat, std::string _sid = "_default_",TransformType _type = MATRIX);
    + ***Replacement:***NodeTransform(const ignition::math::Matrix4d &_mat,const std::string &_sid = "_default_",TransformType _type = MATRIX);
    + ***Deprecation:***void Set(math::Matrix4 _mat);
    + ***Replacement:***void Set(const ignition::math::Matrix4d &_mat);
    + ***Deprecation:***math::Matrix4 Get();
    + ***Replacement:***ignition::math::Matrix4d GetTransform() const;
    + ***Deprecation:***void SetSourceValues(math::Matrix4 _mat);
    + ***Replacement:***void SetSourceValues(const ignition::math::Matrix4d &_mat);
    + ***Deprecation:***void SetSourceValues(math::Vector3 _vec);
    + ***Replacement:*** void SetSourceValues(const ignition::math::Vector3d &_vec);
    + ***Deprecation:***void SetSourceValues(math::Vector3 _axis, double _angle);
    + ***Replacement:***void SetSourceValues(const ignition::math::Vector3d &_axis,const double _angle);
    + ***Deprecation:***math::Matrix4 operator* (math::Matrix4 _m);
    + ***Replacement:***ignition::math::Matrix4d operator*(const ignition::math::Matrix4d &_m);

1. **gazebo/common/SkeletonAnimation.hh**
    + ***Deprecation:***void AddKeyFrame(const double _time, const math::Matrix4 &_trans);
    + ***Replacement:***void AddKeyFrame(const double _time,const ignition::math::Matrix4d &_trans);
    + ***Deprecation:***void AddKeyFrame(const double _time,const math::Pose &_pose);
    + ***Replacement:***void AddKeyFrame(const double _time,const ignition::math::Pose3d &_pose);
    + ***Deprecation:***void GetKeyFrame(const unsigned int _i, double &_time,math::Matrix4 &_trans);
    + ***Replacement:***void GetKeyFrame(const unsigned int _i, double &_time,ignition::math::Matrix4d &_trans) const;
    + ***Deprecation:***std::pair<double, math::Matrix4> GetKeyFrame(const unsigned int _i);
    + ***Replacement:***std::pair<double, ignition::math::Matrix4d> KeyFrame(const unsigned int _i) const;
    + ***Deprecation:***math::Matrix4 GetFrameAt(double _time, bool _loop = true) const;
    + ***Replacement:***ignition::math::Matrix4d FrameAt(double _time, bool _loop = true) const;
    + ***Deprecation:***void AddKeyFrame(const std::string &_node, const double _time, const math::Matrix4 &_mat);
    + ***Replacement:***void AddKeyFrame(const std::string &_node, const double _time,const ignition::math::Matrix4d &_mat);
    + ***Deprecation:***void AddKeyFrame(const std::string &_node, const double _time,const math::Pose &_pose);
    + ***Replacement:***void AddKeyFrame(const std::string &_node, const double _time,const ignition::math::Pose3d &_pose);
    + ***Deprecation:*** math::Matrix4 GetNodePoseAt(const std::string &_node,const double _time, const bool _loop = true);
    + ***Replacement:***ignition::math::Matrix4d NodePoseAt(const std::string &_node,const double _time, const bool _loop = true);
    + ***Deprecation:***std::map<std::string, math::Matrix4> GetPoseAt(const double _time, const bool _loop = true) const;
    + ***Replacement:***std::map<std::string, ignition::math::Matrix4d> PoseAt(const double _time, const bool _loop = true) const;
    + ***Deprecation:***std::map<std::string, math::Matrix4> GetPoseAtX(const double _x, const std::string &_node, const bool _loop = true) const;
    + ***Replacement:***std::map<std::string, ignition::math::Matrix4d> PoseAtX(const double _x, const std::string &_node, const bool _loop = true) const;

1. **gazebo/common/SphericalCoordinates.hh**
    + ***Deprecation:***SphericalCoordinates(const SurfaceType _type,const math::Angle &_latitude,const math::Angle &_longitude,double _elevation,const math::Angle &_heading);
    + ***Replacement:***SphericalCoordinates(const SurfaceType _type,const ignition::math::Angle &_latitude,const ignition::math::Angle &_longitude,double _elevation,const ignition::math::Angle &_heading);
    + ***Deprecation:***math::Vector3 SphericalFromLocal(const math::Vector3 &_xyz) const;
    + ***Replacement:***ignition::math::Vector3d SphericalFromLocal(const ignition::math::Vector3d &_xyz) const;
    + ***Deprecation:***math::Vector3 GlobalFromLocal(const math::Vector3 &_xyz) const;
    + ***Replacement:***ignition::math::Vector3d GlobalFromLocal(const ignition::math::Vector3d &_xyz) const;
    + ***Deprecation:***static double Distance(const math::Angle &_latA,const math::Angle &_lonA,const math::Angle &_latB,const math::Angle &_lonB);
    + ***Replacement:***static double Distance(const ignition::math::Angle &_latA,const ignition::math::Angle &_lonA,const ignition::math::Angle &_latB,const ignition::math::Angle &_lonB);
    + ***Deprecation:*** math::Angle GetLatitudeReference() const;
    + ***Replacement:***ignition::math::Angle LatitudeReference() const;
    + ***Deprecation:***math::Angle GetLongitudeReference() const;
    + ***Replacement:***ignition::math::Angle LongitudeReference() const;
    + ***Deprecation:***math::Angle GetHeadingOffset() const;
    + ***Replacement:***ignition::math::Angle HeadingOffset() const;
    + ***Deprecation:***void SetLatitudeReference(const math::Angle &_angle);
    + ***Replacement:***void SetLatitudeReference(const ignition::math::Angle &_angle);
    + ***Deprecation:***void SetLongitudeReference(const math::Angle &_angle);
    + ***Replacement:***void SetLongitudeReference(const ignition::math::Angle &_angle);
    + ***Deprecation:***void SetHeadingOffset(const math::Angle &_angle);
    + ***Replacement:***void SetHeadingOffset(const ignition::math::Angle &_angle);

### Modifications

1. **gazebo/common/MouseEvent.hh**
    * Replaced all member variables with functions that use Ignition Math.
    * [Pull request #1777](https://bitbucket.org/osrf/gazebo/pull-request/1777)

1. **gazebo/msgs/world_stats.proto**
    + ***Removed:*** optional bool log_playback = 8;
    + ***Replacement:*** optional LogPlaybackStatistics log_playback_stats = 8;

1. **gazebo/physics/JointState.hh**
    + ***Removed:*** public: JointState(JointPtr _joint, const common::Time
    &_realTime, const common::Time &_simTime)
    + ***Replacement:*** public: JointState(JointPtr _joint, const common::Time
    &_realTime, const common::Time &_simTime, const uint64_t _iterations)

1. **gazebo/physics/LinkState.hh**
    + ***Removed:*** public: LinkState(const LinkPtr _link, const common::Time
    &_realTime, const common::Time &_simTime)
    + ***Replacement:*** public: LinkState(const LinkPtr _link,
    const common::Time &_realTime, const common::Time &_simTime, const uint64_t
    _iterations)
    + ***Removed:*** public: void Load(const LinkPtr _link, const common::Time
    &_realTime, const common::Time &_simTime)
    + ***Replacement:*** public: void Load(const LinkPtr _link, const
    common::Time &_realTime, const common::Time &_simTime, const uint64_t
    _iterations)

1. **gazebo/physics/ModelState.hh**
    + ***Removed:*** public: ModelState(const ModelPtr _model, const
    common::Time &_realTime, const common::Time &_simTime)
    + ***Replacement:*** public: ModelState(const ModelPtr _model, const
    common::Time &_realTime, const common::Time &_simTime, const uint64_t
    _iterations)
    + ***Removed:*** public: void Load(const ModelPtr _model, const common::Time
    &_realTime, const common::Time &_simTime)
    + ***Replacement:*** public: void Load(const ModelPtr _model, const
    common::Time &_realTime, const common::Time &_simTime, const uint64_t
    _iterations)

1. **gazebo/physics/State.hh**
    + ***Removed:*** public: State(const std::string &_name, const
    common::Time &_realTime, const common::Time &_simTime)
    + ***Replacement:*** public: State(const std::string &_name,
    const common::Time &_realTime, const common::Time &_simTime, const uint64_t
    _iterations)

1. **gazebo/physics/ModelState.hh**
    + ***Removed:*** public: void Load(const ModelPtr _model, const common::Time
    &_realTime, const common::Time &_simTime)
    + ***Replacement:*** public: void Load(const ModelPtr _model, const
    common::Time &_realTime, const common::Time &_simTime, const uint64_t
    _iterations)

1. ignition-math is now a dependency. Many classes and functions are modified to use ignition-math, please see the pull request listing below for individual changes.
    + [http://ignitionrobotics.org/libraries/math](http://ignitionrobotics.org/libraries/math)
    + [Gazebo migration](https://bitbucket.org/osrf/gazebo/src/583edbeb90759d43d994cc57c0797119dd6d2794/ign-math-migration.md)
    * [Pull request #1756](https://bitbucket.org/osrf/gazebo/pull-request/1756)
    * [Pull request #1766](https://bitbucket.org/osrf/gazebo/pull-request/1766)
    * [Pull request #1774](https://bitbucket.org/osrf/gazebo/pull-request/1774)
    * [Pull request #1771](https://bitbucket.org/osrf/gazebo/pull-request/1771)
    * [Pull request #1776](https://bitbucket.org/osrf/gazebo/pull-request/1776)
    * [Pull request #1777](https://bitbucket.org/osrf/gazebo/pull-request/1777)
    * [Pull request #1772](https://bitbucket.org/osrf/gazebo/pull-request/1772)
    * [Pull request #1773](https://bitbucket.org/osrf/gazebo/pull-request/1773)
    * [Pull request #1778](https://bitbucket.org/osrf/gazebo/pull-request/1778)

1. Gazebo client's should now use `gazebo/gazebo_client.hh` and `libgazebo_client.so` instead of `gazebo/gazebo.hh` and `libgazebo.so`. This separates running a Gazebo server from a Gazebo client.

1. **gazebo/rendering/GpuLaser.hh**
    + ***Removed:*** protected: double near
    + ***Replacement:*** protected: double nearClip

1. **gazebo/rendering/GpuLaser.hh**
    + ***Removed:*** protected: double far
    + ***Replacement:*** protected: double farClip

1. **gazebo/rendering/Visual.hh**
    + ***Removed:*** public: void Fini();
    + ***Replacement:*** public: virtual void Fini();

1. **gazebo/common/MeshManager.hh**
    + ***Removed:*** void CreateExtrudedPolyline(const std::string &_name, const std::vector<math::Vector2d> &_vertices, const double &_height, const math::Vector2d &_uvCoords)
    + ***Replacement:*** void CreateExtrudedPolyline(const std::string &_name, const const std::vector<std::vector<math::Vector2d> > &_vertices, const double &_height, const math::Vector2d &_uvCoords)

1. **gazebo/common/GTSMeshUtils.hh**
    + ***Removed:*** public: static bool CreateExtrudedPolyline(const std::vector<math::Vector2d> &_vertices, const double &_height, SubMesh *_submesh)
    + ***Replacement:*** public: static bool DelaunayTriangulation(const std::vector<std::vector<math::Vector2d> > &_path, SubMesh *_submesh)

1. **gazebo/physics/PolylineShape.hh**
    + ***Removed:*** public: std::vector<math::Vector2d> GetVertices() const
    + ***Replacement:*** public: std::vector<std::vector<math::Vector2d> > GetVertices() const

1. **gazebo/physics/SurfaceParams.hh**
    + ***Removed:*** public: FrictionPyramid frictionPyramid
    + ***Replacement:*** public: FrictionPyramidPtr GetFrictionPyramid() const

### Deletions

1. **gazebo/gui/RenderWidget.hh**
    + The ShowEditor(bool _show)

### Additions

1. **gazebo/msgs/log_playback_control.proto**
    + New message to control the playback from a log file.

1. **gazebo/util/LogPlay.hh**
    + public: bool Rewind()

1. **gazebo/physics/LinkState.hh**
    + public: virtual void SetIterations(const uint64_t _iterations)

1. **gazebo/physics/ModelState.hh**
    + public: virtual void SetIterations(const uint64_t _iterations)

1. **gazebo/physics/State.hh**
    + public: uint64_t GetIterations() const
    + public: virtual void SetIterations(const uint64_t _iterations)

1. **gazebo/physics/WorldState.hh**
    + public: virtual void SetIterations(const uint64_t _iterations)

1. **gazebo/util/LogPlay.hh**
    + public: uint64_t GetInitialIterations() const
    + public: bool HasIterations() const

## Gazebo 4.X to 5.X

### C++11 compiler required

Gazebo 5.x uses features from the new c++11 standard. This requires to have a compatible c++11 compiler. Note that some platforms (like Ubuntu Precise) do not include one by default.

### Modifications

1. Privatized World::dirtyPoses
    + World::dirtyPoses used to be a public attribute. This is now a private attribute, and specific "friends" have been added to the World file.

1. Privatized Scene::skyx
    + Scene::skyx used to be a public attribute. This is now a private attribute, and a GetSkyX() funcion has been added to access the sky object.

1. **gazebo/rendering/Visual.hh**
    + The GetBoundingBox() function now returns a local bounding box without scale applied.

1. **gazebo/math/Box.hh**
    + The constructor that takes two math::Vector3 values now treats these as two corners, and computes the minimum and maximum values automatically. This change is API and ABI compatible.

1. **Informational logs:** The log files will be created inside
  ~/.gazebo/server-<GAZEBO_MASTER_PORT> and
  ~/.gazebo/client-<GAZEBO_MASTER_PORT>. The motivation for this
  change is to avoid name collisions when cloning a simulation. If the
  environment variable GAZEBO_MASTER_URI is not present or invalid,
  <GAZEBO_MASTER_PORT> will be replaced by "default".

1. **gazebo/common/Plugin.hh**
    + ***Removed:*** protected: std::string Plugin::handle
    + ***Replacement:*** protected: std::string Plugin::handleName

1. **gazebo/gui/KeyEventHandler.hh**
    + ***Removed:*** public: void HandlePress(const common::KeyEvent &_event);
    + ***Replacement:*** public: bool HandlePress(const common::KeyEvent &_event);

1. **gazebo/gui/KeyEventHandler.hh**
    + ***Removed:*** public: void HandleRelease(const common::KeyEvent &_event);
    + ***Replacement:*** public: bool HandleRelease(const common::KeyEvent &_event);

1. **gazebo/rendering/UserCamera.hh**
    + ***Removed:*** private: void OnJoy(ConstJoystickPtr &_msg)
    + ***Replacement:*** private: void OnJoyTwist(ConstJoystickPtr &_msg)

1. **gazebo/rendering/Camera.hh**
    + ***Deprecation:*** public: void RotatePitch(math::Angle _angle);
    + ***Replacement:*** public: void Pitch(const math::Angle &_angle,
                                        Ogre::Node::TransformSpace _relativeTo = Ogre::Node::TS_LOCAL);
    + ***Deprecation:*** public: void RotateYaw(math::Angle _angle);
    + ***Replacement:*** public: void Yaw(const math::Angle &_angle,
                                        Ogre::Node::TransformSpace _relativeTo = Ogre::Node::TS_LOCAL);

1. **gazebo/rendering/AxisVisual.hh**
    + ***Removed:*** public: void ShowRotation(unsigned int _axis)
    + ***Replacement:*** public: void ShowAxisRotation(unsigned int _axis, bool _show)

1. **gazebo/rendering/ArrowVisual.hh**
    + ***Removed:*** public: void ShowRotation()
    + ***Replacement:*** public: void ShowRotation(bool _show)

### Deletions

1. **gazebo/physics/Collision.hh**
    + unsigned int GetShapeType()

1. **gazebo/physics/World.hh**
    + EntityPtr GetSelectedEntity() const

1. **gazebo/physics/bullet/BulletJoint.hh**
    + void SetAttribute(Attribute, unsigned int, double)

1. **gazebo/physics/simbody/SimbodyJoint.hh**
    + void SetAttribute(Attribute, unsigned int, double)


## Gazebo 3.1 to 4.0

### New Deprecations

1. **gazebo/physics/Collision.hh**
    + ***Deprecation*** unsigned int GetShapeType()
    + ***Replacement*** unsigned int GetShapeType() const

1. **gazebo/physics/Joint.hh**
    + ***Deprecation*** virtual double GetMaxForce(unsigned int)
    + ***Deprecation*** virtual void SetMaxForce(unsigned int, double)
    + ***Deprecation*** virtual void SetAngle(unsigned int, math::Angle)
    + ***Replacement*** virtual void SetPosition(unsigned int, double)

### Modifications
1. **gazebo/physics/Model.hh**
    + ***Removed:*** Link_V GetLinks() const `ABI Change`
    + ***Replacement:***  const Link_V &GetLinks() const

1. **gzprop command line tool**
    + The `gzprop` command line tool outputs a zip file instead of a tarball.

### Additions

1. **gazebo/msgs/msgs.hh**
    + sdf::ElementPtr LightToSDF(const msgs::Light &_msg, sdf::ElementPtr _sdf = sdf::ElementPtr())

1. **gazebo/rendering/Light.hh**
    + math::Quaternion GetRotation() const
    + void SetRotation(const math::Quaternion &_q)
    + LightPtr Clone(const std::string &_name, ScenePtr _scene)

1. **gazebo/rendering/Scene.hh**
    + void AddLight(LightPtr _light)
    + void RemoveLight(LightPtr _light)

1. **gazebo/gui/GuiEvents.hh**
    + template<typename T> static event::ConnectionPtr ConnectLightUpdate(T _subscriber)
    + static void DisconnectLightUpdate(event::ConnectionPtr _subscriber)

1. **gazebo/gui/ModelMaker.hh**
    + bool InitFromModel(const std::string & _modelName)

1. **gazebo/gui/LightMaker.hh**
    + bool InitFromLight(const std::string & _lightName)

1. **gazebo/common/Mesh.hh**
    + int GetMaterialIndex(const Material *_mat) const

1. **gazebo/math/Filter.hh**
    + ***New classes:*** Filter, OnePole, OnePoleQuaternion, OnePoleVector3, BiQuad, and BiQuadVector3

1. **gazebo/physics/Joint.hh**
      + bool FindAllConnectedLinks(const LinkPtr &_originalParentLink,
          Link_V &_connectedLinks);
      + math::Pose ComputeChildLinkPose( unsigned int _index,
          double _position);

1. **gazebo/physics/Link.hh**
      + void Move(const math::Pose &_worldRefernceFrameSrc,
                        const math::Pose &_worldRefernceFrameDst);
      + bool FindAllConnectedLinksHelper(
          const LinkPtr &_originalParentLink,
          Link_V &_connectedLinks, bool _fistLink = false);
      + bool ContainsLink(const Link_V &_vector, const LinkPtr &_value);
      + msgs::Visual GetVisualMessage(const std::string &_name)

### Modifications
1. **gazebo/physics/Model.hh**
    + ***Removed:*** Link_V GetLinks() const `ABI Change`
    + ***Replacement:***  const Link_V &GetLinks() const

1. **gazebo/physics/Base.cc**
    + ***Removed*** std::string GetScopedName() const
    + ***Replaced*** std::string GetScopedName(bool _prependWorldName=false) const

## Gazebo 3.0 to 3.1

### Additions

1. **gazebo/physics/World.hh**
      + void RemoveModel(const std::string &_name);
      + void RemoveModel(ModelPtr _model);

1. **gazebo/physics/JointController.hh**
    + void SetPositionPID(const std::string &_jointName, const common::PID &_pid);
    + void SetVelocityPID(const std::string &_jointName, const common::PID &_pid);

## Gazebo 2.0 to 3.0

### New Deprecations

1. **gazebo/physics/Joint.hh**
    + ***Deprecation*** virtual void ApplyDamping()
    + ***Replacement*** virtual void ApplyStiffnessDamping()
    ---
    + ***Deprecation*** double GetDampingCoefficient() const
    + ***Replacement*** double GetDamping(int _index)

1. **gazebo/physics/ode/ODEJoint.hh**
    + ***Deprecation*** void CFMDamping()
    + ***Replacement*** void ApplyImplicitStiffnessDamping()

1. **gazebo/physics/ScrewJoint.hh**
    + ***Deprecation*** virtual void SetThreadPitch(unsigned int _index, double _threadPitch) = 0
    + ***Replacement*** virtual void SetThreadPitch(double _threadPitch) = 0
    ---
    + ***Deprecation*** virtual void GetThreadPitch(unsigned int _index) = 0
    + ***Replacement*** virtual void GetThreadPitch() = 0

1. **gazebo/physics/bullet/BulletScrewJoint.hh**
    + ***Deprecation*** protected: virtual void Load(sdf::ElementPtr _sdf)
    + ***Replacement*** public: virtual void Load(sdf::ElementPtr _sdf)

1. **gazebo/physics/PhysicsEngine.hh**
    + ***Deprecation*** virtual void SetSORPGSPreconIters(unsigned int _iters)
    + ***Replacement*** virtual bool SetParam(const std::string &_key, const boost::any &_value)
    ---
    + ***Deprecation*** virtual void SetSORPGSIters(unsigned int _iters)
    + ***Replacement*** virtual bool SetParam(const std::string &_key, const boost::any &_value)
    ---
    + ***Deprecation*** virtual void SetSORPGSW(double _w)
    + ***Replacement*** virtual bool SetParam(const std::string &_key, const boost::any &_value)
    ---
    + ***Deprecation*** virtual int GetSORPGSPreconIters()
    + ***Replacement*** virtual boost::any GetParam(const std::string &_key) const
    ---
    + ***Deprecation*** virtual int GetSORPGSIters()
    + ***Replacement*** virtual boost::any GetParam(const std::string &_key) const
    ---
    + ***Deprecation*** virtual double GetSORPGSW()
    + ***Replacement*** virtual boost::any GetParam(const std::string &_key) const

1. **gazebo/physics/bullet/BulletPhysics.hh**
    + ***Deprecation*** virtual bool SetParam(BulletParam _param, const boost::any &_value)
    + ***Replacement*** virtual bool SetParam(const std::string &_key, const boost::any &_value)
    ---
    + ***Deprecation*** virtual boost::any GetParam(BulletParam _param) const
    + ***Replacement*** virtual boost::any GetParam(const std::string &_key) const

1. **gazebo/physics/ode/ODEPhysics.hh**
    + ***Deprecation*** virtual bool SetParam(ODEParam _param, const boost::any &_value)
    + ***Replacement*** virtual bool SetParam(const std::string &_key, const boost::any &_value)
    ---
    + ***Deprecation*** virtual boost::any GetParam(ODEParam _param) const
    + ***Replacement*** virtual boost::any GetParam(const std::string &_key) const

1. **gazebo/physics/dart/DARTPhysics.hh**
    + ***Deprecation*** virtual boost::any GetParam(DARTParam _param) const
    + ***Replacement*** virtual boost::any GetParam(const std::string &_key) const

1. **gazebo/physics/Joint.hh**
    + ***Deprecation*** virtual double GetAttribute(const std::string &_key, unsigned int _index) = 0
    + ***Replacement*** virtual double GetParam(const std::string &_key, unsigned int _index) = 0;

1. **gazebo/physics/bullet/BulletJoint.hh**
    + ***Deprecation*** virtual double GetAttribute(const std::string &_key, unsigned int _index)
    + ***Replacement*** virtual double GetParam(const std::string &_key, unsigned int _index)

1. **gazebo/physics/bullet/BulletScrewJoint.hh**
    + ***Deprecation*** virtual double GetAttribute(const std::string &_key, unsigned int _index)
    + ***Replacement*** virtual double GetParam(const std::string &_key, unsigned int _index)

1. **gazebo/physics/dart/DARTJoint.hh**
    + ***Deprecation*** virtual double GetParam(const std::string &_key, unsigned int _index)
    + ***Replacement*** virtual double GetAttribute(const std::string &_key, unsigned int _index)

1. **gazebo/physics/ode/ODEJoint.hh**
    + ***Deprecation*** virtual double GetParam(const std::string &_key, unsigned int _index)
    + ***Replacement*** virtual double GetAttribute(const std::string &_key, unsigned int _index)

1. **gazebo/physics/ode/ODEScrewJoint.hh**
    + ***Deprecation*** virtual double GetParam(const std::string &_key, unsigned int _index)
    + ***Replacement*** virtual double GetAttribute(const std::string &_key, unsigned int _index)

1. **gazebo/physics/ode/ODEUniversalJoint.hh**
    + ***Deprecation*** virtual double GetParam(const std::string &_key, unsigned int _index)
    + ***Replacement*** virtual double GetAttribute(const std::string &_key, unsigned int _index)

1. **gazebo/physics/simbody/SimbodyJoint.hh**
    + ***Deprecation*** virtual double GetParam(const std::string &_key, unsigned int _index)
    + ***Replacement*** virtual double GetAttribute(const std::string &_key, unsigned int _index)

1. **gazebo/physics/simbody/SimbodyScrewJoint.hh**
    + ***Deprecation*** virtual double GetParam(const std::string &_key, unsigned int _index)
    + ***Replacement*** virtual double GetAttribute(const std::string &_key, unsigned int _index)

1. **gazebo/physics/Joint.hh**
    + ***Deprecation*** virtual void SetAttribute(const std::string &_key, unsigned int _index, const boost::any &_value) = 0
    + ***Replacement*** virtual bool SetParam(const std::string &_key, unsigned int _index, const boost::any &_value) = 0

1. **gazebo/physics/bullet/BulletJoint.hh**
    + ***Deprecation*** virtual void SetAttribute(const std::string &_key, unsigned int _index, const boost::any &_value)
    + ***Replacement*** virtual bool SetParam(const std::string &_key, unsigned int _index, const boost::any &_value)

1. **gazebo/physics/dart/DARTJoint.hh**
    + ***Deprecation*** virtual void SetAttribute(const std::string &_key, unsigned int _index, const boost::any &_value)
    + ***Replacement*** virtual bool SetParam(const std::string &_key, unsigned int _index, const boost::any &_value)

1. **gazebo/physics/ode/ODEJoint.hh**
    + ***Deprecation*** virtual void SetAttribute(const std::string &_key, unsigned int _index, const boost::any &_value)
    + ***Replacement*** virtual bool SetParam(const std::string &_key, unsigned int _index, const boost::any &_value)

1. **gazebo/physics/ode/ODEScrewJoint.hh**
    + ***Deprecation*** virtual void SetAttribute(const std::string &_key, unsigned int _index, const boost::any &_value)
    + ***Replacement*** virtual bool SetParam(const std::string &_key, unsigned int _index, const boost::any &_value)

1. **gazebo/physics/ode/ODEUniversalJoint.hh**
    + ***Deprecation*** virtual void SetAttribute(const std::string &_key, unsigned int _index, const boost::any &_value)
    + ***Replacement*** virtual bool SetParam(const std::string &_key, unsigned int _index, const boost::any &_value)

1. **gazebo/physics/simbody/SimbodyJoint.hh**
    + ***Deprecation*** virtual void SetAttribute(const std::string &_key, unsigned int _index, const boost::any &_value)
    + ***Replacement*** virtual bool SetParam(const std::string &_key, unsigned int _index, const boost::any &_value)

1. **gazebo/physics/simbody/SimbodyScrewJoint.hh**
    + ***Deprecation*** virtual void SetAttribute(const std::string &_key, unsigned int _index, const boost::any &_value)
    + ***Replacement*** virtual bool SetParam(const std::string &_key, unsigned int _index, const boost::any &_value)

### Modifications
1. **gazebo/physics/Entity.hh**
    + ***Removed:*** inline const math::Pose &GetWorldPose() const `ABI change`
    + ***Replacement:*** inline virutal const math::Pose &GetWorldPose() const
1. **gazebo/physics/Box.hh**
    + ***Removed:*** bool operator==(const Box &_b) `ABI Change`
    + ***Replacement:***  bool operator==(const Box &_b) const

1. **gazebo/gui/GuiIface.hh**
    + ***Removed:*** void load() `ABI change`
    + ***Replacement:*** bool load()
    + ***Note:*** Changed return type from void to bool.
1. **Functions in joint classes use unsigned int, instead of int**
    + All functions in Joint classes (gazebo/physics/\*Joint\*) and subclasses (gazebo/physics/[ode,bullet,simbody,dart]/\*Joint\*) now use unsigned integers instead of integers when referring to a specific joint axis.
    + Add const to Joint::GetInitialAnchorPose(), Joint::GetStopDissipation(), Joint::GetStopStiffness()
1. **gazebo/sensors/Noise.hh** `ABI change`
    + ***Removed:*** void Noise::Load(sdf::ElementPtr _sdf)
    + ***Replacement:*** virtual void Noise::Load(sdf::ElementPtr _sdf)
    + ***Removed:*** void Noise::~Noise()
    + ***Replacement:*** virtual void Noise::~Noise()
    + ***Removed:*** void Noise::Apply() const
    + ***Replacement:*** void Noise::Apply()
    + ***Note:*** Make Noise a base class and refactored out GaussianNoiseModel to its own class.
1. **gazebo/transport/ConnectionManager.hh**
    + ***Removed:*** bool ConnectionManager::Init(const std::string &_masterHost, unsigned int _masterPort) `ABI change`
    + ***Replacement:*** bool ConnectionManager::Init(const std::string &_masterHost, unsigned int _masterPort, uint32_t _timeoutIterations = 30)
    + ***Note:*** No changes to downstream code required. A third parameter has been added that specifies the number of timeout iterations. This parameter has a default value of 30.
1. **gazebo/transport/TransportIface.hh**
    + ***Removed:*** bool init(const std::string &_masterHost = "", unsigned int _masterPort = 0) `ABI change`
    + ***Replacement:*** bool init(const std::string &_masterHost = "", unsigned int _masterPort = 0, uint32_t _timeoutIterations = 30)
    + ***Note:*** No changes to downstream code required. A third parameter has been added that specifies the number of timeout iterations. This parameter has a default value of 30.
1. **gazebo/transport/Publication.hh**
    + ***Removed:*** void Publish(MessagePtr _msg, boost::function<void(uint32_t)> _cb, uint32_t _id) `ABI change`
    + ***Replacement:*** int Publish(MessagePtr _msg, boost::function<void(uint32_t)> _cb, uint32_t _id)
    + ***Note:*** Only the return type changed.

1. **gazebo/common/ModelDatabase.hh** `API change`
    + ***Removed:*** void ModelDatabase::GetModels(boost::function<void (const std::map<std::string, std::string> &)> _func)
    + ***Replacement:*** event::ConnectionPtr ModelDatabase::GetModels(boost::function<void (const std::map<std::string, std::string> &)> _func)
    + ***Note:*** The replacement function requires that the returned connection shared pointer remain valid in order to receive the GetModels callback. Reset the shared pointer to stop receiving GetModels callback.

1. **gazebo/physics/Collision.hh** `API change`
    + ***Modified:*** SurfaceParamsPtr Collision::surface
    + ***Note:*** Changed from `private` to `protected`

1. **gazebo/physics/MultiRayShape.hh** `API change`
    + ***Removed:*** double MultiRayShape::GetRange(int _index)
    + ***Replacement:*** double MultiRayShape::GetRange(unsigned int _index)
    + ***Removed:*** double MultiRayShape::GetRetro(int _index)
    + ***Replacement:*** double MultiRayShape::GetRetro(unsigned int _index)
    + ***Removed:*** double MultiRayShape::GetFiducial(int _index)
    + ***Replacement:*** double MultiRayShape::GetFiducial(unsigned int _index)
    + ***Note:*** Changed argument type from int to unsigned int.

1. **gazebo/physics/SurfaceParams.hh**
    + ***Removed:*** void FillMsg(msgs::Surface &_msg)
    + ***Replacement:*** virtual void FillMsg(msgs::Surface &_msg)

1. **gazebo/sensors/RaySensor.hh** `API change`
    + ***Removed:*** double RaySensor::GetRange(int _index)
    + ***Replacement:*** double RaySensor::GetRange(unsigned int _index)
    + ***Removed:*** double RaySensor::GetRetro(int _index)
    + ***Replacement:*** double RaySensor::GetRetro(unsigned int _index)
    + ***Removed:*** double RaySensor::GetFiducial(int _index)
    + ***Replacement:*** double RaySensor::GetFiducial(unsigned int _index)
    + ***Note:*** Changed argument type from int to unsigned int.

1. **gazebo/physics/PhysicsEngine.hh**
    + ***Removed*** virtual void SetParam(const std::string &_key, const boost::any &_value)
    + ***Replacement*** virtual bool SetParam(const std::string &_key, const boost::any &_value)

1. **gazebo/physics/ode/ODEPhysics.hh**
    + ***Removed*** virtual void SetParam(const std::string &_key, const boost::any &_value)
    + ***Replacement*** virtual bool SetParam(const std::string &_key, const boost::any &_value)

1. **gazebo/physics/bullet/BulletPhysics.hh**
    + ***Removed*** virtual void SetParam(const std::string &_key, const boost::any &_value)
    + ***Replacement*** virtual bool SetParam(const std::string &_key, const boost::any &_value)

1. **gazebo/physics/BallJoint.hh**
    + ***Removed*** virtual void SetHighStop(unsigned int /*_index*/, const math::Angle &/*_angle*/)
    + ***Replacement*** virtual bool SetHighStop(unsigned int /*_index*/, const math::Angle &/*_angle*/)
    ---
    + ***Removed*** virtual void SetLowStop(unsigned int /*_index*/, const math::Angle &/*_angle*/)
    + ***Replacement*** virtual bool SetLowStop(unsigned int /*_index*/, const math::Angle &/*_angle*/)

1. **gazebo/physics/Joint.hh**
    + ***Removed*** virtual void SetHighStop(unsigned int _index, const math::Angle &_angle)
    + ***Replacement*** virtual bool SetHighStop(unsigned int _index, const math::Angle &_angle)
    ---
    + ***Removed*** virtual void SetLowStop(unsigned int _index, const math::Angle &_angle)
    + ***Replacement*** virtual bool SetLowStop(unsigned int _index, const math::Angle &_angle)

1. **gazebo/physics/bullet/BulletBallJoint.hh**
    + ***Removed*** virtual void SetHighStop(unsigned int _index, const math::Angle &_angle)
    + ***Replacement*** virtual bool SetHighStop(unsigned int _index, const math::Angle &_angle)
    ---
    + ***Removed*** virtual void SetLowStop(unsigned int _index, const math::Angle &_angle)
    + ***Replacement*** virtual bool SetLowStop(unsigned int _index, const math::Angle &_angle)

1. **gazebo/physics/bullet/BulletHinge2Joint.hh**
    + ***Removed*** virtual void SetHighStop(unsigned int _index, const math::Angle &_angle)
    + ***Replacement*** virtual bool SetHighStop(unsigned int _index, const math::Angle &_angle)
    ---
    + ***Removed*** virtual void SetLowStop(unsigned int _index, const math::Angle &_angle)
    + ***Replacement*** virtual bool SetLowStop(unsigned int _index, const math::Angle &_angle)

1. **gazebo/physics/bullet/BulletHingeJoint.hh**
    + ***Removed*** virtual void SetHighStop(unsigned int _index, const math::Angle &_angle)
    + ***Replacement*** virtual bool SetHighStop(unsigned int _index, const math::Angle &_angle)
    ---
    + ***Removed*** virtual void SetLowStop(unsigned int _index, const math::Angle &_angle)
    + ***Replacement*** virtual bool SetLowStop(unsigned int _index, const math::Angle &_angle)

1. **gazebo/physics/bullet/BulletScrewJoint.hh**
    + ***Removed*** virtual void SetHighStop(unsigned int _index, const math::Angle &_angle)
    + ***Replacement*** virtual bool SetHighStop(unsigned int _index, const math::Angle &_angle)
    ---
    + ***Removed*** virtual void SetLowStop(unsigned int _index, const math::Angle &_angle)
    + ***Replacement*** virtual bool SetLowStop(unsigned int _index, const math::Angle &_angle)

1. **gazebo/physics/bullet/BulletSliderJoint.hh**
    + ***Removed*** virtual void SetHighStop(unsigned int _index, const math::Angle &_angle)
    + ***Replacement*** virtual bool SetHighStop(unsigned int _index, const math::Angle &_angle)
    ---
    + ***Removed*** virtual void SetLowStop(unsigned int _index, const math::Angle &_angle)
    + ***Replacement*** virtual bool SetLowStop(unsigned int _index, const math::Angle &_angle)

1. **gazebo/physics/bullet/BulletUniversalJoint.hh**
    + ***Removed*** virtual void SetHighStop(unsigned int _index, const math::Angle &_angle)
    + ***Replacement*** virtual bool SetHighStop(unsigned int _index, const math::Angle &_angle)
    ---
    + ***Removed*** virtual void SetLowStop(unsigned int _index, const math::Angle &_angle)
    + ***Replacement*** virtual bool SetLowStop(unsigned int _index, const math::Angle &_angle)

1. **gazebo/physics/dart/DARTJoint.hh**
    + ***Removed*** virtual void SetHighStop(unsigned int _index, const math::Angle &_angle)
    + ***Replacement*** virtual bool SetHighStop(unsigned int _index, const math::Angle &_angle)
    ---
    + ***Removed*** virtual void SetLowStop(unsigned int _index, const math::Angle &_angle)
    + ***Replacement*** virtual bool SetLowStop(unsigned int _index, const math::Angle &_angle)

1. **gazebo/physics/ode/ODEJoint.hh**
    + ***Removed*** virtual void SetHighStop(unsigned int _index, const math::Angle &_angle)
    + ***Replacement*** virtual bool SetHighStop(unsigned int _index, const math::Angle &_angle)
    ---
    + ***Removed*** virtual void SetLowStop(unsigned int _index, const math::Angle &_angle)
    + ***Replacement*** virtual bool SetLowStop(unsigned int _index, const math::Angle &_angle)

1. **gazebo/physics/ode/ODEUniversalJoint.hh**
    + ***Removed*** virtual void SetHighStop(unsigned int _index, const math::Angle &_angle)
    + ***Replacement*** virtual bool SetHighStop(unsigned int _index, const math::Angle &_angle)
    ---
    + ***Removed*** virtual void SetLowStop(unsigned int _index, const math::Angle &_angle)
    + ***Replacement*** virtual bool SetLowStop(unsigned int _index, const math::Angle &_angle)

1. **gazebo/physics/simbody/SimbodyJoint.hh**
    + ***Removed*** virtual void SetHighStop(unsigned int _index, const math::Angle &_angle)
    + ***Replacement*** virtual bool SetHighStop(unsigned int _index, const math::Angle &_angle)
    ---
    + ***Removed*** virtual void SetLowStop(unsigned int _index, const math::Angle &_angle)
    + ***Replacement*** virtual bool SetLowStop(unsigned int _index, const math::Angle &_angle)

1. **gazebo/physics/simbody/SimbodyScrewJoint.hh**
    + ***Removed*** virtual void SetHighStop(unsigned int _index, const math::Angle &_angle)
    + ***Replacement*** virtual bool SetHighStop(unsigned int _index, const math::Angle &_angle)
    ---
    + ***Removed*** virtual void SetLowStop(unsigned int _index, const math::Angle &_angle)
    + ***Replacement*** virtual bool SetLowStop(unsigned int _index, const math::Angle &_angle)

### Additions

1. **gazebo/physics/Joint.hh**
      + bool FindAllConnectedLinks(const LinkPtr &_originalParentLink,
          Link_V &_connectedLinks);
      + math::Pose ComputeChildLinkPose( unsigned int _index,
          double _position);

1. **gazebo/physics/Link.hh**
      + void MoveFrame(const math::Pose &_worldReferenceFrameSrc,
                       const math::Pose &_worldReferenceFrameDst);
      + bool FindAllConnectedLinksHelper(
          const LinkPtr &_originalParentLink,
          Link_V &_connectedLinks, bool _fistLink = false);
      + bool ContainsLink(const Link_V &_vector, const LinkPtr &_value);

1. **gazebo/physics/Collision.hh**
    + void SetWorldPoseDirty()
    + virtual const math::Pose &GetWorldPose() const
1. **gazebo/physics/JointController.hh**
      + common::Time GetLastUpdateTime() const
      + std::map<std::string, JointPtr> GetJoints() const
      + bool SetPositionTarget(const std::string &_jointName, double _target)
      + bool SetVelocityTarget(const std::string &_jointName, double _target)
      + std::map<std::string, common::PID> GetPositionPIDs() const
      + std::map<std::string, common::PID> GetVelocityPIDs() const
      + std::map<std::string, double> GetForces() const
      + std::map<std::string, double> GetPositions() const
      + std::map<std::string, double> GetVelocities() const


1. **gazebo/common/PID.hh**
      + double GetPGain() const
      + double GetIGain() const
      + double GetDGain() const
      + double GetIMax() const
      + double GetIMin() const
      + double GetCmdMax() const
      + double GetCmdMin() const


1. **gazebo/transport/TransportIface.hh**
    +  transport::ConnectionPtr connectToMaster()

1. **gazebo/physics/World.hh**
    +  msgs::Scene GetSceneMsg() const
1. **gazebo/physics/ContactManager.hh**
    + unsigned int GetFilterCount()
    + bool HasFilter(const std::string &_name)
    + void RemoveFilter(const std::string &_name)

1. **gazebo/physics/Joint.hh**
    + virtual void Fini()
    + math::Pose GetAnchorErrorPose() const
    + math::Quaternion GetAxisFrame(unsigned int _index) const
    + double GetWorldEnergyPotentialSpring(unsigned int _index) const
    + math::Pose GetParentWorldPose() const
    + double GetSpringReferencePosition(unsigned int) const
    + math::Pose GetWorldPose() const
    + virtual void SetEffortLimit(unsigned _index, double _stiffness)
    + virtual void SetStiffness(unsigned int _index, double _stiffness) = 0
    + virtual void SetStiffnessDamping(unsigned int _index, double _stiffness, double _damping, double _reference = 0) = 0
    + bool axisParentModelFrame[MAX_JOINT_AXIS]
    + protected: math::Pose parentAnchorPose
    + public: double GetInertiaRatio(const math::Vector3 &_axis) const

1. **gazebo/physics/Link.hh**
    + double GetWorldEnergy() const
    + double GetWorldEnergyKinetic() const
    + double GetWorldEnergyPotential() const
    + bool initialized

1. **gazebo/physics/Model.hh**
    + double GetWorldEnergy() const
    + double GetWorldEnergyKinetic() const
    + double GetWorldEnergyPotential() const

1. **gazebo/physics/SurfaceParams.hh**
    + FrictionPyramid()
    + ~FrictionPyramid()
    + double GetMuPrimary()
    + double GetMuSecondary()
    + void SetMuPrimary(double _mu)
    + void SetMuSecondary(double _mu)
    + math::Vector3 direction1
    + ***Note:*** Replaces mu, m2, fdir1 variables

1. **gazebo/physics/bullet/BulletSurfaceParams.hh**
    + BulletSurfaceParams()
    + virtual ~BulletSurfaceParams()
    + virtual void Load(sdf::ElementPtr _sdf)
    + virtual void FillMsg(msgs::Surface &_msg)
    + virtual void ProcessMsg(msgs::Surface &_msg)
    + FrictionPyramid frictionPyramid

1. **gazebo/physics/ode/ODESurfaceParams.hh**
    + virtual void FillMsg(msgs::Surface &_msg)
    + virtual void ProcessMsg(msgs::Surface &_msg)
    + double bounce
    + double bounce
    + double bounceThreshold
    + double kp
    + double kd
    + double cfm
    + double erp
    + double maxVel
    + double minDepth
    + FrictionPyramid frictionPyramid
    + double slip1
    + double slip2

1. **gazebo/rendering/Light.hh**
    + bool GetVisible() const
    + virtual void LoadFromMsg(const msgs::Light &_msg)

1. **gazebo/sensors/ForceTorqueSensor.hh**
    + physics::JointPtr GetJoint() const

1. **gazebo/sensors/Noise.hh**
    + virtual double ApplyImpl(double _in)
    + virtual void Fini()
    + virtual void SetCustomNoiseCallback(boost::function<double (double)> _cb)

1. **gazebo/sensors/Sensor.hh**
    + NoisePtr GetNoise(unsigned int _index = 0) const

1. **gazebo/sensors/GaussianNoiseModel.hh**

1. **gazebo/physics/ode/ODEUniversalJoint.hh**
    + virtual void SetHighStop(unsigned int _index, const math::Angle &_angle)
    + virtual void SetLowStop(unsigned int _index, const math::Angle &_angle)
    + virtual void SetAttribute(const std::string &_key, unsigned int _index, const boost::any &_value)
    + virtual double GetAttribute(const std::string &_key, unsigned int _index)

1. **gazebo/physics/simbody/SimbodyScrewJoint.hh**
    + virtual void SetThreadPitch(double _threadPitch)
    + virtual void GetThreadPitch()

1. **gazebo/physics/ode/ODEScrewJoint.hh**
    + virtual void SetThreadPitch(double _threadPitch)
    + virtual void GetThreadPitch()

1. **gazebo/physics/ScrewJoint.hh**
    + virtual math::Vector3 GetAnchor(unsigned int _index) const
    + virtual void SetAnchor(unsigned int _index, const math::Vector3 &_anchor)

1. **gazebo/physics/bullet/BulletJoint.hh**
    + virtual math::Angle GetHighStop(unsigned int _index)
    + virtual math::Angle GetLowStop(unsigned int _index)

1. **gazebo/physics/simbody/SimbodyPhysics.hh**
    + virtual boost::any GetParam(const std::string &_key) const
    + virtual bool SetParam(const std::string &_key, const boost::any &_value)

1. **gazebo/physics/dart/DARTPhysics.hh**
    + virtual boost::any GetParam(const std::string &_key) const
    + virtual bool SetParam(const std::string &_key, const boost::any &_value)

1. **gazebo/physics/Joint.hh**
    + math::Quaternion GetAxisFrameOffset(unsigned int _index) const

### Deletions

1. **Removed libtool**
    + Libtool used to be an option for loading plugins. Now, only libdl is supported.

1. **gazebo/physics/Base.hh**
    + Base_V::iterator childrenEnd

1. **gazebo/sensors/Noise.hh**
    + double Noise::GetMean() const
    + double Noise::GetStdDev() const
    + double Noise::GetBias() const
    + ***Note:*** Moved gaussian noise functions to a new GaussianNoiseModel class

1. **gazebo/physics/SurfaceParams.hh**
    + double bounce
    + double bounce
    + double bounceThreshold
    + double kp
    + double kd
    + double cfm
    + double erp
    + double maxVel
    + double minDepth
    + double mu1
    + double mu2
    + double slip1
    + double slip2
    + math::Vector3 fdir1
    + ***Note:*** These parameters were moved to FrictionPyramid,
      ODESurfaceParams, and BulletSurfaceParams.


## Gazebo 1.9 to 2.0

### New Deprecations

1. **gazebo/gazebo.hh**
    + ***Deprecation*** void fini()
    + ***Deprecation*** void stop()
    + ***Replacement*** bool shutdown()
    + ***Note*** Replace fini and stop with shutdown
    ---
    + ***Deprecation*** bool load()
    + ***Deprecation*** bool init()
    + ***Deprecation*** bool run()
    + ***Replacement*** bool setupClient()
        + Use this function to setup gazebo for use as a client
    + ***Replacement*** bool setupServer()
        + Use this function to setup gazebo for use as a server
    + ***Note*** Replace load+init+run with setupClient/setupServer
    ---
    + ***Deprecation*** std::string find_file(const std::string &_file)
    + ***Replacement*** std::string common::find_file(const std::string &_file)
    ---
    + ***Deprecation*** void add_plugin(const std::string &_filename)
    + ***Replacement*** void addPlugin(const std::string &_filename)
    ---
    + ***Deprecation*** void print_version()
    + ***Replacement*** void printVersion()
1. **gazebo/physics/World.hh**
    + ***Deprecation*** void World::StepWorld(int _steps)
    + ***Replacement*** void World::Step(unsigned int _steps)
1. **gazebo/sensors/SensorsIface.hh**
    + ***Deprecation*** std::string sensors::create_sensor(sdf::ElementPtr _elem, const std::string &_worldName,const std::string &_parentName)
    + ***Replacement*** std::string sensors::create_sensor(sdf::ElementPtr _elem, const std::string &_worldName, const std::string &_parentName, uint32_t _parentId)
1. **gazebo/sensors/Sensor.hh**
    + ***Deprecation*** void Sensor::SetParent(const std::string &_name)
    + ***Replacement*** void Sensor::SetParent(const std::string &_name, uint32_t _id)
1. **gazebo/sensors/SensorManager.hh**
    + ***Deprecation*** std::string CreateSensor(sdf::ElementPtr _elem, const std::string &_worldName,  const std::string &_parentName)
    + ***Replacement*** std::string CreateSensor(sdf::ElementPtr _elem, const std::string &_worldName, const std::string &_parentName, uint32_t _parentId)
1. **gazebo/sensors/Collision.hh**
    + ***Deprecation*** void Collision::SetContactsEnabled(bool _enable)
    + ***Replacement*** Use [ContactManager](http://gazebosim.org/api/2.0.0/classgazebo_1_1physics_1_1ContactManager.html).
    ---
    + ***Deprecation*** bool Colliion::GetContactsEnabled() const
    + ***Replacement*** Use [ContactManager](http://gazebosim.org/api/2.0.0/classgazebo_1_1physics_1_1ContactManager.html).
    ---
    + ***Deprecation*** void AddContact(const Contact &_contact)
    + ***Replacement*** Use [ContactManager](http://gazebosim.org/api/2.0.0/classgazebo_1_1physics_1_1ContactManager.html).

### Modifications

1. File rename: `gazebo/common/Common.hh` to `gazebo/common/CommonIface.hh`
1. File rename: `gazebo/physics/Physics.hh` to `gazebo/physics/PhysicsIface.hh`
1. File rename: `gazebo/rendering/Rendering.hh` to `gazebo/rendering/RenderingIface.hh`
1. File rename: `gazebo/sensors/Sensors.hh` to `gazebo/sensors/SensorsIface.hh`
1. File rename: `gazebo/transport/Transport.hh` to `gazebo/transport/TransportIface.hh`
1. File rename: `gazebo/gui/Gui.hh` to `gazebo/gui/GuiIface.hh`
1. File rename: `<model>/manifest.xml` to `<model>/model.config`
1. File rename: `<model_database>/manifest.xml` to `<model_database>/database.config`
1. **gazebo/msgs/physics.proto**
    + ***Removed*** optional double dt
    + ***Replacement*** optional double min_step_size
    ---
    + ***Removed*** optional double update_rate
    + ***Replacement*** optional double real_time_update_rate
1. **gazebo/physics/ModelState.hh**
    + ***Removed*** LinkState ModelState::GetLinkState(int _index) `API change`
    + ***Replacement*** LinkState ModelState::GetLinkState(const std::string &_linkName) const
1. **gazebo/physics/PhyscisEngine.hh**
    + ***Removed*** void PhysicsEngine::SetUpdateRate(double _value) `API change`
    + ***Replacement*** void PhyscisEngine::SetRealTimeUpdateRate(double _rate)
    ---
    + ***Removed*** double PhysicsEngine::GetUpdateRate() `API change`
    + ***Replacement*** double PhysicsEngine::GetRealTimeUpdateRate() const
    ---
    + ***Removed*** void PhysicsEngine::SetStepTime(double _value) `API change`
    + ***Replacement*** void PhysicsEngine::SetMaxStepSize(double _stepSize)
    ---
    + ***Removed*** double PhysicsEngine::GetStepTime() `API change`
    + ***Replacement*** double PhysicsEngine::GetMaxStepSize() const
1. **gazebo/physics/Joint.hh**
    + ***Removed:*** Joint::Load(LinkPtr _parent, LinkPtr _child, const math::Vector3 &_pos) `API chance`
    + ***Replacement:*** Joint::Load(LinkPtr _parent, LinkPtr _child, const math::Pose &_pose)
    ---
    + ***Removed:*** public: double GetInertiaRatio(unsigned int _index) const
    + ***Replacement:*** public: double GetInertiaRatio(const unsigned int _index) const
1. **gazebo/common/Events.hh**
    + ***Removed:*** Events::ConnectWorldUpdateStart(T _subscriber) `API change`
    + ***Replacement*** ConnectionPtr Events::ConnectWorldUpdateBegin(T _subscriber)
    ---
    + ***Removed:*** Events::DisconnectWorldUpdateStart(T _subscriber) `API change`
    + ***Replacement*** ConnectionPtr Events::DiconnectWorldUpdateBegin(T _subscriber)
1. **gazebo/physics/Link.hh**
    + ***Removed*** void Link::RemoveChildJoint(JointPtr _joint) `API change`
    + ***Replacement*** void Link::RemoveChildJoint(const std::string &_jointName)
    ---
    + ***Removed*** void Link::RemoveParentJoint(const std::string &_jointName) `API change`
    + ***Replacement*** void Link::RemoveParentJoint(const std::string &_jointName)
1. **gazebo/physics/MeshShape.hh**
    + ***Removed*** std::string MeshShape::GetFilename() const `API change`
    + ***Replacement*** std::string MeshShape::GetURI() const
    ---
    + ***Removed*** void MeshShape::SetFilename() const `API change`
    + ***Replacement*** std::string MeshShape::SetMesh(const std::string &_uri, const std::string &_submesh = "", bool _center = false) const
1. **gazebo/common/Time.hh**
    + ***Removed*** static Time::NSleep(Time _time) `API change`
    + ***Replacement*** static Time NSleep(unsigned int _ns)

### Deletions

1. **gazebo/physics/Collision.hh**
    + template<typename T> event::ConnectionPtr ConnectContact(T _subscriber)
    + template<typename T> event::ConnectionPtr DisconnectContact(T _subscriber)
    + ***Note:*** The ContactManager::CreateFilter functions can be used to
      create a gazebo topic with contact messages filtered by the name(s)
      of collision shapes. The topic can then be subscribed with a callback
      to replicate this removed functionality. See
      [gazebo pull request #713](https://bitbucket.org/osrf/gazebo/pull-request/713)
      for an example migration.<|MERGE_RESOLUTION|>--- conflicted
+++ resolved
@@ -9,17 +9,15 @@
 
 ### Modifications
 
-<<<<<<< HEAD
+1. **gazebo/msgs/logical_camera_sensors.proto**
+    + The `near` and `far` members have been replaced with `near_clip` and `far_clip`
+    + [Pull request #1942](https://bitbucket.org/osrf/gazebo/pull-request/1942)
+
 1. **Light topic**
     + ***Removed:*** ~/light
     + ***Replacement:*** ~/factory/light - for spawning new lights
     + ***Replacement:*** ~/light/modify - for modifying existing lights
     * [Pull request #1920](https://bitbucket.org/osrf/gazebo/pull-request/1920)
-=======
-1. **gazebo/msgs/logical_camera_sensors.proto**
-    + The `near` and `far` members have been replaced with `near_clip` and `far_clip`
-    + [Pull request #1942](https://bitbucket.org/osrf/gazebo/pull-request/1942)
->>>>>>> b3bb2138
 
 1. **gazebo/rendering/Visual.hh**
     + ***Removed:*** public: void SetVisible(bool _visible, bool _cascade = true); 
