--- conflicted
+++ resolved
@@ -344,11 +344,7 @@
     return false;
   }
 
-<<<<<<< HEAD
-  return this->LoadImpl(sdf->root, _physics, _physicsPlugin);
-=======
-  return this->LoadImpl(sdf->Root(), _physics);
->>>>>>> f6c4a26c
+  return this->LoadImpl(sdf->Root(), _physics, _physicsPlugin);
 }
 
 /////////////////////////////////////////////////
