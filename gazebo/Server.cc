/*
 * Copyright 2012 Open Source Robotics Foundation
 *
 * Licensed under the Apache License, Version 2.0 (the "License");
 * you may not use this file except in compliance with the License.
 * You may obtain a copy of the License at
 *
 *     http://www.apache.org/licenses/LICENSE-2.0
 *
 * Unless required by applicable law or agreed to in writing, software
 * distributed under the License is distributed on an "AS IS" BASIS,
 * WITHOUT WARRANTIES OR CONDITIONS OF ANY KIND, either express or implied.
 * See the License for the specific language governing permissions and
 * limitations under the License.
 *
*/
#include <stdio.h>
#include <signal.h>
#include <boost/lexical_cast.hpp>
#include <boost/algorithm/string.hpp>

#include <sdf/sdf.hh>

#include "gazebo/gazebo.hh"
#include "gazebo/transport/transport.hh"

#include "gazebo/util/LogRecord.hh"
#include "gazebo/util/LogPlay.hh"
#include "gazebo/common/ModelDatabase.hh"
#include "gazebo/common/Timer.hh"
#include "gazebo/common/Exception.hh"
#include "gazebo/common/Plugin.hh"
#include "gazebo/common/CommonIface.hh"
#include "gazebo/common/Console.hh"
#include "gazebo/common/Events.hh"

#include "gazebo/sensors/SensorsIface.hh"

#include "gazebo/physics/PhysicsFactory.hh"
#include "gazebo/physics/PhysicsIface.hh"
#include "gazebo/physics/World.hh"
#include "gazebo/physics/Base.hh"

#include "gazebo/Master.hh"
#include "gazebo/Server.hh"

using namespace gazebo;

bool Server::stop = true;

/////////////////////////////////////////////////
Server::Server()
{
  this->receiveMutex = new boost::mutex();

  if (signal(SIGINT, Server::SigInt) == SIG_ERR)
    std::cerr << "signal(2) failed while setting up for SIGINT" << std::endl;
}

/////////////////////////////////////////////////
Server::~Server()
{
  fflush(stdout);
  delete this->receiveMutex;
  delete this->master;
}

/////////////////////////////////////////////////
void Server::PrintUsage()
{
  std::cerr << "gzserver -- Run the Gazebo server.\n\n";
  std::cerr << "`gzserver` [options] <world_file>\n\n";
  std::cerr << "Gazebo server runs simulation and handles commandline "
    << "options, starts a Master, runs World update and sensor generation "
    << "loops.\n\n";
}

/////////////////////////////////////////////////
bool Server::ParseArgs(int argc, char **argv)
{
  // save a copy of argc and argv for consumption by system plugins
  this->systemPluginsArgc = argc;
  this->systemPluginsArgv = new char*[argc];
  for (int i = 0; i < argc; ++i)
  {
    int argvLen = strlen(argv[i]) + 1;
    this->systemPluginsArgv[i] = new char[argvLen];
    snprintf(this->systemPluginsArgv[i], argvLen, "%s", argv[i]);
  }

  po::options_description v_desc("Options");
  v_desc.add_options()
    ("quiet,q", "Reduce output to stdout.")
    ("help,h", "Produce this help message.")
    ("pause,u", "Start the server in a paused state.")
    ("physics,e", po::value<std::string>(),
     "Specify a physics engine (ode|bullet).")
    ("play,p", po::value<std::string>(), "Play a log file.")
    ("record,r", "Record state data.")
    ("record_encoding", po::value<std::string>()->default_value("zlib"),
     "Compression encoding format for log data (zlib|bz2|txt).")
    ("record_path", po::value<std::string>()->default_value(""),
     "Absolute path in which to store state data")
    ("seed",  po::value<double>(),
     "Start with a given random number seed.")
    ("iters",  po::value<unsigned int>(),
     "Number of iterations to simulate.")
    ("minimal_comms", "Reduce the messages output by gzserver")
    ("server-plugin,s", po::value<std::vector<std::string> >(),
     "Load a plugin.");

  po::options_description h_desc("Hidden options");
  h_desc.add_options()
    ("world_file", po::value<std::string>(), "SDF world to load.");

  h_desc.add_options()
    ("pass_through", po::value<std::vector<std::string> >(),
     "not used, passed through to system plugins.");

  po::options_description desc("Options");
  desc.add(v_desc).add(h_desc);

  po::positional_options_description p_desc;
  p_desc.add("world_file", 1).add("pass_through", -1);

  try
  {
    po::store(po::command_line_parser(argc, argv).options(desc).positional(
          p_desc).allow_unregistered().run(), this->vm);

    po::notify(this->vm);
  }
  catch(boost::exception &_e)
  {
    std::cerr << "Error. Invalid arguments\n";
    // NOTE: boost::diagnostic_information(_e) breaks lucid
    // std::cerr << boost::diagnostic_information(_e) << "\n";
    return false;
  }

  if (this->vm.count("help"))
  {
    this->PrintUsage();
    std::cerr << v_desc << "\n";
    return false;
  }

  if (this->vm.count("quiet"))
    gazebo::common::Console::Instance()->SetQuiet(true);
  else
    gazebo::print_version();

<<<<<<< HEAD
  if (this->vm.count("minimal_comms"))
    gazebo::transport::setMinimalComms(true);
  else
    gazebo::transport::setMinimalComms(false);

=======
>>>>>>> 6bb302ab
  // Set the random number seed if present on the command line.
  if (this->vm.count("seed"))
  {
    try
    {
      math::Rand::SetSeed(this->vm["seed"].as<double>());
    }
    catch(boost::bad_any_cast &_e)
    {
      gzerr << "Unable to set random number seed. Must supply a number.\n";
    }
  }

  /// Load all the plugins specified on the command line
  if (this->vm.count("server-plugin"))
  {
    std::vector<std::string> pp =
      this->vm["server-plugin"].as<std::vector<std::string> >();

    for (std::vector<std::string>::iterator iter = pp.begin();
         iter != pp.end(); ++iter)
    {
      gazebo::add_plugin(*iter);
    }
  }

  // Set the parameter to record a log file
  if (this->vm.count("record"))
  {
    this->params["record"] = this->vm["record_path"].as<std::string>();
    this->params["record_encoding"] =
        this->vm["record_encoding"].as<std::string>();
  }

  if (this->vm.count("iters"))
  {
    try
    {
      this->params["iterations"] = boost::lexical_cast<std::string>(
          this->vm["iters"].as<unsigned int>());
    }
    catch(...)
    {
      this->params["iterations"] = "0";
      gzerr << "Unable to set iterations of [" <<
        this->vm["iters"].as<unsigned int>() << "]\n";
    }
  }

  if (this->vm.count("pause"))
    this->params["pause"] = "true";
  else
    this->params["pause"] = "false";

  if (!this->PreLoad())
  {
    gzerr << "Unable to load gazebo\n";
    return false;
  }

  // The following "if" block must be processed directly before
  // this->ProcessPrarams.
  //
  // Set the parameter to playback a log file. The log file contains the
  // world description, so don't try to reead the world file from the
  // command line.
  if (this->vm.count("play"))
  {
    // Load the log file
    util::LogPlay::Instance()->Open(this->vm["play"].as<std::string>());

    gzmsg << "\nLog playback:\n"
      << "  Log Version: "
      << util::LogPlay::Instance()->GetLogVersion() << "\n"
      << "  Gazebo Version: "
      << util::LogPlay::Instance()->GetGazeboVersion() << "\n"
      << "  Random Seed: "
      << util::LogPlay::Instance()->GetRandSeed() << "\n";

    // Get the SDF world description from the log file
    std::string sdfString;
    util::LogPlay::Instance()->Step(sdfString);

    // Load the server
    if (!this->LoadString(sdfString))
      return false;
  }
  else
  {
    // Get the world file name from the command line, or use "empty.world"
    // if no world file is specified.
    std::string configFilename = "worlds/empty.world";
    if (this->vm.count("world_file"))
      configFilename = this->vm["world_file"].as<std::string>();

    // Get the physics engine name specified from the command line, or use ""
    // if no physics engine is specified.
    std::string physics;
    if (this->vm.count("physics"))
      physics = this->vm["physics"].as<std::string>();

    // Load the server
    if (!this->LoadFile(configFilename, physics))
      return false;
  }

  this->ProcessParams();
  this->Init();

  return true;
}

/////////////////////////////////////////////////
bool Server::GetInitialized() const
{
  return !this->stop && !transport::is_stopped();
}

/////////////////////////////////////////////////
bool Server::LoadFile(const std::string &_filename,
                      const std::string &_physics)
{
  // Quick test for a valid file
  FILE *test = fopen(common::find_file(_filename).c_str(), "r");
  if (!test)
  {
    gzerr << "Could not open file[" << _filename << "]\n";
    return false;
  }
  fclose(test);

  // Load the world file
  sdf::SDFPtr sdf(new sdf::SDF);
  if (!sdf::init(sdf))
  {
    gzerr << "Unable to initialize sdf\n";
    return false;
  }

  if (!sdf::readFile(common::find_file(_filename), sdf))
  {
    gzerr << "Unable to read sdf file[" << _filename << "]\n";
    return false;
  }

  return this->LoadImpl(sdf->root, _physics);
}

/////////////////////////////////////////////////
bool Server::LoadString(const std::string &_sdfString)
{
  // Load the world file
  sdf::SDFPtr sdf(new sdf::SDF);
  if (!sdf::init(sdf))
  {
    gzerr << "Unable to initialize sdf\n";
    return false;
  }

  if (!sdf::readString(_sdfString, sdf))
  {
    gzerr << "Unable to read SDF string[" << _sdfString << "]\n";
    return false;
  }

  return this->LoadImpl(sdf->root);
}

/////////////////////////////////////////////////
bool Server::PreLoad()
{
  std::string host = "";
  unsigned int port = 0;

  gazebo::transport::get_master_uri(host, port);

  this->master = new gazebo::Master();
  this->master->Init(port);
  this->master->RunThread();

  // Load gazebo
  return gazebo::load(this->systemPluginsArgc, this->systemPluginsArgv);
}

/////////////////////////////////////////////////
bool Server::LoadImpl(sdf::ElementPtr _elem,
                      const std::string &_physics)
{
  /// Load the sensors library
  sensors::load();

  /// Load the physics library
  physics::load();

  // If a physics engine is specified,
  if (_physics.length())
  {
    // Check if physics engine name is valid
    // This must be done after physics::load();
    if (!physics::PhysicsFactory::IsRegistered(_physics))
    {
      gzerr << "Unregistered physics engine [" << _physics
            << "], the default will be used instead.\n";
    }
    // Try inserting physics engine name if one is given
    else if (_elem->HasElement("world") &&
             _elem->GetElement("world")->HasElement("physics"))
    {
      _elem->GetElement("world")->GetElement("physics")
           ->GetAttribute("type")->Set(_physics);
    }
    else
    {
      gzerr << "Cannot set physics engine: <world> does not have <physics>\n";
    }
  }

  sdf::ElementPtr worldElem = _elem->GetElement("world");
  if (worldElem)
  {
    physics::WorldPtr world = physics::create_world();

    // Create the world
    try
    {
      physics::load_world(world, worldElem);
    }
    catch(common::Exception &e)
    {
      gzthrow("Failed to load the World\n"  << e);
    }
  }

  this->node = transport::NodePtr(new transport::Node());
  this->node->Init("/gazebo");
  this->serverSub = this->node->Subscribe("/gazebo/server/control",
                                          &Server::OnControl, this);

  this->worldModPub =
    this->node->Advertise<msgs::WorldModify>("/gazebo/world/modify");

  // Run the gazebo, starts a new thread
  gazebo::run();

  return true;
}

/////////////////////////////////////////////////
void Server::Init()
{
  // Make sure the model database has started.
  common::ModelDatabase::Instance()->Start();

  gazebo::init();

  sensors::init();

  physics::init_worlds();
  this->stop = false;
}

/////////////////////////////////////////////////
void Server::SigInt(int)
{
  stop = true;

  // Signal to plugins/etc that a shutdown event has occured
  event::Events::sigInt();
}

/////////////////////////////////////////////////
void Server::Stop()
{
  this->stop = true;
}

/////////////////////////////////////////////////
void Server::Fini()
{
  this->Stop();

  gazebo::fini();

  physics::fini();

  sensors::fini();

  if (this->master)
    this->master->Fini();
  delete this->master;
  this->master = NULL;

  // Cleanup model database.
  common::ModelDatabase::Instance()->Fini();
}

/////////////////////////////////////////////////
void Server::Run()
{
  if (this->stop)
    return;

  // Make sure the sensors are updated once before running the world.
  // This makes sure plugins get loaded properly.
  sensors::run_once(true);

  // Run the sensor threads
  sensors::run_threads();

  unsigned int iterations = 0;
  common::StrStr_M::iterator piter = this->params.find("iterations");
  if (piter != this->params.end())
  {
    try
    {
      iterations = boost::lexical_cast<unsigned int>(piter->second);
    }
    catch(...)
    {
      iterations = 0;
      gzerr << "Unable to cast iterations[" << piter->second << "] "
        << "to unsigned integer\n";
    }
  }

  // Run each world. Each world starts a new thread
  physics::run_worlds(iterations);

  // Update the sensors.
  while (!this->stop && physics::worlds_running())
  {
    this->ProcessControlMsgs();
    sensors::run_once();
    common::Time::MSleep(1);
  }

  // Stop all the worlds
  physics::stop_worlds();

  sensors::stop();

  // Stop gazebo
  gazebo::stop();

  // Stop the master
  this->master->Stop();
}

/////////////////////////////////////////////////
void Server::ProcessParams()
{
  common::StrStr_M::const_iterator iter;
  for (iter = this->params.begin(); iter != this->params.end(); ++iter)
  {
    if (iter->first == "pause")
    {
      bool p = false;
      try
      {
        p = boost::lexical_cast<bool>(iter->second);
      }
      catch(...)
      {
        // Unable to convert via lexical_cast, so try "true/false" string
        std::string str = iter->second;
        boost::to_lower(str);

        if (str == "true")
          p = true;
        else if (str == "false")
          p = false;
        else
          gzerr << "Invalid param value[" << iter->first << ":"
                << iter->second << "]\n";
      }

      physics::pause_worlds(p);
    }
    else if (iter->first == "record")
    {
      util::LogRecord::Instance()->Start(this->params["record_encoding"],
                                         iter->second);
    }
  }
}

/////////////////////////////////////////////////
void Server::SetParams(const common::StrStr_M &_params)
{
  common::StrStr_M::const_iterator iter;
  for (iter = _params.begin(); iter != _params.end(); ++iter)
    this->params[iter->first] = iter->second;
}

/////////////////////////////////////////////////
void Server::OnControl(ConstServerControlPtr &_msg)
{
  boost::mutex::scoped_lock lock(*this->receiveMutex);
  this->controlMsgs.push_back(*_msg);
}

/////////////////////////////////////////////////
void Server::ProcessControlMsgs()
{
  std::list<msgs::ServerControl>::iterator iter;
  for (iter = this->controlMsgs.begin();
       iter != this->controlMsgs.end(); ++iter)
  {
    if ((*iter).has_save_world_name())
    {
      physics::WorldPtr world = physics::get_world((*iter).save_world_name());
      if ((*iter).has_save_filename())
        world->Save((*iter).save_filename());
      else
        gzerr << "No filename specified.\n";
    }
    else if ((*iter).has_new_world() && (*iter).new_world())
    {
      this->OpenWorld("worlds/empty.world");
    }
    else if ((*iter).has_open_filename())
    {
      this->OpenWorld((*iter).open_filename());
    }
  }
  this->controlMsgs.clear();
}

/////////////////////////////////////////////////
bool Server::OpenWorld(const std::string & /*_filename*/)
{
  gzerr << "Open World is not implemented\n";
  return false;
/*
  sdf::SDFPtr sdf(new sdf::SDF);
  if (!sdf::init(sdf))
  {
    gzerr << "Unable to initialize sdf\n";
    return false;
  }

  if (!sdf::readFile(_filename, sdf))
  {
    gzerr << "Unable to read sdf file[" << _filename << "]\n";
    return false;
  }

  msgs::WorldModify worldMsg;
  worldMsg.set_world_name("default");
  worldMsg.set_remove(true);
  this->worldModPub->Publish(worldMsg);

  physics::stop_worlds();

  physics::remove_worlds();

  sensors::remove_sensors();

  gazebo::transport::clear_buffers();

  sdf::ElementPtr worldElem = sdf->root->GetElement("world");

  physics::WorldPtr world = physics::create_world();

  physics::load_world(world, worldElem);

  physics::init_world(world);

  physics::run_world(world);

  worldMsg.set_world_name("default");
  worldMsg.set_remove(false);
  worldMsg.set_create(true);
  this->worldModPub->Publish(worldMsg);
  return true;
  */
}<|MERGE_RESOLUTION|>--- conflicted
+++ resolved
@@ -150,14 +150,11 @@
   else
     gazebo::print_version();
 
-<<<<<<< HEAD
   if (this->vm.count("minimal_comms"))
     gazebo::transport::setMinimalComms(true);
   else
     gazebo::transport::setMinimalComms(false);
 
-=======
->>>>>>> 6bb302ab
   // Set the random number seed if present on the command line.
   if (this->vm.count("seed"))
   {
