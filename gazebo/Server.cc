--- conflicted
+++ resolved
@@ -707,14 +707,11 @@
 
   this->dataPtr->initialized = true;
 
-<<<<<<< HEAD
   performanceMetricsPub =
    this->dataPtr->node->Advertise<msgs::PerformanceMetrics>(
        "~/performance_metrics", 100, 5);
 
-=======
   GZ_PROFILE_THREAD_NAME("gzserver");
->>>>>>> be44390c
   // Stay on this loop until Gazebo needs to be shut down
   // The server and sensor manager outlive worlds
   while (!this->dataPtr->stop)
