/*
 * Copyright (C) 2012-2015 Open Source Robotics Foundation
 *
 * Licensed under the Apache License, Version 2.0 (the "License");
 * you may not use this file except in compliance with the License.
 * You may obtain a copy of the License at
 *
 *     http://www.apache.org/licenses/LICENSE-2.0
 *
 * Unless required by applicable law or agreed to in writing, software
 * distributed under the License is distributed on an "AS IS" BASIS,
 * WITHOUT WARRANTIES OR CONDITIONS OF ANY KIND, either express or implied.
 * See the License for the specific language governing permissions and
 * limitations under the License.
 *
*/
#ifndef _GAZEBO_SERVER_FIXTURE_HH_
#define _GAZEBO_SERVER_FIXTURE_HH_

#pragma GCC diagnostic ignored "-Wswitch-default"
#pragma GCC diagnostic ignored "-Wfloat-equal"
#pragma GCC diagnostic ignored "-Wshadow"

// The following is needed to enable the GetMemInfo function for OSX
#ifdef __MACH__
# include <mach/mach.h>
#endif  // __MACH__

#include <sdf/sdf.hh>

#include <gtest/gtest.h>
#include <boost/thread.hpp>
#include <boost/filesystem.hpp>

#include <map>
#include <string>
#include <vector>

#include "gazebo/transport/transport.hh"

#include "gazebo/common/CommonIface.hh"
#include "gazebo/common/SystemPaths.hh"
#include "gazebo/common/Console.hh"
#include "gazebo/physics/World.hh"
#include "gazebo/physics/PhysicsTypes.hh"
#include "gazebo/physics/PhysicsIface.hh"
#include "gazebo/sensors/sensors.hh"
#include "gazebo/rendering/rendering.hh"
#include "gazebo/msgs/msgs.hh"

#include "gazebo/gazebo_config.h"
#include "gazebo/Server.hh"
#include "gazebo/util/system.hh"

#include "test_config.h"

namespace gazebo
{
  std::string custom_exec(std::string _cmd);

  class GAZEBO_VISIBLE ServerFixture : public testing::Test
  {
    /// \brief Constructor
    protected: ServerFixture();

    /// \brief Destructor
    protected: virtual ~ServerFixture();

    /// \brief Tear down the test fixture. This gets called by gtest.
    protected: virtual void TearDown();

    /// \brief Unload the test fixture.
    protected: virtual void Unload();

    /// \brief Load a world based on a filename.
    /// \param[in] _worldFilename Name of the world to load.
    protected: virtual void Load(const std::string &_worldFilename);

    /// \brief Load a world based on a filename and set simulation
    /// paused/un-paused.
    /// \param[in] _worldFilename Name of the world to load.
    /// \param[in] _paused True to start the world paused.
    protected: virtual void Load(const std::string &_worldFilename,
                                 bool _paused);

    /// \brief Load a world based on a filename and set simulation
    /// paused/un-paused, and specify physics engine. This versions allows
    /// plugins to be loaded (via the cmd line args)
    /// \param[in] _worldFilename Name of the world to load.
    /// \param[in] _paused True to start the world paused.
    /// \param[in] _physics Name of the physics engine.
    /// \param[in] _systemPlugins Array of system plugins to load.
    protected: virtual void Load(const std::string &_worldFilename,
                                 bool _paused, const std::string &_physics,
                          const std::vector<std::string> &_systemPlugins = {});

    /// \brief Run the server.
    /// \param[in] _worldFilename Name of the world to run in simulation.
    protected: void RunServer(const std::string &_worldFilename);

    /// \brief Run the server, start paused/unpaused, and specify the physics
    /// engine.
    /// \param[in] _worldFilename Name of the world to load.
    /// \param[in] _paused True to start the world paused.
    /// \param[in] _physics Name of the physics engine.
    /// \param[in] _systemPlugins Array of system plugins to load.
    protected: void RunServer(const std::string &_worldFilename, bool _paused,
                              const std::string &_physics,
                          const std::vector<std::string> &_systemPlugins = {});


    /// \brief Get a pointer to the rendering scene.
    /// \param[in] _sceneName Name of the scene to get.
    protected: rendering::ScenePtr GetScene(
                   const std::string &_sceneName = "default");


    /// \brief Function that received world stastics messages.
    /// \param[in] _msg World statistics message.
    protected: void OnStats(ConstWorldStatisticsPtr &_msg);

    /// \brief Set a running simulation paused/unpaused.
    protected: void SetPause(bool _pause);

    /// \brief Get the real-time factor.
    /// \return The percent real time simulation is running.
    protected: double GetPercentRealTime() const;

    /// \brief Function that received poses messages from a running
    /// simulation.
    /// \param[in] _msg Pose message.
    protected: void OnPose(ConstPosesStampedPtr &_msg);

    /// \brief Get the pose of an entity.
    /// \param[in] _name Name of the entity.
    /// \return Pose of the named entity.
    protected: math::Pose GetEntityPose(const std::string &_name);

    /// \brief Return true if the named entity exists.
    /// \param[in] _name Name of the entity to check for.
    /// \return True if the entity exists.
    protected: bool HasEntity(const std::string &_name);

    /// \brief Print image data to screen. This is used to generate test data.
    /// \param[in] _name Name to associate with the printed data.
    /// \param[in] _image The raw image data.
    /// \param[in] _width Width of the image.
    /// \param[in] _height Height of the image.
    /// \param[in] _depth Pixel depth.
    protected: void PrintImage(const std::string &_name, unsigned char **_image,
                  unsigned int _width, unsigned int _height,
                  unsigned int _depth);

    /// \brief Print laser scan to screen. This is used to generate test data.
    /// \param[in] _name Name to associate with the printed data.
    /// \param[in] _scan The laser scan data.
    /// \param[in] _sampleCount Number of samples in the scan data.
    protected: void PrintScan(const std::string &_name, double *_scan,
                              unsigned int _sampleCount);

    /// \brief Function to compare two float arrays (for example two laser
    /// scans).
    /// \param[in] _scanA First float array.
    /// \param[in] _scanB Second float array.
    /// \param[in] _sampleCount Number of samples in each float array.
    /// \param[out] _diffMax Maximum difference between the two arrays.
    /// \param[out] _diffSum Sum of the differences between the two arrays.
    /// \param[out] _diffAvg Average difference between the two arrays.
    protected: void FloatCompare(float *_scanA, float *_scanB,
                   unsigned int _sampleCount, float &_diffMax,
                   float &_diffSum, float &_diffAvg);

    /// \brief Function to compare two double arrays (for example two laser
    /// scans).
    /// \param[in] _scanA First double array.
    /// \param[in] _scanB Second double array.
    /// \param[in] _sampleCount Number of samples in each double array.
    /// \param[out] _diffMax Maximum difference between the two arrays.
    /// \param[out] _diffSum Sum of the differences between the two arrays.
    /// \param[out] _diffAvg Average difference between the two arrays.
    protected: void DoubleCompare(double *_scanA, double *_scanB,
                   unsigned int _sampleCount, double &_diffMax,
                   double &_diffSum, double &_diffAvg);

    /// \brief Function to compare two images.
    /// \param[in] _imageA First image to compare.
    /// \param[in] _imageB Second image to compare.
    /// \param[in] _width Width of both images.
    /// \param[in] _height Height of both images.
    /// \param[in] _depth Depth of both images.
    /// \param[out] _diffMax Maximum difference between the two arrays.
    /// \param[out] _diffSum Sum of the differences between the two arrays.
    /// \param[out] _diffAvg Average difference between the two arrays.
    protected: void ImageCompare(unsigned char *_imageA,
                   unsigned char *_imageB,
                   unsigned int _width, unsigned int _height,
                   unsigned int _depth,
                   unsigned int &_diffMax, unsigned int &_diffSum,
                   double &_diffAvg);

    /// \brief Function that receives new image frames.
    /// \param[in] _image Image data.
    /// \param[in] _width Width of the image frame.
    /// \param[in] _height Height of the image frame.
    /// \param[in] _depth Depth of the image frame.
    /// \param[in] _format Pixel format.
    private: void OnNewFrame(const unsigned char *_image,
                             unsigned int _width, unsigned int _height,
                             unsigned int _depth,
                             const std::string &/*_format*/);

    /// \brief Get an image frame from a camera.
    /// \param[in] _cameraName Name of the camera to get a frame from.
    /// \param[out] _imgData Array that receives the image data.
    /// \param[in] _width Width of the image frame.
    /// \param[in] _height Height of the image frame.
    protected: void GetFrame(const std::string &_cameraName,
                   unsigned char **_imgData, unsigned int &_width,
                   unsigned int &_height);

    /// \brief Spawn a model from a msgs::Model and return ModelPtr.
    /// \param[in] _msg Model message.
    /// \return Pointer to model.
    protected: physics::ModelPtr SpawnModel(const msgs::Model &_msg);

    /// \brief Check that a pointer is not NULL. A function is created
    /// for this purpose, since ASSERT's cannot be called from non-void
    /// functions.
    /// \param[in] _ptr Pointer to verify is not NULL.
    protected: template<typename T>
      static void CheckPointer(boost::shared_ptr<T> _ptr)
      {
        ASSERT_TRUE(_ptr != NULL);
      }

    /// \brief Spawn a camera.
    /// \param[in] _modelName Name of the model.
    /// \param[in] _cameraName Name of the camera.
    /// \param[in] _pos Camera position.
    /// \param[in] _rpy Camera roll, pitch, yaw.
    /// \param[in] _width Output image width.
    /// \param[in] _height Output image height.
    /// \param[in] _rate Output Hz.
    /// \param[in] _noiseType Type of noise to apply.
    /// \param[in] _noiseMean Mean noise value.
    /// \param[in] _noiseStdDev Standard deviation of the noise.
    /// \param[in] _distortionK1 Distortion coefficient k1.
    /// \param[in] _distortionK2 Distortion coefficient k2.
    /// \param[in] _distortionK3 Distortion coefficient k3.
    /// \param[in] _distortionP1 Distortion coefficient P1.
    /// \param[in] _distortionP2 Distortion coefficient p2.
    /// \param[in] _cx Normalized optical center x, used for distortion.
    /// \param[in] _cy Normalized optical center y, used for distortion.
    protected: void SpawnCamera(const std::string &_modelName,
                   const std::string &_cameraName,
                   const math::Vector3 &_pos, const math::Vector3 &_rpy,
                   unsigned int _width = 320, unsigned int _height = 240,
                   double _rate = 25,
                   const std::string &_noiseType = "",
                   double _noiseMean = 0.0, double _noiseStdDev = 0.0,
                   bool _distortion = false, double _distortionK1 = 0.0,
                   double _distortionK2 = 0.0, double _distortionK3 = 0.0,
                   double _distortionP1 = 0.0, double _distortionP2 = 0.0,
                   double _cx = 0.5, double _cy = 0.5);

    /// \brief Spawn a laser.
    /// \param[in] _modelName Name of the model.
    /// \param[in] _raySensorName Name of the laser.
    /// \param[in] _pos Camera position.
    /// \param[in] _rpy Camera roll, pitch, yaw.
    /// \param[in] _hMinAngle Horizontal min angle
    /// \param[in] _hMaxAngle Horizontal max angle
    /// \param[in] _minRange Min range
    /// \param[in] _maxRange Max range
    /// \param[in] _rangeResolution Resolution of the scan
    /// \param[in] _samples Number of samples.
    /// \param[in] _rate Output Hz.
    /// \param[in] _noiseType Type of noise to apply.
    /// \param[in] _noiseMean Mean noise value.
    /// \param[in] _noiseStdDev Standard deviation of the noise.
    protected: void SpawnRaySensor(const std::string &_modelName,
                   const std::string &_raySensorName,
                   const math::Vector3 &_pos, const math::Vector3 &_rpy,
                   double _hMinAngle = -2.0, double _hMaxAngle = 2.0,
                   double _vMinAngle = -1.0, double _vMaxAngle = 1.0,
                   double _minRange = 0.08, double _maxRange = 10,
                   double _rangeResolution = 0.01, unsigned int _samples = 640,
                   unsigned int _vSamples = 1, double _hResolution = 1.0,
                   double _vResolution = 1.0,
                   const std::string &_noiseType = "", double _noiseMean = 0.0,
                   double _noiseStdDev = 0.0);

    /// \brief Spawn a gpu laser.
    /// \param[in] _modelName Name of the model.
    /// \param[in] _raySensorName Name of the laser.
    /// \param[in] _pos Camera position.
    /// \param[in] _rpy Camera roll, pitch, yaw.
    /// \param[in] _hMinAngle Horizontal min angle
    /// \param[in] _hMaxAngle Horizontal max angle
    /// \param[in] _minRange Min range
    /// \param[in] _maxRange Max range
    /// \param[in] _rangeResolution Resolution of the scan
    /// \param[in] _samples Number of samples.
    /// \param[in] _rate Output Hz.
    /// \param[in] _noiseType Type of noise to apply.
    /// \param[in] _noiseMean Mean noise value.
    /// \param[in] _noiseStdDev Standard deviation of the noise.
    protected: void SpawnGpuRaySensor(const std::string &_modelName,
                   const std::string &_raySensorName,
                   const math::Vector3 &_pos, const math::Vector3 &_rpy,
                   double _hMinAngle = -2.0, double _hMaxAngle = 2.0,
                   double _minRange = 0.08, double _maxRange = 10,
                   double _rangeResolution = 0.01, unsigned int _samples = 640,
                   const std::string &_noiseType = "", double _noiseMean = 0.0,
                   double _noiseStdDev = 0.0);

    /// \brief Spawn an imu sensor laser.
    /// \param[in] _modelName Name of the model.
    /// \param[in] _imuSensorName Name of the imu sensor.
    /// \param[in] _pos Camera position.
    /// \param[in] _rpy Camera roll, pitch, yaw.
    /// \param[in] _noiseType Type of noise to apply.
    /// \param[in] _noiseMean Mean noise value.
    /// \param[in] _noiseStdDev Standard deviation of the noise.
    /// \param[in] _accelNoiseMean Acceleration based noise mean.
    /// \param[in] _accelNoiseStdDev Acceleration based noise standard
    /// deviation.
    /// \param[in] _accelBiasMean Acceleration mean bias
    /// \param[in] _accelBiasStdDev Acceleration standard deviation bias
    protected: void SpawnImuSensor(const std::string &_modelName,
                   const std::string &_imuSensorName,
                   const math::Vector3 &_pos, const math::Vector3 &_rpy,
                   const std::string &_noiseType = "",
                   double _rateNoiseMean = 0.0, double _rateNoiseStdDev = 0.0,
                   double _rateBiasMean = 0.0, double _rateBiasStdDev = 0.0,
                   double _accelNoiseMean = 0.0, double _accelNoiseStdDev = 0.0,
                   double _accelBiasMean = 0.0, double _accelBiasStdDev = 0.0);

    /// \brief Spawn a contact sensor with the specified collision geometry
    /// \param[in] _name Model name
    /// \param[in] _sensorName Sensor name
    /// \param[in] _collisionType Type of collision, box or cylinder
    /// \param[in] _pos World position
    /// \param[in] _rpy World rotation in Euler angles
    /// \param[in] _static True to make the model static
    protected: void SpawnUnitContactSensor(const std::string &_name,
                   const std::string &_sensorName,
                   const std::string &_collisionType, const math::Vector3 &_pos,
                   const math::Vector3 &_rpy, bool _static = false);

    /// \brief Spawn an IMU sensor on a link
    /// \param[in] _name Model name
    /// \param[in] _sensorName Sensor name
    /// \param[in] _collisionType Type of collision, box or cylinder
    /// \param[in] _topic Topic to publish IMU data to
    /// \param[in] _pos World position
    /// \param[in] _rpy World rotation in Euler angles
    /// \param[in] _static True to make the model static
    protected: void SpawnUnitImuSensor(const std::string &_name,
                   const std::string &_sensorName,
                   const std::string &_collisionType,
                   const std::string &_topic, const math::Vector3 &_pos,
                   const math::Vector3 &_rpy, bool _static = false);

<<<<<<< HEAD
    /// \brief Spawn a magnetometer sensor on a link
    /// \param[in] _name Model name
    /// \param[in] _sensorName Sensor name
    /// \param[in] _collisionType Type of collision, box or cylinder
    /// \param[in] _topic Topic to publish magnetometer data to
    /// \param[in] _pos World position
    /// \param[in] _rpy World rotation in Euler angles
    /// \param[in] _static True to make the model static
    protected: void SpawnUnitMagnetometerSensor(const std::string &_name,
=======
    /// \brief Spawn an altimeter sensor on a link
    /// \param[in] _name Model name
    /// \param[in] _sensorName Sensor name
    /// \param[in] _collisionType Type of collision, box or cylinder
    /// \param[in] _topic Topic to publish altimeter data to
    /// \param[in] _pos World position
    /// \param[in] _rpy World rotation in Euler angles
    /// \param[in] _static True to make the model static
    protected: void SpawnUnitAltimeterSensor(const std::string &_name,
>>>>>>> 442f1e31
                   const std::string &_sensorName,
                   const std::string &_collisionType,
                   const std::string &_topic, const math::Vector3 &_pos,
                   const math::Vector3 &_rpy, bool _static = false);
<<<<<<< HEAD
    
=======

>>>>>>> 442f1e31
    /// \brief generate a gtest failure from a timeout error and display a
    /// log message about the problem.
    /// \param[in] log_msg: error msg related to the timeout
    /// \param[in] timeoutCS: failing period (in centiseconds)
    private: void launchTimeoutFailure(const char *_logMsg,
                                       const int _timeoutCS);

    /// \brief Spawn an Wireless transmitter sensor on a link
    /// \param[in] _name Model name
    /// \param[in] _sensorName Sensor name
    /// \param[in] _pos World position
    /// \param[in] _rpy World rotation in Euler angles
    /// \param[in] _essid Service set identifier (network name)
    /// \param[in] _freq Frequency of transmission (MHz)
    /// \param[in] _power Transmission power (dBm)
    /// \param[in] _gain Antenna gain (dBi)
    /// \param[in] _visualize Enable sensor visualization
    protected: void SpawnWirelessTransmitterSensor(const std::string &_name,
                   const std::string &_sensorName,
                   const math::Vector3 &_pos,
                   const math::Vector3 &_rpy,
                   const std::string &_essid,
                   double _freq,
                   double _power,
                   double _gain,
                   bool _visualize = true);

    /// \brief Spawn an Wireless receiver sensor on a link
    /// \param[in] _name Model name
    /// \param[in] _sensorName Sensor name
    /// \param[in] _pos World position
    /// \param[in] _rpy World rotation in Euler angles
    /// \param[in] _minFreq Minimum frequency to be filtered (MHz)
    /// \param[in] _maxFreq Maximum frequency to be filtered (MHz)
    /// \param[in] _power Transmission power (dBm)
    /// \param[in] _gain Antenna gain (dBi)
    /// \param[in] _sensitivity Receiver sensitibity (dBm)
    /// \param[in] _visualize Enable sensor visualization
    protected: void SpawnWirelessReceiverSensor(const std::string &_name,
                   const std::string &_sensorName,
                   const math::Vector3 &_pos,
                   const math::Vector3 &_rpy,
                   double _minFreq,
                   double _maxFreq,
                   double _power,
                   double _gain,
                   double _sensitivity,
                   bool _visualize = true);

    /// \brief Wait for a number of ms. and attempts until the entity is spawned
    /// \param[in] _name Model name
    /// \param[in] _sleepEach Number of milliseconds to sleep in each iteration
    /// \param[in] _retries Number of iterations until give up
    protected: void WaitUntilEntitySpawn(const std::string &_name,
                                       unsigned int _sleepEach,
                                       int _retries);

    /// \brief Wait for a number of ms. and attempts until the sensor is spawned
    /// \param[in] _name Sensor name
    /// \param[in] _sleepEach Number of milliseconds to sleep in each iteration
    /// \param[in] _retries Number of iterations until give up
    protected: void WaitUntilSensorSpawn(const std::string &_name,
                                       unsigned int _sleepEach,
                                       int _retries);

    /// \brief Spawn a light.
    /// \param[in] _name Name for the light.
    /// \param[in] _size Type of light - "spot", "directional", or "point".
    /// \param[in] _pos Position for the light.
    /// \param[in] _rpy Roll, pitch, yaw for the light.
    /// \param[in] _diffuse Diffuse color of the light.
    /// \param[in] _specular Specular color of the light.
    /// \param[in] _direction Direction of the light ("spot" and "directional").
    /// \param[in] _attenuationRange Range of attenuation.
    /// \param[in] _attenuationConstant Constant component of attenuation
    /// \param[in] _attenuationLinear Linear component of attenuation
    /// \param[in] _attenuationQuadratic Quadratic component of attenuation
    /// \param[in] _spotInnerAngle Inner angle ("spot" only).
    /// \param[in] _spotOuterAngle Outer angle ("spot" only).
    /// \param[in] _spotFallOff Fall off ("spot" only).
    /// \param[in] _castShadows True to cast shadows.
    protected: void SpawnLight(const std::string &_name,
                   const std::string &_type,
                   const math::Vector3 &_pos, const math::Vector3 &_rpy,
                   const common::Color &_diffuse = common::Color::White,
                   const common::Color &_specular = common::Color::White,
                   const math::Vector3 &_direction = -math::Vector3::UnitZ,
                   double _attenuationRange = 20,
                   double _attenuationConstant = 0.5,
                   double _attenuationLinear = 0.01,
                   double _attenuationQuadratic = 0.001,
                   double _spotInnerAngle = 0,
                   double _spotOuterAngle = 0,
                   double _spotFallOff = 0,
                   bool _castShadows = true);

    /// \brief Spawn a cylinder
    /// \param[in] _name Name for the model.
    /// \param[in] _pos Position for the model.
    /// \param[in] _rpy Roll, pitch, yaw for the model.
    /// \param[in] _static True to make the model static.
    protected: void SpawnCylinder(const std::string &_name,
                   const math::Vector3 &_pos, const math::Vector3 &_rpy,
                   bool _static = false);

    /// \brief Spawn a sphere
    /// \param[in] _name Name for the model.
    /// \param[in] _pos Position for the model.
    /// \param[in] _rpy Roll, pitch, yaw for the model.
    /// \param[in] _static True to make the model static.
    /// \param[in] _wait True to wait for the sphere to spawn before
    /// returning.
    protected: void SpawnSphere(const std::string &_name,
                   const math::Vector3 &_pos, const math::Vector3 &_rpy,
                   bool _wait = true, bool _static = false);

    /// \brief Spawn a sphere
    /// \param[in] _name Name for the model.
    /// \param[in] _pos Position for the model.
    /// \param[in] _rpy Roll, pitch, yaw for the model.
    /// \param[in] _cog Center of gravity.
    /// \param[in] _radius Sphere radius.
    /// \param[in] _static True to make the model static.
    /// \param[in] _wait True to wait for the sphere to spawn before
    /// returning.
    protected: void SpawnSphere(const std::string &_name,
                   const math::Vector3 &_pos, const math::Vector3 &_rpy,
                   const math::Vector3 &_cog, double _radius,
                   bool _wait = true, bool _static = false);

    /// \brief Spawn a box.
    /// \param[in] _name Name for the model.
    /// \param[in] _size Size of the box.
    /// \param[in] _pos Position for the model.
    /// \param[in] _rpy Roll, pitch, yaw for the model.
    /// \param[in] _static True to make the model static.
    protected: void SpawnBox(const std::string &_name,
                   const math::Vector3 &_size, const math::Vector3 &_pos,
                   const math::Vector3 &_rpy, bool _static = false);

    /// \brief Spawn a triangle mesh.
    /// \param[in] _name Name for the model.
    /// \param[in] _modelPath Path to the mesh file.
    /// \param[in] _scale Scaling factor.
    /// \param[in] _pos Position for the model.
    /// \param[in] _rpy Roll, pitch, yaw for the model.
    /// \param[in] _static True to make the model static.
    protected: void SpawnTrimesh(const std::string &_name,
                   const std::string &_modelPath, const math::Vector3 &_scale,
                   const math::Vector3 &_pos, const math::Vector3 &_rpy,
                   bool _static = false);

    /// \brief Spawn an empty link.
    /// \param[in] _name Name for the model.
    /// \param[in] _pos Position for the model.
    /// \param[in] _rpy Roll, pitch, yaw for the model.
    /// \param[in] _static True to make the model static.
    protected: void SpawnEmptyLink(const std::string &_name,
                   const math::Vector3 &_pos, const math::Vector3 &_rpy,
                   bool _static = false);

    /// \brief Spawn a model from file.
    /// \param[in] _filename File to load a model from.
    protected: void SpawnModel(const std::string &_filename);

    /// \brief Send a factory message based on an SDF string.
    /// \param[in] _sdf SDF string to publish.
    protected: void SpawnSDF(const std::string &_sdf);

    /// \brief Load a plugin.
    /// \param[in] _filename Plugin filename to load.
    /// \param[in] _name Name to associate with with the plugin.
    protected: void LoadPlugin(const std::string &_filename,
                               const std::string &_name);

    /// \brief Get a pointer to a model.
    /// \param[in] _name Name of the model to get.
    /// \return Pointer to the model, or NULL if the model was not found.
    protected: physics::ModelPtr GetModel(const std::string &_name);

    /// \brief Remove a model by name.
    /// \param[in] _name Name of the model to remove.
    protected: void RemoveModel(const std::string &_name);

    /// \brief Remove a plugin.
    /// \param[in] _name Name of the plugin to remove.
    protected: void RemovePlugin(const std::string &_name);

    /// \brief Get the current memory information.
    /// \param[out] _resident Resident memory.
    /// \param[out] _share Shared memory.
    protected: void GetMemInfo(double &_resident, double &_share);

    /// \brief Get unique string with a specified prefix.
    /// \param[in] _prefix Prefix for unique string.
    /// \return String with prefix and unique number as suffix.
    protected: std::string GetUniqueString(const std::string &_prefix);

    /// \brief Helper to record data to gtest xml output.
    /// \param[in] _name Name of data.
    /// \param[in] _data Floating point number to store.
    protected: void Record(const std::string &_name, const double _data);

    /// \brief Helper to record signal statistics to gtest xml output.
    /// \param[in] _prefix Prefix string for data names.
    /// \param[in] _stats Signal statistics to store.
    protected: void Record(const std::string &_prefix,
                           const math::SignalStats &_stats);

    /// \brief Helper to record Vector3 signal statistics to gtest xml output.
    /// \param[in] _prefix Prefix string for data names.
    /// \param[in] _stats Vector3 signal statistics to store.
    protected: void Record(const std::string &_prefix,
                           const math::Vector3Stats &_stats);

    /// \brief Pointer the Gazebo server.
    protected: Server *server;

    /// \brief Pointer the thread the runs the server.
    protected: boost::thread *serverThread;

    /// \brief Pointer to a node for communication.
    protected: transport::NodePtr node;

    /// \brief Pose subscription.
    protected: transport::SubscriberPtr poseSub;

    /// \brief World statistics subscription.
    protected: transport::SubscriberPtr statsSub;

    /// \brief Factory publisher.
    protected: transport::PublisherPtr factoryPub;

    /// \brief Request publisher.
    protected: transport::PublisherPtr requestPub;

    /// \brief Map of received poses.
    protected: std::map<std::string, math::Pose> poses;

    /// \brief Mutex to protect data structures that store messages.
    protected: boost::mutex receiveMutex;

    /// \brief Image data
    private: unsigned char **imgData;

    /// \brief Increments when images are received.
    private: int gotImage;

    /// \brief Current simulation time, real time, and pause time.
    protected: common::Time simTime, realTime, pauseTime;

    /// \brief Current percent realtime.
    private: double percentRealTime;

    /// \brief True if paused.
    private: bool paused;

    /// \brief True if server is running.
    private: bool serverRunning;

    /// \brief Counter for unique name generation.
    private: int uniqueCounter;
  };
}       // namespace gazebo
#endif  // define _GAZEBO_SERVER_FIXTURE_HH_<|MERGE_RESOLUTION|>--- conflicted
+++ resolved
@@ -362,7 +362,6 @@
                    const std::string &_topic, const math::Vector3 &_pos,
                    const math::Vector3 &_rpy, bool _static = false);
 
-<<<<<<< HEAD
     /// \brief Spawn a magnetometer sensor on a link
     /// \param[in] _name Model name
     /// \param[in] _sensorName Sensor name
@@ -372,7 +371,11 @@
     /// \param[in] _rpy World rotation in Euler angles
     /// \param[in] _static True to make the model static
     protected: void SpawnUnitMagnetometerSensor(const std::string &_name,
-=======
+                   const std::string &_sensorName,
+                   const std::string &_collisionType,
+                   const std::string &_topic, const math::Vector3 &_pos,
+                   const math::Vector3 &_rpy, bool _static = false);
+
     /// \brief Spawn an altimeter sensor on a link
     /// \param[in] _name Model name
     /// \param[in] _sensorName Sensor name
@@ -382,16 +385,11 @@
     /// \param[in] _rpy World rotation in Euler angles
     /// \param[in] _static True to make the model static
     protected: void SpawnUnitAltimeterSensor(const std::string &_name,
->>>>>>> 442f1e31
                    const std::string &_sensorName,
                    const std::string &_collisionType,
                    const std::string &_topic, const math::Vector3 &_pos,
                    const math::Vector3 &_rpy, bool _static = false);
-<<<<<<< HEAD
-    
-=======
-
->>>>>>> 442f1e31
+
     /// \brief generate a gtest failure from a timeout error and display a
     /// log message about the problem.
     /// \param[in] log_msg: error msg related to the timeout
