--- conflicted
+++ resolved
@@ -13,10 +13,7 @@
   contactsensor.proto
   cylindergeom.proto
   diagnostics.proto
-<<<<<<< HEAD
   diagnostic_control.proto
-=======
->>>>>>> 3bcd76b4
   factory.proto
   fog.proto
   friction.proto
