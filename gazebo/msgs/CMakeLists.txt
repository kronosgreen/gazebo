include (${gazebo_cmake_dir}/GazeboUtils.cmake)

set (msgs
  axis.proto
  boxgeom.proto
  camerasensor.proto
  camera_cmd.proto
  collision.proto
  color.proto
  contact.proto
  contacts.proto
  contactsensor.proto
  cylindergeom.proto
  diagnostics.proto
  distortion.proto
  factory.proto
  fluid.proto
  fog.proto
  friction.proto
  geometry.proto
  gps.proto
  gui_camera.proto
  gui.proto
  gz_string.proto
  gz_string_v.proto
  header.proto
  heightmapgeom.proto
  hydra.proto
  imagegeom.proto
  image.proto
  image_stamped.proto
  images_stamped.proto
  imu.proto
  inertial.proto
  int.proto
  joint.proto
  joint_animation.proto
  joint_cmd.proto
  joint_wrench.proto
  joint_wrench_stamped.proto
  joystick.proto
  laserscan.proto
  laserscan_stamped.proto
  light.proto
  link.proto
  link_data.proto
  log_control.proto
  log_status.proto
  material.proto
  meshgeom.proto
  model.proto
  model_configuration.proto
  model_v.proto
  packet.proto
  physics.proto
  planegeom.proto
  pid.proto
  plugin.proto
  pointcloud.proto
  polylinegeom.proto
  pose.proto
  pose_animation.proto
  pose_stamped.proto
  pose_trajectory.proto
  pose_v.proto
  poses_stamped.proto
  projector.proto
  propagation_particle.proto
  propagation_grid.proto
  publishers.proto
  publish.proto
  quaternion.proto
  sonar.proto
  sonar_stamped.proto
  raysensor.proto
  request.proto
  response.proto
  rest_error.proto
  rest_login.proto
  rest_post.proto
  road.proto
  scene.proto
  selection.proto
  sensor.proto
  server_control.proto
  shadows.proto
  sim_event.proto
  sky.proto
  spheregeom.proto
  spherical_coordinates.proto
  subscribe.proto
  surface.proto
  tactile.proto
  test.proto
  time.proto
  topic_info.proto
  track_visual.proto
  vector2d.proto
  vector3d.proto
  visual.proto
  wireless_node.proto
  wireless_nodes.proto
  world_control.proto
  world_reset.proto
  world_stats.proto
  world_modify.proto
  wrench.proto
  wrench_stamped.proto
)

set (msgs_tests_sources
  msgs_TEST.cc
  MsgFactory_TEST.cc
)
gz_build_tests(${msgs_tests_sources})

include_directories(${CMAKE_CURRENT_BINARY_DIR})

add_executable(gazebomsgs_out generator/GazeboGenerator.cc generator/gazebo_generator.cc)
target_link_libraries(gazebomsgs_out ${GZ_PROTOBUF_LIBRARY} ${GZ_PROTOBUF_PROTOC_LIBRARY})
if (UNIX)
  target_link_libraries(gazebomsgs_out pthread)
endif()

set (sources msgs.cc MsgFactory.cc)
set (headers msgs.hh MsgFactory.hh)

###########################################################
# Append str to a string property of a target.
# target: string: target name.
# property: name of target’s property. e.g: COMPILE_FLAGS, or LINK_FLAGS
# str: string: string to be appended to the property
macro(my_append_target_property target property str)
  get_target_property(current_property ${target} ${property})
  if(NOT current_property) # property non-existent or empty
      set_target_properties(${target} PROPERTIES GENERATED TRUE ${property} ${str})
  else()
      set_target_properties(${target} PROPERTIES ${property} "${current_property} ${str}")
  endif()
endmacro(my_append_target_property)

set(PROTO_SRCS)
set(PROTO_HDRS)
foreach(FIL ${msgs})
  get_filename_component(ABS_FIL ${FIL} ABSOLUTE)
  get_filename_component(FIL_WE ${FIL} NAME_WE)

  list(APPEND PROTO_SRCS "${CMAKE_CURRENT_BINARY_DIR}/${FIL_WE}.pb.cc")
  list(APPEND PROTO_HDRS "${CMAKE_CURRENT_BINARY_DIR}/${FIL_WE}.pb.h")

  # Need to add .exe to executable in windows
  if (WIN32)
     set(gazebomsgs_out_binary "gazebomsgs_out.exe")
  else()
     set(gazebomsgs_out_binary "gazebomsgs_out")
  endif()

  add_custom_command(
    OUTPUT
      "${CMAKE_CURRENT_BINARY_DIR}/${FIL_WE}.pb.cc"
      "${CMAKE_CURRENT_BINARY_DIR}/${FIL_WE}.pb.h"
    COMMAND  ${PROTOBUF_PROTOC_EXECUTABLE}
    ARGS --plugin=protoc-gen-gazebomsgs=${CMAKE_CURRENT_BINARY_DIR}/${gazebomsgs_out_binary} --cpp_out=dllexport_decl=GZ_MSGS_VISIBLE:${CMAKE_CURRENT_BINARY_DIR} --gazebomsgs_out=${CMAKE_CURRENT_BINARY_DIR} --proto_path=${CMAKE_CURRENT_SOURCE_DIR} ${ABS_FIL}
    DEPENDS ${ABS_FIL} gazebomsgs_out
    COMMENT "Running C++ protocol buffer compiler on ${FIL}"
    VERBATIM )
endforeach()

set (CMAKE_CXX_FLAGS "${CMAKE_CXX_FLAGS} -DBUILDING_DLL_GZ_MSGS")
<<<<<<< HEAD
# Force inclusion of gazebo/util/system.hh, which defines the symbol visibilty
# macros.  This is needed for the GZ_MSGS_VISIBLE macro to be defined in
# the protobuf-generated code (there's no way to force protobuf to add
# the #include line).
if (WIN32)
  set (CMAKE_CXX_FLAGS "${CMAKE_CXX_FLAGS} /FIgazebo/util/system.hh")
else()
  set (CMAKE_CXX_FLAGS "${CMAKE_CXX_FLAGS} -include gazebo/util/system.hh")
endif()

=======
>>>>>>> 95e69a7c

set_source_files_properties(${PROTO_SRCS} ${PROTO_HDRS} PROPERTIES GENERATED TRUE)
gz_add_library(gazebo_msgs ${PROTO_SRCS} ${sources})
if (UNIX)
  # Need to add default visibility to gazebo_msgs
  get_target_property(current_property gazebo_msgs COMPILE_FLAGS)
  if(NOT current_property) # property non-existent or empty
    set_target_properties(gazebo_msgs PROPERTIES GENERATED TRUE COMPILE_FLAGS "-fvisibility=default")
  else()
    set_target_properties(gazebo_msgs PROPERTIES COMPILE_FLAGS "${current_property} -fvisibility=default")
  endif()
endif()

<<<<<<< HEAD
# CURL is used on linking msgs, probably via
# gazebo_common. MSVC needs to know about the
# linking path.
# TODO: this should be in gazebo/msgs but did not
# work for me.
#link_directories(${CURL_LIBDIR})

target_link_libraries(gazebo_msgs
  gazebo_common
  gazebo_math
  ${CURL_LIBRARIES}
=======
target_link_libraries(gazebo_msgs
  gazebo_common
  gazebo_math
>>>>>>> 95e69a7c
  ${GZ_PROTOBUF_LIBRARY}
)

add_dependencies(gazebo_msgs gazebomsgs_out)

set (message_headers "" CACHE INTERNAL "Include dirs description")

foreach (hdr ${PROTO_HDRS})
  string (REPLACE "${CMAKE_CURRENT_BINARY_DIR}/" "" hdr ${hdr})
  APPEND_TO_CACHED_STRING(message_headers
    "Message Types" "#include \"${hdr}\"\n")
endforeach()
configure_file (${PROJECT_SOURCE_DIR}/gazebo/msgs/MessageTypes.hh.in
                ${CMAKE_CURRENT_BINARY_DIR}/MessageTypes.hh )

gz_install_library(gazebo_msgs)
gz_install_includes("msgs" ${PROTO_HDRS} ${headers} ${CMAKE_CURRENT_BINARY_DIR}/MessageTypes.hh)
gz_install_includes("msgs/proto" ${msgs})<|MERGE_RESOLUTION|>--- conflicted
+++ resolved
@@ -167,19 +167,6 @@
 endforeach()
 
 set (CMAKE_CXX_FLAGS "${CMAKE_CXX_FLAGS} -DBUILDING_DLL_GZ_MSGS")
-<<<<<<< HEAD
-# Force inclusion of gazebo/util/system.hh, which defines the symbol visibilty
-# macros.  This is needed for the GZ_MSGS_VISIBLE macro to be defined in
-# the protobuf-generated code (there's no way to force protobuf to add
-# the #include line).
-if (WIN32)
-  set (CMAKE_CXX_FLAGS "${CMAKE_CXX_FLAGS} /FIgazebo/util/system.hh")
-else()
-  set (CMAKE_CXX_FLAGS "${CMAKE_CXX_FLAGS} -include gazebo/util/system.hh")
-endif()
-
-=======
->>>>>>> 95e69a7c
 
 set_source_files_properties(${PROTO_SRCS} ${PROTO_HDRS} PROPERTIES GENERATED TRUE)
 gz_add_library(gazebo_msgs ${PROTO_SRCS} ${sources})
@@ -193,23 +180,9 @@
   endif()
 endif()
 
-<<<<<<< HEAD
-# CURL is used on linking msgs, probably via
-# gazebo_common. MSVC needs to know about the
-# linking path.
-# TODO: this should be in gazebo/msgs but did not
-# work for me.
-#link_directories(${CURL_LIBDIR})
-
 target_link_libraries(gazebo_msgs
   gazebo_common
   gazebo_math
-  ${CURL_LIBRARIES}
-=======
-target_link_libraries(gazebo_msgs
-  gazebo_common
-  gazebo_math
->>>>>>> 95e69a7c
   ${GZ_PROTOBUF_LIBRARY}
 )
 
