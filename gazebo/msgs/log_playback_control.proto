--- conflicted
+++ resolved
@@ -4,10 +4,6 @@
 /// \interface LogPlaybackControl
 /// \brief A message that allows for control of log playback functions.
 
-<<<<<<< HEAD
-
-=======
->>>>>>> 3c8d3cdc
 message LogPlaybackControl
 {
   /// \brief Pause/play the log file.
