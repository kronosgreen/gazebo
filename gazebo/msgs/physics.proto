package gazebo.msgs;

/// \ingroup gazebo_msgs
/// \interface Physics
/// \brief A message containing a description of the global physics properties


import "vector3d.proto";
import "header.proto";
import "physics_bullet.proto";
import "physics_dart.proto";
import "physics_ode.proto";
import "physics_simbody.proto";

message Physics
{
  enum Type
  {
    ODE = 1;
    BULLET = 2;
    SIMBODY = 3;
    DART = 4;
  }
  optional Type type                         = 1[default=ODE];

  optional string solver_type                = 2;

  optional double min_step_size              = 3;  // generic param
  // optional int32 precon_iters                = 4;  // engine specific
  // optional int32 iters                       = 5;  // engine specific
  // optional double sor                        = 6;  // engine specific
  // optional double cfm                        = 7;  // engine specific
  // optional double erp                        = 8;  // engine specific
  // optional double contact_max_correcting_vel = 9;  // engine specific
  // optional double contact_surface_layer      = 10;  // engine specific
  optional Vector3d gravity                  = 11;  // generic param
  optional bool enable_physics               = 12;  // generic param
  optional double real_time_factor           = 13;  // generic param
  optional double real_time_update_rate      = 14;  // generic param
  optional double max_step_size              = 15;  // generic param

  // The name of this physics profile (not to be confused with type)
  optional string profile_name               = 16;

<<<<<<< HEAD
  optional PhysicsBullet bullet              = 39;
  optional PhysicsDART dart                  = 40;
  optional PhysicsODE ode                    = 41;
  optional PhysicsSimbody simbody            = 42;
=======
  /// \brief Magnetic field
  optional Vector3d magnetic_field           = 17;
>>>>>>> a397abdb
}<|MERGE_RESOLUTION|>--- conflicted
+++ resolved
@@ -42,13 +42,11 @@
   // The name of this physics profile (not to be confused with type)
   optional string profile_name               = 16;
 
-<<<<<<< HEAD
+  /// \brief Magnetic field
+  optional Vector3d magnetic_field           = 17;
+
   optional PhysicsBullet bullet              = 39;
   optional PhysicsDART dart                  = 40;
   optional PhysicsODE ode                    = 41;
   optional PhysicsSimbody simbody            = 42;
-=======
-  /// \brief Magnetic field
-  optional Vector3d magnetic_field           = 17;
->>>>>>> a397abdb
 }