package gazebo.msgs;

/// \ingroup gazebo_msgs
/// \interface Sensor 
/// \brief Information about a sensor element


import "pose.proto";
import "camerasensor.proto";
import "raysensor.proto";
import "contactsensor.proto";

message Sensor
{
  required string name             = 1;
<<<<<<< HEAD
  required uint32 id               = 2;
=======
  optional uint32 id               = 2;
>>>>>>> 32ad3bca
  required string parent           = 3;
  required uint32 parent_id        = 4;
  required string type             = 5;
  optional bool always_on          = 6;
  optional double update_rate      = 7;
  optional Pose pose               = 8;
  optional CameraSensor camera     = 9;
  optional RaySensor ray           = 10;
  optional ContactSensor contact   = 11;
  optional bool visualize          = 12;
  optional string topic            = 13;
}<|MERGE_RESOLUTION|>--- conflicted
+++ resolved
@@ -13,11 +13,7 @@
 message Sensor
 {
   required string name             = 1;
-<<<<<<< HEAD
-  required uint32 id               = 2;
-=======
   optional uint32 id               = 2;
->>>>>>> 32ad3bca
   required string parent           = 3;
   required uint32 parent_id        = 4;
   required string type             = 5;
