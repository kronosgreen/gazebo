/*
 * Copyright (C) 2012-2015 Open Source Robotics Foundation
 *
 * Licensed under the Apache License, Version 2.0 (the "License");
 * you may not use this file except in compliance with the License.
 * You may obtain a copy of the License at
 *
 *     http://www.apache.org/licenses/LICENSE-2.0
 *
 * Unless required by applicable law or agreed to in writing, software
 * distributed under the License is distributed on an "AS IS" BASIS,
 * WITHOUT WARRANTIES OR CONDITIONS OF ANY KIND, either express or implied.
 * See the License for the specific language governing permissions and
 * limitations under the License.
 *
*/

#include <gtest/gtest.h>
#include "gazebo/msgs/msgs.hh"
#include "gazebo/common/Exception.hh"
#include "test/util.hh"

using namespace gazebo;

class MsgsTest : public gazebo::testing::AutoLogFixture { };

void TimeTest(const common::Time &_t, const msgs::Time &_msg)
{
  EXPECT_LE(_t.sec, _msg.sec());
  if (_t.sec == _msg.sec())
    EXPECT_LE(_t.nsec, _msg.nsec());
}

TEST_F(MsgsTest, Msg)
{
  common::Time t = common::Time::GetWallTime();

  msgs::Test msg, msg2;
  msgs::Init(msg, "_test_");
  msgs::Init(msg2);

  ASSERT_TRUE(msg.header().has_stamp());
  TimeTest(t, msg.header().stamp());
  EXPECT_STREQ("_test_", msg.header().str_id().c_str());

  ASSERT_TRUE(msg2.header().has_stamp());
  TimeTest(t, msg2.header().stamp());
  EXPECT_FALSE(msg2.header().has_str_id());

  msgs::Header *header = msgs::GetHeader(msg);
  EXPECT_STREQ("_test_", header->str_id().c_str());

  msgs::Header testHeader;
  testHeader.set_str_id("_hello_");
  header = msgs::GetHeader(testHeader);
  EXPECT_STREQ("_hello_", header->str_id().c_str());
}

TEST_F(MsgsTest, Request)
{
  msgs::Request *request = msgs::CreateRequest("help", "me");
  EXPECT_STREQ("help", request->request().c_str());
  EXPECT_STREQ("me", request->data().c_str());
  EXPECT_GT(request->id(), 0);
}

TEST_F(MsgsTest, Time)
{
  common::Time t = common::Time::GetWallTime();
  msgs::Time msg;
  msgs::Stamp(&msg);
  TimeTest(t, msg);
}


TEST_F(MsgsTest, TimeFromHeader)
{
  common::Time t = common::Time::GetWallTime();
  msgs::Header msg;
  msgs::Stamp(&msg);
  TimeTest(t, msg.stamp());
}


TEST_F(MsgsTest, Packet)
{
  msgs::GzString msg;
  msg.set_data("test_string");
  std::string data = msgs::Package("test_type", msg);

  msgs::Packet packet;
  packet.ParseFromString(data);
  msg.ParseFromString(packet.serialized_data());

  EXPECT_STREQ("test_type", packet.type().c_str());
  EXPECT_STREQ("test_string", msg.data().c_str());
}

TEST_F(MsgsTest, BadPackage)
{
  msgs::GzString msg;
  EXPECT_THROW(msgs::Package("test_type", msg), common::Exception);
}

TEST_F(MsgsTest, CovertMathVector3ToMsgs)
{
  msgs::Vector3d msg = msgs::Convert(math::Vector3(1, 2, 3));
  EXPECT_DOUBLE_EQ(1, msg.x());
  EXPECT_DOUBLE_EQ(2, msg.y());
  EXPECT_DOUBLE_EQ(3, msg.z());
}

TEST_F(MsgsTest, ConvertMsgsVector3dToMath)
{
  msgs::Vector3d msg = msgs::Convert(math::Vector3(1, 2, 3));
  math::Vector3 v    = msgs::Convert(msg);
  EXPECT_DOUBLE_EQ(1, v.x);
  EXPECT_DOUBLE_EQ(2, v.y);
  EXPECT_DOUBLE_EQ(3, v.z);
}

TEST_F(MsgsTest, ConvertMathQuaterionToMsgs)
{
  msgs::Quaternion msg =
    msgs::Convert(math::Quaternion(M_PI * 0.25, M_PI * 0.5, M_PI));

  EXPECT_TRUE(math::equal(msg.x(), -0.65328148243818818));
  EXPECT_TRUE(math::equal(msg.y(), 0.27059805007309856));
  EXPECT_TRUE(math::equal(msg.z(), 0.65328148243818829));
  EXPECT_TRUE(math::equal(msg.w(), 0.27059805007309851));
}

TEST_F(MsgsTest, ConvertMsgsQuaterionToMath)
{
  msgs::Quaternion msg =
    msgs::Convert(math::Quaternion(M_PI * 0.25, M_PI * 0.5, M_PI));
  math::Quaternion v = msgs::Convert(msg);

  // TODO: to real unit test move math::equal to EXPECT_DOUBLE_EQ
  EXPECT_TRUE(math::equal(v.x, -0.65328148243818818));
  EXPECT_TRUE(math::equal(v.y, 0.27059805007309856));
  EXPECT_TRUE(math::equal(v.z, 0.65328148243818829));
  EXPECT_TRUE(math::equal(v.w, 0.27059805007309851));
}

TEST_F(MsgsTest, ConvertPoseMathToMsgs)
{
  msgs::Pose msg = msgs::Convert(math::Pose(math::Vector3(1, 2, 3),
        math::Quaternion(M_PI * 0.25, M_PI * 0.5, M_PI)));

  EXPECT_DOUBLE_EQ(1, msg.position().x());
  EXPECT_DOUBLE_EQ(2, msg.position().y());
  EXPECT_DOUBLE_EQ(3, msg.position().z());

  EXPECT_TRUE(math::equal(msg.orientation().x(), -0.65328148243818818));
  EXPECT_TRUE(math::equal(msg.orientation().y(), 0.27059805007309856));
  EXPECT_TRUE(math::equal(msg.orientation().z(), 0.65328148243818829));
  EXPECT_TRUE(math::equal(msg.orientation().w(), 0.27059805007309851));
}

TEST_F(MsgsTest, ConvertMsgPoseToMath)
{
  msgs::Pose msg = msgs::Convert(math::Pose(math::Vector3(1, 2, 3),
        math::Quaternion(M_PI * 0.25, M_PI * 0.5, M_PI)));
  math::Pose v = msgs::Convert(msg);

  EXPECT_DOUBLE_EQ(1, v.pos.x);
  EXPECT_DOUBLE_EQ(2, v.pos.y);
  EXPECT_DOUBLE_EQ(3, v.pos.z);
  EXPECT_TRUE(math::equal(v.rot.x, -0.65328148243818818));
  EXPECT_TRUE(math::equal(v.rot.y, 0.27059805007309856));
  EXPECT_TRUE(math::equal(v.rot.z, 0.65328148243818829));
  EXPECT_TRUE(math::equal(v.rot.w, 0.27059805007309851));
}

TEST_F(MsgsTest, ConvertCommonColorToMsgs)
{
  msgs::Color msg = msgs::Convert(common::Color(.1, .2, .3, 1.0));

  EXPECT_TRUE(math::equal(0.1f, msg.r()));
  EXPECT_TRUE(math::equal(0.2f, msg.g()));
  EXPECT_TRUE(math::equal(0.3f, msg.b()));
  EXPECT_TRUE(math::equal(1.0f, msg.a()));
}

TEST_F(MsgsTest, ConvertMsgsColorToCommon)
{
  msgs::Color msg = msgs::Convert(common::Color(.1, .2, .3, 1.0));
  common::Color v = msgs::Convert(msg);

  EXPECT_TRUE(math::equal(0.1f, v.r));
  EXPECT_TRUE(math::equal(0.2f, v.g));
  EXPECT_TRUE(math::equal(0.3f, v.b));
  EXPECT_TRUE(math::equal(1.0f, v.a));
}

TEST_F(MsgsTest, ConvertCommonTimeToMsgs)
{
  msgs::Time msg = msgs::Convert(common::Time(2, 123));
  EXPECT_EQ(2, msg.sec());
  EXPECT_EQ(123, msg.nsec());

  common::Time v = msgs::Convert(msg);
  EXPECT_EQ(2, v.sec);
  EXPECT_EQ(123, v.nsec);
}

TEST_F(MsgsTest, ConvertMathPlaneToMsgs)
{
  msgs::PlaneGeom msg = msgs::Convert(math::Plane(math::Vector3(0, 0, 1),
        math::Vector2d(123, 456), 1.0));

  EXPECT_DOUBLE_EQ(0, msg.normal().x());
  EXPECT_DOUBLE_EQ(0, msg.normal().y());
  EXPECT_DOUBLE_EQ(1, msg.normal().z());

  EXPECT_DOUBLE_EQ(123, msg.size().x());
  EXPECT_DOUBLE_EQ(456, msg.size().y());
}

TEST_F(MsgsTest, ConvertMsgsPlaneToMath)
{
  msgs::PlaneGeom msg = msgs::Convert(math::Plane(math::Vector3(0, 0, 1),
        math::Vector2d(123, 456), 1.0));
  math::Plane v = msgs::Convert(msg);

  EXPECT_DOUBLE_EQ(0, v.normal.x);
  EXPECT_DOUBLE_EQ(0, v.normal.y);
  EXPECT_DOUBLE_EQ(1, v.normal.z);

  EXPECT_DOUBLE_EQ(123, v.size.x);
  EXPECT_DOUBLE_EQ(456, v.size.y);

  EXPECT_TRUE(math::equal(1.0, v.d));
}

//////////////////////////////////////////////////
void CompareMsgsShaderTypeToString(const msgs::Material::ShaderType _type)
{
  EXPECT_EQ(_type, msgs::ConvertShaderType(msgs::ConvertShaderType(_type)));
}

//////////////////////////////////////////////////
TEST_F(MsgsTest, ConvertMsgsShaderTypeToString)
{
  CompareMsgsShaderTypeToString(msgs::Material::NORMAL_MAP_OBJECT_SPACE);
  CompareMsgsShaderTypeToString(msgs::Material::NORMAL_MAP_TANGENT_SPACE);
  CompareMsgsShaderTypeToString(msgs::Material::PIXEL);
  CompareMsgsShaderTypeToString(msgs::Material::VERTEX);
}

//////////////////////////////////////////////////
void CompareMsgsJointTypeToString(const msgs::Joint::Type _type)
{
  EXPECT_EQ(_type, msgs::ConvertJointType(msgs::ConvertJointType(_type)));
}

//////////////////////////////////////////////////
TEST_F(MsgsTest, ConvertMsgsJointTypeToString)
{
  CompareMsgsJointTypeToString(msgs::Joint::REVOLUTE);
  CompareMsgsJointTypeToString(msgs::Joint::REVOLUTE2);
  CompareMsgsJointTypeToString(msgs::Joint::PRISMATIC);
  CompareMsgsJointTypeToString(msgs::Joint::UNIVERSAL);
  CompareMsgsJointTypeToString(msgs::Joint::BALL);
  CompareMsgsJointTypeToString(msgs::Joint::SCREW);
  CompareMsgsJointTypeToString(msgs::Joint::GEARBOX);
}

TEST_F(MsgsTest, SetVector3)
{
  msgs::Vector3d msg;
  msgs::Set(&msg, math::Vector3(1, 2, 3));
  EXPECT_DOUBLE_EQ(1, msg.x());
  EXPECT_DOUBLE_EQ(2, msg.y());
  EXPECT_DOUBLE_EQ(3, msg.z());
}

TEST_F(MsgsTest, SetVector2d)
{
  msgs::Vector2d msg;
  msgs::Set(&msg, math::Vector2d(1, 2));
  EXPECT_DOUBLE_EQ(1, msg.x());
  EXPECT_DOUBLE_EQ(2, msg.y());
}

TEST_F(MsgsTest, SetQuaternion)
{
  msgs::Quaternion msg;
  msgs::Set(&msg, math::Quaternion(M_PI * 0.25, M_PI * 0.5, M_PI));
  EXPECT_TRUE(math::equal(msg.x(), -0.65328148243818818));
  EXPECT_TRUE(math::equal(msg.y(), 0.27059805007309856));
  EXPECT_TRUE(math::equal(msg.z(), 0.65328148243818829));
  EXPECT_TRUE(math::equal(msg.w(), 0.27059805007309851));
}

TEST_F(MsgsTest, SetPose)
{
  msgs::Pose msg;
  msgs::Set(&msg, math::Pose(math::Vector3(1, 2, 3),
        math::Quaternion(M_PI * 0.25, M_PI * 0.5, M_PI)));

  EXPECT_DOUBLE_EQ(1, msg.position().x());
  EXPECT_DOUBLE_EQ(2, msg.position().y());
  EXPECT_DOUBLE_EQ(3, msg.position().z());

  EXPECT_TRUE(math::equal(msg.orientation().x(), -0.65328148243818818));
  EXPECT_TRUE(math::equal(msg.orientation().y(), 0.27059805007309856));
  EXPECT_TRUE(math::equal(msg.orientation().z(), 0.65328148243818829));
  EXPECT_TRUE(math::equal(msg.orientation().w(), 0.27059805007309851));
}

TEST_F(MsgsTest, SetColor)
{
  msgs::Color msg;
  msgs::Set(&msg, common::Color(.1, .2, .3, 1.0));
  EXPECT_TRUE(math::equal(0.1f, msg.r()));
  EXPECT_TRUE(math::equal(0.2f, msg.g()));
  EXPECT_TRUE(math::equal(0.3f, msg.b()));
  EXPECT_TRUE(math::equal(1.0f, msg.a()));
}

TEST_F(MsgsTest, SetTime)
{
  msgs::Time msg;
  msgs::Set(&msg, common::Time(2, 123));
  EXPECT_EQ(2, msg.sec());
  EXPECT_EQ(123, msg.nsec());
}

TEST_F(MsgsTest, SetPlane)
{
  msgs::PlaneGeom msg;
  msgs::Set(&msg, math::Plane(math::Vector3(0, 0, 1),
                              math::Vector2d(123, 456), 1.0));

  EXPECT_DOUBLE_EQ(0, msg.normal().x());
  EXPECT_DOUBLE_EQ(0, msg.normal().y());
  EXPECT_DOUBLE_EQ(1, msg.normal().z());

  EXPECT_DOUBLE_EQ(123, msg.size().x());
  EXPECT_DOUBLE_EQ(456, msg.size().y());

  EXPECT_TRUE(math::equal(1.0, msg.d()));
}

TEST_F(MsgsTest, Initialization)
{
  {
    msgs::Vector3d msg;
    EXPECT_DOUBLE_EQ(0, msg.x());
    EXPECT_DOUBLE_EQ(0, msg.y());
    EXPECT_DOUBLE_EQ(0, msg.z());
  }

  {
    msgs::Wrench msg;
    EXPECT_DOUBLE_EQ(0, msg.force().x());
    EXPECT_DOUBLE_EQ(0, msg.force().y());
    EXPECT_DOUBLE_EQ(0, msg.force().z());
    EXPECT_DOUBLE_EQ(0, msg.torque().x());
    EXPECT_DOUBLE_EQ(0, msg.torque().y());
    EXPECT_DOUBLE_EQ(0, msg.torque().z());
  }
}

TEST_F(MsgsTest, GUIFromSDF)
{
  sdf::ElementPtr sdf(new sdf::Element());
  sdf::initFile("gui.sdf", sdf);
  sdf::readString(
      "<sdf version='" SDF_VERSION "'>\
         <gui fullscreen='true'>\
         <camera name='camera'>\
           <view_controller>fps</view_controller>\
           <pose>1 2 3 0 0 0</pose>\
           <track_visual>\
             <name>track</name>\
             <min_dist>0.2</min_dist>\
             <max_dist>1.0</max_dist>\
           </track_visual>\
         </camera>\
         </gui>\
       </gazebo>", sdf);
  msgs::GUI msg = msgs::GUIFromSDF(sdf);
}

TEST_F(MsgsTest, GUIFromSDF_EmptyTrackVisual)
{
  sdf::ElementPtr sdf(new sdf::Element());
  sdf::initFile("gui.sdf", sdf);
  sdf::readString(
      "<sdf version='" SDF_VERSION "'>\
         <gui fullscreen='true'>\
         <camera name='camera'>\
           <view_controller>fps</view_controller>\
           <pose>1 2 3 0 0 0</pose>\
           <track_visual>\
             <name>visual_name</name>\
             <min_dist>0.1</min_dist>\
             <max_dist>1.0</max_dist>\
           </track_visual>\
         </camera>\
         </gui>\
       </gazebo>", sdf);
  msgs::GUI msg = msgs::GUIFromSDF(sdf);
}

TEST_F(MsgsTest, GUIFromSDF_WithEmptyCamera)
{
  sdf::ElementPtr sdf(new sdf::Element());
  sdf::initFile("gui.sdf", sdf);
  sdf::readString(
      "<sdf version='" SDF_VERSION "'>\
         <gui fullscreen='true'>\
         <camera name='camera'>\
         </camera>\
         </gui>\
       </gazebo>", sdf);
  msgs::GUI msg = msgs::GUIFromSDF(sdf);
}

TEST_F(MsgsTest, GUIFromSDF_WithoutCamera)
{
  sdf::ElementPtr sdf(new sdf::Element());
  sdf::initFile("gui.sdf", sdf);
  sdf::readString(
      "<sdf version='" SDF_VERSION "'>\
         <gui fullscreen='true'>\
         </gui>\
       </gazebo>", sdf);
  msgs::GUI msg = msgs::GUIFromSDF(sdf);
}

TEST_F(MsgsTest, LightFromSDF_ListDirectional)
{
  sdf::ElementPtr sdf(new sdf::Element());
  sdf::initFile("light.sdf", sdf);
  sdf::readString(
      "<sdf version='" SDF_VERSION "'>\
         <light type='directional' name='sun'>\
           <cast_shadows>true</cast_shadows>\
           <pose>0 0 10 0 0 0</pose>\
           <diffuse>0.8 0.8 0.8 1</diffuse>\
           <specular>0 0 0 1</specular>\
           <attenuation>\
             <range>20</range>\
             <constant>0.8</constant>\
             <linear>0.01</liner>\
             <quadratic>0.0</quadratic>\
           </attenuation>\
           <direction>1.0 1.0 -1.0</direction>\
         </light>\
       </gazebo>", sdf);
  msgs::Light msg = msgs::LightFromSDF(sdf);
}

TEST_F(MsgsTest, LightFromSDF_LightSpot)
{
  sdf::ElementPtr sdf(new sdf::Element());
  sdf::initFile("light.sdf", sdf);
  sdf::readString(
      "<sdf version='" SDF_VERSION "'>\
         <light type='spot' name='lamp'>\
           <pose>0 0 10 0 0 0</pose>\
           <diffuse>0.8 0.8 0.8 1</diffuse>\
           <specular>0 0 0 1</specular>\
           <spot>\
             <inner_angle>0</inner_angle>\
             <outer_angle>1</outer_angle>\
             <falloff>0.1</falloff>\
           </spot>\
           <attenuation>\
             <range>20</range>\
             <constant>0.8</constant>\
             <linear>0.01</linear>\
             <quadratic>0.0</quadratic>\
           </attenuation>\
           <direction>1.0 1.0 -1.0</direction>\
         </light>\
       </gazebo>", sdf);
  msgs::Light msg = msgs::LightFromSDF(sdf);
}

TEST_F(MsgsTest, LightFromSDF_LightPoint)
{
  sdf::ElementPtr sdf(new sdf::Element());
  sdf::initFile("light.sdf", sdf);
  sdf::readString(
      "<sdf version='" SDF_VERSION "'>\
         <light type='point' name='lamp'>\
           <pose>0 0 10 0 0 0</pose>\
           <diffuse>0.8 0.8 0.8 1</diffuse>\
           <specular>0 0 0 1</specular>\
           <attenuation>\
             <range>20</range>\
             <constant>0.8</constant>\
             <linear>0.01</linear>\
             <quadratic>0.0</quadratic>\
           </attenuation>\
         </light>\
       </gazebo>", sdf);
  msgs::Light msg = msgs::LightFromSDF(sdf);
}

TEST_F(MsgsTest, LightFromSDF_LighBadType)
{
  sdf::ElementPtr sdf(new sdf::Element());
  sdf::initFile("light.sdf", sdf);
  sdf::readString(
      "<sdf version='" SDF_VERSION "'>\
         <light type='_bad_' name='lamp'>\
         </light>\
       </gazebo>", sdf);
  msgs::Light msg = msgs::LightFromSDF(sdf);
}

// Plane visual
TEST_F(MsgsTest, VisualFromSDF_PlaneVisual)
{
  sdf::ElementPtr sdf(new sdf::Element());
  sdf::initFile("visual.sdf", sdf);
  sdf::readString(
      "<sdf version='" SDF_VERSION "'>\
         <visual name='visual'>\
           <cast_shadows>false</cast_shadows>\
           <geometry>\
             <plane><normal>0 0 1</normal></plane>\
           </geometry>\
           <material><script>Gazebo/Grey</script></material>\
         </visual>\
      </gazebo>", sdf);
  msgs::Visual msg = msgs::VisualFromSDF(sdf);
}

TEST_F(MsgsTest, VisualFromSDF_BoxVisual)
{
  sdf::ElementPtr sdf(new sdf::Element());
  sdf::initFile("visual.sdf", sdf);
  sdf::readString(
      "<sdf version='" SDF_VERSION "'>\
         <visual name='visual'>\
           <cast_shadows>false</cast_shadows>\
           <geometry>\
             <box><size>1 1 1</size></box>\
           </geometry>\
           <material><script>Gazebo/Grey'</script></material>\
         </visual>\
      </gazebo>", sdf);
  msgs::Visual msg = msgs::VisualFromSDF(sdf);
}

TEST_F(MsgsTest, VisualFromSDF_SphereVisual)
{
  sdf::ElementPtr sdf(new sdf::Element());
  sdf::initFile("visual.sdf", sdf);
  sdf::readString(
      "<sdf version='" SDF_VERSION "'>\
         <visual name='visual'>\
           <cast_shadows>false</cast_shadows>\
           <geometry>\
             <sphere><radius>1</radius></sphere>\
           </geometry>\
           <material><script>Gazebo/Grey</script>\
           <shader type='normal_map_tangent_space'>\
             <normal_map>test.map</normal_map>\
           </shader>\
           </material>\
         </visual>\
      </gazebo>", sdf);
  msgs::Visual msg = msgs::VisualFromSDF(sdf);
}

TEST_F(MsgsTest, VisualFromSDF_CylinderVisual)
{
  sdf::ElementPtr sdf(new sdf::Element());
  sdf::initFile("visual.sdf", sdf);
  sdf::readString(
      "<sdf version='" SDF_VERSION "'>\
         <visual name='visual'>\
           <cast_shadows>false</cast_shadows>\
           <geometry>\
             <cylinder><radius>1</radius><length>1.0</length></cylinder\
           </geometry>\
           <material><script>Gazebo/Grey</script>\
           <shader type='normal_map_object_space'/>\
           </material>\
         </visual>\
      </gazebo>", sdf);
  msgs::Visual msg = msgs::VisualFromSDF(sdf);
}

TEST_F(MsgsTest, VisualFromSDF_MeshVisual)
{
  sdf::ElementPtr sdf(new sdf::Element());
  sdf::initFile("visual.sdf", sdf);
  sdf::readString(
      "<sdf version='" SDF_VERSION "'>\
         <visual name='visual'>\
           <cast_shadows>false</cast_shadows>\
           <geometry>\
             <mesh><scale>1 1 1</scale><uri>test1.mesh</uri></mesh>\
           </geometry>\
           <material><script>Gazebo/Grey</script>\
           <shader type='vertex'/>\
           </material>\
         </visual>\
      </gazebo>", sdf);
  msgs::Visual msg = msgs::VisualFromSDF(sdf);
}

TEST_F(MsgsTest, VisualFromSDF_ImageVisual)
{
  sdf::ElementPtr sdf(new sdf::Element());
  sdf::initFile("visual.sdf", sdf);
  sdf::readString(
      "<sdf version='" SDF_VERSION "'>\
         <visual name='visual'>\
           <cast_shadows>false</cast_shadows>\
           <pose>1 1 1 1 2 3</pose>\
           <geometry>\
             <image>\
               <scale>1</scale>\
               <height>1</height>\
               <threshold>255</threshold>\
               <granularity>10</granularit>\
               <uri>test2.mesh</uri>\
             <image>\
           </geometry>\
           <material>\
             <script>Gazebo/Grey</script>\
             <shader type='pixel'/>\
             <ambient>.1 .2 .3 1</ambient>\
             <diffuse>.1 .2 .3 1</diffuse>\
             <specular>.1 .2 .3 1</specular>\
             <emissive>.1 .2 .3 1</emissive>\
           </material>\
         </visual>\
      </gazebo>", sdf);
  msgs::Visual msg = msgs::VisualFromSDF(sdf);
}

TEST_F(MsgsTest, VisualFromSDF_HeigthmapVisual)
{
  sdf::ElementPtr sdf(new sdf::Element());
  sdf::initFile("visual.sdf", sdf);
  sdf::readString(
      "<sdf version='" SDF_VERSION "'>\
         <visual name='visual'>\
           <cast_shadows>false</cast_shadows>\
           <pose>1 1 1 1 2 3</pose>\
           <geometry>\
             <heightmap>\
               <size>1 2 3</size>\
               <uri>test3.mesh</uri>\
               <pos>0 0 1</pos>\
             </heightmap>\
           </geometry>\
           <material><script>Gazebo/Grey</script>\
           <shader type='pixel'/>\
           </material>\
         </visual>\
      </gazebo>", sdf);
  msgs::Visual msg = msgs::VisualFromSDF(sdf);
}

TEST_F(MsgsTest, VisualFromSDF_NoGeometry)
{
  sdf::ElementPtr sdf(new sdf::Element());
  sdf::initFile("visual.sdf", sdf);
  sdf::readString(
      "<sdf version='" SDF_VERSION "'>\
         <visual name='visual'>\
         </visual>\
      </gazebo>", sdf);
  EXPECT_THROW(msgs::Visual msg = msgs::VisualFromSDF(sdf),
      common::Exception);
}

TEST_F(MsgsTest, VisualFromSDF_ShaderTypeThrow)
{
  sdf::ElementPtr sdf(new sdf::Element());
  sdf::initFile("visual.sdf", sdf);
  sdf::readString(
      "<sdf version='" SDF_VERSION "'>\
         <visual name='visual'>\
           <pose>1 1 1 1 2 3</pose>\
           <geometry>\
             <heightmap>\
               <size>1 2 3</size>\
               <uri>test4.mesh</uri>\
               <pos>0 0 0</pos>\
             </heightmap>\
           </geometry>\
           <shader type='throw'/>\
           </material>\
         </visual>\
      </gazebo>", sdf);
  msgs::Visual msg = msgs::VisualFromSDF(sdf);
}

TEST_F(MsgsTest, VisualFromSDF_BadGeometryVisual)
{
  sdf::ElementPtr sdf(new sdf::Element());
  sdf::initFile("visual.sdf", sdf);
  sdf::readString(
      "<sdf version='" SDF_VERSION "'>\
         <visual name='visual'>\
           <pose>1 1 1 1 2 3</pose>\
           <geometry>\
           </geometry>\
           <material><script>Gazebo/Grey</script>\
           <shader type='pixel'/>\
           </material>\
         </visual>\
      </gazebo>", sdf);
  EXPECT_THROW(msgs::Visual msg = msgs::VisualFromSDF(sdf),
               common::Exception);
}

TEST_F(MsgsTest, VisualFromSDF_BadGeometryType)
{
  sdf::ElementPtr sdf(new sdf::Element());
  sdf::initFile("visual.sdf", sdf);
  EXPECT_FALSE(sdf::readString(
      "<sdf version='" SDF_VERSION "'>\
         <visual name='visual'>\
           <pose>1 1 1 1 2 3</pose>\
           <geometry>\
             <bad_type/>\
           </geometry>\
           <material><script>Gazebo/Grey</script>\
           <shader type='pixel'/>\
           </material>\
         </visual>\
      </gazebo>", sdf));

  sdf::readString(
      "<sdf version='" SDF_VERSION "'>\
         <visual name='visual'>\
         </visual>\
      </gazebo>", sdf);

  sdf::ElementPtr badElement(new sdf::Element());
  badElement->SetName("bad_type");
  sdf->GetElement("geometry")->InsertElement(badElement);
  EXPECT_THROW(msgs::Visual msg = msgs::VisualFromSDF(sdf),
      common::Exception);
}

TEST_F(MsgsTest, VisualFromSDF_BadFogType)
{
  sdf::ElementPtr sdf(new sdf::Element());
  sdf::initFile("scene.sdf", sdf);
  sdf::readString(
      "<sdf version='" SDF_VERSION "'>\
         <scene>\
           <ambient>0.1 0.1 0.1 1</ambient>\
           <background>0 0 0 1</background>\
           <shadows>true</shadows>\
           <fog><color>1 1 1 1</color> <type>throw</type>\
           <start>0</start> <end>10</end> <density>1</density> </fog>\
           <grid>false</grid>\
         </scene>\
      </gazebo>", sdf);
  EXPECT_THROW(msgs::Scene msg = msgs::SceneFromSDF(sdf), common::Exception);
}

TEST_F(MsgsTest, VisualSceneFromSDF_A)
{
  sdf::ElementPtr sdf(new sdf::Element());
  sdf::initFile("scene.sdf", sdf);
  sdf::readString(
      "<sdf version='" SDF_VERSION "'>\
         <scene>\
           <ambient>0.1 0.1 0.1 1</ambient>\
           <background>0 0 0 1</background>\
           <shadows>true</shadows>\
           <fog>1 1 1 1' type='linear' start='0' end='10' density='1'/>\
           <grid>false</grid>\
         </scene>\
      </gazebo>", sdf);
  msgs::Scene msg = msgs::SceneFromSDF(sdf);
}

TEST_F(MsgsTest, VisualSceneFromSDF_B)
{
  sdf::ElementPtr sdf(new sdf::Element());
  sdf::initFile("scene.sdf", sdf);
  sdf::readString(
      "<sdf version='" SDF_VERSION "'>\
         <scene>\
           <ambient>0.1 0.1 0.1 1</ambient>\
           <background>0 0 0 1</background>\
           <shadows>false</shadows>\
           <fog><color>1 1 1 1</color><type>exp</type><start>0</start>\
           <end>10</end><density>1<density/>\
         </scene>\
      </gazebo>", sdf);
  msgs::Scene msg = msgs::SceneFromSDF(sdf);
}

TEST_F(MsgsTest, VisualSceneFromSDF_C)
{
  sdf::ElementPtr sdf(new sdf::Element());
  sdf::initFile("scene.sdf", sdf);
  sdf::readString(
      "<sdf version='" SDF_VERSION "'>\
         <scene>\
           <ambient>0.1 0.1 0.1 1</ambient>\
           <background>0 0 0 1</background>\
           <shadows>false</shadows>\
           <fog><color>1 1 1 1</color>\
           <type>exp2</type><start>0</start><end>10</end>\
           <density>1</density>\
           <grid>true</grid>\
         </scene>\
      </gazebo>", sdf);
  msgs::Scene msg = msgs::SceneFromSDF(sdf);
}

TEST_F(MsgsTest, VisualSceneFromSDF_CEmpty)
{
  sdf::ElementPtr sdf(new sdf::Element());
  sdf::initFile("scene.sdf", sdf);
  sdf::readString(
      "<sdf version='" SDF_VERSION "'>\
         <scene>\
         </scene>\
      </gazebo>", sdf);
  msgs::Scene msg = msgs::SceneFromSDF(sdf);
}

TEST_F(MsgsTest, VisualSceneFromSDF_CEmptyNoSky)
{
  sdf::ElementPtr sdf(new sdf::Element());
  sdf::initFile("scene.sdf", sdf);
  sdf::readString(
      "<sdf version='" SDF_VERSION "'>\
         <scene>\
           <background>0 0 0 1</background>\
         </scene>\
      </gazebo>", sdf);
  msgs::Scene msg = msgs::SceneFromSDF(sdf);
}

/////////////////////////////////////////////////
TEST_F(MsgsTest, MeshFromSDF)
{
  sdf::ElementPtr sdf(new sdf::Element());
  sdf::initFile("geometry.sdf", sdf);
  sdf::readString(
      "<sdf version='" SDF_VERSION "'>\
           <geometry>\
             <mesh>\
               <uri>test/mesh.dae</uri>\
               <scale>1 2 3</scale>\
               <submesh>\
                 <name>test_name</name>\
                 <center>true</center>\
               </submesh>\
             </mesh>\
           </geometry>\
         </visual>\
      </sdf>", sdf);

  msgs::MeshGeom msg = msgs::MeshFromSDF(sdf->GetElement("mesh"));
  EXPECT_TRUE(msg.has_filename());
  EXPECT_STREQ("test/mesh.dae", msg.filename().c_str());

  EXPECT_TRUE(msg.has_scale());
  EXPECT_DOUBLE_EQ(msg.scale().x(), 1.0);
  EXPECT_DOUBLE_EQ(msg.scale().y(), 2.0);
  EXPECT_DOUBLE_EQ(msg.scale().z(), 3.0);

  EXPECT_TRUE(msg.has_submesh());
  EXPECT_STREQ("test_name", msg.submesh().c_str());

  EXPECT_TRUE(msg.has_center_submesh());
  EXPECT_TRUE(msg.center_submesh());
}

/////////////////////////////////////////////////
TEST_F(MsgsTest, LinkToSDF)
{
  const std::string name("test_link");
  const math::Pose pose(math::Vector3(3, 2, 1),
                        math::Quaternion(0.5, -0.5, -0.5, 0.5));

  msgs::Link linkMsg;
  linkMsg.set_name(name);
  linkMsg.set_self_collide(false);
  linkMsg.set_gravity(true);
  linkMsg.set_kinematic(false);
  msgs::Set(linkMsg.mutable_pose(), pose);

  const double laserRetro1 = 0.4;
  const double laserRetro2 = 0.5;

  // collision - see CollisionToSDF for a more detailed test
  auto collisionMsg1 = linkMsg.add_collision();
  collisionMsg1->set_laser_retro(laserRetro1);
  collisionMsg1->set_max_contacts(100);

  auto collisionMsg2 = linkMsg.add_collision();
  collisionMsg2->set_laser_retro(laserRetro2);
  collisionMsg2->set_max_contacts(300);

  // visual - see VisualToSDF for a more detailed test
  auto visualMsg1 = linkMsg.add_visual();
  visualMsg1->set_laser_retro(laserRetro1);

  auto visualMsg2 = linkMsg.add_visual();
  visualMsg2->set_laser_retro(laserRetro2);

  // inertial - see InertialToSDF for a more detailed test
  auto inertialMsg = linkMsg.mutable_inertial();
  inertialMsg->set_mass(3.5);

  sdf::ElementPtr linkSDF = msgs::LinkToSDF(linkMsg);
  EXPECT_EQ(linkSDF->Get<std::string>("name"), name);
  EXPECT_FALSE(linkSDF->Get<bool>("self_collide"));
  EXPECT_TRUE(linkSDF->Get<bool>("gravity"));
  EXPECT_FALSE(linkSDF->Get<bool>("kinematic"));
  EXPECT_EQ(pose, linkSDF->Get<math::Pose>("pose"));

  sdf::ElementPtr collisionElem1 = linkSDF->GetElement("collision");
  EXPECT_DOUBLE_EQ(collisionElem1->Get<double>("laser_retro"), laserRetro1);
  EXPECT_DOUBLE_EQ(collisionElem1->Get<double>("max_contacts"), 100);

  sdf::ElementPtr collisionElem2 = collisionElem1->GetNextElement("collision");
  EXPECT_DOUBLE_EQ(collisionElem2->Get<double>("laser_retro"), laserRetro2);
  EXPECT_DOUBLE_EQ(collisionElem2->Get<double>("max_contacts"), 300);

  sdf::ElementPtr visualElem1 = linkSDF->GetElement("visual");
  EXPECT_DOUBLE_EQ(visualElem1->Get<double>("laser_retro"), laserRetro1);

  sdf::ElementPtr visualElem2 = visualElem1->GetNextElement("visual");
  EXPECT_DOUBLE_EQ(visualElem2->Get<double>("laser_retro"), laserRetro2);

  sdf::ElementPtr inertialElem = linkSDF->GetElement("inertial");
  EXPECT_DOUBLE_EQ(inertialElem->Get<double>("mass"), 3.5);
}

/////////////////////////////////////////////////
TEST_F(MsgsTest, CollisionToSDF)
{
  const std::string name("collision");

  msgs::Collision collisionMsg;
  collisionMsg.set_name(name);
  collisionMsg.set_laser_retro(0.2);
  collisionMsg.set_max_contacts(5);
  msgs::Set(collisionMsg.mutable_pose(),  math::Pose(math::Vector3(1, 2, 3),
      math::Quaternion(0, 0, 1, 0)));

  // geometry - see GeometryToSDF for a more detailed test
  msgs::Geometry *geomMsg = collisionMsg.mutable_geometry();
  geomMsg->set_type(msgs::Geometry::CYLINDER);
  msgs::CylinderGeom *cylinderMsg = geomMsg->mutable_cylinder();
  cylinderMsg->set_radius(3.3);
  cylinderMsg->set_length(1.0);

  // surface - see SurfaceToSDF for a more detailed test
  msgs::Surface *surfaceMsg = collisionMsg.mutable_surface();
  surfaceMsg->set_restitution_coefficient(5.1);
  surfaceMsg->set_bounce_threshold(1300);

  sdf::ElementPtr collisionSDF = msgs::CollisionToSDF(collisionMsg);

  EXPECT_TRUE(collisionSDF->HasAttribute("name"));
  EXPECT_EQ(name, collisionSDF->Get<std::string>("name"));

  EXPECT_DOUBLE_EQ(collisionSDF->Get<double>("laser_retro"), 0.2);
  EXPECT_DOUBLE_EQ(collisionSDF->Get<double>("max_contacts"), 5);

  EXPECT_TRUE(collisionSDF->Get<math::Pose>("pose") ==
      math::Pose(math::Vector3(1, 2, 3), math::Quaternion(0, 0, 1, 0)));

  sdf::ElementPtr geomElem = collisionSDF->GetElement("geometry");
  sdf::ElementPtr cylinderElem = geomElem->GetElement("cylinder");
  EXPECT_DOUBLE_EQ(cylinderElem->Get<double>("radius"), 3.3);
  EXPECT_DOUBLE_EQ(cylinderElem->Get<double>("length"), 1.0);

  sdf::ElementPtr surfaceElem = collisionSDF->GetElement("surface");
  sdf::ElementPtr bounceElem = surfaceElem->GetElement("bounce");
  EXPECT_DOUBLE_EQ(bounceElem->Get<double>("restitution_coefficient"), 5.1);
  EXPECT_DOUBLE_EQ(bounceElem->Get<double>("threshold"), 1300);
}

/////////////////////////////////////////////////
TEST_F(MsgsTest, VisualToSDF)
{
  const std::string name("visual");
  const double laserRetro = 0.2;
  const math::Pose pose(math::Vector3(1, 2, 3), math::Quaternion(0, 0, 1, 0));
  const double radius = 3.3;
  const std::string materialName("Gazebo/Grey");
  const std::string uri("pretend_this_is_a_URI");

  msgs::Visual visualMsg;
  visualMsg.set_name(name);
  visualMsg.set_laser_retro(laserRetro);
  msgs::Set(visualMsg.mutable_pose(), pose);

  // geometry - see GeometryToSDF for a more detailed test
  auto geomMsg = visualMsg.mutable_geometry();
  geomMsg->set_type(msgs::Geometry::SPHERE);
  geomMsg->mutable_sphere()->set_radius(radius);

  // material - see MaterialToSDF for a more detailed test
  auto scriptMsg = visualMsg.mutable_material()->mutable_script();
  scriptMsg->set_name(materialName);
  scriptMsg->add_uri();
  scriptMsg->set_uri(0, uri);

  sdf::ElementPtr visualSDF = msgs::VisualToSDF(visualMsg);

  EXPECT_TRUE(visualSDF->HasAttribute("name"));
  EXPECT_EQ(name, visualSDF->Get<std::string>("name"));

  EXPECT_DOUBLE_EQ(visualSDF->Get<double>("laser_retro"), laserRetro);

  EXPECT_EQ(pose, visualSDF->Get<math::Pose>("pose"));

  ASSERT_TRUE(visualSDF->HasElement("geometry"));
  sdf::ElementPtr geomElem = visualSDF->GetElement("geometry");
  EXPECT_TRUE(geomElem->HasElement("sphere"));
  sdf::ElementPtr sphereElem = geomElem->GetElement("sphere");
  EXPECT_TRUE(sphereElem->HasElement("radius"));
  EXPECT_DOUBLE_EQ(sphereElem->Get<double>("radius"), radius);

  ASSERT_TRUE(visualSDF->HasElement("material"));
  sdf::ElementPtr materialElem = visualSDF->GetElement("material");
  EXPECT_TRUE(materialElem->HasElement("script"));
  sdf::ElementPtr scriptElem = materialElem->GetElement("script");
  EXPECT_TRUE(scriptElem->HasElement("name"));
  EXPECT_EQ(materialName, scriptElem->Get<std::string>("name"));
  EXPECT_TRUE(scriptElem->HasElement("uri"));
  EXPECT_EQ(uri, scriptElem->Get<std::string>("uri"));
}

/////////////////////////////////////////////////
TEST_F(MsgsTest, GeometryToSDF)
{
  // box
  msgs::Geometry boxMsg;
  boxMsg.set_type(msgs::Geometry::BOX);
  msgs::BoxGeom *boxGeom = boxMsg.mutable_box();
  msgs::Set(boxGeom->mutable_size(), math::Vector3(0.5, 0.75, 1.0));

  sdf::ElementPtr boxSDF = msgs::GeometryToSDF(boxMsg);
  sdf::ElementPtr boxElem = boxSDF->GetElement("box");
  EXPECT_TRUE(boxElem->Get<math::Vector3>("size") ==
      math::Vector3(0.5, 0.75, 1.0));

  // cylinder
  msgs::Geometry cylinderMsg;
  cylinderMsg.set_type(msgs::Geometry::CYLINDER);
  msgs::CylinderGeom *cylinderGeom = cylinderMsg.mutable_cylinder();
  cylinderGeom->set_radius(0.3);
  cylinderGeom->set_length(1.0);

  sdf::ElementPtr cylinderSDF = msgs::GeometryToSDF(cylinderMsg);
  sdf::ElementPtr cylinderElem = cylinderSDF->GetElement("cylinder");
  EXPECT_DOUBLE_EQ(cylinderElem->Get<double>("radius"), 0.3);
  EXPECT_DOUBLE_EQ(cylinderElem->Get<double>("length"), 1.0);

  // sphere
  msgs::Geometry sphereMsg;
  sphereMsg.set_type(msgs::Geometry::SPHERE);
  msgs::SphereGeom *sphereGeom = sphereMsg.mutable_sphere();
  sphereGeom->set_radius(3.0);

  sdf::ElementPtr sphereSDF = msgs::GeometryToSDF(sphereMsg);
  sdf::ElementPtr sphereElem = sphereSDF->GetElement("sphere");
  EXPECT_DOUBLE_EQ(sphereElem->Get<double>("radius"), 3.0);

  // plane
  msgs::Geometry planeMsg;
  planeMsg.set_type(msgs::Geometry::PLANE);
  msgs::PlaneGeom *planeGeom = planeMsg.mutable_plane();
  msgs::Set(planeGeom->mutable_normal(), math::Vector3(0, 0, 1.0));
  msgs::Set(planeGeom->mutable_size(), math::Vector2d(0.5, 0.8));

  sdf::ElementPtr planeSDF = msgs::GeometryToSDF(planeMsg);
  sdf::ElementPtr planeElem = planeSDF->GetElement("plane");
  EXPECT_TRUE(planeElem->Get<math::Vector3>("normal") ==
      math::Vector3(0, 0, 1.0));
  EXPECT_TRUE(planeElem->Get<math::Vector2d>("size") ==
      math::Vector2d(0.5, 0.8));

  // image
  msgs::Geometry imageMsg;
  imageMsg.set_type(msgs::Geometry::IMAGE);
  msgs::ImageGeom *imageGeom = imageMsg.mutable_image();
  imageGeom->set_uri("test_uri");
  imageGeom->set_scale(1.8);
  imageGeom->set_threshold(255);
  imageGeom->set_height(1.3);
  imageGeom->set_granularity(2);

  sdf::ElementPtr imageSDF = msgs::GeometryToSDF(imageMsg);
  sdf::ElementPtr imageElem = imageSDF->GetElement("image");
  EXPECT_STREQ(imageElem->Get<std::string>("uri").c_str(), "test_uri");
  EXPECT_DOUBLE_EQ(imageElem->Get<double>("scale"), 1.8);
  EXPECT_DOUBLE_EQ(imageElem->Get<double>("threshold"), 255);
  EXPECT_DOUBLE_EQ(imageElem->Get<double>("height"), 1.3);
  EXPECT_DOUBLE_EQ(imageElem->Get<int>("granularity"), 2);

  // heightmap
  msgs::Geometry heightmapMsg;
  heightmapMsg.set_type(msgs::Geometry::HEIGHTMAP);
  msgs::HeightmapGeom *heightmapGeom = heightmapMsg.mutable_heightmap();
  heightmapGeom->set_filename("test_heightmap_filename");
  msgs::Set(heightmapGeom->mutable_size(), math::Vector3(100, 200, 30));
  msgs::Set(heightmapGeom->mutable_origin(), math::Vector3(50, 100, 15));
  heightmapGeom->set_use_terrain_paging(true);

  msgs::HeightmapGeom_Texture *texture1 = heightmapGeom->add_texture();
  texture1->set_diffuse("test_diffuse1");
  texture1->set_normal("test_normal1");
  texture1->set_size(10);

  msgs::HeightmapGeom_Texture *texture2 = heightmapGeom->add_texture();
  texture2->set_diffuse("test_diffuse2");
  texture2->set_normal("test_normal2");
  texture2->set_size(20);

  msgs::HeightmapGeom_Blend *blend = heightmapGeom->add_blend();
  blend->set_min_height(25);
  blend->set_fade_dist(5);

  sdf::ElementPtr heightmapSDF = msgs::GeometryToSDF(heightmapMsg);
  sdf::ElementPtr heightmapElem = heightmapSDF->GetElement("heightmap");
  EXPECT_STREQ(heightmapElem->Get<std::string>("uri").c_str(),
      "test_heightmap_filename");
  EXPECT_TRUE(heightmapElem->Get<math::Vector3>("size") ==
      math::Vector3(100, 200, 30));
  EXPECT_TRUE(heightmapElem->Get<math::Vector3>("pos") ==
      math::Vector3(50, 100, 15));
  EXPECT_TRUE(heightmapElem->Get<bool>("use_terrain_paging"));

  sdf::ElementPtr textureElem1 = heightmapElem->GetElement("texture");
  EXPECT_STREQ(textureElem1->Get<std::string>("diffuse").c_str(),
      "test_diffuse1");
  EXPECT_STREQ(textureElem1->Get<std::string>("normal").c_str(),
      "test_normal1");
  EXPECT_DOUBLE_EQ(textureElem1->Get<double>("size"), 10);
  sdf::ElementPtr textureElem2 = textureElem1->GetNextElement("texture");
  EXPECT_STREQ(textureElem2->Get<std::string>("diffuse").c_str(),
      "test_diffuse2");
  EXPECT_STREQ(textureElem2->Get<std::string>("normal").c_str(),
      "test_normal2");
  EXPECT_DOUBLE_EQ(textureElem2->Get<double>("size"), 20);

  sdf::ElementPtr blendElem = heightmapElem->GetElement("blend");
  EXPECT_DOUBLE_EQ(blendElem->Get<double>("min_height"), 25);
  EXPECT_DOUBLE_EQ(blendElem->Get<double>("fade_dist"), 5);

  // mesh
  msgs::Geometry meshMsg;
  meshMsg.set_type(msgs::Geometry::MESH);
  msgs::MeshGeom *meshGeom = meshMsg.mutable_mesh();
  meshGeom->set_filename("test_mesh_filename");
  msgs::Set(meshGeom->mutable_scale(), math::Vector3(2.3, 1.2, 2.9));
  meshGeom->set_submesh("test_mesh_submesh");
  meshGeom->set_center_submesh(false);

  sdf::ElementPtr meshSDF = msgs::GeometryToSDF(meshMsg);
  sdf::ElementPtr meshElem = meshSDF->GetElement("mesh");
  EXPECT_STREQ(meshElem->Get<std::string>("uri").c_str(),
      "test_mesh_filename");
  EXPECT_TRUE(meshElem->Get<math::Vector3>("scale") ==
      math::Vector3(2.3, 1.2, 2.9));
  sdf::ElementPtr submeshElem = meshElem->GetElement("submesh");
  EXPECT_STREQ(submeshElem->Get<std::string>("name").c_str(),
      "test_mesh_submesh");
  EXPECT_TRUE(!submeshElem->Get<bool>("center"));

  // polyline
  msgs::Geometry polylineMsg;
  polylineMsg.set_type(msgs::Geometry::POLYLINE);
  msgs::Polyline *polylineGeom = polylineMsg.mutable_polyline();
  polylineGeom->set_height(2.33);
  msgs::Set(polylineGeom->add_point(), math::Vector2d(0.5, 0.7));
  msgs::Set(polylineGeom->add_point(), math::Vector2d(3.5, 4.7));
  msgs::Set(polylineGeom->add_point(), math::Vector2d(1000, 2000));

  sdf::ElementPtr polylineSDF = msgs::GeometryToSDF(polylineMsg);
  sdf::ElementPtr polylineElem = polylineSDF->GetElement("polyline");
  EXPECT_DOUBLE_EQ(polylineElem->Get<double>("height"), 2.33);

  sdf::ElementPtr pointElem1 = polylineElem->GetElement("point");
  EXPECT_TRUE(pointElem1->Get<math::Vector2d>() == math::Vector2d(0.5, 0.7));
  sdf::ElementPtr pointElem2 = pointElem1->GetNextElement("point");
  EXPECT_TRUE(pointElem2->Get<math::Vector2d>() == math::Vector2d(3.5, 4.7));
  sdf::ElementPtr pointElem3 = pointElem2->GetNextElement("point");
  EXPECT_TRUE(pointElem3->Get<math::Vector2d>() == math::Vector2d(1000, 2000));
}

/////////////////////////////////////////////////
TEST_F(MsgsTest, MeshToSDF)
{
  msgs::MeshGeom msg;
  msg.set_filename("test_filename");
  msgs::Set(msg.mutable_scale(), math::Vector3(0.1, 0.2, 0.3));
  msg.set_submesh("test_submesh");
  msg.set_center_submesh(true);

  sdf::ElementPtr meshSDF = msgs::MeshToSDF(msg);

  EXPECT_STREQ(meshSDF->Get<std::string>("uri").c_str(), "test_filename");
  math::Vector3 scale = meshSDF->Get<math::Vector3>("scale");
  EXPECT_DOUBLE_EQ(scale.x, 0.1);
  EXPECT_DOUBLE_EQ(scale.y, 0.2);
  EXPECT_DOUBLE_EQ(scale.z, 0.3);

  sdf::ElementPtr submeshElem = meshSDF->GetElement("submesh");
  EXPECT_STREQ(submeshElem->Get<std::string>("name").c_str(), "test_submesh");
  EXPECT_TRUE(submeshElem->Get<bool>("center"));
}

/////////////////////////////////////////////////
TEST_F(MsgsTest, InertialToSDF)
{
  const double mass = 3.4;
  const math::Pose pose = math::Pose(math::Vector3(1.2, 3.4, 5.6),
      math::Quaternion(0.7071, 0.0, 0.7071, 0.0));
  const double ixx = 0.0133;
  const double ixy = -0.0003;
  const double ixz = -0.0004;
  const double iyy = 0.0116;
  const double iyz = 0.0008;
  const double izz = 0.0038;

  msgs::Inertial msg;
  msg.set_mass(mass);
  msgs::Set(msg.mutable_pose(), pose);
  msg.set_ixx(ixx);
  msg.set_ixy(ixy);
  msg.set_ixz(ixz);
  msg.set_iyy(iyy);
  msg.set_iyz(iyz);
  msg.set_izz(izz);

  sdf::ElementPtr inertialSDF = msgs::InertialToSDF(msg);

  EXPECT_TRUE(inertialSDF->HasElement("mass"));
  EXPECT_DOUBLE_EQ(inertialSDF->Get<double>("mass"), mass);

  EXPECT_TRUE(inertialSDF->HasElement("pose"));
  EXPECT_EQ(inertialSDF->Get<math::Pose>("pose"), pose);

  {
    ASSERT_TRUE(inertialSDF->HasElement("inertia"));
    sdf::ElementPtr inertiaElem = inertialSDF->GetElement("inertia");

    EXPECT_TRUE(inertiaElem->HasElement("ixx"));
    EXPECT_DOUBLE_EQ(inertiaElem->Get<double>("ixx"), ixx);

    EXPECT_TRUE(inertiaElem->HasElement("ixy"));
    EXPECT_DOUBLE_EQ(inertiaElem->Get<double>("ixy"), ixy);

    EXPECT_TRUE(inertiaElem->HasElement("ixz"));
    EXPECT_DOUBLE_EQ(inertiaElem->Get<double>("ixz"), ixz);

    EXPECT_TRUE(inertiaElem->HasElement("iyy"));
    EXPECT_DOUBLE_EQ(inertiaElem->Get<double>("iyy"), iyy);

    EXPECT_TRUE(inertiaElem->HasElement("iyz"));
    EXPECT_DOUBLE_EQ(inertiaElem->Get<double>("iyz"), iyz);

    EXPECT_TRUE(inertiaElem->HasElement("izz"));
    EXPECT_DOUBLE_EQ(inertiaElem->Get<double>("izz"), izz);
  }
}

/////////////////////////////////////////////////
TEST_F(MsgsTest, MaterialToSDF)
{
  msgs::Material msg;

  const std::string name("Gazebo/Grey");
  const std::string uri("file://media/materials/scripts/gazebo.material");
  const msgs::Material::ShaderType type = msgs::Material::VERTEX;
  const std::string normalMap("normalMap");
  const bool lighting = true;
  const common::Color ambient(.1, .2, .3, 1.0);
  const common::Color diffuse(.4, .5, .6, 1.0);
  const common::Color emissive(.5, .5, .5, 0.5);
  const common::Color specular(.7, .8, .9, 1.0);

  msg.mutable_script()->set_name(name);
  msg.mutable_script()->add_uri();
  msg.mutable_script()->set_uri(0, uri);
  msg.set_shader_type(type);
  msg.set_normal_map(normalMap);
  msg.set_lighting(lighting);
  msgs::Set(msg.mutable_ambient(), ambient);
  msgs::Set(msg.mutable_diffuse(), diffuse);
  msgs::Set(msg.mutable_emissive(), emissive);
  msgs::Set(msg.mutable_specular(), specular);

  sdf::ElementPtr materialSDF = msgs::MaterialToSDF(msg);

  {
    ASSERT_TRUE(materialSDF->HasElement("script"));
    sdf::ElementPtr scriptElem = materialSDF->GetElement("script");
    EXPECT_TRUE(scriptElem->HasElement("name"));
    EXPECT_EQ(name, scriptElem->Get<std::string>("name"));
    EXPECT_TRUE(scriptElem->HasElement("uri"));
    EXPECT_EQ(uri, scriptElem->Get<std::string>("uri"));
  }

  {
    ASSERT_TRUE(materialSDF->HasElement("shader"));
    sdf::ElementPtr shaderElem = materialSDF->GetElement("shader");
    EXPECT_TRUE(shaderElem->HasAttribute("type"));
    EXPECT_EQ(msgs::ConvertShaderType(type),
              shaderElem->Get<std::string>("type"));
    EXPECT_TRUE(shaderElem->HasElement("normal_map"));
    EXPECT_EQ(normalMap, shaderElem->Get<std::string>("normal_map"));
  }

  EXPECT_TRUE(materialSDF->HasElement("ambient"));
  EXPECT_EQ(ambient, materialSDF->Get<common::Color>("ambient"));
  EXPECT_TRUE(materialSDF->HasElement("diffuse"));
  EXPECT_EQ(diffuse, materialSDF->Get<common::Color>("diffuse"));
  EXPECT_TRUE(materialSDF->HasElement("emissive"));
  EXPECT_EQ(emissive, materialSDF->Get<common::Color>("emissive"));
  EXPECT_TRUE(materialSDF->HasElement("specular"));
  EXPECT_EQ(specular, materialSDF->Get<common::Color>("specular"));
}

/////////////////////////////////////////////////
TEST_F(MsgsTest, SurfaceToSDF)
{
  msgs::Surface msg;

  // friction
  const double mu = 0.1;
  const double mu2 = 0.2;
  const math::Vector3 fdir1(0.3, 0.4, 0.5);
  const double slip1 = 0.6;
  const double slip2 = 0.7;

  msgs::Friction *friction = msg.mutable_friction();
  friction->set_mu(mu);
  friction->set_mu2(mu2);
  msgs::Set(friction->mutable_fdir1(), fdir1);
  friction->set_slip1(slip1);
  friction->set_slip2(slip2);

  // bounce
  msg.set_restitution_coefficient(1.1);
  msg.set_bounce_threshold(1000);

  // other ode surface properties
  msg.set_soft_cfm(0.9);
  msg.set_soft_erp(0.3);
  msg.set_kp(0.4);
  msg.set_kd(0.8);
  msg.set_max_vel(3.8);
  msg.set_min_depth(0.0001);
  msg.set_collide_without_contact(true);
  msg.set_collide_without_contact_bitmask(0x0004);

  sdf::ElementPtr surfaceSDF = msgs::SurfaceToSDF(msg);
  sdf::ElementPtr frictionElem = surfaceSDF->GetElement("friction");
  sdf::ElementPtr frictionPhysicsElem = frictionElem->GetElement("ode");
  EXPECT_DOUBLE_EQ(frictionPhysicsElem->Get<double>("mu"), mu);
  EXPECT_DOUBLE_EQ(frictionPhysicsElem->Get<double>("mu2"), mu2);
  EXPECT_TRUE(frictionPhysicsElem->Get<math::Vector3>("fdir1") == fdir1);
  EXPECT_DOUBLE_EQ(frictionPhysicsElem->Get<double>("slip1"), slip1);
  EXPECT_DOUBLE_EQ(frictionPhysicsElem->Get<double>("slip2"), slip2);

  sdf::ElementPtr bounceElem = surfaceSDF->GetElement("bounce");
  EXPECT_DOUBLE_EQ(bounceElem->Get<double>("restitution_coefficient"), 1.1);
  EXPECT_DOUBLE_EQ(bounceElem->Get<double>("threshold"), 1000);

  sdf::ElementPtr contactElem = surfaceSDF->GetElement("contact");
  sdf::ElementPtr contactPhysicsElem = contactElem->GetElement("ode");
  EXPECT_DOUBLE_EQ(contactPhysicsElem->Get<double>("soft_cfm"), 0.9);
  EXPECT_DOUBLE_EQ(contactPhysicsElem->Get<double>("soft_erp"), 0.3);
  EXPECT_DOUBLE_EQ(contactPhysicsElem->Get<double>("kp"), 0.4);
  EXPECT_DOUBLE_EQ(contactPhysicsElem->Get<double>("kd"), 0.8);
  EXPECT_DOUBLE_EQ(contactPhysicsElem->Get<double>("max_vel"), 3.8);
  EXPECT_DOUBLE_EQ(contactPhysicsElem->Get<double>("min_depth"), 0.0001);

  EXPECT_TRUE(contactElem->Get<bool>("collide_without_contact"));
  EXPECT_EQ(contactElem->Get<unsigned int>("collide_without_contact_bitmask"),
      static_cast<unsigned int>(0x0004));
}

/////////////////////////////////////////////////
TEST_F(MsgsTest, JointToSDF)
{
  const std::string name("test_joint");
  const msgs::Joint::Type type = msgs::Joint::UNIVERSAL;
  const math::Pose pose(math::Vector3(9, 1, 1), math::Quaternion(0, 1, 0, 0));
  const std::string parent("parent_link");
  const std::string child("child_link");

  const double cfm = 0.1;
  const double bounce = 0.2;
  const double velocity = 0.6;
  const double fudge_factor = 0.7;
  const double limit_cfm = 0.3;
  const double limit_erp = 0.4;
  const double suspension_cfm = 0.8;
  const double suspension_erp = 0.9;
  const math::Vector3 xyz1(0.6, 0.8, 0.0);
  const math::Vector3 xyz2(0.0, 0.0, 1.0);
  const double limit_lower1 = -2.0;
  const double limit_lower2 = -4.0;
  const double limit_upper1 = 12.0;
  const double limit_upper2 = 24.0;
  const double limit_effort1 = 1e3;
  const double limit_effort2 = 1e4;
  const double limit_velocity1 = 33;
  const double limit_velocity2 = 44;
  const double damping1 = 1e-2;
  const double damping2 = 3e-2;
  const double friction1 = 1e2;
  const double friction2 = 3e2;
  const bool useParentModelFrame1 = true;
  // don't set use_parent_model_frame for axis2
  // expect it to match sdformat default (false)

  msgs::Joint jointMsg;
  jointMsg.set_name(name);
  jointMsg.set_type(type);
  jointMsg.set_parent(parent);
  jointMsg.set_child(child);
  msgs::Set(jointMsg.mutable_pose(), pose);
  jointMsg.set_cfm(cfm);
  jointMsg.set_bounce(bounce);
  jointMsg.set_velocity(velocity);
  jointMsg.set_fudge_factor(fudge_factor);
  jointMsg.set_limit_cfm(limit_cfm);
  jointMsg.set_limit_erp(limit_erp);
  jointMsg.set_suspension_cfm(suspension_cfm);
  jointMsg.set_suspension_erp(suspension_erp);
  {
    auto axis1 = jointMsg.mutable_axis1();
    msgs::Set(axis1->mutable_xyz(), xyz1);
    axis1->set_limit_lower(limit_lower1);
    axis1->set_limit_upper(limit_upper1);
    axis1->set_limit_effort(limit_effort1);
    axis1->set_limit_velocity(limit_velocity1);
    axis1->set_damping(damping1);
    axis1->set_friction(friction1);
    axis1->set_use_parent_model_frame(useParentModelFrame1);
  }
  {
    auto axis2 = jointMsg.mutable_axis2();
    msgs::Set(axis2->mutable_xyz(), xyz2);
    axis2->set_limit_lower(limit_lower2);
    axis2->set_limit_upper(limit_upper2);
    axis2->set_limit_effort(limit_effort2);
    axis2->set_limit_velocity(limit_velocity2);
    axis2->set_damping(damping2);
    axis2->set_friction(friction2);
  }

  sdf::ElementPtr jointSDF = msgs::JointToSDF(jointMsg);
  EXPECT_TRUE(jointSDF->HasAttribute("name"));
  EXPECT_EQ(jointSDF->Get<std::string>("name"), name);
  EXPECT_TRUE(jointSDF->HasAttribute("type"));
  EXPECT_STREQ(jointSDF->Get<std::string>("type").c_str(), "universal");
  EXPECT_TRUE(jointSDF->HasElement("parent"));
  EXPECT_EQ(jointSDF->Get<std::string>("parent"), parent);
  EXPECT_TRUE(jointSDF->HasElement("child"));
  EXPECT_EQ(jointSDF->Get<std::string>("child"), child);
  EXPECT_TRUE(jointSDF->HasElement("pose"));
  EXPECT_EQ(pose, jointSDF->Get<math::Pose>("pose"));

  EXPECT_TRUE(jointSDF->HasElement("axis"));
  {
    auto axisElem = jointSDF->GetElement("axis");
    EXPECT_TRUE(axisElem->HasElement("xyz"));
    EXPECT_EQ(xyz1, axisElem->Get<math::Vector3>("xyz"));
    EXPECT_TRUE(axisElem->HasElement("use_parent_model_frame"));
    EXPECT_EQ(useParentModelFrame1,
              axisElem->Get<bool>("use_parent_model_frame"));

    EXPECT_TRUE(axisElem->HasElement("dynamics"));
    auto axisDynamics = axisElem->GetElement("dynamics");
    EXPECT_TRUE(axisDynamics->HasElement("damping"));
    EXPECT_DOUBLE_EQ(damping1, axisDynamics->Get<double>("damping"));
    EXPECT_TRUE(axisDynamics->HasElement("friction"));
    EXPECT_DOUBLE_EQ(friction1, axisDynamics->Get<double>("friction"));

    EXPECT_TRUE(axisElem->HasElement("limit"));
    auto axisLimit = axisElem->GetElement("limit");
    EXPECT_TRUE(axisLimit->HasElement("lower"));
    EXPECT_DOUBLE_EQ(limit_lower1, axisLimit->Get<double>("lower"));
    EXPECT_TRUE(axisLimit->HasElement("upper"));
    EXPECT_DOUBLE_EQ(limit_upper1, axisLimit->Get<double>("upper"));
    EXPECT_TRUE(axisLimit->HasElement("effort"));
    EXPECT_DOUBLE_EQ(limit_effort1, axisLimit->Get<double>("effort"));
    EXPECT_TRUE(axisLimit->HasElement("velocity"));
    EXPECT_DOUBLE_EQ(limit_velocity1, axisLimit->Get<double>("velocity"));
  }

  EXPECT_TRUE(jointSDF->HasElement("axis2"));
  {
    auto axisElem = jointSDF->GetElement("axis2");
    EXPECT_TRUE(axisElem->HasElement("xyz"));
    EXPECT_EQ(xyz2, axisElem->Get<math::Vector3>("xyz"));
    // use_parent_model_frame is required in axis.proto
    // so expect to to exist even if we don't set it
    EXPECT_TRUE(axisElem->HasElement("use_parent_model_frame"));
    // expect false (default sdformat value)
    EXPECT_FALSE(axisElem->Get<bool>("use_parent_model_frame"));

    EXPECT_TRUE(axisElem->HasElement("dynamics"));
    auto axisDynamics = axisElem->GetElement("dynamics");
    EXPECT_TRUE(axisDynamics->HasElement("damping"));
    EXPECT_DOUBLE_EQ(damping2, axisDynamics->Get<double>("damping"));
    EXPECT_TRUE(axisDynamics->HasElement("friction"));
    EXPECT_DOUBLE_EQ(friction2, axisDynamics->Get<double>("friction"));

    EXPECT_TRUE(axisElem->HasElement("limit"));
    auto axisLimit = axisElem->GetElement("limit");
    EXPECT_TRUE(axisLimit->HasElement("lower"));
    EXPECT_DOUBLE_EQ(limit_lower2, axisLimit->Get<double>("lower"));
    EXPECT_TRUE(axisLimit->HasElement("upper"));
    EXPECT_DOUBLE_EQ(limit_upper2, axisLimit->Get<double>("upper"));
    EXPECT_TRUE(axisLimit->HasElement("effort"));
    EXPECT_DOUBLE_EQ(limit_effort2, axisLimit->Get<double>("effort"));
    EXPECT_TRUE(axisLimit->HasElement("velocity"));
    EXPECT_DOUBLE_EQ(limit_velocity2, axisLimit->Get<double>("velocity"));
  }

  EXPECT_TRUE(jointSDF->HasElement("physics"));
  auto physicsElem = jointSDF->GetElement("physics");
  EXPECT_TRUE(physicsElem->HasElement("ode"));
  auto odePhysics = physicsElem->GetElement("ode");
  EXPECT_TRUE(odePhysics->HasElement("cfm"));
  EXPECT_DOUBLE_EQ(odePhysics->Get<double>("cfm"), cfm);
  EXPECT_TRUE(odePhysics->HasElement("bounce"));
  EXPECT_DOUBLE_EQ(odePhysics->Get<double>("bounce"), bounce);
  EXPECT_TRUE(odePhysics->HasElement("velocity"));
  EXPECT_DOUBLE_EQ(odePhysics->Get<double>("velocity"), velocity);
  EXPECT_TRUE(odePhysics->HasElement("fudge_factor"));
  EXPECT_DOUBLE_EQ(odePhysics->Get<double>("fudge_factor"), fudge_factor);

  EXPECT_TRUE(odePhysics->HasElement("limit"));
  auto limitElem = odePhysics->GetElement("limit");
  EXPECT_TRUE(limitElem->HasElement("cfm"));
  EXPECT_DOUBLE_EQ(limitElem->Get<double>("cfm"), limit_cfm);
  EXPECT_TRUE(limitElem->HasElement("erp"));
  EXPECT_DOUBLE_EQ(limitElem->Get<double>("erp"), limit_erp);

  EXPECT_TRUE(odePhysics->HasElement("suspension"));
  auto suspensionElem = odePhysics->GetElement("suspension");
  EXPECT_TRUE(suspensionElem->HasElement("cfm"));
  EXPECT_DOUBLE_EQ(suspensionElem->Get<double>("cfm"), suspension_cfm);
  EXPECT_TRUE(suspensionElem->HasElement("erp"));
  EXPECT_DOUBLE_EQ(suspensionElem->Get<double>("erp"), suspension_erp);
}

/////////////////////////////////////////////////
TEST_F(MsgsTest, AddBoxLink)
{
  msgs::Model model;
  EXPECT_EQ(model.link_size(), 0);

  const double mass = 1.0;
  const math::Vector3 size(1, 1, 1);
  msgs::AddBoxLink(model, mass, size);
  EXPECT_EQ(model.link_size(), 1);
  {
    auto link = model.link(0);
<<<<<<< HEAD
    EXPECT_EQ(link.name(), std::string("link1"));
=======
    EXPECT_EQ(link.name(), std::string("link_1"));
>>>>>>> c74a5d08

    auto inertial = link.inertial();
    EXPECT_DOUBLE_EQ(inertial.mass(), mass);
    double ixx = inertial.ixx();
    double iyy = inertial.iyy();
    double izz = inertial.izz();
    double ixy = inertial.ixy();
    double ixz = inertial.ixz();
    double iyz = inertial.iyz();
    EXPECT_GT(ixx, 0.0);
    EXPECT_GT(iyy, 0.0);
    EXPECT_GT(izz, 0.0);
    EXPECT_DOUBLE_EQ(ixy, 0.0);
    EXPECT_DOUBLE_EQ(ixz, 0.0);
    EXPECT_DOUBLE_EQ(iyz, 0.0);
    // triangle inequality
    EXPECT_GT(ixx + iyy, izz);
    EXPECT_GT(iyy + izz, ixx);
    EXPECT_GT(izz + ixx, iyy);

    EXPECT_EQ(link.collision_size(), 1);
    {
      auto collision = link.collision(0);
      auto geometry = collision.geometry();
      EXPECT_EQ(geometry.type(), msgs::Geometry_Type_BOX);
      EXPECT_EQ(msgs::Convert(geometry.box().size()), size);
    }

    EXPECT_EQ(link.visual_size(), 1);
    {
      auto visual = link.visual(0);
      auto geometry = visual.geometry();
      EXPECT_EQ(geometry.type(), msgs::Geometry_Type_BOX);
      EXPECT_EQ(msgs::Convert(geometry.box().size()), size);
    }
  }

  const double massRatio = 2.0;
  msgs::AddBoxLink(model, mass*massRatio, size);
  EXPECT_EQ(model.link_size(), 2);
  {
    auto link1 = model.link(0);
    auto link2 = model.link(1);
<<<<<<< HEAD
    EXPECT_EQ(link2.name(), std::string("link2"));
=======
    EXPECT_EQ(link2.name(), std::string("link_2"));
>>>>>>> c74a5d08

    auto inertial1 = link1.inertial();
    auto inertial2 = link2.inertial();

    EXPECT_NEAR(massRatio * inertial1.mass(), inertial2.mass(), 1e-6);
    EXPECT_NEAR(massRatio * inertial1.ixx(),  inertial2.ixx(),  1e-6);
    EXPECT_NEAR(massRatio * inertial1.iyy(),  inertial2.iyy(),  1e-6);
    EXPECT_NEAR(massRatio * inertial1.izz(),  inertial2.izz(),  1e-6);
  }
}

/////////////////////////////////////////////////
TEST_F(MsgsTest, AddCylinderLink)
{
  msgs::Model model;
  EXPECT_EQ(model.link_size(), 0);

  const double mass = 1.0;
  const double radius = 0.5;
  const double length = 2.5;
  msgs::AddCylinderLink(model, mass, radius, length);
  EXPECT_EQ(model.link_size(), 1);
  {
    auto link = model.link(0);
<<<<<<< HEAD
    EXPECT_EQ(link.name(), std::string("link1"));
=======
    EXPECT_EQ(link.name(), std::string("link_1"));
>>>>>>> c74a5d08

    auto inertial = link.inertial();
    EXPECT_DOUBLE_EQ(inertial.mass(), mass);
    double ixx = inertial.ixx();
    double iyy = inertial.iyy();
    double izz = inertial.izz();
    double ixy = inertial.ixy();
    double ixz = inertial.ixz();
    double iyz = inertial.iyz();
    EXPECT_GT(ixx, 0.0);
    EXPECT_GT(iyy, 0.0);
    EXPECT_GT(izz, 0.0);
    EXPECT_DOUBLE_EQ(ixy, 0.0);
    EXPECT_DOUBLE_EQ(ixz, 0.0);
    EXPECT_DOUBLE_EQ(iyz, 0.0);
    // triangle inequality
    EXPECT_GT(ixx + iyy, izz);
    EXPECT_GT(iyy + izz, ixx);
    EXPECT_GT(izz + ixx, iyy);

    EXPECT_EQ(link.collision_size(), 1);
    {
      auto collision = link.collision(0);
      auto geometry = collision.geometry();
      EXPECT_EQ(geometry.type(), msgs::Geometry_Type_CYLINDER);
      EXPECT_DOUBLE_EQ(geometry.cylinder().radius(), radius);
      EXPECT_DOUBLE_EQ(geometry.cylinder().length(), length);
    }

    EXPECT_EQ(link.visual_size(), 1);
    {
      auto visual = link.visual(0);
      auto geometry = visual.geometry();
      EXPECT_EQ(geometry.type(), msgs::Geometry_Type_CYLINDER);
      EXPECT_DOUBLE_EQ(geometry.cylinder().radius(), radius);
      EXPECT_DOUBLE_EQ(geometry.cylinder().length(), length);
    }
  }

  const double massRatio = 2.0;
  msgs::AddCylinderLink(model, mass*massRatio, radius, length);
  EXPECT_EQ(model.link_size(), 2);
  {
    auto link1 = model.link(0);
    auto link2 = model.link(1);
<<<<<<< HEAD
    EXPECT_EQ(link2.name(), std::string("link2"));
=======
    EXPECT_EQ(link2.name(), std::string("link_2"));
>>>>>>> c74a5d08

    auto inertial1 = link1.inertial();
    auto inertial2 = link2.inertial();

    EXPECT_NEAR(massRatio * inertial1.mass(), inertial2.mass(), 1e-6);
    EXPECT_NEAR(massRatio * inertial1.ixx(),  inertial2.ixx(),  1e-6);
    EXPECT_NEAR(massRatio * inertial1.iyy(),  inertial2.iyy(),  1e-6);
    EXPECT_NEAR(massRatio * inertial1.izz(),  inertial2.izz(),  1e-6);
  }
}

/////////////////////////////////////////////////
TEST_F(MsgsTest, AddSphereLink)
{
  msgs::Model model;
  EXPECT_EQ(model.link_size(), 0);

  const double mass = 1.0;
  const double radius = 0.5;
  msgs::AddSphereLink(model, mass, radius);
  EXPECT_EQ(model.link_size(), 1);
  {
    auto link = model.link(0);
<<<<<<< HEAD
    EXPECT_EQ(link.name(), std::string("link1"));
=======
    EXPECT_EQ(link.name(), std::string("link_1"));
>>>>>>> c74a5d08

    auto inertial = link.inertial();
    EXPECT_DOUBLE_EQ(inertial.mass(), mass);
    double ixx = inertial.ixx();
    double iyy = inertial.iyy();
    double izz = inertial.izz();
    double ixy = inertial.ixy();
    double ixz = inertial.ixz();
    double iyz = inertial.iyz();
    EXPECT_GT(ixx, 0.0);
    EXPECT_GT(iyy, 0.0);
    EXPECT_GT(izz, 0.0);
    EXPECT_DOUBLE_EQ(ixy, 0.0);
    EXPECT_DOUBLE_EQ(ixz, 0.0);
    EXPECT_DOUBLE_EQ(iyz, 0.0);
    // triangle inequality
    EXPECT_GT(ixx + iyy, izz);
    EXPECT_GT(iyy + izz, ixx);
    EXPECT_GT(izz + ixx, iyy);

    EXPECT_EQ(link.collision_size(), 1);
    {
      auto collision = link.collision(0);
      auto geometry = collision.geometry();
      EXPECT_EQ(geometry.type(), msgs::Geometry_Type_SPHERE);
      EXPECT_DOUBLE_EQ(geometry.sphere().radius(), radius);
    }

    EXPECT_EQ(link.visual_size(), 1);
    {
      auto visual = link.visual(0);
      auto geometry = visual.geometry();
      EXPECT_EQ(geometry.type(), msgs::Geometry_Type_SPHERE);
      EXPECT_DOUBLE_EQ(geometry.sphere().radius(), radius);
    }
  }

  const double massRatio = 2.0;
  msgs::AddSphereLink(model, mass*massRatio, radius);
  EXPECT_EQ(model.link_size(), 2);
  {
    auto link1 = model.link(0);
    auto link2 = model.link(1);
<<<<<<< HEAD
    EXPECT_EQ(link2.name(), std::string("link2"));
=======
    EXPECT_EQ(link2.name(), std::string("link_2"));
>>>>>>> c74a5d08

    auto inertial1 = link1.inertial();
    auto inertial2 = link2.inertial();

    EXPECT_NEAR(massRatio * inertial1.mass(), inertial2.mass(), 1e-6);
    EXPECT_NEAR(massRatio * inertial1.ixx(),  inertial2.ixx(),  1e-6);
    EXPECT_NEAR(massRatio * inertial1.iyy(),  inertial2.iyy(),  1e-6);
    EXPECT_NEAR(massRatio * inertial1.izz(),  inertial2.izz(),  1e-6);
  }
}

/////////////////////////////////////////////////
TEST_F(MsgsTest, ModelToSDF)
{
  const std::string name("test_bicycle");
  const math::Pose pose(math::Vector3(6, 1, 7),
                        math::Quaternion(0.5, 0.5, 0.5, 0.5));

  msgs::Model model;
  model.set_name(name);
  model.set_is_static(false);
  msgs::Set(model.mutable_pose(), pose);
  EXPECT_EQ(model.link_size(), 0);
  EXPECT_EQ(model.joint_size(), 0);

  // This will be a bicycle with two wheels.
  // The frame is a box.
  const double length = 1.5;
  const double height = 0.9;
  const double width = 0.1;
  const math::Vector3 boxSize(length, width, height);
  const double boxMass = 4.0;
  AddBoxLink(model, boxMass, boxSize);
  ASSERT_EQ(model.link_size(), 1);
  EXPECT_EQ(model.joint_size(), 0);
  model.mutable_link(0)->set_name("frame");

  // The rear wheel is a cylinder.
  const double radius = height / 2;
  AddCylinderLink(model, 0.5, radius, radius);
  ASSERT_EQ(model.link_size(), 2);
  EXPECT_EQ(model.joint_size(), 0);
  const math::Pose cylinderPose(-length/2, 0, -height/2, M_PI/2, 0, 0);
  {
    auto link = model.mutable_link(1);
    msgs::Set(link->mutable_pose(), cylinderPose);
    link->set_name("rear_wheel");
  }

  // The front wheel is a sphere.
  AddSphereLink(model, 0.5, radius);
  ASSERT_EQ(model.link_size(), 3);
  EXPECT_EQ(model.joint_size(), 0);
  const math::Pose spherePose(length/2, 0, -height/2, 0, 0, 0);
  {
    auto link = model.mutable_link(2);
    msgs::Set(link->mutable_pose(), spherePose);
    link->set_name("front_wheel");
  }

  // Add revolute joints for the wheels.
  // Front wheel joint
  model.add_joint();
  ASSERT_EQ(model.joint_size(), 1);
  auto frontJoint = model.mutable_joint(0);
  frontJoint->set_name("front_hinge");
  frontJoint->set_type(msgs::ConvertJointType("revolute"));
  frontJoint->set_parent("frame");
  frontJoint->set_child("front_wheel");
  const math::Vector3 frontAxis(0, 1, 0);
  msgs::Set(frontJoint->mutable_axis1()->mutable_xyz(), frontAxis);

  // Rear wheel joint
  model.add_joint();
  ASSERT_EQ(model.joint_size(), 2);
  auto rearJoint = model.mutable_joint(1);
  rearJoint->set_name("rear_hinge");
  rearJoint->set_type(msgs::ConvertJointType("revolute"));
  rearJoint->set_parent("frame");
  rearJoint->set_child("rear_wheel");
  const math::Vector3 rearAxis(0, 0, 1);
  msgs::Set(rearJoint->mutable_axis1()->mutable_xyz(), rearAxis);

  sdf::ElementPtr modelSDF = msgs::ModelToSDF(model);
  EXPECT_EQ(modelSDF->Get<std::string>("name"), name);
  EXPECT_FALSE(modelSDF->Get<bool>("static"));
  EXPECT_EQ(pose, modelSDF->Get<math::Pose>("pose"));

  sdf::ElementPtr linkElem1 = modelSDF->GetElement("link");
  EXPECT_EQ(linkElem1->Get<std::string>("name"), "frame");
  EXPECT_EQ(linkElem1->Get<math::Pose>("pose"), math::Pose());

  sdf::ElementPtr linkElem2 = linkElem1->GetNextElement("link");
  EXPECT_EQ(linkElem2->Get<std::string>("name"), "rear_wheel");
  EXPECT_EQ(linkElem2->Get<math::Pose>("pose"), cylinderPose);

  sdf::ElementPtr linkElem3 = linkElem2->GetNextElement("link");
  EXPECT_EQ(linkElem3->Get<std::string>("name"), "front_wheel");
  EXPECT_EQ(linkElem3->Get<math::Pose>("pose"), spherePose);

  sdf::ElementPtr jointElem1 = modelSDF->GetElement("joint");
  EXPECT_EQ(jointElem1->Get<std::string>("name"), "front_hinge");
  EXPECT_EQ(jointElem1->Get<std::string>("type"), "revolute");
  EXPECT_EQ(jointElem1->Get<math::Pose>("pose"), math::Pose());

  sdf::ElementPtr jointElem2 = jointElem1->GetNextElement("joint");
  EXPECT_EQ(jointElem2->Get<std::string>("name"), "rear_hinge");
  EXPECT_EQ(jointElem2->Get<std::string>("type"), "revolute");
  EXPECT_EQ(jointElem2->Get<math::Pose>("pose"), math::Pose());
}
<|MERGE_RESOLUTION|>--- conflicted
+++ resolved
@@ -1574,11 +1574,7 @@
   EXPECT_EQ(model.link_size(), 1);
   {
     auto link = model.link(0);
-<<<<<<< HEAD
-    EXPECT_EQ(link.name(), std::string("link1"));
-=======
     EXPECT_EQ(link.name(), std::string("link_1"));
->>>>>>> c74a5d08
 
     auto inertial = link.inertial();
     EXPECT_DOUBLE_EQ(inertial.mass(), mass);
@@ -1622,11 +1618,7 @@
   {
     auto link1 = model.link(0);
     auto link2 = model.link(1);
-<<<<<<< HEAD
-    EXPECT_EQ(link2.name(), std::string("link2"));
-=======
     EXPECT_EQ(link2.name(), std::string("link_2"));
->>>>>>> c74a5d08
 
     auto inertial1 = link1.inertial();
     auto inertial2 = link2.inertial();
@@ -1651,11 +1643,7 @@
   EXPECT_EQ(model.link_size(), 1);
   {
     auto link = model.link(0);
-<<<<<<< HEAD
-    EXPECT_EQ(link.name(), std::string("link1"));
-=======
     EXPECT_EQ(link.name(), std::string("link_1"));
->>>>>>> c74a5d08
 
     auto inertial = link.inertial();
     EXPECT_DOUBLE_EQ(inertial.mass(), mass);
@@ -1701,11 +1689,7 @@
   {
     auto link1 = model.link(0);
     auto link2 = model.link(1);
-<<<<<<< HEAD
-    EXPECT_EQ(link2.name(), std::string("link2"));
-=======
     EXPECT_EQ(link2.name(), std::string("link_2"));
->>>>>>> c74a5d08
 
     auto inertial1 = link1.inertial();
     auto inertial2 = link2.inertial();
@@ -1729,11 +1713,7 @@
   EXPECT_EQ(model.link_size(), 1);
   {
     auto link = model.link(0);
-<<<<<<< HEAD
-    EXPECT_EQ(link.name(), std::string("link1"));
-=======
     EXPECT_EQ(link.name(), std::string("link_1"));
->>>>>>> c74a5d08
 
     auto inertial = link.inertial();
     EXPECT_DOUBLE_EQ(inertial.mass(), mass);
@@ -1777,11 +1757,7 @@
   {
     auto link1 = model.link(0);
     auto link2 = model.link(1);
-<<<<<<< HEAD
-    EXPECT_EQ(link2.name(), std::string("link2"));
-=======
     EXPECT_EQ(link2.name(), std::string("link_2"));
->>>>>>> c74a5d08
 
     auto inertial1 = link1.inertial();
     auto inertial2 = link2.inertial();
