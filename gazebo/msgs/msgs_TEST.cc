--- conflicted
+++ resolved
@@ -2472,7 +2472,6 @@
       axis1->set_friction(friction1);
       axis1->set_use_parent_model_frame(useParentModelFrame1);
     }
-<<<<<<< HEAD
 
     msgs::Joint::Screw *screwMsg = jointMsg.mutable_screw();
     screwMsg->set_thread_pitch(thread_pitch);
@@ -2517,52 +2516,6 @@
       EXPECT_DOUBLE_EQ(limit_velocity1, axisLimit->Get<double>("velocity"));
     }
 
-=======
-
-    msgs::Joint::Screw *screwMsg = jointMsg.mutable_screw();
-    screwMsg->set_thread_pitch(thread_pitch);
-
-    sdf::ElementPtr jointSDF = msgs::JointToSDF(jointMsg);
-    EXPECT_TRUE(jointSDF->HasAttribute("name"));
-    EXPECT_EQ(jointSDF->Get<std::string>("name"), name);
-    EXPECT_TRUE(jointSDF->HasAttribute("type"));
-    EXPECT_STREQ(jointSDF->Get<std::string>("type").c_str(), "screw");
-    EXPECT_TRUE(jointSDF->HasElement("parent"));
-    EXPECT_EQ(jointSDF->Get<std::string>("parent"), parent);
-    EXPECT_TRUE(jointSDF->HasElement("child"));
-    EXPECT_EQ(jointSDF->Get<std::string>("child"), child);
-    EXPECT_TRUE(jointSDF->HasElement("pose"));
-    EXPECT_EQ(pose, jointSDF->Get<ignition::math::Pose3d>("pose"));
-
-    EXPECT_TRUE(jointSDF->HasElement("axis"));
-    {
-      auto axisElem = jointSDF->GetElement("axis");
-      EXPECT_TRUE(axisElem->HasElement("xyz"));
-      EXPECT_EQ(xyz1, axisElem->Get<ignition::math::Vector3d>("xyz"));
-      EXPECT_TRUE(axisElem->HasElement("use_parent_model_frame"));
-      EXPECT_EQ(useParentModelFrame1,
-                axisElem->Get<bool>("use_parent_model_frame"));
-
-      EXPECT_TRUE(axisElem->HasElement("dynamics"));
-      auto axisDynamics = axisElem->GetElement("dynamics");
-      EXPECT_TRUE(axisDynamics->HasElement("damping"));
-      EXPECT_DOUBLE_EQ(damping1, axisDynamics->Get<double>("damping"));
-      EXPECT_TRUE(axisDynamics->HasElement("friction"));
-      EXPECT_DOUBLE_EQ(friction1, axisDynamics->Get<double>("friction"));
-
-      EXPECT_TRUE(axisElem->HasElement("limit"));
-      auto axisLimit = axisElem->GetElement("limit");
-      EXPECT_TRUE(axisLimit->HasElement("lower"));
-      EXPECT_DOUBLE_EQ(limit_lower1, axisLimit->Get<double>("lower"));
-      EXPECT_TRUE(axisLimit->HasElement("upper"));
-      EXPECT_DOUBLE_EQ(limit_upper1, axisLimit->Get<double>("upper"));
-      EXPECT_TRUE(axisLimit->HasElement("effort"));
-      EXPECT_DOUBLE_EQ(limit_effort1, axisLimit->Get<double>("effort"));
-      EXPECT_TRUE(axisLimit->HasElement("velocity"));
-      EXPECT_DOUBLE_EQ(limit_velocity1, axisLimit->Get<double>("velocity"));
-    }
-
->>>>>>> bd3fc551
     EXPECT_TRUE(jointSDF->HasElement("physics"));
     auto physicsElem = jointSDF->GetElement("physics");
     EXPECT_TRUE(physicsElem->HasElement("ode"));
@@ -2904,8 +2857,6 @@
   EXPECT_EQ(jointElem2->Get<std::string>("type"), "revolute");
   EXPECT_EQ(jointElem2->Get<ignition::math::Pose3d>("pose"),
       ignition::math::Pose3d());
-<<<<<<< HEAD
-=======
 }
 
 /////////////////////////////////////////////////
@@ -2964,5 +2915,4 @@
   EXPECT_EQ(sdf2->Get<std::string>("filename"), filename);
   EXPECT_TRUE(sdf2->HasElement("plugin_param"));
   EXPECT_EQ(sdf2->Get<std::string>("plugin_param"), "param");
->>>>>>> bd3fc551
 }