/*
 * Copyright (C) 2012-2016 Open Source Robotics Foundation
 *
 * Licensed under the Apache License, Version 2.0 (the "License");
 * you may not use this file except in compliance with the License.
 * You may obtain a copy of the License at
 *
 *     http://www.apache.org/licenses/LICENSE-2.0
 *
 * Unless required by applicable law or agreed to in writing, software
 * distributed under the License is distributed on an "AS IS" BASIS,
 * WITHOUT WARRANTIES OR CONDITIONS OF ANY KIND, either express or implied.
 * See the License for the specific language governing permissions and
 * limitations under the License.
 *
*/
#ifndef _GAZEBO_SENSORS_FORCETORQUESENSOR_HH_
#define _GAZEBO_SENSORS_FORCETORQUESENSOR_HH_

#include <functional>
#include <memory>
#include <string>

#include <ignition/math/Vector3.hh>

#include "gazebo/sensors/Sensor.hh"
#include "gazebo/transport/TransportTypes.hh"
#include "gazebo/util/system.hh"

namespace gazebo
{
  /// \ingroup gazebo_sensors
  /// \brief Sensors namespace
  namespace sensors
  {
    // Forward declare private data class.
    class ForceTorqueSensorPrivate;

    /// \addtogroup gazebo_sensors
    /// \{

    /// \class ForceTorqueSensor ForceTorqueSensor.hh sensors/sensors.hh
    /// \brief Sensor for measure force and torque on a joint.
    class GAZEBO_VISIBLE ForceTorqueSensor: public Sensor
    {
      /// \brief Constructor.
      public: ForceTorqueSensor();

      /// \brief Destructor.
      public: virtual ~ForceTorqueSensor();

      // Documentation inherited.
      protected: void Load(const std::string &_worldName, sdf::ElementPtr _sdf);

      // Documentation inherited.
      public: virtual void Load(const std::string &_worldName);

      // Documentation inherited.
      public: virtual void Init();

      // Documentation inherited.
      public: virtual std::string Topic() const;

      /// \brief Get the current joint torque.
      /// \return The latest measured torque.
      public: ignition::math::Vector3d Torque() const;

      /// \brief Get the current joint force.
      /// \return The latested measured force.
      public: ignition::math::Vector3d Force() const;

      /// \brief Get Parent Joint
      /// \return Pointer to the joint containing this sensor
      /// \deprecated See Joint()
      public: physics::JointPtr GetJoint() const GAZEBO_DEPRECATED(7.0);

      /// \brief Get Parent Joint
      /// \return Pointer to the joint containing this sensor
<<<<<<< HEAD
      /// \deprecated See Joint()
=======
>>>>>>> 4926079c
      public: physics::JointPtr Joint() const;

      // Documentation inherited.
      public: virtual bool IsActive() const;

      /// \brief Connect a to the  update signal.
      /// \param[in] _subscriber Callback function.
      /// \return The connection, which must be kept in scope.
      /// \deprecated See ConnectUpdate that accepts a std::function
      /// parameter.
      public: event::ConnectionPtr ConnectUpdate(
                  std::function<void (msgs::WrenchStamped)> _subscriber);

      /// \brief Disconnect from the update signal.
      /// \param[in] _conn Connection to remove.
      public: void DisconnectUpdate(event::ConnectionPtr &_conn);

      // Documentation inherited.
      protected: virtual bool UpdateImpl(const bool _force);

      // Documentation inherited.
      protected: virtual void Fini();

      /// \internal
      /// \brief Private data pointer
      private: std::unique_ptr<ForceTorqueSensorPrivate> dataPtr;
    };
    /// \}
  }
}
#endif<|MERGE_RESOLUTION|>--- conflicted
+++ resolved
@@ -76,10 +76,6 @@
 
       /// \brief Get Parent Joint
       /// \return Pointer to the joint containing this sensor
-<<<<<<< HEAD
-      /// \deprecated See Joint()
-=======
->>>>>>> 4926079c
       public: physics::JointPtr Joint() const;
 
       // Documentation inherited.
