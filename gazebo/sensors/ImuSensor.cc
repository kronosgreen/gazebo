--- conflicted
+++ resolved
@@ -310,12 +310,7 @@
 
     this->dataPtr->imuMsg.set_entity_name(this->ParentName());
 
-<<<<<<< HEAD
-    this->gravity = this->world->Gravity();
-=======
-    this->dataPtr->gravity =
-      this->world->GetPhysicsEngine()->GetGravity().Ign();
->>>>>>> 77edf08d
+    this->dataPtr->gravity = this->world->Gravity();
 
     msgs::Set(this->dataPtr->imuMsg.mutable_stamp(), timestamp);
 
