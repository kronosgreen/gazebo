--- conflicted
+++ resolved
@@ -14,20 +14,13 @@
  * limitations under the License.
  *
 */
-<<<<<<< HEAD
 #ifdef _WIN32
   // Ensure that Winsock2.h is included before Windows.h, which can get
   // pulled in by anybody (e.g., Boost).
   #include <Winsock2.h>
 #endif
-=======
-/* Desc: IMU sensor
- * Author: Matt Thompson
- * Date: 6 September 2008
-*/
+
 #include <boost/algorithm/string.hpp>
->>>>>>> e0bc65ca
-
 #include <ignition/math/Rand.hh>
 
 #include "gazebo/transport/Node.hh"
