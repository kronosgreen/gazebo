/*
 * Copyright 2012 Open Source Robotics Foundation
 *
 * Licensed under the Apache License, Version 2.0 (the "License");
 * you may not use this file except in compliance with the License.
 * You may obtain a copy of the License at
 *
 *     http://www.apache.org/licenses/LICENSE-2.0
 *
 * Unless required by applicable law or agreed to in writing, software
 * distributed under the License is distributed on an "AS IS" BASIS,
 * WITHOUT WARRANTIES OR CONDITIONS OF ANY KIND, either express or implied.
 * See the License for the specific language governing permissions and
 * limitations under the License.
 *
*/
/* Desc: Base class for all sensors
 * Author: Nathan Koenig
 * Date: 25 May 2007
 */

#include <sdf/sdf.hh>

#include "gazebo/transport/transport.hh"

#include "gazebo/physics/Physics.hh"
#include "gazebo/physics/World.hh"

#include "gazebo/common/Timer.hh"
#include "gazebo/common/Console.hh"
#include "gazebo/common/Exception.hh"
#include "gazebo/common/Plugin.hh"

#include "gazebo/rendering/Rendering.hh"
#include "gazebo/rendering/Scene.hh"

#include "gazebo/sensors/CameraSensor.hh"
#include "gazebo/sensors/Sensor.hh"
#include "gazebo/sensors/SensorManager.hh"

using namespace gazebo;
using namespace sensors;

//////////////////////////////////////////////////
Sensor::Sensor(SensorCategory _cat)
{
  this->category = _cat;

  this->sdf.reset(new sdf::Element);
  sdf::initFile("sensor.sdf", this->sdf);

  this->active = false;

  this->node = transport::NodePtr(new transport::Node());

  this->updateDelay = common::Time(0.0);
  this->updatePeriod = common::Time(0.0);
}

//////////////////////////////////////////////////
Sensor::~Sensor()
{
  if (this->node)
    this->node->Fini();
  this->node.reset();

  if (this->sdf)
    this->sdf->Reset();
  this->sdf.reset();
  this->connections.clear();
}

//////////////////////////////////////////////////
void Sensor::Load(const std::string &_worldName, sdf::ElementPtr _sdf)
{
  this->sdf->Copy(_sdf);
  this->Load(_worldName);
}

//////////////////////////////////////////////////
void Sensor::Load(const std::string &_worldName)
{
  if (this->sdf->HasElement("pose"))
  {
    this->pose = this->sdf->Get<math::Pose>("pose");
  }

  if (this->sdf->Get<bool>("always_on"))
    this->SetActive(true);

  this->world = physics::get_world(_worldName);

  if (this->category == IMAGE)
    this->scene = rendering::get_scene(_worldName);

  // loaded, but not updated
  this->lastUpdateTime = common::Time(0.0);

  this->node->Init(this->world->GetName());
  this->sensorPub = this->node->Advertise<msgs::Sensor>("~/sensor");
}

//////////////////////////////////////////////////
void Sensor::Init()
{
  this->SetUpdateRate(this->sdf->Get<double>("update_rate"));

  // Load the plugins
  if (this->sdf->HasElement("plugin"))
  {
    sdf::ElementPtr pluginElem = this->sdf->GetElement("plugin");
    while (pluginElem)
    {
      this->LoadPlugin(pluginElem);
      pluginElem = pluginElem->GetNextElement("plugin");
    }
  }

  msgs::Sensor msg;
  this->FillMsg(msg);
  this->sensorPub->Publish(msg);
}

//////////////////////////////////////////////////
void Sensor::SetParent(const std::string &_name)
{
  this->parentName = _name;
}

//////////////////////////////////////////////////
std::string Sensor::GetParentName() const
{
  return this->parentName;
}

//////////////////////////////////////////////////
bool Sensor::NeedsUpdate()
{
  // Adjust time-to-update period to compensate for delays caused by another
  // sensor's update in the same thread.
  return (this->world->GetSimTime() - this->lastUpdateTime +
      this->updateDelay) >= this->updatePeriod;
}

//////////////////////////////////////////////////
void Sensor::Update(bool _force)
{
  if (this->IsActive() || _force)
  {
    common::Time simTime;
    if (this->category == IMAGE && this->scene)
      simTime = this->scene->GetSimTime();
    else
      simTime = this->world->GetSimTime();

    if (simTime == this->lastUpdateTime && !_force)
      return;

    // Adjust time-to-update period to compensate for delays caused by another
    // sensor's update in the same thread.
<<<<<<< HEAD
    // NOTE: If you change this equation, also change the matching equation in
    // Sensor::NeedsUpdate
    common::Time adjustedElapsed = this->world->GetSimTime() -
        this->lastUpdateTime + this->updateDelay;
=======
    common::Time adjustedElapsed = simTime - this->lastUpdateTime +
        this->updateDelay;
>>>>>>> 2aac8d62

    if (adjustedElapsed >= this->updatePeriod || _force)
    {
      this->updateDelay = std::max(common::Time::Zero,
          adjustedElapsed - this->updatePeriod);

      // if delay is more than a full update period, then give up trying
      // to catch up. This happens normally when the sensor just changed from
      // an inactive to an active state, or the sensor just cannot hit its
      // target update rate (worst case).
      if (this->updateDelay >= this->updatePeriod)
        this->updateDelay = common::Time::Zero;

<<<<<<< HEAD
      if (this->UpdateImpl(_force))
        this->updated();
=======
      this->lastUpdateTime = simTime;
      this->UpdateImpl(_force);
      this->updated();
>>>>>>> 2aac8d62
    }
  }
}

//////////////////////////////////////////////////
void Sensor::Fini()
{
  this->active = false;
  this->plugins.clear();
}

//////////////////////////////////////////////////
std::string Sensor::GetName() const
{
  return this->sdf->Get<std::string>("name");
}

//////////////////////////////////////////////////
std::string Sensor::GetScopedName() const
{
  return this->world->GetName() + "::" + this->parentName + "::" +
         this->GetName();
}

//////////////////////////////////////////////////
void Sensor::LoadPlugin(sdf::ElementPtr _sdf)
{
  std::string name = _sdf->Get<std::string>("name");
  std::string filename = _sdf->Get<std::string>("filename");
  gazebo::SensorPluginPtr plugin = gazebo::SensorPlugin::Create(filename, name);

  if (plugin)
  {
    if (plugin->GetType() != SENSOR_PLUGIN)
    {
      gzerr << "Sensor[" << this->GetName() << "] is attempting to load "
            << "a plugin, but detected an incorrect plugin type. "
            << "Plugin filename[" << filename << "] name[" << name << "]\n";
      return;
    }

    SensorPtr myself = shared_from_this();
    plugin->Load(myself, _sdf);
    plugin->Init();
    this->plugins.push_back(plugin);
  }
}

//////////////////////////////////////////////////
void Sensor::SetActive(bool _value)
{
  this->active = _value;
}

//////////////////////////////////////////////////
bool Sensor::IsActive()
{
  return this->active;
}

//////////////////////////////////////////////////
math::Pose Sensor::GetPose() const
{
  return this->pose;
}

//////////////////////////////////////////////////
double Sensor::GetUpdateRate()
{
  if (this->updatePeriod.Double() > 0.0)
    return 1.0/this->updatePeriod.Double();
  else
    return 0.0;
}

//////////////////////////////////////////////////
void Sensor::SetUpdateRate(double _hz)
{
  if (_hz > 0.0)
    this->updatePeriod = 1.0/_hz;
  else
    this->updatePeriod = 0.0;
}

//////////////////////////////////////////////////
common::Time Sensor::GetLastUpdateTime()
{
  return this->lastUpdateTime;
}

//////////////////////////////////////////////////
common::Time Sensor::GetLastMeasurementTime()
{
  return this->lastMeasurementTime;
}

//////////////////////////////////////////////////
std::string Sensor::GetType() const
{
  return this->sdf->Get<std::string>("type");
}

//////////////////////////////////////////////////
bool Sensor::GetVisualize() const
{
  return this->sdf->Get<bool>("visualize");
}

//////////////////////////////////////////////////
std::string Sensor::GetTopic() const
{
  std::string result;
  if (this->sdf->HasElement("topic") &&
      this->sdf->Get<std::string>("topic") != "__default__")
    result = this->sdf->Get<std::string>("topic");
  return result;
}

//////////////////////////////////////////////////
void Sensor::FillMsg(msgs::Sensor &_msg)
{
  _msg.set_name(this->GetName());
  _msg.set_type(this->GetType());
  _msg.set_parent(this->GetParentName());
  msgs::Set(_msg.mutable_pose(), this->GetPose());

  _msg.set_visualize(this->GetVisualize());
  _msg.set_topic(this->GetTopic());

  if (this->GetType() == "camera")
  {
    CameraSensor *camSensor = static_cast<CameraSensor*>(this);
    msgs::CameraSensor *camMsg = _msg.mutable_camera();
    camMsg->mutable_image_size()->set_x(camSensor->GetImageWidth());
    camMsg->mutable_image_size()->set_y(camSensor->GetImageHeight());
  }
}

//////////////////////////////////////////////////
std::string Sensor::GetWorldName() const
{
  return this->world->GetName();
}

//////////////////////////////////////////////////
SensorCategory Sensor::GetCategory() const
{
  return this->category;
}

//////////////////////////////////////////////////
void Sensor::ResetLastUpdateTime()
{
  this->lastUpdateTime = 0.0;
}<|MERGE_RESOLUTION|>--- conflicted
+++ resolved
@@ -138,7 +138,17 @@
 {
   // Adjust time-to-update period to compensate for delays caused by another
   // sensor's update in the same thread.
-  return (this->world->GetSimTime() - this->lastUpdateTime +
+
+  common::Time simTime;
+  if (this->category == IMAGE && this->scene)
+    simTime = this->scene->GetSimTime();
+  else
+    simTime = this->world->GetSimTime();
+
+  if (simTime == this->lastUpdateTime)
+    return false;
+    
+  return (simTime - this->lastUpdateTime +
       this->updateDelay) >= this->updatePeriod;
 }
 
@@ -158,15 +168,10 @@
 
     // Adjust time-to-update period to compensate for delays caused by another
     // sensor's update in the same thread.
-<<<<<<< HEAD
     // NOTE: If you change this equation, also change the matching equation in
     // Sensor::NeedsUpdate
-    common::Time adjustedElapsed = this->world->GetSimTime() -
-        this->lastUpdateTime + this->updateDelay;
-=======
     common::Time adjustedElapsed = simTime - this->lastUpdateTime +
         this->updateDelay;
->>>>>>> 2aac8d62
 
     if (adjustedElapsed >= this->updatePeriod || _force)
     {
@@ -180,14 +185,8 @@
       if (this->updateDelay >= this->updatePeriod)
         this->updateDelay = common::Time::Zero;
 
-<<<<<<< HEAD
       if (this->UpdateImpl(_force))
         this->updated();
-=======
-      this->lastUpdateTime = simTime;
-      this->UpdateImpl(_force);
-      this->updated();
->>>>>>> 2aac8d62
     }
   }
 }
