--- conflicted
+++ resolved
@@ -56,9 +56,6 @@
 //////////////////////////////////////////////////
 Sensor::~Sensor()
 {
-<<<<<<< HEAD
-  this->Fini();
-=======
   if (this->node)
     this->node->Fini();
   this->node.reset();
@@ -67,7 +64,6 @@
     this->sdf->Reset();
   this->sdf.reset();
   this->connections.clear();
->>>>>>> 89ee98ba
 }
 
 //////////////////////////////////////////////////
@@ -88,10 +84,7 @@
   if (this->sdf->GetValueBool("always_on"))
     this->SetActive(true);
 
-  std::cout << "Sensor[" << this->GetName()
-    << "] Getting world[" << _worldName << "]\n";
   this->world = physics::get_world(_worldName);
-  std::cout << "Got World[" << this->world.get() << "]\n";
 
   GZ_ASSERT(this->world != NULL, "World pointer is NULL");
 
@@ -141,8 +134,6 @@
 {
   if (this->IsActive() || _force)
   {
-    if (!this->world)
-      std::cout << "Sensor[" << this->GetName() << "] Update\n";
     if (this->world->GetSimTime() - this->lastUpdateTime >= this->updatePeriod
         || _force)
     {
