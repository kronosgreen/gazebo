--- conflicted
+++ resolved
@@ -76,10 +76,10 @@
 {
   if (this->sdf->HasElement("pose"))
   {
-    this->pose = this->sdf->Get<math::Pose>("pose");
-  }
-
-  if (this->sdf->Get<bool>("always_on"))
+    this->pose = this->sdf->GetValuePose("pose");
+  }
+
+  if (this->sdf->GetValueBool("always_on"))
     this->SetActive(true);
 
   this->world = physics::get_world(_worldName);
@@ -94,7 +94,7 @@
 //////////////////////////////////////////////////
 void Sensor::Init()
 {
-  this->SetUpdateRate(this->sdf->Get<double>("update_rate"));
+  this->SetUpdateRate(this->sdf->GetValueDouble("update_rate"));
 
   // Load the plugins
   if (this->sdf->HasElement("plugin"))
@@ -148,7 +148,7 @@
 //////////////////////////////////////////////////
 std::string Sensor::GetName() const
 {
-  return this->sdf->Get<std::string>("name");
+  return this->sdf->GetValueString("name");
 }
 
 //////////////////////////////////////////////////
@@ -161,8 +161,8 @@
 //////////////////////////////////////////////////
 void Sensor::LoadPlugin(sdf::ElementPtr _sdf)
 {
-  std::string name = _sdf->Get<std::string>("name");
-  std::string filename = _sdf->Get<std::string>("filename");
+  std::string name = _sdf->GetValueString("name");
+  std::string filename = _sdf->GetValueString("filename");
   gazebo::SensorPluginPtr plugin = gazebo::SensorPlugin::Create(filename, name);
 
   if (plugin)
@@ -232,27 +232,22 @@
 //////////////////////////////////////////////////
 std::string Sensor::GetType() const
 {
-  return this->sdf->Get<std::string>("type");
+  return this->sdf->GetValueString("type");
 }
 
 //////////////////////////////////////////////////
 bool Sensor::GetVisualize() const
 {
-  return this->sdf->Get<bool>("visualize");
+  return this->sdf->GetValueBool("visualize");
 }
 
 //////////////////////////////////////////////////
 std::string Sensor::GetTopic() const
 {
   std::string result;
-<<<<<<< HEAD
-  if (this->sdf->HasElement("topic"))
-    result = this->sdf->GetElement("topic")->Get<std::string>();
-=======
   if (this->sdf->HasElement("topic") &&
-      this->sdf->GetValueString("topic") != "__default__")
-    result = this->sdf->GetValueString("topic");
->>>>>>> 4ada83f1
+      this->sdf->Get<std::string>("topic") != "__default__")
+    result = this->sdf->Get<std::string>("topic");
   return result;
 }
 
