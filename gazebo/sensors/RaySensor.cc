--- conflicted
+++ resolved
@@ -365,11 +365,7 @@
         this->laserShape->GetRetro(j * this->GetRayCount() + i));
   }
 
-<<<<<<< HEAD
-  if (this->scanPub && this->laserMsg.IsInitialized())
-=======
-  if (this->scanPub && this->scanPub->HasConnections())
->>>>>>> 839f6bad
+  if (this->scanPub && this->scanPub->HasConnections() && this->laserMsg.IsInitialized())
     this->scanPub->Publish(this->laserMsg);
 }
 
