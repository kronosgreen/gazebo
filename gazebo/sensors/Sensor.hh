--- conflicted
+++ resolved
@@ -70,11 +70,7 @@
       ///        set by Sensor::SetParent.
       public: std::string GetParentName() const;
 
-<<<<<<< HEAD
-      /// \brief Update the sensor, runs in a
-=======
       /// \brief  Update the sensor.
->>>>>>> ea5ed832
       public: void Update(bool _force);
 
       /// \brief  This gets overwritten by derived sensor types.
