/*
 * Copyright (C) 2012 Open Source Robotics Foundation
 *
 * Licensed under the Apache License, Version 2.0 (the "License");
 * you may not use this file except in compliance with the License.
 * You may obtain a copy of the License at
 *
 *     http://www.apache.org/licenses/LICENSE-2.0
 *
 * Unless required by applicable law or agreed to in writing, software
 * distributed under the License is distributed on an "AS IS" BASIS,
 * WITHOUT WARRANTIES OR CONDITIONS OF ANY KIND, either express or implied.
 * See the License for the specific language governing permissions and
 * limitations under the License.
 *
*/
#ifndef GAZEBO_SENSORS_SENSOR_HH_
#define GAZEBO_SENSORS_SENSOR_HH_

#include <vector>
#include <memory>
#include <map>
#include <string>

#include <sdf/sdf.hh>
#include <ignition/math/Pose3.hh>
#include <ignition/transport/Node.hh>

#include "gazebo/physics/PhysicsTypes.hh"
#include "gazebo/rendering/RenderTypes.hh"
#include "gazebo/sensors/SensorTypes.hh"

#include "gazebo/msgs/msgs.hh"
#include "gazebo/common/Events.hh"
#include "gazebo/common/Time.hh"
#include "gazebo/transport/TransportTypes.hh"
#include "gazebo/util/system.hh"

namespace gazebo
{
  namespace sensors
  {
    // Forward declare private data
    class SensorPrivate;

    /// \addtogroup gazebo_sensors
    /// \{

    /// \class Sensor Sensor.hh sensors/sensors.hh
    /// \brief Base class for sensors
    class GAZEBO_VISIBLE Sensor : public std::enable_shared_from_this<Sensor>
    {
      /// \brief Constructor.
      /// \param[in] _cat Category of the sensor
      public: explicit Sensor(SensorCategory _cat);

      /// \brief Destructor.
      public: virtual ~Sensor();

      /// \brief Load the sensor with SDF parameters.
      /// \param[in] _sdf SDF Sensor parameters.
      /// \param[in] _worldName Name of world to load from.
      public: virtual void Load(const std::string &_worldName,
                                sdf::ElementPtr _sdf);

      /// \brief Load the sensor with default parameters.
      /// \param[in] _worldName Name of world to load from.
      public: virtual void Load(const std::string &_worldName);

      /// \brief Initialize the sensor.
      public: virtual void Init();

      /// \brief Set the sensor's parent.
      /// \param[in] _name The sensor's parent's name.
      /// \param[in] _id The sensor's parent's ID.
      public: void SetParent(const std::string &_name, const uint32_t _id);

      /// \brief Returns the name of the sensor parent.  The parent name is
      ///        set by Sensor::SetParent.
      /// \return Name of Parent.
      public: std::string ParentName() const;

      /// \brief Update the sensor.
      /// \param[in] _force True to force update, false otherwise.
      public: virtual void Update(const bool _force);

      /// \brief Get the update rate of the sensor.
      /// \return _hz update rate of sensor.  Returns 0 if unthrottled.
      public: double UpdateRate() const;

      /// \brief Set the update rate of the sensor.
      /// \param[in] _hz update rate of sensor.
      public: void SetUpdateRate(const double _hz);

      /// \brief Finalize the sensor.
      public: virtual void Fini();

      /// \brief Get name.
      /// \return Name of sensor.
      public: std::string Name() const;

      /// \brief Get fully scoped name of the sensor.
      /// \return world_name::model_name::link_name::sensor_name.
      public: std::string ScopedName() const;

      /// \brief Get the current pose.
      /// \return Current pose of the sensor.
      /// \sa SetPose()
      public: virtual ignition::math::Pose3d Pose() const;

      /// \brief Set the current pose.
      /// \param[in] _pose New pose of the sensor.
      /// \sa Pose()
      public: virtual void SetPose(const ignition::math::Pose3d &_pose);

      /// \brief Set whether the sensor is active or not.
      /// \param[in] _value True if active, false if not.
      public: virtual void SetActive(const bool _value);

      /// \brief Returns true if sensor generation is active.
      /// \return True if active, false if not.
      public: virtual bool IsActive() const;

      /// \brief Get sensor type.
      /// \return Type of sensor.
      public: std::string Type() const;

      /// \brief Return last update time.
      /// \return Time of last update.
      public: common::Time LastUpdateTime() const;

      /// \brief Return last measurement time.
      /// \return Time of last measurement.
      public: common::Time LastMeasurementTime() const;

      /// \brief Return true if user requests the sensor to be visualized
      ///        via tag:  <visualize>true</visualize> in SDF.
      /// \return True if visualized, false if not.
      public: bool Visualize() const;

      /// \brief Returns the topic name as set in SDF.
      /// \return Topic name.
      public: virtual std::string Topic() const;

      /// \brief fills a msgs::Sensor message.
      /// \param[out] _msg Message to fill.
      public: void FillMsg(msgs::Sensor &_msg);

      /// \brief Returns the name of the world the sensor is in.
      /// \return Name of the world.
      public: std::string WorldName() const;

      /// \brief Connect a signal that is triggered when the sensor is
      /// updated.
      /// \param[in] _subscriber Callback that receives the signal.
      /// \return A pointer to the connection. This must be kept in scope.
      /// \sa Sensor::DisconnectUpdated
      public: event::ConnectionPtr ConnectUpdated(
                  std::function<void()> _subscriber);

      /// \brief Get the category of the sensor.
      /// \return The category of the sensor.
      /// \sa SensorCategory
      public: SensorCategory Category() const;

      /// \brief Reset the lastUpdateTime to zero.
      public: virtual void ResetLastUpdateTime();

      /// \brief Get the sensor's ID.
      /// \return The sensor's ID.
      public: uint32_t Id() const;

      /// \brief Get the sensor's parent's ID.
      /// \return The sensor's parent's ID.
      public: uint32_t ParentId() const;

      /// \brief Get the sensor's noise model for a specified noise type.
      /// \param[in] _type Index of the noise type. Refer to
      /// SensorNoiseType enumeration for possible indices
      /// \return The sensor's noise model for the given noise type
      public: NoisePtr Noise(const SensorNoiseType _type) const;

      /// \brief Get the next timestamp that will be used by the sensor
      /// \return the timestamp
      public: virtual double GetNextRequiredTimestamp() const;

      /// \brief This gets overwritten by derived sensor types.
      ///        This function is called during Sensor::Update.
      ///        And in turn, Sensor::Update is called by
      ///        SensorManager::Update
      /// \param[in] _force True if update is forced, false if not
      /// \return True if the sensor was updated.
      protected: virtual bool UpdateImpl(const bool /*_force*/) {return false;}

      /// \brief Return true if the sensor needs to be updated.
      /// \return True when sensor should be updated.
      protected: virtual bool NeedsUpdate();

      /// \brief Load a plugin for this sensor.
      /// \param[in] _sdf SDF parameters.
      private: void LoadPlugin(sdf::ElementPtr _sdf);

      /// \brief True if sensor generation is active.
      protected: bool active;

      /// \brief Pointer the the SDF element for the sensor.
      protected: sdf::ElementPtr sdf;

      /// \brief Pose of the sensor.
      protected: ignition::math::Pose3d pose;

      /// \brief All event connections.
      protected: std::vector<event::ConnectionPtr> connections;

      /// \brief Node for communication.
      protected: transport::NodePtr node;

      /// \brief Name of the parent.
      protected: std::string parentName;

      /// \brief The sensor's parent ID.
      protected: uint32_t parentId;

      /// \brief All the plugins for the sensor.
      protected: std::vector<SensorPluginPtr> plugins;

      /// \brief Pointer to the world.
      protected: gazebo::physics::WorldPtr world;

      /// \brief Pointer to the Scene
      protected: gazebo::rendering::ScenePtr scene;

      /// \brief Desired time between updates, set indirectly by
      ///        Sensor::SetUpdateRate.
      protected: common::Time updatePeriod;

      /// \brief Time of the last update.
      protected: common::Time lastUpdateTime;

      /// \brief Stores last time that a sensor measurement was generated;
      ///        this value must be updated within each sensor's UpdateImpl
      protected: common::Time lastMeasurementTime;

      /// \brief Noise added to sensor data
      protected: std::map<SensorNoiseType, NoisePtr> noises;

<<<<<<< HEAD
      /// \brief Event triggered when a sensor is updated.
      protected: event::EventT<void()> updated;
=======
      /// \brief Ignition transport node
      protected: ignition::transport::Node nodeIgn;
>>>>>>> 8f9f6c95

      /// \internal
      /// \brief Data pointer for private data
      private: std::unique_ptr<SensorPrivate> dataPtr;
    };
    /// \}
  }
}
#endif<|MERGE_RESOLUTION|>--- conflicted
+++ resolved
@@ -244,13 +244,11 @@
       /// \brief Noise added to sensor data
       protected: std::map<SensorNoiseType, NoisePtr> noises;
 
-<<<<<<< HEAD
       /// \brief Event triggered when a sensor is updated.
       protected: event::EventT<void()> updated;
-=======
+
       /// \brief Ignition transport node
       protected: ignition::transport::Node nodeIgn;
->>>>>>> 8f9f6c95
 
       /// \internal
       /// \brief Data pointer for private data
