--- conflicted
+++ resolved
@@ -20,11 +20,7 @@
 #include <memory>
 #include <string>
 
-<<<<<<< HEAD
 #include "gazebo/sensors/CameraSensor.hh"
-=======
-#include "gazebo/msgs/MessageTypes.hh"
->>>>>>> 02369ac8
 #include "gazebo/rendering/RenderTypes.hh"
 #include "gazebo/sensors/Sensor.hh"
 #include "gazebo/util/system.hh"
@@ -70,39 +66,8 @@
       // Documentation inherited
       protected: virtual bool UpdateImpl(const bool _force);
 
-<<<<<<< HEAD
-      /// \brief Depth data buffer.
-      protected: float *depthBuffer;
-=======
-      /// Finalize the camera
-      protected: virtual void Fini();
-
-      /// \brief Set whether the sensor is active or not
-      /// \param[in] _value True if active, false if not
-      public: virtual void SetActive(const bool _value);
-
-      /// \brief Returns a pointer to the rendering::DepthCamera
-      /// \return Depth Camera pointer
-      /// \deprecated See DepthCamera()
-      public: rendering::DepthCameraPtr GetDepthCamera() const
-              GAZEBO_DEPRECATED(7.0);
-
-      /// \brief Returns a pointer to the rendering::DepthCamera
-      /// \return Depth Camera pointer
-      public: rendering::DepthCameraPtr DepthCamera() const;
-
-      /// \brief Saves an image frame of depth camera sensor to file
-      /// \param[in] Name of file to save as
-      /// \return True if saved, false if not
-      public: bool SaveFrame(const std::string &_filename);
-
-      /// \brief Handle the render event.
-      private: void Render();
-
-      /// \internal
       /// \brief Private data pointer
       private: std::unique_ptr<DepthCameraSensorPrivate> dataPtr;
->>>>>>> 02369ac8
     };
     /// \}
   }
