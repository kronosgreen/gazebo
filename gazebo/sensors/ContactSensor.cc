/*
 * Copyright (C) 2012-2016 Open Source Robotics Foundation
 *
 * Licensed under the Apache License, Version 2.0 (the "License");
 * you may not use this file except in compliance with the License.
 * You may obtain a copy of the License at
 *
 *     http://www.apache.org/licenses/LICENSE-2.0
 *
 * Unless required by applicable law or agreed to in writing, software
 * distributed under the License is distributed on an "AS IS" BASIS,
 * WITHOUT WARRANTIES OR CONDITIONS OF ANY KIND, either express or implied.
 * See the License for the specific language governing permissions and
 * limitations under the License.
 *
*/
#ifdef _WIN32
  // Ensure that Winsock2.h is included before Windows.h, which can get
  // pulled in by anybody (e.g., Boost).
  #include <Winsock2.h>
#endif

#include <boost/algorithm/string.hpp>
#include <sstream>

#include "gazebo/common/Exception.hh"

#include "gazebo/transport/Node.hh"

#include "gazebo/physics/PhysicsIface.hh"
#include "gazebo/physics/Contact.hh"
#include "gazebo/physics/World.hh"
#include "gazebo/physics/Collision.hh"
#include "gazebo/physics/ContactManager.hh"
#include "gazebo/physics/PhysicsEngine.hh"

#include "gazebo/sensors/SensorFactory.hh"
#include "gazebo/sensors/ContactSensorPrivate.hh"
#include "gazebo/sensors/ContactSensor.hh"

using namespace gazebo;
using namespace sensors;

GZ_REGISTER_STATIC_SENSOR("contact", ContactSensor)

//////////////////////////////////////////////////
ContactSensor::ContactSensor()
: Sensor(sensors::OTHER),
  dataPtr(new ContactSensorPrivate)
{
}

//////////////////////////////////////////////////
ContactSensor::~ContactSensor()
{
  this->dataPtr->collisions.clear();
}

//////////////////////////////////////////////////
void ContactSensor::Load(const std::string &_worldName, sdf::ElementPtr _sdf)
{
  Sensor::Load(_worldName, _sdf);

  // Create a publisher for the contact information.
  if (this->sdf->HasElement("contact") &&
      this->sdf->GetElement("contact")->HasElement("topic") &&
      this->sdf->GetElement("contact")->Get<std::string>("topic")
      != "__default_topic__")
  {
    // This will create a topic based on the name specified in SDF.
    this->dataPtr->contactsPub = this->node->Advertise<msgs::Contacts>(
      this->sdf->GetElement("contact")->Get<std::string>("topic"),
      100);
  }
  else
  {
    // This will create a topic based on the name of the parent and the
    // name of the sensor.
    std::string topicName = "~/";
    topicName += this->ParentName() + "/" + this->Name();
    boost::replace_all(topicName, "::", "/");

    this->dataPtr->contactsPub =
      this->node->Advertise<msgs::Contacts>(topicName, 100);
  }
}

//////////////////////////////////////////////////
void ContactSensor::Load(const std::string &_worldName)
{
  Sensor::Load(_worldName);

  std::string collisionName;
  std::string collisionScopedName;

  sdf::ElementPtr collisionElem =
    this->sdf->GetElement("contact")->GetElement("collision");

  std::string entityName =
<<<<<<< HEAD
      this->world->EntityByName(this->ParentName())->GetScopedName();
  std::string filterName = entityName + "::" + this->Name();
=======
      this->world->GetEntity(this->ParentName())->GetScopedName();
  this->dataPtr->filterName = entityName + "::" + this->Name();
>>>>>>> 2eb6383f

  // Get all the collision elements
  while (collisionElem)
  {
    // get collision name
    collisionName = collisionElem->Get<std::string>();
    collisionScopedName = entityName;
    collisionScopedName += "::" + collisionName;

    this->dataPtr->collisions.push_back(collisionScopedName);

    collisionElem = collisionElem->GetNextElement("collision");
  }

  if (!this->dataPtr->collisions.empty())
  {
    // request the contact manager to publish messages to a custom topic for
    // this sensor
<<<<<<< HEAD
    physics::ContactManager *mgr = this->world->Physics()->GetContactManager();
    std::string topic = mgr->CreateFilter(filterName,
=======
    physics::ContactManager *mgr =
        this->world->GetPhysicsEngine()->GetContactManager();
    std::string topic = mgr->CreateFilter(this->dataPtr->filterName,
>>>>>>> 2eb6383f
        this->dataPtr->collisions);
    if (!this->dataPtr->contactSub)
    {
      this->dataPtr->contactSub = this->node->Subscribe(topic,
          &ContactSensor::OnContacts, this);
    }
  }
}

//////////////////////////////////////////////////
void ContactSensor::Init()
{
  Sensor::Init();
}

//////////////////////////////////////////////////
bool ContactSensor::UpdateImpl(const bool /*_force*/)
{
  std::lock_guard<std::mutex> lock(this->dataPtr->mutex);

  // Don't do anything if there is no new data to process.
  if (this->dataPtr->incomingContacts.empty())
    return false;

  std::vector<std::string>::iterator collIter;
  std::string collision1;

  // Clear the outgoing contact message.
  this->dataPtr->contactsMsg.clear_contact();

  // Iterate over all the contact messages
  for (auto iter = this->dataPtr->incomingContacts.begin();
       iter != this->dataPtr->incomingContacts.end(); ++iter)
  {
    // Iterate over all the contacts in the message
    for (int i = 0; i < (*iter)->contact_size(); ++i)
    {
      collision1 = (*iter)->contact(i).collision1();

      // Try to find the first collision's name
      collIter = std::find(this->dataPtr->collisions.begin(),
          this->dataPtr->collisions.end(), collision1);

      // If unable to find the first collision's name, try the second
      if (collIter == this->dataPtr->collisions.end())
      {
        collision1 = (*iter)->contact(i).collision2();
        collIter = std::find(this->dataPtr->collisions.begin(),
            this->dataPtr->collisions.end(), collision1);
      }

      // If this sensor is monitoring one of the collision's in the
      // contact, then add the contact to our outgoing message.
      if (collIter != this->dataPtr->collisions.end())
      {
        int count = (*iter)->contact(i).position_size();

        // Check to see if the contact arrays all have the same size.
        if (count != (*iter)->contact(i).normal_size() ||
            count != (*iter)->contact(i).wrench_size() ||
            count != (*iter)->contact(i).depth_size())
        {
          gzerr << "Contact message has invalid array sizes\n";
          continue;
        }

        // Copy the contact message.
        msgs::Contact *contactMsg = this->dataPtr->contactsMsg.add_contact();
        contactMsg->CopyFrom((*iter)->contact(i));
      }
    }
  }

  // Clear the incoming contact list.
  this->dataPtr->incomingContacts.clear();

  this->lastMeasurementTime = this->world->SimTime();
  msgs::Set(this->dataPtr->contactsMsg.mutable_time(),
            this->lastMeasurementTime);

  // Generate a outgoing message only if someone is listening.
  if (this->dataPtr->contactsPub &&
      this->dataPtr->contactsPub->HasConnections())
  {
    this->dataPtr->contactsPub->Publish(this->dataPtr->contactsMsg);
  }

  return true;
}

//////////////////////////////////////////////////
void ContactSensor::Fini()
{
  if (this->world && this->world->Running())
  {
<<<<<<< HEAD
    std::string entityName =
        this->world->EntityByName(this->ParentName())->GetScopedName();
    std::string filterName = entityName + "::" + this->Name();

    physics::ContactManager *mgr =
        this->world->Physics()->GetContactManager();
    mgr->RemoveFilter(filterName);
=======
    physics::ContactManager *mgr =
        this->world->GetPhysicsEngine()->GetContactManager();
    mgr->RemoveFilter(this->dataPtr->filterName);
>>>>>>> 2eb6383f
  }

  this->dataPtr->contactSub.reset();
  this->dataPtr->contactsPub.reset();
  Sensor::Fini();
}

//////////////////////////////////////////////////
unsigned int ContactSensor::GetCollisionCount() const
{
  return this->dataPtr->collisions.size();
}

//////////////////////////////////////////////////
std::string ContactSensor::GetCollisionName(unsigned int _index) const
{
  std::string result;

  if (_index < this->dataPtr->collisions.size())
    result = this->dataPtr->collisions[_index];

  return result;
}

//////////////////////////////////////////////////
unsigned int ContactSensor::GetCollisionContactCount(
    const std::string &_collisionName) const
{
  std::lock_guard<std::mutex> lock(this->dataPtr->mutex);
  unsigned int result = 0;

  for (int i = 0; i < this->dataPtr->contactsMsg.contact_size(); ++i)
  {
    if (this->dataPtr->contactsMsg.contact(i).collision1() == _collisionName ||
        this->dataPtr->contactsMsg.contact(i).collision2() == _collisionName)
    {
      result += this->dataPtr->contactsMsg.contact(i).position_size();
    }
  }

  return result;
}

//////////////////////////////////////////////////
msgs::Contacts ContactSensor::Contacts() const
{
  std::lock_guard<std::mutex> lock(this->dataPtr->mutex);
  return this->dataPtr->contactsMsg;
}

//////////////////////////////////////////////////
std::map<std::string, gazebo::physics::Contact> ContactSensor::Contacts(
    const std::string &_collisionName) const
{
  std::lock_guard<std::mutex> lock(this->dataPtr->mutex);

  std::map<std::string, gazebo::physics::Contact> result;

  std::string collision2;

  for (int i = 0; i < this->dataPtr->contactsMsg.contact_size(); ++i)
  {
    collision2.clear();

    if (this->dataPtr->contactsMsg.contact(i).collision1() == _collisionName)
    {
      collision2 = this->dataPtr->contactsMsg.contact(i).collision2();
    }
    else if (this->dataPtr->contactsMsg.contact(i).collision2() ==
        _collisionName)
    {
      collision2 =  this->dataPtr->contactsMsg.contact(i).collision1();
    }

    if (collision2.empty())
      continue;

    result[collision2] = this->dataPtr->contactsMsg.contact(i);
  }

  return result;
}

//////////////////////////////////////////////////
void ContactSensor::OnContacts(ConstContactsPtr &_msg)
{
  std::lock_guard<std::mutex> lock(this->dataPtr->mutex);

  // Only store information if the sensor is active
  if (this->IsActive())
  {
    // Store the contacts message for processing in UpdateImpl
    this->dataPtr->incomingContacts.push_back(_msg);

    // Prevent the incomingContacts list to grow indefinitely.
    if (this->dataPtr->incomingContacts.size() > 100)
      this->dataPtr->incomingContacts.pop_front();
  }
}

//////////////////////////////////////////////////
bool ContactSensor::IsActive() const
{
  return this->active ||
    (this->dataPtr->contactsPub &&
     this->dataPtr->contactsPub->HasConnections());
}<|MERGE_RESOLUTION|>--- conflicted
+++ resolved
@@ -97,13 +97,8 @@
     this->sdf->GetElement("contact")->GetElement("collision");
 
   std::string entityName =
-<<<<<<< HEAD
       this->world->EntityByName(this->ParentName())->GetScopedName();
-  std::string filterName = entityName + "::" + this->Name();
-=======
-      this->world->GetEntity(this->ParentName())->GetScopedName();
   this->dataPtr->filterName = entityName + "::" + this->Name();
->>>>>>> 2eb6383f
 
   // Get all the collision elements
   while (collisionElem)
@@ -122,14 +117,8 @@
   {
     // request the contact manager to publish messages to a custom topic for
     // this sensor
-<<<<<<< HEAD
     physics::ContactManager *mgr = this->world->Physics()->GetContactManager();
-    std::string topic = mgr->CreateFilter(filterName,
-=======
-    physics::ContactManager *mgr =
-        this->world->GetPhysicsEngine()->GetContactManager();
     std::string topic = mgr->CreateFilter(this->dataPtr->filterName,
->>>>>>> 2eb6383f
         this->dataPtr->collisions);
     if (!this->dataPtr->contactSub)
     {
@@ -225,19 +214,9 @@
 {
   if (this->world && this->world->Running())
   {
-<<<<<<< HEAD
-    std::string entityName =
-        this->world->EntityByName(this->ParentName())->GetScopedName();
-    std::string filterName = entityName + "::" + this->Name();
-
     physics::ContactManager *mgr =
         this->world->Physics()->GetContactManager();
-    mgr->RemoveFilter(filterName);
-=======
-    physics::ContactManager *mgr =
-        this->world->GetPhysicsEngine()->GetContactManager();
     mgr->RemoveFilter(this->dataPtr->filterName);
->>>>>>> 2eb6383f
   }
 
   this->dataPtr->contactSub.reset();
