--- conflicted
+++ resolved
@@ -64,11 +64,7 @@
       this->sdf->GetElement("contact")->HasElement("topic"))
   {
     this->contactsPub = this->node->Advertise<msgs::Contacts>(
-<<<<<<< HEAD
-        this->sdf->GetElement("topic")->Get<std::string>());
-=======
-      this->sdf->GetElement("contact")->GetValueString("topic"));
->>>>>>> 71a87f6b
+      this->sdf->GetElement("contact")->Get<std::string>("topic"));
   }
 }
 
