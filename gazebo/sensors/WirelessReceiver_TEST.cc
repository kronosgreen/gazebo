--- conflicted
+++ resolved
@@ -42,7 +42,6 @@
 };
 
 const std::string WirelessReceiver_TEST::receiverSensorString =
-<<<<<<< HEAD
     "<sdf version='1.4'>"
     "  <sensor name='wirelessReceiver' type='wireless_receiver'>"
     "    <always_on>1</always_on>"
@@ -58,28 +57,9 @@
     "  </sensor>"
     "</sdf>";
 
+/////////////////////////////////////////////////
 WirelessReceiver_TEST::WirelessReceiver_TEST()
     :sdf(new sdf::Element)
-=======
-"<sdf version='1.4'>"
-"  <sensor name='wirelessReceiver' type='wireless_receiver'>"
-"    <always_on>1</always_on>"
-"    <visualize>0</visualize>"
-"    <update_rate>1.0</update_rate>"
-"    <transceiver>"
-"      <min_frequency>2412.0</min_frequency>"
-"      <max_frequency>2484.0</max_frequency>"
-"      <power>14.5</power>"
-"      <gain>2.5</gain>"
-"      <sensitivity>-90.0</sensitivity>"
-"    </transceiver>"
-"  </sensor>"
-"</sdf>";
-
-/////////////////////////////////////////////////
-WirelessReceiver_TEST::WirelessReceiver_TEST()
- : sdf(new sdf::Element)
->>>>>>> aada1a98
 {
   Load("worlds/empty.world");
   this->mgr = sensors::SensorManager::Instance();
@@ -152,13 +132,8 @@
   // Replace the power by an incorrect value
   boost::regex re("<power>.*<\\/power>");
   std::string receiverSensorStringCopy =
-<<<<<<< HEAD
-      boost::regex_replace(this->receiverSensorString, re,
-        "<power>-1.0</power>");
-=======
       boost::regex_replace(this->receiverSensorString,
           re, "<power>-1.0</power>");
->>>>>>> aada1a98
 
   this->CheckIllegalValue(receiverSensorStringCopy);
 }
@@ -198,7 +173,6 @@
       boost::regex_replace(this->receiverSensorString, re,
         "<max_frequency>-1.0</max_frequency>");
 
-<<<<<<< HEAD
   this->CheckIllegalValue(receiverSensorStringCopy);
 }
 
@@ -217,8 +191,6 @@
       boost::regex_replace(receiverSensorStringCopy, re,
         "<min_frequency>2484.0</min_frequency>");
 
-=======
->>>>>>> aada1a98
   this->CheckIllegalValue(receiverSensorStringCopy);
 }
 
