/*
 * Copyright (C) 2012-2015 Open Source Robotics Foundation
 *
 * Licensed under the Apache License, Version 2.0 (the "License");
 * you may not use this file except in compliance with the License.
 * You may obtain a copy of the License at
 *
 *     http://www.apache.org/licenses/LICENSE-2.0
 *
 * Unless required by applicable law or agreed to in writing, software
 * distributed under the License is distributed on an "AS IS" BASIS,
 * WITHOUT WARRANTIES OR CONDITIONS OF ANY KIND, either express or implied.
 * See the License for the specific language governing permissions and
 * limitations under the License.
 *
*/

#include <regex>
#include <gtest/gtest.h>
#include "gazebo/test/ServerFixture.hh"

using namespace gazebo;
class WirelessReceiver_TEST : public ServerFixture
{
  public: static const std::string receiverSensorString;
  public: WirelessReceiver_TEST();
  public: void TestCreateWirelessReceiver();
  public: void TestIllegalTransceiver();
  public: void TestIllegalPower();
  public: void TestIllegalGain();
  public: void TestIllegalMinFreq();
  public: void TestIllegalMaxFreq();
  public: void TestIllegalMinMaxFreq();
  public: void TestIllegalSensitivity();
  public: void TestUpdateImpl();

<<<<<<< HEAD
  /// \brief Create a sensor with an illegal value and checks that an exception
=======
  /// \brief Create a sensor with an illegal value and check that an exception
>>>>>>> 3fddddf7
  /// is thrown
  /// \param[in] _sensorString Sensor SDF string
  private: void CheckIllegalValue(std::string _sensorString);

  /// \brief Create a sensor with legal values and check that an exception
  /// is not thrown
  /// \param[in] _sensorString Sensor SDF string
  private: void CheckLegalValue(std::string _sensorString);

  private: sensors::SensorManager *mgr;
  private: sdf::ElementPtr sdf;
};

const std::string WirelessReceiver_TEST::receiverSensorString =
    "<sdf version='1.4'>"
    "  <sensor name='wirelessReceiver' type='wireless_receiver'>"
    "    <always_on>1</always_on>"
    "    <visualize>0</visualize>"
    "    <update_rate>1.0</update_rate>"
    "    <transceiver>"
    "      <min_frequency>2412.0</min_frequency>"
    "      <max_frequency>2484.0</max_frequency>"
    "      <power>14.5</power>"
    "      <gain>2.5</gain>"
    "      <sensitivity>-90.0</sensitivity>"
    "    </transceiver>"
    "  </sensor>"
    "</sdf>";

/////////////////////////////////////////////////
WirelessReceiver_TEST::WirelessReceiver_TEST()
    :sdf(new sdf::Element)
{
  Load("worlds/empty.world");
  this->mgr = sensors::SensorManager::Instance();

  sdf::initFile("sensor.sdf", this->sdf);
}

/////////////////////////////////////////////////
/// \brief Test Creation of a wireless receiver sensor
void WirelessReceiver_TEST::TestCreateWirelessReceiver()
{
  sdf::readString(this->receiverSensorString, this->sdf);

  // Create the wireless receiver sensor
  std::string sensorName = this->mgr->CreateSensor(this->sdf, "default",
      "ground_plane::link", 0);

  // Make sure the returned sensor name is correct
  EXPECT_EQ(sensorName,
      std::string("default::ground_plane::link::wirelessReceiver"));

  // Update the sensor manager so that it can process new sensors.
  this->mgr->Update();

  // Get a pointer to the wireless receiver sensor
  sensors::WirelessReceiverPtr sensor =
    std::dynamic_pointer_cast<sensors::WirelessReceiver>(
        this->mgr->GetSensor(sensorName));

  // Make sure the above dynamic cast worked.
  ASSERT_TRUE(sensor != NULL);

  EXPECT_DOUBLE_EQ(sensor->MinFreqFiltered(), 2412.0);
  EXPECT_DOUBLE_EQ(sensor->MaxFreqFiltered(), 2484.0);
  EXPECT_DOUBLE_EQ(sensor->Power(), 14.5);
  EXPECT_DOUBLE_EQ(sensor->Gain(), 2.5);
  EXPECT_DOUBLE_EQ(sensor->Sensitivity(), -90);

  EXPECT_TRUE(sensor->IsActive());
}

/////////////////////////////////////////////////
void WirelessReceiver_TEST::CheckIllegalValue(std::string _sensorString)
{
  sdf::readString(_sensorString, this->sdf);

  // Create the wireless receiver sensor
  ASSERT_ANY_THROW(this->mgr->CreateSensor(this->sdf,
      "default", "ground_plane::link", 0));
}

/////////////////////////////////////////////////
void WirelessReceiver_TEST::CheckLegalValue(std::string _sensorString)
{
  sdf::readString(_sensorString, this->sdf);

  // Create the wireless receiver sensor
  ASSERT_NO_THROW(this->mgr->CreateSensor(this->sdf,
      "default", "ground_plane::link", 0));
}

/////////////////////////////////////////////////
/// \brief Test Non-existent transceiver element
void WirelessReceiver_TEST::TestIllegalTransceiver()
{
  // Make a copy of the sdf string for avoid affecting other tests
  std::string receiverSensorStringCopy = this->receiverSensorString;
  receiverSensorStringCopy = std::regex_replace(receiverSensorStringCopy,
      std::regex("<transceiver>"), std::string(""));
  receiverSensorStringCopy = std::regex_replace(receiverSensorStringCopy,
      std::regex("</transceiver>"), std::string(""));

  this->CheckIllegalValue(receiverSensorStringCopy);
}

/////////////////////////////////////////////////
/// \brief Test wrong power value for the transceiver element
void WirelessReceiver_TEST::TestIllegalPower()
{
  // Replace the power by an incorrect value
  std::string receiverSensorStringCopy =
      std::regex_replace(this->receiverSensorString,
          std::regex("<power>.*<\\/power>"),
          std::string("<power>-1.0</power>"));

  this->CheckLegalValue(receiverSensorStringCopy);
}

/////////////////////////////////////////////////
/// \brief Test wrong gain value for the transceiver element
void WirelessReceiver_TEST::TestIllegalGain()
{
  // Replace the gain by an incorrect value
  std::string receiverSensorStringCopy =
      std::regex_replace(this->receiverSensorString,
          std::regex("<gain>.*<\\/gain>"), std::string("<gain>-1.0</gain>"));

  this->CheckLegalValue(receiverSensorStringCopy);
}

/////////////////////////////////////////////////
/// \brief Test wrong min_frequency value for the transceiver element
void WirelessReceiver_TEST::TestIllegalMinFreq()
{
  // Replace the min frequency by an incorrect value
  std::string receiverSensorStringCopy =
      std::regex_replace(this->receiverSensorString,
          std::regex("<min_frequency>.*<\\/min_frequency>"),
          std::string("<min_frequency>-1.0</min_frequency>"));

  this->CheckLegalValue(receiverSensorStringCopy);
}

/////////////////////////////////////////////////
/// \brief Test wrong max_frequency value for the transceiver element
void WirelessReceiver_TEST::TestIllegalMaxFreq()
{
  // Replace the max frequency by an incorrect value
  std::string receiverSensorStringCopy =
      std::regex_replace(this->receiverSensorString,
          std::regex("<max_frequency>.*<\\/max_frequency>"),
          std::string("<max_frequency>-1.0</max_frequency>"));

  this->CheckLegalValue(receiverSensorStringCopy);
}

/////////////////////////////////////////////////
/// \brief Test min_frequency value greater than max_frequency
void WirelessReceiver_TEST::TestIllegalMinMaxFreq()
{
  // Swap min_frequency and max_frequency
  std::string receiverSensorStringCopy =
      std::regex_replace(this->receiverSensorString,
          std::regex("<max_frequency>.*<\\/max_frequency>"),
          std::string("<max_frequency>2412.0</max_frequency>"));

  receiverSensorStringCopy =
      std::regex_replace(receiverSensorStringCopy,
          std::regex("<min_frequency>.*<\\/min_frequency>"),
          std::string("<min_frequency>2484.0</min_frequency>"));

  this->CheckLegalValue(receiverSensorStringCopy);
}

/////////////////////////////////////////////////
/// \brief Test wrong sensitivity value for the transceiver element
void WirelessReceiver_TEST::TestIllegalSensitivity()
{
  // Replace the sensitivity by an incorrect value
  std::string receiverSensorStringCopy =
      std::regex_replace(this->receiverSensorString,
          std::regex("<sensitivity>.*<\\/sensitivity>"),
          std::string("<sensitivity>1.0</sensitivity>"));

  this->CheckLegalValue(receiverSensorStringCopy);
}

/////////////////////////////////////////////////
/// \brief Test the updateImpl() method
void WirelessReceiver_TEST::TestUpdateImpl()
{
  sdf::readString(this->receiverSensorString, this->sdf);

  // Create the wireless receiver sensor
  std::string sensorName = this->mgr->CreateSensor(this->sdf, "default",
      "ground_plane::link", 0);

  // Make sure the returned sensor name is correct
  EXPECT_EQ(sensorName,
      std::string("default::ground_plane::link::wirelessReceiver"));

  // Update the sensor manager so that it can process new sensors.
  this->mgr->Update();

  // Get a pointer to the wireless receiver sensor
  sensors::WirelessReceiverPtr sensor =
    std::dynamic_pointer_cast<sensors::WirelessReceiver>(
        this->mgr->GetSensor(sensorName));

  // Make sure the above dynamic cast worked.
  EXPECT_TRUE(sensor != NULL);

  sensor->Update(true);
}

/////////////////////////////////////////////////
TEST_F(WirelessReceiver_TEST, TestCreateWilessReceiver)
{
  TestCreateWirelessReceiver();
}

/////////////////////////////////////////////////
TEST_F(WirelessReceiver_TEST, TestIllegalTransceiver)
{
  TestIllegalTransceiver();
}

/////////////////////////////////////////////////
TEST_F(WirelessReceiver_TEST, TestIllegalPower)
{
  TestIllegalPower();
}

/////////////////////////////////////////////////
TEST_F(WirelessReceiver_TEST, TestIllegalGain)
{
  TestIllegalGain();
}

/////////////////////////////////////////////////
TEST_F(WirelessReceiver_TEST, TestIllegalMinFreq)
{
  TestIllegalMinFreq();
}

/////////////////////////////////////////////////
TEST_F(WirelessReceiver_TEST, TestIllegalMaxFreq)
{
  TestIllegalMaxFreq();
}

/////////////////////////////////////////////////
TEST_F(WirelessReceiver_TEST, TestIllegalMinMaxFreq)
{
  TestIllegalMinMaxFreq();
}

/////////////////////////////////////////////////
TEST_F(WirelessReceiver_TEST, TestIllegalSensitivity)
{
  TestIllegalSensitivity();
}

/////////////////////////////////////////////////
TEST_F(WirelessReceiver_TEST, TestUpdateImpl)
{
  TestUpdateImpl();
}

/////////////////////////////////////////////////
int main(int argc, char **argv)
{
  ::testing::InitGoogleTest(&argc, argv);
  return RUN_ALL_TESTS();
}<|MERGE_RESOLUTION|>--- conflicted
+++ resolved
@@ -15,8 +15,9 @@
  *
 */
 
-#include <regex>
 #include <gtest/gtest.h>
+#include <boost/algorithm/string.hpp>
+#include <boost/regex.hpp>
 #include "gazebo/test/ServerFixture.hh"
 
 using namespace gazebo;
@@ -34,11 +35,7 @@
   public: void TestIllegalSensitivity();
   public: void TestUpdateImpl();
 
-<<<<<<< HEAD
-  /// \brief Create a sensor with an illegal value and checks that an exception
-=======
   /// \brief Create a sensor with an illegal value and check that an exception
->>>>>>> 3fddddf7
   /// is thrown
   /// \param[in] _sensorString Sensor SDF string
   private: void CheckIllegalValue(std::string _sensorString);
@@ -113,6 +110,8 @@
 }
 
 /////////////////////////////////////////////////
+/// \brief Create a sensor with an illegal value and checks that an exception
+/// is thrown
 void WirelessReceiver_TEST::CheckIllegalValue(std::string _sensorString)
 {
   sdf::readString(_sensorString, this->sdf);
@@ -138,10 +137,8 @@
 {
   // Make a copy of the sdf string for avoid affecting other tests
   std::string receiverSensorStringCopy = this->receiverSensorString;
-  receiverSensorStringCopy = std::regex_replace(receiverSensorStringCopy,
-      std::regex("<transceiver>"), std::string(""));
-  receiverSensorStringCopy = std::regex_replace(receiverSensorStringCopy,
-      std::regex("</transceiver>"), std::string(""));
+  boost::replace_first(receiverSensorStringCopy, "<transceiver>", "");
+  boost::replace_first(receiverSensorStringCopy, "</transceiver>", "");
 
   this->CheckIllegalValue(receiverSensorStringCopy);
 }
@@ -151,12 +148,12 @@
 void WirelessReceiver_TEST::TestIllegalPower()
 {
   // Replace the power by an incorrect value
-  std::string receiverSensorStringCopy =
-      std::regex_replace(this->receiverSensorString,
-          std::regex("<power>.*<\\/power>"),
-          std::string("<power>-1.0</power>"));
-
-  this->CheckLegalValue(receiverSensorStringCopy);
+  boost::regex re("<power>.*<\\/power>");
+  std::string receiverSensorStringCopy =
+      boost::regex_replace(this->receiverSensorString,
+          re, "<power>-1.0</power>");
+
+  this->CheckIllegalValue(receiverSensorStringCopy);
 }
 
 /////////////////////////////////////////////////
@@ -164,11 +161,11 @@
 void WirelessReceiver_TEST::TestIllegalGain()
 {
   // Replace the gain by an incorrect value
-  std::string receiverSensorStringCopy =
-      std::regex_replace(this->receiverSensorString,
-          std::regex("<gain>.*<\\/gain>"), std::string("<gain>-1.0</gain>"));
-
-  this->CheckLegalValue(receiverSensorStringCopy);
+  boost::regex re("<gain>.*<\\/gain>");
+  std::string receiverSensorStringCopy =
+      boost::regex_replace(this->receiverSensorString, re, "<gain>-1.0</gain>");
+
+  this->CheckIllegalValue(receiverSensorStringCopy);
 }
 
 /////////////////////////////////////////////////
@@ -176,12 +173,12 @@
 void WirelessReceiver_TEST::TestIllegalMinFreq()
 {
   // Replace the min frequency by an incorrect value
-  std::string receiverSensorStringCopy =
-      std::regex_replace(this->receiverSensorString,
-          std::regex("<min_frequency>.*<\\/min_frequency>"),
-          std::string("<min_frequency>-1.0</min_frequency>"));
-
-  this->CheckLegalValue(receiverSensorStringCopy);
+  boost::regex re("<min_frequency>.*<\\/min_frequency>");
+  std::string receiverSensorStringCopy =
+      boost::regex_replace(this->receiverSensorString, re,
+        "<min_frequency>-1.0</min_frequency>");
+
+  this->CheckIllegalValue(receiverSensorStringCopy);
 }
 
 /////////////////////////////////////////////////
@@ -189,12 +186,12 @@
 void WirelessReceiver_TEST::TestIllegalMaxFreq()
 {
   // Replace the max frequency by an incorrect value
-  std::string receiverSensorStringCopy =
-      std::regex_replace(this->receiverSensorString,
-          std::regex("<max_frequency>.*<\\/max_frequency>"),
-          std::string("<max_frequency>-1.0</max_frequency>"));
-
-  this->CheckLegalValue(receiverSensorStringCopy);
+  boost::regex re("<max_frequency>.*<\\/max_frequency>");
+  std::string receiverSensorStringCopy =
+      boost::regex_replace(this->receiverSensorString, re,
+        "<max_frequency>-1.0</max_frequency>");
+
+  this->CheckIllegalValue(receiverSensorStringCopy);
 }
 
 /////////////////////////////////////////////////
@@ -202,17 +199,17 @@
 void WirelessReceiver_TEST::TestIllegalMinMaxFreq()
 {
   // Swap min_frequency and max_frequency
-  std::string receiverSensorStringCopy =
-      std::regex_replace(this->receiverSensorString,
-          std::regex("<max_frequency>.*<\\/max_frequency>"),
-          std::string("<max_frequency>2412.0</max_frequency>"));
-
+  boost::regex re("<max_frequency>.*<\\/max_frequency>");
+  std::string receiverSensorStringCopy =
+      boost::regex_replace(this->receiverSensorString, re,
+        "<max_frequency>2412.0</max_frequency>");
+
+  re = "<min_frequency>.*<\\/min_frequency>";
   receiverSensorStringCopy =
-      std::regex_replace(receiverSensorStringCopy,
-          std::regex("<min_frequency>.*<\\/min_frequency>"),
-          std::string("<min_frequency>2484.0</min_frequency>"));
-
-  this->CheckLegalValue(receiverSensorStringCopy);
+      boost::regex_replace(receiverSensorStringCopy, re,
+        "<min_frequency>2484.0</min_frequency>");
+
+  this->CheckIllegalValue(receiverSensorStringCopy);
 }
 
 /////////////////////////////////////////////////
@@ -220,12 +217,12 @@
 void WirelessReceiver_TEST::TestIllegalSensitivity()
 {
   // Replace the sensitivity by an incorrect value
-  std::string receiverSensorStringCopy =
-      std::regex_replace(this->receiverSensorString,
-          std::regex("<sensitivity>.*<\\/sensitivity>"),
-          std::string("<sensitivity>1.0</sensitivity>"));
-
-  this->CheckLegalValue(receiverSensorStringCopy);
+  boost::regex re("<sensitivity>.*<\\/sensitivity>");
+  std::string receiverSensorStringCopy =
+      boost::regex_replace(this->receiverSensorString, re,
+        "<sensitivity>1.0</sensitivity>");
+
+  this->CheckIllegalValue(receiverSensorStringCopy);
 }
 
 /////////////////////////////////////////////////
