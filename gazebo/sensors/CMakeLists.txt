--- conflicted
+++ resolved
@@ -1,34 +1,5 @@
 include (${gazebo_cmake_dir}/GazeboUtils.cmake)
 
-<<<<<<< HEAD
-set (sources Sensors.cc
-             Sensor.cc
-             SensorFactory.cc
-             SensorManager.cc
-             CameraSensor.cc
-             ContactSensor.cc
-             DepthCameraSensor.cc
-             GpuRaySensor.cc
-             ImuSensor.cc
-             RaySensor.cc
-             RFIDSensor.cc
-             RFIDTag.cc
-) 
-
-set (headers Sensors.hh
-             Sensor.hh
-             SensorTypes.hh
-             SensorFactory.hh
-             SensorManager.hh
-             CameraSensor.hh
-             ContactSensor.hh
-             DepthCameraSensor.hh
-             GpuRaySensor.hh
-             ImuSensor.hh
-             RaySensor.hh
-             RFIDSensor.hh
-             RFIDTag.hh
-=======
 set (sources 
   CameraSensor.cc
   ContactSensor.cc
@@ -58,7 +29,6 @@
   SensorTypes.hh
   SensorFactory.hh
   SensorManager.hh
->>>>>>> 048195ff
 )
 
 set (sensors_headers "" CACHE INTERNAL "sensors headers" FORCE)
@@ -89,4 +59,4 @@
 
 gz_install_executable( gzsensor )
 gz_install_library(gazebo_sensors)
-gz_install_includes("sensors" ${headers} ${CMAKE_CURRENT_BINARY_DIR}/sensors.hh sensors.h)+gz_install_includes("sensors" ${headers} ${CMAKE_CURRENT_BINARY_DIR}/sensors.hh)