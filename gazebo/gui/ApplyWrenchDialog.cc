/*
 * Copyright 2015 Open Source Robotics Foundation
 *
 * Licensed under the Apache License, Version 2.0 (the "License");
 * you may not use this file except in compliance with the License.
 * You may obtain a copy of the License at
 *
 *     http://www.apache.org/licenses/LICENSE-2.0
 *
 * Unless required by applicable law or agreed to in writing, software
 * distributed under the License is distributed on an "AS IS" BASIS,
 * WITHOUT WARRANTIES OR CONDITIONS OF ANY KIND, either express or implied.
 * See the License for the specific language governing permissions and
 * limitations under the License.
 *
*/
#ifdef _WIN32
  // Ensure that Winsock2.h is included before Windows.h, which can get
  // pulled in by anybody (e.g., Boost).
  #include <Winsock2.h>
#endif

#include "gazebo/transport/Node.hh"
#include "gazebo/transport/Publisher.hh"

#include "gazebo/rendering/UserCamera.hh"
#include "gazebo/rendering/Scene.hh"
#include "gazebo/rendering/COMVisual.hh"
#include "gazebo/rendering/Visual.hh"
#include "gazebo/rendering/SelectionObj.hh"
#include "gazebo/rendering/ApplyWrenchVisual.hh"

<<<<<<< HEAD
#include "gazebo/gui/Actions.hh"
#include "gazebo/gui/MainWindow.hh"
=======
#include "gazebo/gui/MouseEventHandler.hh"
>>>>>>> 617948ac
#include "gazebo/gui/GuiIface.hh"
#include "gazebo/gui/MouseEventHandler.hh"
#include "gazebo/gui/ApplyWrenchDialogPrivate.hh"
#include "gazebo/gui/ApplyWrenchDialog.hh"

using namespace gazebo;
using namespace gui;

/////////////////////////////////////////////////
ApplyWrenchDialog::ApplyWrenchDialog(QWidget *_parent)
  : QDialog(_parent), dataPtr(new ApplyWrenchDialogPrivate)
{
  this->setObjectName("ApplyWrenchDialog");
  this->dataPtr->mainWindow = gui::get_main_window();

  this->setWindowTitle(tr("Apply Force and Torque"));
  this->setWindowFlags(Qt::WindowStaysOnTopHint);
  this->setWindowModality(Qt::NonModal);
  this->setStyleSheet(
      "QPushButton {\
          border-radius: 5px;\
          border-radius: 5px;\
      }");

  this->dataPtr->modelLabel = new QLabel();

  // Links list
  QHBoxLayout *linkLayout = new QHBoxLayout();
  QLabel *linkLabel = new QLabel(tr("<b>Apply to link:<b> "));
  this->dataPtr->linksComboBox = new QComboBox();
  this->dataPtr->linksComboBox->installEventFilter(this);
  this->dataPtr->linksComboBox->setMinimumWidth(200);
  connect(this->dataPtr->linksComboBox, SIGNAL(currentIndexChanged(QString)),
      this, SLOT(SetLink(QString)));

  linkLayout->addWidget(linkLabel);
  linkLayout->addWidget(this->dataPtr->linksComboBox);

  // Force
  QLabel *forceLabel = new QLabel(tr(
       "<font size=4>Force</font>"));
  forceLabel->setObjectName("forceLabel");
  forceLabel->setStyleSheet(
      "QLabel#forceLabel {\
          background-color: #444;\
          border-radius: 5px;\
          padding-left: 10px;\
          min-height: 40px;\
      }");

  // Force vector layout
  QGridLayout *forceVectorLayout = new QGridLayout();

  // Force Vector
  this->dataPtr->forceXSpin = new QDoubleSpinBox();
  this->dataPtr->forceYSpin = new QDoubleSpinBox();
  this->dataPtr->forceZSpin = new QDoubleSpinBox();

  std::vector<QDoubleSpinBox *> forceSpins;
  forceSpins.push_back(this->dataPtr->forceXSpin);
  forceSpins.push_back(this->dataPtr->forceYSpin);
  forceSpins.push_back(this->dataPtr->forceZSpin);

  for (unsigned int i = 0; i < forceSpins.size(); ++i)
  {
    QLabel *forceElementLabel = new QLabel();
    if (i == 0)
      forceElementLabel->setText(tr("X:"));
    else if (i == 1)
      forceElementLabel->setText(tr("Y:"));
    else if (i == 2)
      forceElementLabel->setText(tr("Z:"));
    QLabel *forceUnitLabel = new QLabel(tr("N"));

    forceSpins[i]->setRange(-GZ_DBL_MAX, GZ_DBL_MAX);
    forceSpins[i]->setSingleStep(100);
    forceSpins[i]->setDecimals(3);
    forceSpins[i]->setValue(0);
    forceSpins[i]->setMaximumWidth(100);
    forceSpins[i]->installEventFilter(this);
    connect(forceSpins[i], SIGNAL(valueChanged(double)), this,
        SLOT(OnForceChanged(double)));

    forceVectorLayout->addWidget(forceElementLabel, i, 0, Qt::AlignRight);
    forceVectorLayout->addWidget(forceSpins[i], i, 1);
    forceVectorLayout->addWidget(forceUnitLabel, i, 2);
  }

  // Force total
  QLabel *forceMagLabel = new QLabel(tr("Mag:"));
  QLabel *forceMagUnitLabel = new QLabel(tr("N"));

  this->dataPtr->forceMagSpin = new QDoubleSpinBox();
  this->dataPtr->forceMagSpin->setRange(0, GZ_DBL_MAX);
  this->dataPtr->forceMagSpin->setSingleStep(100);
  this->dataPtr->forceMagSpin->setDecimals(3);
  this->dataPtr->forceMagSpin->setValue(0);
  this->dataPtr->forceMagSpin->setMaximumWidth(100);
  this->dataPtr->forceMagSpin->installEventFilter(this);
  connect(this->dataPtr->forceMagSpin, SIGNAL(valueChanged(double)), this,
      SLOT(OnForceMagChanged(double)));

  forceVectorLayout->addWidget(forceMagLabel, 3, 0, Qt::AlignRight);
  forceVectorLayout->addWidget(this->dataPtr->forceMagSpin, 3, 1);
  forceVectorLayout->addWidget(forceMagUnitLabel, 3, 2);

  // Clear force
  QPushButton *forceClearButton = new QPushButton(tr("Clear"));
  connect(forceClearButton, SIGNAL(clicked()), this, SLOT(OnForceClear()));
  forceVectorLayout->addWidget(forceClearButton, 4, 0, 1, 3, Qt::AlignLeft);

  // Vertical separator
  QFrame *separator = new QFrame();
  separator->setFrameShape(QFrame::VLine);
  separator->setLineWidth(10);

  // Force Position
  QLabel *forcePosLabel = new QLabel(tr("Application Point:"));
  forcePosLabel->setObjectName("forcePosLabel");
  forcePosLabel->setStyleSheet(
      "QLabel#forcePosLabel {\
          max-height: 15px;\
      }");

  // CoM
  QLabel *comLabel = new QLabel(tr("Center of mass"));

  QLabel *comPixLabel = new QLabel();
  QPixmap comPixmap(":images/com.png");
  comPixmap = comPixmap.scaled(QSize(20, 20));
  comPixLabel->setPixmap(comPixmap);
  comPixLabel->setMask(comPixmap.mask());

  QHBoxLayout *comLabelLayout = new QHBoxLayout();
  comLabelLayout->addWidget(comLabel);
  comLabelLayout->addWidget(comPixLabel);

  this->dataPtr->comRadio = new QRadioButton();
  this->dataPtr->forcePosRadio = new QRadioButton();
  this->dataPtr->comRadio->setChecked(true);
  connect(this->dataPtr->comRadio, SIGNAL(toggled(bool)), this,
      SLOT(ToggleComRadio(bool)));

  // Force Position layout
  QGridLayout *forcePosLayout = new QGridLayout();
  forcePosLayout->setContentsMargins(0, 0, 0, 0);
  forcePosLayout->addWidget(forcePosLabel, 0, 0, 1, 4, Qt::AlignLeft);
  forcePosLayout->addWidget(this->dataPtr->comRadio, 1, 0);
  forcePosLayout->addLayout(comLabelLayout, 1, 1, 1, 3, Qt::AlignLeft);
  forcePosLayout->addWidget(this->dataPtr->forcePosRadio, 2, 0);

  // Force Position Vector
  this->dataPtr->forcePosXSpin = new QDoubleSpinBox();
  this->dataPtr->forcePosYSpin = new QDoubleSpinBox();
  this->dataPtr->forcePosZSpin = new QDoubleSpinBox();

  std::vector<QDoubleSpinBox *> forcePosSpins;
  forcePosSpins.push_back(this->dataPtr->forcePosXSpin);
  forcePosSpins.push_back(this->dataPtr->forcePosYSpin);
  forcePosSpins.push_back(this->dataPtr->forcePosZSpin);

  for (unsigned int i = 0; i < forcePosSpins.size(); ++i)
  {
    QLabel *forcePosElementLabel = new QLabel();
    if (i == 0)
      forcePosElementLabel->setText(tr("X:"));
    else if (i == 1)
      forcePosElementLabel->setText(tr("Y:"));
    else if (i == 2)
      forcePosElementLabel->setText(tr("Z:"));
    QLabel *forcePosUnitLabel = new QLabel(tr("m"));

    forcePosSpins[i]->setRange(-GZ_DBL_MAX, GZ_DBL_MAX);
    forcePosSpins[i]->setSingleStep(0.1);
    forcePosSpins[i]->setDecimals(3);
    forcePosSpins[i]->setValue(0);
    forcePosSpins[i]->setMaximumWidth(100);
    forcePosSpins[i]->installEventFilter(this);
    connect(forcePosSpins[i], SIGNAL(valueChanged(double)), this,
        SLOT(OnForcePosChanged(double)));

    forcePosLayout->addWidget(forcePosElementLabel, i+2, 1, Qt::AlignRight);
    forcePosLayout->addWidget(forcePosSpins[i], i+2, 2);
    forcePosLayout->addWidget(forcePosUnitLabel, i+2, 3);
  }

  // Apply force
  QPushButton *applyForceButton = new QPushButton("Apply Force");
  connect(applyForceButton, SIGNAL(clicked()), this, SLOT(OnApplyForce()));

  // Force layout
  QGridLayout *forceLayout = new QGridLayout();
  forceLayout->setContentsMargins(0, 0, 0, 0);
  forceLayout->addWidget(forceLabel, 0, 0, 1, 5);
  forceLayout->addItem(new QSpacerItem(10, 10), 1, 0, 1, 5);
  forceLayout->addLayout(forceVectorLayout, 2, 1);
  forceLayout->addWidget(separator, 2, 2);
  forceLayout->addLayout(forcePosLayout, 2, 3);
  forceLayout->addItem(new QSpacerItem(10, 10), 3, 0, 1, 5);
  forceLayout->addWidget(applyForceButton, 4, 1, 1, 3, Qt::AlignRight);
  forceLayout->addItem(new QSpacerItem(5, 10), 5, 0);
  forceLayout->addItem(new QSpacerItem(7, 10), 5, 4);

  QFrame *forceFrame = new QFrame();
  forceFrame->setLayout(forceLayout);
  forceFrame->setObjectName("forceLayout");
  forceFrame->setFrameShape(QFrame::StyledPanel);

  forceFrame->setStyleSheet(
      "QFrame#forceLayout {\
          background-color: #666;\
          border-radius: 10px;\
      }");

  QGraphicsDropShadowEffect *forceEffect = new QGraphicsDropShadowEffect;
  forceEffect->setBlurRadius(5);
  forceEffect->setXOffset(5);
  forceEffect->setYOffset(5);
  forceEffect->setColor(Qt::black);
  forceFrame->setGraphicsEffect(forceEffect);

  // Torque
  QLabel *torqueLabel = new QLabel(tr("<font size=4>Torque</font>"));
  torqueLabel->setObjectName("torqueLabel");
  torqueLabel->setStyleSheet(
      "QLabel#torqueLabel {\
          background-color: #444;\
          border-radius: 5px;\
          padding-left: 10px;\
          min-height: 40px;\
      }");

  // Torque vector layout
  QGridLayout *torqueVectorLayout = new QGridLayout();

  // Torque Vector
  this->dataPtr->torqueXSpin = new QDoubleSpinBox();
  this->dataPtr->torqueYSpin = new QDoubleSpinBox();
  this->dataPtr->torqueZSpin = new QDoubleSpinBox();

  std::vector<QDoubleSpinBox *> torqueSpins;
  torqueSpins.push_back(this->dataPtr->torqueXSpin);
  torqueSpins.push_back(this->dataPtr->torqueYSpin);
  torqueSpins.push_back(this->dataPtr->torqueZSpin);

  for (unsigned int i = 0; i < torqueSpins.size(); ++i)
  {
    QLabel *torqueElementLabel = new QLabel();
    if (i == 0)
      torqueElementLabel->setText(tr("X:"));
    else if (i == 1)
      torqueElementLabel->setText(tr("Y:"));
    else if (i == 2)
      torqueElementLabel->setText(tr("Z:"));
    QLabel *torqueUnitLabel = new QLabel(tr("Nm"));

    torqueSpins[i]->setRange(-GZ_DBL_MAX, GZ_DBL_MAX);
    torqueSpins[i]->setSingleStep(100);
    torqueSpins[i]->setDecimals(3);
    torqueSpins[i]->setValue(0);
    torqueSpins[i]->setMaximumWidth(100);
    torqueSpins[i]->installEventFilter(this);
    connect(torqueSpins[i], SIGNAL(valueChanged(double)), this,
        SLOT(OnTorqueChanged(double)));

    torqueVectorLayout->addWidget(torqueElementLabel, i, 0, Qt::AlignRight);
    torqueVectorLayout->addWidget(torqueSpins[i], i, 1);
    torqueVectorLayout->addWidget(torqueUnitLabel, i, 2);
  }

  // Torque magnitude
  QLabel *torqueMagLabel = new QLabel(tr("Mag:"));
  QLabel *torqueMagUnitLabel = new QLabel(tr("Nm"));

  this->dataPtr->torqueMagSpin = new QDoubleSpinBox();
  this->dataPtr->torqueMagSpin->setRange(0, GZ_DBL_MAX);
  this->dataPtr->torqueMagSpin->setSingleStep(100);
  this->dataPtr->torqueMagSpin->setDecimals(3);
  this->dataPtr->torqueMagSpin->setValue(0);
  this->dataPtr->torqueMagSpin->setMaximumWidth(100);
  this->dataPtr->torqueMagSpin->installEventFilter(this);
  connect(this->dataPtr->torqueMagSpin, SIGNAL(valueChanged(double)), this,
      SLOT(OnTorqueMagChanged(double)));

  torqueVectorLayout->addWidget(torqueMagLabel, 3, 0, Qt::AlignRight);
  torqueVectorLayout->addWidget(this->dataPtr->torqueMagSpin, 3, 1);
  torqueVectorLayout->addWidget(torqueMagUnitLabel, 3, 2);

  // Clear torque
  QPushButton *torqueClearButton = new QPushButton(tr("Clear"));
  connect(torqueClearButton, SIGNAL(clicked()), this, SLOT(OnTorqueClear()));
  torqueVectorLayout->addWidget(torqueClearButton, 4, 0, 1, 3, Qt::AlignLeft);

  // Apply torque
  QPushButton *applyTorqueButton = new QPushButton("Apply Torque");
  connect(applyTorqueButton, SIGNAL(clicked()), this, SLOT(OnApplyTorque()));

  // Torque layout
  QGridLayout *torqueLayout = new QGridLayout();
  torqueLayout->setContentsMargins(0, 0, 0, 0);
  torqueLayout->addWidget(torqueLabel, 0, 0, 1, 3);
  torqueLayout->addItem(new QSpacerItem(10, 10), 1, 0, 1, 3);
  torqueLayout->addLayout(torqueVectorLayout, 2, 1);
  torqueLayout->addItem(new QSpacerItem(10, 10), 3, 0, 1, 3);
  torqueLayout->addWidget(applyTorqueButton, 4, 1, 1, 1, Qt::AlignRight);
  torqueLayout->addItem(new QSpacerItem(5, 10), 5, 0);
  torqueLayout->addItem(new QSpacerItem(5, 10), 5, 2);

  QFrame *torqueFrame = new QFrame();
  torqueFrame->setLayout(torqueLayout);
  torqueFrame->setObjectName("torqueLayout");
  torqueFrame->setFrameShape(QFrame::StyledPanel);

  torqueFrame->setStyleSheet(
      "QFrame#torqueLayout {\
          background-color: #666;\
          border-radius: 10px;\
      }");

  QGraphicsDropShadowEffect *torqueEffect = new QGraphicsDropShadowEffect;
  torqueEffect->setBlurRadius(5);
  torqueEffect->setXOffset(5);
  torqueEffect->setYOffset(5);
  torqueEffect->setColor(Qt::black);
  torqueFrame->setGraphicsEffect(torqueEffect);

  // Buttons
  QPushButton *cancelButton = new QPushButton(tr("Cancel"));
  connect(cancelButton, SIGNAL(clicked()), this, SLOT(OnCancel()));

  QPushButton *applyAllButton = new QPushButton("Apply All");
  applyAllButton->setDefault(true);
  connect(applyAllButton, SIGNAL(clicked()), this, SLOT(OnApplyAll()));

  QHBoxLayout *buttonsLayout = new QHBoxLayout;
  buttonsLayout->addWidget(cancelButton);
  buttonsLayout->addWidget(applyAllButton);

  // Main layout
  QGridLayout *mainLayout = new QGridLayout();
  mainLayout->setSizeConstraint(QLayout::SetFixedSize);
  mainLayout->addWidget(this->dataPtr->modelLabel, 0, 0, 1, 2, Qt::AlignLeft);
  mainLayout->addLayout(linkLayout, 1, 0, 1, 2, Qt::AlignLeft);
  mainLayout->addWidget(forceFrame, 2, 0);
  mainLayout->addWidget(torqueFrame, 2, 1);
  mainLayout->addLayout(buttonsLayout, 3, 0, 1, 2, Qt::AlignRight);

  this->setLayout(mainLayout);

  // Transport
  this->dataPtr->node = transport::NodePtr(new transport::Node());
  this->dataPtr->node->Init();

  this->dataPtr->comVector = math::Vector3::Zero;
  this->dataPtr->forceVector = math::Vector3::Zero;
  this->dataPtr->torqueVector = math::Vector3::Zero;
}

/////////////////////////////////////////////////
ApplyWrenchDialog::~ApplyWrenchDialog()
{
  this->Fini();

  delete this->dataPtr;
  this->dataPtr = NULL;
}

/////////////////////////////////////////////////
void ApplyWrenchDialog::Init(const std::string &_modelName,
    const std::string &_linkName)
{
  if (!this->SetModel(_modelName))
  {
    this->Fini();
    return;
  }

  if (!this->SetLink(_linkName))
  {
    this->Fini();
    return;
  }

  connect(this, SIGNAL(rejected()), this, SLOT(OnCancel()));

  this->move(QCursor::pos());
  this->show();
  this->ActivateWindow();
}

/////////////////////////////////////////////////
void ApplyWrenchDialog::Fini()
{
  if (this->dataPtr->mainWindow)
    this->dataPtr->mainWindow->removeEventFilter(this);

  this->dataPtr->wrenchPub.reset();
  this->dataPtr->node->Fini();
  this->dataPtr->connections.clear();

  if (this->dataPtr->applyWrenchVisual)
  {
    MouseEventHandler::Instance()->RemoveReleaseFilter(
        "dialog_"+this->dataPtr->applyWrenchVisual->GetName());
<<<<<<< HEAD
    MouseEventHandler::Instance()->RemovePressFilter(
        "dialog_"+this->dataPtr->applyWrenchVisual->GetName());
    MouseEventHandler::Instance()->RemoveMoveFilter(
        "dialog_"+this->dataPtr->applyWrenchVisual->GetName());
=======
>>>>>>> 617948ac

    this->dataPtr->applyWrenchVisual->Fini();
  }
  this->dataPtr->applyWrenchVisual.reset();

  this->deleteLater();
}

/////////////////////////////////////////////////
bool ApplyWrenchDialog::SetModel(const std::string &_modelName)
{
  if (!gui::get_active_camera() || !gui::get_active_camera()->GetScene())
    return false;

  rendering::VisualPtr vis = gui::get_active_camera()->GetScene()->
      GetVisual(_modelName);

  if (!vis)
  {
    gzerr << "Model [" << _modelName << "] could not be found." << std::endl;
    return false;
  }

  this->dataPtr->modelName = _modelName;

  // Check if model/link hasn't been deleted on PreRender
  this->dataPtr->connections.push_back(
      event::Events::ConnectPreRender(
      boost::bind(&ApplyWrenchDialog::OnPreRender, this)));

  this->dataPtr->modelLabel->setText(("<b>Model:</b> " + _modelName).c_str());

  // Don't fire signals while inserting items
  this->dataPtr->linksComboBox->blockSignals(true);
  this->dataPtr->linksComboBox->clear();

  for (unsigned int i = 0; i < vis->GetChildCount(); ++i)
  {
    rendering::VisualPtr childVis = vis->GetChild(i);
    std::string linkName = childVis->GetName();

    // Issue #1553: This is failing to get real links sometimes:
    // uint32_t flags = childVis->GetVisibilityFlags();
    // if (!((flags != GZ_VISIBILITY_ALL) && (flags & GZ_VISIBILITY_GUI)))
    if (linkName.find("_GL_MANIP_") == std::string::npos)
    {
      std::string unscopedLinkName = linkName.substr(linkName.find("::") + 2);
      this->dataPtr->linksComboBox->addItem(
          QString::fromStdString(unscopedLinkName));

      // Get CoM from link's COMVisual
      for (unsigned int j = 0; j < childVis->GetChildCount(); ++j)
      {
        rendering::COMVisualPtr comVis =
            boost::dynamic_pointer_cast<rendering::COMVisual>(
            childVis->GetChild(j));

        if (comVis)
        {
          this->dataPtr->linkToCOMMap[linkName] = comVis->GetInertiaPose().pos;
          break;
        }
      }
    }
  }

  // Sort alphabetically
  QSortFilterProxyModel *proxy = new QSortFilterProxyModel(
      this->dataPtr->linksComboBox);
  proxy->setSourceModel(this->dataPtr->linksComboBox->model());
  this->dataPtr->linksComboBox->model()->setParent(proxy);
  this->dataPtr->linksComboBox->setModel(proxy);
  this->dataPtr->linksComboBox->model()->sort(0);

  this->dataPtr->linksComboBox->blockSignals(false);

  if (this->dataPtr->linksComboBox->count() > 0)
    return true;

  gzerr << "Couldn't find links in model ' [" << _modelName << "]."
      << std::endl;

  return false;
}

/////////////////////////////////////////////////
bool ApplyWrenchDialog::SetLink(const std::string &_linkName)
{
  if (!gui::get_active_camera() || !gui::get_active_camera()->GetScene())
    return false;

  // Select on combo box
  std::string unscopedLinkName = _linkName.substr(_linkName.find("::") + 2);
  int index = -1;
  for (int i = 0; i < this->dataPtr->linksComboBox->count(); ++i)
  {
    if ((this->dataPtr->linksComboBox->itemText(i)).toStdString() ==
        unscopedLinkName)
    {
      index = i;
      break;
    }
  }
  if (index == -1)
  {
    gzerr << "Link [" << _linkName << "] could not be found in the combo box."
          << std::endl;
    return false;
  }
  this->dataPtr->linksComboBox->setCurrentIndex(index);

  // Visual
  this->dataPtr->linkName = _linkName;
  rendering::VisualPtr vis = gui::get_active_camera()->GetScene()->
      GetVisual(this->dataPtr->linkName);

  if (!vis)
  {
    gzerr << "A visual named [" << this->dataPtr->linkName
          << "] could not be found." << std::endl;
    return false;
  }
  this->dataPtr->linkVisual = vis;

  this->AttachVisuals();

  // Set publisher
  std::string topicName = "~/";
  topicName += this->dataPtr->linkName + "/wrench";
  boost::replace_all(topicName, "::", "/");

  this->dataPtr->wrenchPub.reset();
  this->dataPtr->wrenchPub =
      this->dataPtr->node->Advertise<msgs::Wrench>(topicName);

<<<<<<< HEAD
  // Filter main window activate events
  if (this->dataPtr->mainWindow)
    this->dataPtr->mainWindow->installEventFilter(this);

  // MouseRelease even when it's inactive, to be able to regain focus
=======
  // MouseRelease filter to gain focus
>>>>>>> 617948ac
  if (this->dataPtr->applyWrenchVisual)
  {
    MouseEventHandler::Instance()->AddReleaseFilter(
        "dialog_"+this->dataPtr->applyWrenchVisual->GetName(),
        boost::bind(&ApplyWrenchDialog::OnMouseRelease, this, _1));
  }

  return true;
}

/////////////////////////////////////////////////
void ApplyWrenchDialog::SetLink(const QString _linkName)
{
  // Remove previous link's filter
  if (this->dataPtr->applyWrenchVisual)
  {
    MouseEventHandler::Instance()->RemoveReleaseFilter(
        "dialog_"+this->dataPtr->applyWrenchVisual->GetName());
  }

  if (!this->SetLink(this->dataPtr->modelName + "::" + _linkName.toStdString()))
    this->Fini();
}

/////////////////////////////////////////////////
void ApplyWrenchDialog::OnApplyAll()
{
  msgs::Wrench msg;
  msgs::Set(msg.mutable_force(), this->dataPtr->forceVector);
  msgs::Set(msg.mutable_torque(), this->dataPtr->torqueVector);
  msgs::Set(msg.mutable_force_offset(), this->dataPtr->forcePosVector);

  this->dataPtr->wrenchPub->Publish(msg);
}

/////////////////////////////////////////////////
void ApplyWrenchDialog::OnApplyForce()
{
  msgs::Wrench msg;
  msgs::Set(msg.mutable_force(), this->dataPtr->forceVector);
  msgs::Set(msg.mutable_torque(), math::Vector3::Zero);
  msgs::Set(msg.mutable_force_offset(), this->dataPtr->forcePosVector);

  this->dataPtr->wrenchPub->Publish(msg);
}

/////////////////////////////////////////////////
void ApplyWrenchDialog::OnApplyTorque()
{
  msgs::Wrench msg;
  msgs::Set(msg.mutable_force(), math::Vector3::Zero);
  msgs::Set(msg.mutable_torque(), this->dataPtr->torqueVector);

  this->dataPtr->wrenchPub->Publish(msg);
}

/////////////////////////////////////////////////
void ApplyWrenchDialog::OnCancel()
{
  this->Fini();
}

/////////////////////////////////////////////////
void ApplyWrenchDialog::OnForcePosChanged(double /*_value*/)
{
  // Update forcePos vector with values from XYZ spins
  this->SetForcePos(
      math::Vector3(this->dataPtr->forcePosXSpin->value(),
                    this->dataPtr->forcePosYSpin->value(),
                    this->dataPtr->forcePosZSpin->value()));
}

/////////////////////////////////////////////////
void ApplyWrenchDialog::OnForceMagChanged(double /*_magnitude*/)
{
  // Update force vector proportionally
  // Normalize current vector
  math::Vector3 v = this->dataPtr->forceVector;
  if (v == math::Vector3::Zero)
    v = math::Vector3::UnitX;
  else
    v.Normalize();

  // Multiply by new magnitude
  this->SetForce(v * this->dataPtr->forceMagSpin->value());
}

/////////////////////////////////////////////////
void ApplyWrenchDialog::OnForceChanged(double /*_value*/)
{
  // Update force vector with values from XYZ spins
  this->SetForce(math::Vector3(this->dataPtr->forceXSpin->value(),
                               this->dataPtr->forceYSpin->value(),
                               this->dataPtr->forceZSpin->value()));
}

/////////////////////////////////////////////////
void ApplyWrenchDialog::OnForceClear()
{
  this->SetForce(math::Vector3::Zero);
}

/////////////////////////////////////////////////
void ApplyWrenchDialog::OnTorqueMagChanged(double /*_magnitude*/)
{
  // Update torque vector proportionally
  // Normalize current vector
  math::Vector3 v = this->dataPtr->torqueVector;
  if (v == math::Vector3::Zero)
    v = math::Vector3::UnitX;
  else
    v.Normalize();

  // Multiply by new magnitude
  this->SetTorque(v * this->dataPtr->torqueMagSpin->value());
}

/////////////////////////////////////////////////
void ApplyWrenchDialog::OnTorqueChanged(double /*_value*/)
{
  // Update torque vector with values from XYZ spins
  this->SetTorque(math::Vector3(this->dataPtr->torqueXSpin->value(),
                               this->dataPtr->torqueYSpin->value(),
                               this->dataPtr->torqueZSpin->value()));
}

/////////////////////////////////////////////////
void ApplyWrenchDialog::OnTorqueClear()
{
  this->SetTorque(math::Vector3::Zero);
}

/////////////////////////////////////////////////
void ApplyWrenchDialog::ToggleComRadio(bool _checked)
{
  if (_checked)
  {
    this->SetForcePos(this->dataPtr->comVector);
  }
}

/////////////////////////////////////////////////
void ApplyWrenchDialog::SetSpinValue(QDoubleSpinBox *_spin, double _value)
{
  _spin->blockSignals(true);
  _spin->setValue(_value);
  _spin->blockSignals(false);
}

/////////////////////////////////////////////////
void ApplyWrenchDialog::SetForcePos(const math::Vector3 &_forcePos)
{
  this->dataPtr->forcePosVector = _forcePos;

  // Spins
  this->SetSpinValue(this->dataPtr->forcePosXSpin, _forcePos.x);
  this->SetSpinValue(this->dataPtr->forcePosYSpin, _forcePos.y);
  this->SetSpinValue(this->dataPtr->forcePosZSpin, _forcePos.z);

  // Check COM box
  if (_forcePos == this->dataPtr->comVector)
  {
    this->dataPtr->comRadio->setChecked(true);
  }
  else
  {
    this->dataPtr->forcePosRadio->setChecked(true);
  }

  // Visuals
  if (!this->dataPtr->applyWrenchVisual)
  {
    gzwarn << "No wrench visual found, so it won't be updated" << std::endl;
    return;
  }

  this->dataPtr->applyWrenchVisual->SetForcePos(this->dataPtr->forcePosVector);
}

/////////////////////////////////////////////////
void ApplyWrenchDialog::SetForce(const math::Vector3 &_force,
    bool _rotatedByMouse)
{
  // This can be called from the dialog or the mouse
  std::lock_guard<std::mutex> lock(this->dataPtr->mutex);

  this->dataPtr->forceVector = _force;

  // Spins
  this->SetSpinValue(this->dataPtr->forceXSpin, _force.x);
  this->SetSpinValue(this->dataPtr->forceYSpin, _force.y);
  this->SetSpinValue(this->dataPtr->forceZSpin, _force.z);
  this->SetSpinValue(this->dataPtr->forceMagSpin, _force.GetLength());

  // Mode
  if (_force == math::Vector3::Zero)
  {
    if (this->dataPtr->torqueVector == math::Vector3::Zero)
      this->SetMode("none");
    else
      this->SetMode("torque");
  }
  else
  {
    this->SetMode("force");
  }

  // Visuals
  if (!this->dataPtr->applyWrenchVisual)
  {
    gzwarn << "No wrench visual found, so it won't be updated" << std::endl;
    return;
  }

  this->dataPtr->applyWrenchVisual->SetForce(_force, _rotatedByMouse);
}

/////////////////////////////////////////////////
void ApplyWrenchDialog::SetTorque(const math::Vector3 &_torque,
    bool _rotatedByMouse)
{
  // This can be called from the dialog or the mouse
  std::lock_guard<std::mutex> lock(this->dataPtr->mutex);

  this->dataPtr->torqueVector = _torque;

  // Spins
  this->SetSpinValue(this->dataPtr->torqueXSpin, _torque.x);
  this->SetSpinValue(this->dataPtr->torqueYSpin, _torque.y);
  this->SetSpinValue(this->dataPtr->torqueZSpin, _torque.z);
  this->SetSpinValue(this->dataPtr->torqueMagSpin, _torque.GetLength());

  // Mode
  if (_torque == math::Vector3::Zero)
  {
    if (this->dataPtr->forceVector == math::Vector3::Zero)
      this->SetMode("none");
    else
      this->SetMode("force");
  }
  else
  {
    this->SetMode("torque");
  }

  // Visuals
  if (!this->dataPtr->applyWrenchVisual)
  {
    gzwarn << "No wrench visual found, so it won't be updated" << std::endl;
    return;
  }

  this->dataPtr->applyWrenchVisual->SetTorque(_torque, _rotatedByMouse);
}

/////////////////////////////////////////////////
void ApplyWrenchDialog::SetCoM(const math::Vector3 &_com)
{
  this->dataPtr->comVector = _com;

  // Visuals
  if (!this->dataPtr->applyWrenchVisual)
  {
    gzwarn << "No wrench visual found, so it won't be updated" << std::endl;
    return;
  }

  this->dataPtr->applyWrenchVisual->SetCoM(this->dataPtr->comVector);
}

/////////////////////////////////////////////////
void ApplyWrenchDialog::OnPreRender()
{
  if (!gui::get_active_camera() || !gui::get_active_camera()->GetScene())
    return;

  rendering::VisualPtr vis = gui::get_active_camera()->GetScene()->
      GetVisual(this->dataPtr->linkName);

  // Close dialog in case visual has been deleted
  if (!vis)
    this->Fini();
}

/////////////////////////////////////////////////
void ApplyWrenchDialog::AttachVisuals()
{
  if (!gui::get_active_camera() || !gui::get_active_camera()->GetScene())
  {
    gzerr << "Camera or scene missing" << std::endl;
    return;
  }
  if (!this->dataPtr->linkVisual)
  {
    gzerr << "No link visual specified." << std::endl;
    return;
  }

  // Attaching for the first time
  if (!this->dataPtr->applyWrenchVisual)
  {
    // Generate unique name
    std::string visName = this->dataPtr->modelName + "__APPLY_WRENCH__";
    rendering::VisualPtr vis = gui::get_active_camera()->GetScene()->
        GetVisual(visName);
    if (vis)
    {
      gzerr << "A visual named [" << visName << "] already exists."
          << std::endl;
      return;
    }

    this->dataPtr->applyWrenchVisual.reset(new rendering::ApplyWrenchVisual(
        visName, this->dataPtr->linkVisual));

    this->dataPtr->applyWrenchVisual->Load();
  }
  // Different link
  else if (!this->dataPtr->applyWrenchVisual->GetParent() ||
      this->dataPtr->applyWrenchVisual->GetParent() !=
      this->dataPtr->linkVisual)
  {
    this->dataPtr->linkVisual->AttachVisual(this->dataPtr->applyWrenchVisual);
    this->dataPtr->applyWrenchVisual->Resize();
  }

  if (!this->dataPtr->applyWrenchVisual)
  {
    gzwarn << "Failed to attach wrench visual. " <<
        "Dialog will work without it." << std::endl;
  }

  // Set COM
  this->SetCoM(this->dataPtr->linkToCOMMap[this->dataPtr->linkName]);
  // Apply force at com by default
  this->SetForcePos(this->dataPtr->comVector);
  this->SetTorque(this->dataPtr->torqueVector);
  this->SetForce(this->dataPtr->forceVector);
}

/////////////////////////////////////////////////
<<<<<<< HEAD
bool ApplyWrenchDialog::OnMousePress(const common::MouseEvent & _event)
=======
bool ApplyWrenchDialog::OnMouseRelease(const common::MouseEvent &_event)
>>>>>>> 617948ac
{
  rendering::UserCameraPtr userCamera = gui::get_active_camera();
  if (!userCamera || !this->dataPtr->applyWrenchVisual)
    return false;

<<<<<<< HEAD
  this->dataPtr->draggingTool = false;

  rendering::VisualPtr vis = userCamera->GetVisual(_event.pos,
      this->dataPtr->manipState);

  if (vis)
    return false;

  // If on top of a circle handle
  if (this->dataPtr->manipState == "rot_z" ||
      this->dataPtr->manipState == "rot_y")
  {
    this->dataPtr->draggingTool = true;

    // Highlight dragged circle
    this->dataPtr->applyWrenchVisual->GetRotTool()->SetState(
        this->dataPtr->manipState);

    // Register rotTool pose at drag start
    this->dataPtr->dragStartPose =
        this->dataPtr->applyWrenchVisual->GetRotTool()->GetWorldPose();
  }
  return false;
}

/////////////////////////////////////////////////
bool ApplyWrenchDialog::OnMouseRelease(const common::MouseEvent & _event)
{
  rendering::UserCameraPtr userCamera = gui::get_active_camera();
  if (!userCamera || !this->dataPtr->applyWrenchVisual)
    return false;

  rendering::VisualPtr vis = userCamera->GetVisual(_event.pos,
      this->dataPtr->manipState);
=======
  rendering::VisualPtr vis = userCamera->GetVisual(_event.pos);
>>>>>>> 617948ac

  if (!vis || _event.dragging)
    return false;

<<<<<<< HEAD
  // Set active and change mode
  if (vis == this->dataPtr->applyWrenchVisual->GetForceVisual())
  {
    this->ActivateWindow();

    // Can't have a zero vector, UnitX by default
    if (this->dataPtr->forceVector == math::Vector3::Zero)
      this->SetForce(math::Vector3::UnitX);
    else
      this->SetForce(this->dataPtr->forceVector);

    return true;
  }
  else if (vis == this->dataPtr->applyWrenchVisual->GetTorqueVisual())
  {
    this->ActivateWindow();

    // Can't have a zero vector, UnitX by default
    if (this->dataPtr->torqueVector == math::Vector3::Zero)
      this->SetTorque(math::Vector3::UnitX);
    else
      this->SetTorque(this->dataPtr->torqueVector);

    return true;
  }
  return false;
}

/////////////////////////////////////////////////
bool ApplyWrenchDialog::OnMouseMove(const common::MouseEvent & _event)
{
  rendering::UserCameraPtr userCamera = gui::get_active_camera();
  if (!userCamera || !this->dataPtr->applyWrenchVisual)
    return false;

  // Dragging tool, slightly modified from ModelManipulator::RotateEntity
  if (_event.dragging && _event.button == common::MouseEvent::LEFT &&
      this->dataPtr->draggingTool)
  {
    math::Vector3 normal;
    math::Vector3 axis;
    if (this->dataPtr->manipState == "rot_z")
    {
      normal = this->dataPtr->dragStartPose.rot.GetZAxis();
      axis = math::Vector3::UnitZ;
    }
    else if (this->dataPtr->manipState == "rot_y")
    {
      normal = this->dataPtr->dragStartPose.rot.GetYAxis();
      axis = math::Vector3::UnitY;
    }
    else
    {
      return false;
    }

    double offset = this->dataPtr->dragStartPose.pos.Dot(normal);

    math::Vector3 pressPoint;
    userCamera->GetWorldPointOnPlane(_event.pressPos.x, _event.pressPos.y,
        math::Plane(normal, offset), pressPoint);

    math::Vector3 newPoint;
    userCamera->GetWorldPointOnPlane(_event.pos.x, _event.pos.y,
        math::Plane(normal, offset), newPoint);

    math::Vector3 v1 = pressPoint - this->dataPtr->dragStartPose.pos;
    math::Vector3 v2 = newPoint - this->dataPtr->dragStartPose.pos;
    v1 = v1.Normalize();
    v2 = v2.Normalize();
    double signTest = v1.Cross(v2).Dot(normal);
    double angle = atan2((v1.Cross(v2)).GetLength(), v1.Dot(v2));

    if (signTest < 0)
      angle *= -1;

    if (QApplication::keyboardModifiers() & Qt::ControlModifier)
      angle = rint(angle / (M_PI * 0.25)) * (M_PI * 0.25);

    math::Quaternion rot(axis, angle);
    rot = this->dataPtr->dragStartPose.rot * rot;

    // Must rotate the tool here to make sure we have proper roll,
    // once the rotation gets transformed into a vector we lose a DOF
    this->dataPtr->applyWrenchVisual->GetRotTool()->SetWorldRotation(rot);

    math::Vector3 vec;
    math::Vector3 rotEuler;
    rotEuler = rot.GetAsEuler();
    vec.x = cos(rotEuler.z)*cos(rotEuler.y);
    vec.y = sin(rotEuler.z)*cos(rotEuler.y);
    vec.z = -sin(rotEuler.y);

    // To local frame
    vec = this->dataPtr->linkVisual->GetWorldPose().rot.RotateVectorReverse(
        vec);

    // Normalize new vector;
    if (vec == math::Vector3::Zero)
      vec = math::Vector3::UnitX;
    else
      vec.Normalize();

    if (this->dataPtr->mode == "force")
    {
      this->NewForceDirection(vec);
    }
    else if (this->dataPtr->mode == "torque")
    {
      this->NewTorqueDirection(vec);
    }
    return true;
  }
  // Highlight hovered tools
  else
  {
    userCamera->GetVisual(_event.pos, this->dataPtr->manipState);

    if (this->dataPtr->manipState == "rot_z" ||
        this->dataPtr->manipState == "rot_y")
    {
      this->dataPtr->applyWrenchVisual->GetRotTool()->SetState(
          this->dataPtr->manipState);
    }
    else
    {
      this->dataPtr->applyWrenchVisual->GetRotTool()->SetState("");
    }
  }

=======
  // Force/torque clicked: activate dialog and prevent event propagation
  if (vis == this->dataPtr->applyWrenchVisual->GetForceVisual() ||
      vis == this->dataPtr->applyWrenchVisual->GetTorqueVisual())
  {
    this->ActivateWindow();
    return true;
  }
  // Link clicked: activate dialog and propagate event
  else if (vis->GetNthAncestor(2) ==
      this->dataPtr->applyWrenchVisual->GetNthAncestor(2))
  {
    this->ActivateWindow();
  }
>>>>>>> 617948ac
  return false;
}

/////////////////////////////////////////////////
<<<<<<< HEAD
void ApplyWrenchDialog::SetMode(const std::string &_mode)
{
  this->dataPtr->mode = _mode;
}

/////////////////////////////////////////////////
void ApplyWrenchDialog::NewForceDirection(const math::Vector3 &_dir)
{
  // Normalize direction
  math::Vector3 v = _dir;
  if (v == math::Vector3::Zero)
    v = math::Vector3::UnitX;
  else
    v.Normalize();

  // Multiply by magnitude
  this->SetForce(v * this->dataPtr->forceMagSpin->value(), true);
}

/////////////////////////////////////////////////
void ApplyWrenchDialog::NewTorqueDirection(const math::Vector3 &_dir)
{
  // Normalize direction
  math::Vector3 v = _dir;
  if (v == math::Vector3::Zero)
    v = math::Vector3::UnitX;
  else
    v.Normalize();

  // Multiply by magnitude
  this->SetTorque(v * this->dataPtr->torqueMagSpin->value(), true);
}

/////////////////////////////////////////////////
void ApplyWrenchDialog::SetActive(bool _active)
{
  if (!this->dataPtr->applyWrenchVisual)
  {
    gzerr << "No apply wrench visual." << std::endl;
    this->Fini();
    return;
  }
  if (_active)
  {
    // Set visible
    this->dataPtr->applyWrenchVisual->SetVisible(true);

    // Set selected
    event::Events::setSelectedEntity(this->dataPtr->linkName, "normal");

    // Set arrow mode
    g_arrowAct->trigger();

    MouseEventHandler::Instance()->AddPressFilter(
        "dialog_"+this->dataPtr->applyWrenchVisual->GetName(),
        boost::bind(&ApplyWrenchDialog::OnMousePress, this, _1));

    MouseEventHandler::Instance()->AddMoveFilter(
        "dialog_"+this->dataPtr->applyWrenchVisual->GetName(),
        boost::bind(&ApplyWrenchDialog::OnMouseMove, this, _1));
  }
  else
  {
    this->dataPtr->applyWrenchVisual->SetVisible(false);

    MouseEventHandler::Instance()->RemovePressFilter(
        "dialog_"+this->dataPtr->applyWrenchVisual->GetName());
    MouseEventHandler::Instance()->RemoveMoveFilter(
        "dialog_"+this->dataPtr->applyWrenchVisual->GetName());

   // KeyEventHandler::Instance()->RemovePressFilter(
     //   "dialog_"+this->dataPtr->applyWrenchVisual->GetName());
  }
}

/////////////////////////////////////////////////
void ApplyWrenchDialog::OnManipulation()
{
  this->SetActive(false);
}

/////////////////////////////////////////////////
=======
>>>>>>> 617948ac
void ApplyWrenchDialog::ActivateWindow()
{
  if (!this->isActiveWindow())
  {
<<<<<<< HEAD
    // Clear focus before activating not to trigger mode change due to FucusIn
    QWidget *focusedWidget = this->focusWidget();
    if (focusedWidget)
      focusedWidget->clearFocus();
    this->activateWindow();
  }
}

/////////////////////////////////////////////////
bool ApplyWrenchDialog::eventFilter(QObject *_object, QEvent *_event)
{
  // Attach rotation tool to focused mode
  if (_event->type() == QEvent::FocusIn)
  {
    if (_object == this->dataPtr->forceMagSpin ||
        _object == this->dataPtr->forceXSpin ||
        _object == this->dataPtr->forceYSpin ||
        _object == this->dataPtr->forceZSpin ||
        _object == this->dataPtr->forcePosXSpin ||
        _object == this->dataPtr->forcePosYSpin ||
        _object == this->dataPtr->forcePosZSpin ||
       (_object == this->dataPtr->linksComboBox &&
        this->dataPtr->mode != "torque"))
    {
      this->SetForce(this->dataPtr->forceVector);
    }
    else if (_object == this->dataPtr->torqueMagSpin ||
             _object == this->dataPtr->torqueXSpin ||
             _object == this->dataPtr->torqueYSpin ||
             _object == this->dataPtr->torqueZSpin ||
            (_object == this->dataPtr->linksComboBox &&
             this->dataPtr->mode == "torque"))
    {
      this->SetTorque(this->dataPtr->torqueVector);
    }
  }
  // Deactivate this when another dialog is focused
  else if (_event->type() == QEvent::ActivationChange)
  {
    if (!this->dataPtr->mainWindow)
      return false;

    if (_object == this->dataPtr->mainWindow)
    {
      if (!this->isActiveWindow() &&
          !this->dataPtr->mainWindow->isActiveWindow())
      {
        this->SetActive(false);
      }
    }
  }
  // Activate when changing spinboxes with mousewheel
  else if (_event->type() == QEvent::Wheel)
  {
    this->ActivateWindow();
  }

  return false;
}

/////////////////////////////////////////////////
void ApplyWrenchDialog::changeEvent(QEvent *_event)
{
  // Focus in this dialog
  if (_event->type() == QEvent::ActivationChange)
  {
    if (!this->dataPtr->mainWindow)
      return;

    this->SetActive(this->isActiveWindow() ||
        this->dataPtr->mainWindow->isActiveWindow());
  }
}
=======
    // Clear focus before activating not to trigger FucusIn
    QWidget *focusedWidget = this->focusWidget();
    if (focusedWidget)
      focusedWidget->clearFocus();

    this->activateWindow();
  }
}
>>>>>>> 617948ac
<|MERGE_RESOLUTION|>--- conflicted
+++ resolved
@@ -30,14 +30,10 @@
 #include "gazebo/rendering/SelectionObj.hh"
 #include "gazebo/rendering/ApplyWrenchVisual.hh"
 
-<<<<<<< HEAD
 #include "gazebo/gui/Actions.hh"
 #include "gazebo/gui/MainWindow.hh"
-=======
 #include "gazebo/gui/MouseEventHandler.hh"
->>>>>>> 617948ac
 #include "gazebo/gui/GuiIface.hh"
-#include "gazebo/gui/MouseEventHandler.hh"
 #include "gazebo/gui/ApplyWrenchDialogPrivate.hh"
 #include "gazebo/gui/ApplyWrenchDialog.hh"
 
@@ -440,13 +436,10 @@
   {
     MouseEventHandler::Instance()->RemoveReleaseFilter(
         "dialog_"+this->dataPtr->applyWrenchVisual->GetName());
-<<<<<<< HEAD
     MouseEventHandler::Instance()->RemovePressFilter(
         "dialog_"+this->dataPtr->applyWrenchVisual->GetName());
     MouseEventHandler::Instance()->RemoveMoveFilter(
         "dialog_"+this->dataPtr->applyWrenchVisual->GetName());
-=======
->>>>>>> 617948ac
 
     this->dataPtr->applyWrenchVisual->Fini();
   }
@@ -570,7 +563,6 @@
     return false;
   }
   this->dataPtr->linkVisual = vis;
-
   this->AttachVisuals();
 
   // Set publisher
@@ -582,15 +574,11 @@
   this->dataPtr->wrenchPub =
       this->dataPtr->node->Advertise<msgs::Wrench>(topicName);
 
-<<<<<<< HEAD
   // Filter main window activate events
   if (this->dataPtr->mainWindow)
     this->dataPtr->mainWindow->installEventFilter(this);
 
-  // MouseRelease even when it's inactive, to be able to regain focus
-=======
   // MouseRelease filter to gain focus
->>>>>>> 617948ac
   if (this->dataPtr->applyWrenchVisual)
   {
     MouseEventHandler::Instance()->AddReleaseFilter(
@@ -932,17 +920,12 @@
 }
 
 /////////////////////////////////////////////////
-<<<<<<< HEAD
 bool ApplyWrenchDialog::OnMousePress(const common::MouseEvent & _event)
-=======
-bool ApplyWrenchDialog::OnMouseRelease(const common::MouseEvent &_event)
->>>>>>> 617948ac
 {
   rendering::UserCameraPtr userCamera = gui::get_active_camera();
   if (!userCamera || !this->dataPtr->applyWrenchVisual)
     return false;
 
-<<<<<<< HEAD
   this->dataPtr->draggingTool = false;
 
   rendering::VisualPtr vis = userCamera->GetVisual(_event.pos,
@@ -969,7 +952,7 @@
 }
 
 /////////////////////////////////////////////////
-bool ApplyWrenchDialog::OnMouseRelease(const common::MouseEvent & _event)
+bool ApplyWrenchDialog::OnMouseRelease(const common::MouseEvent &_event)
 {
   rendering::UserCameraPtr userCamera = gui::get_active_camera();
   if (!userCamera || !this->dataPtr->applyWrenchVisual)
@@ -977,15 +960,11 @@
 
   rendering::VisualPtr vis = userCamera->GetVisual(_event.pos,
       this->dataPtr->manipState);
-=======
-  rendering::VisualPtr vis = userCamera->GetVisual(_event.pos);
->>>>>>> 617948ac
 
   if (!vis || _event.dragging)
     return false;
 
-<<<<<<< HEAD
-  // Set active and change mode
+  // Force/torque clicked: activate dialog and prevent event propagation
   if (vis == this->dataPtr->applyWrenchVisual->GetForceVisual())
   {
     this->ActivateWindow();
@@ -1009,6 +988,12 @@
       this->SetTorque(this->dataPtr->torqueVector);
 
     return true;
+  }
+  // Link clicked: activate dialog and propagate event
+  else if (vis->GetNthAncestor(2) ==
+      this->dataPtr->applyWrenchVisual->GetNthAncestor(2))
+  {
+    this->ActivateWindow();
   }
   return false;
 }
@@ -1115,26 +1100,10 @@
     }
   }
 
-=======
-  // Force/torque clicked: activate dialog and prevent event propagation
-  if (vis == this->dataPtr->applyWrenchVisual->GetForceVisual() ||
-      vis == this->dataPtr->applyWrenchVisual->GetTorqueVisual())
-  {
-    this->ActivateWindow();
-    return true;
-  }
-  // Link clicked: activate dialog and propagate event
-  else if (vis->GetNthAncestor(2) ==
-      this->dataPtr->applyWrenchVisual->GetNthAncestor(2))
-  {
-    this->ActivateWindow();
-  }
->>>>>>> 617948ac
   return false;
 }
 
 /////////////////////////////////////////////////
-<<<<<<< HEAD
 void ApplyWrenchDialog::SetMode(const std::string &_mode)
 {
   this->dataPtr->mode = _mode;
@@ -1217,17 +1186,15 @@
 }
 
 /////////////////////////////////////////////////
-=======
->>>>>>> 617948ac
 void ApplyWrenchDialog::ActivateWindow()
 {
   if (!this->isActiveWindow())
   {
-<<<<<<< HEAD
-    // Clear focus before activating not to trigger mode change due to FucusIn
+    // Clear focus before activating not to trigger FucusIn
     QWidget *focusedWidget = this->focusWidget();
     if (focusedWidget)
       focusedWidget->clearFocus();
+
     this->activateWindow();
   }
 }
@@ -1297,13 +1264,3 @@
         this->dataPtr->mainWindow->isActiveWindow());
   }
 }
-=======
-    // Clear focus before activating not to trigger FucusIn
-    QWidget *focusedWidget = this->focusWidget();
-    if (focusedWidget)
-      focusedWidget->clearFocus();
-
-    this->activateWindow();
-  }
-}
->>>>>>> 617948ac
