/*
 * Copyright (C) 2014-2015 Open Source Robotics Foundation
 *
 * Licensed under the Apache License, Version 2.0 (the "License");
 * you may not use this file except in compliance with the License.
 * You may obtain a copy of the License at
 *
 *     http://www.apache.org/licenses/LICENSE-2.0
 *
 * Unless required by applicable law or agreed to in writing, software
 * distributed under the License is distributed on an "AS IS" BASIS,
 * WITHOUT WARRANTIES OR CONDITIONS OF ANY KIND, either express or implied.
 * See the License for the specific language governing permissions and
 * limitations under the License.
 *
*/

#ifndef _CONFIG_WIDGET_HH_
#define _CONFIG_WIDGET_HH_

#include <string>
#include <vector>
#include <map>

#include "gazebo/math/Pose.hh"
#include "gazebo/common/Color.hh"
#include "gazebo/gui/qt.h"

namespace google
{
  namespace protobuf
  {
    class Message;
    class Reflection;
    class FieldDescriptor;
  }
}

namespace gazebo
{
  namespace gui
  {
    class GroupWidget;

    /// \addtogroup gazebo_gui
    /// \{

    /// \class ConfigChildWidget ConfigWidget.hh
    /// \brief A convenience widget that also holds pointers to a list of its
    /// child widgets
    class GAZEBO_VISIBLE ConfigChildWidget : public QFrame
    {
      Q_OBJECT

      /// \brief Constructor;
      public: ConfigChildWidget() : groupWidget(NULL) {}

      /// \brief Widget's key value.
      public: std::string key;

      /// \brief List of widgets holding values, such as Spins and LineEdits.
      public: std::vector<QWidget *> widgets;

      /// \brief Map a widget to the label holding its unit value.
      public: std::map<QWidget *, QLabel *> mapWidgetToUnit;

      /// \brief Pointer to group widget.
      /// NULL if this widget is not contained inside a group widget.
      public: GroupWidget *groupWidget;
    };

    /// \class GeometryConfigWidget ConfigWidget.hh
    /// \brief A widget for configuring geometry properties.
    class GAZEBO_VISIBLE GeometryConfigWidget : public ConfigChildWidget
    {
      Q_OBJECT

      /// \brief A stacked widget containing widgets for configuring
      /// geometry dimensions.
      public: QStackedWidget *geomDimensionWidget;

      /// \brief A spin box for configuring the length of the geometry.
      public: QWidget *geomLengthSpinBox;

      /// \brief A label for the length widget.
      public: QWidget *geomLengthLabel;

      /// \brief A label for the unit of the length widget.
      public: QWidget *geomLengthUnitLabel;

      /// \brief A line edit for editing the mesh filename.
      public: QWidget *geomFilenameLineEdit;

      /// \brief A label for the mesh filename widget.
      public: QWidget *geomFilenameLabel;

      /// \brief A button for selecting the mesh filename.
      public: QWidget *geomFilenameButton;

      /// brief Callback when the geometry type is changed.
      /// \param[in] _text New geometry type in string.
      private slots: void GeometryChanged(const QString _text);

      /// brief Callback when the file button is clicked.
      private slots: void OnSelectFile();
    };

    /// \class EnumConfigWidget ConfigWidget.hh
    /// \brief A widget for configuring enum values.
    class GAZEBO_VISIBLE EnumConfigWidget : public ConfigChildWidget
    {
      Q_OBJECT

      /// brief Signal an enum value change event.
      /// \param[in] _value New enum value in string.
      Q_SIGNALS: void EnumValueChanged(const QString &_value);

      /// brief Callback when the enum value is changed.
      /// \param[in] _value New enum value in string.
      private slots: void EnumChanged(const QString &_value);
    };

    /// \class GroupWidget ConfigWidget.hh
    /// \brief A collapsible widget that holds child widgets.
    class GAZEBO_VISIBLE GroupWidget : public QWidget
    {
      Q_OBJECT

      /// \brief Child widget that can be collapsed or expanded.
      public: QWidget *childWidget;

      /// \brief Callback that collapses or expands the child widget.
      /// _param[in] _checked Whether it is checked or not.
      private slots: void Toggle(bool _checked);
    };

    /// \class ConfigWidget ConfigWidget.hh
    /// \brief A widget generated from a google protobuf message.
    class GAZEBO_VISIBLE ConfigWidget : public QWidget
    {
      Q_OBJECT

      /// \brief Constructor
      public: ConfigWidget();

      /// \brief Destructor
      public: ~ConfigWidget();

      /// \brief Load from a google protobuf message.
      /// \param[in] _msg Message to load from.
      public: void Load(const google::protobuf::Message *_msg);

      /// \brief Get the updated message.
      /// \return Updated message.
      public: google::protobuf::Message *GetMsg();

      /// \brief Create a human readable key, capitalizing the first letter
      /// and removing characters like "_".
      /// \param[in] _key Non-human-readable key.
      /// \return Human-redadable key.
<<<<<<< HEAD
      public: std::string GetHumanReadableKey(std::string _key);

      /// \brief Returns the unit for a given key. For example, the key "mass"
      /// returns "Kg".
=======
      public: std::string GetHumanReadableKey(const std::string &_key);

      /// \brief Returns the unit for a given key. For example, the key "mass"
      /// returns "kg".
>>>>>>> 3a47e717
      /// \param[in] _key The key.
      /// \param[in] _jointType In case the field belongs to a joint, the
      /// joint's type.
      /// \return The unit.
      public: std::string GetUnitFromKey(const std::string &_key,
          const std::string &_jointType = "");

      /// \brief Returns the range for a given key. For example, the key
      // "transparency" returns min == 0, max == 1.
      /// \param[in] _key The key.
<<<<<<< HEAD
      /// \param[out] _min Pointer to the minimum value.
      /// \param[out] _max Pointer to the maximum value.
      public: void GetRangeFromKey(const std::string &_key,
          double *_min, double *_max);
=======
      /// \param[out] _min The minimum value.
      /// \param[out] _max The maximum value.
      public: void GetRangeFromKey(const std::string &_key,
          double &_min, double &_max);
>>>>>>> 3a47e717

      /// \brief Set whether a child widget should be visible.
      /// \param[in] _name Name of the child widget.
      /// \param[in] _visible True to set the widget to be visible.
      public: void SetWidgetVisible(const std::string &_name, bool _visible);

      /// \brief Get whether a child widget is visible.
      /// \param[in] _name Name of the child widget.
      /// \return True if the widget is visible.
      public: bool GetWidgetVisible(const std::string &_name) const;

      /// \brief Set whether a child widget should be read-only.
      /// \param[in] _name Name of the child widget.
      /// \param[in] _visible True to set the widget to be read-only.
      public: void SetWidgetReadOnly(const std::string &_name, bool _readOnly);

      /// \brief Get whether a child widget is read-only.
      /// \param[in] _name Name of the child widget.
      /// \return True if the widget is read-only.
      public: bool GetWidgetReadOnly(const std::string &_name) const;

      /// \brief Update the widgets from a message.
      /// \param[in] _msg Message used for updating the widgets.
      public: void UpdateFromMsg(const google::protobuf::Message *_msg);

      /// \brief Set an integer value to a child widget.
      /// \param[in] _name Name of the child widget.
      /// \param[in] _value Value to set to.
      /// \return True if the value is set successfully.
      public: bool SetIntWidgetValue(const std::string &_name, int _value);

      /// \brief Set an unsigned integer value to a child widget.
      /// \param[in] _name Name of the child widget.
      /// \param[in] _value Value to set to.
      /// \return True if the value is set successfully.
      public: bool SetUIntWidgetValue(const std::string &_name, unsigned int
          _value);

      /// \brief Set a double value to a child widget.
      /// \param[in] _name Name of the child widget.
      /// \param[in] _value Value to set to.
      /// \return True if the value is set successfully.
      public: bool SetDoubleWidgetValue(const std::string &_name,
          double _value);

      /// \brief Set a bool value to a child widget.
      /// \param[in] _name Name of the child widget.
      /// \param[in] _value Value to set to.
      /// \return True if the value is set successfully.
      public: bool SetBoolWidgetValue(const std::string &_name, bool _value);

      /// \brief Set a string value to a child widget.
      /// \param[in] _name Name of the child widget.
      /// \param[in] _value Value to set to.
      public: bool SetStringWidgetValue(const std::string &_name,
          const std::string &_value);

      /// \brief Set a vector3 value to a child widget.
      /// \param[in] _name Name of the child widget.
      /// \param[in] _value Value to set to.
      /// \return True if the value is set successfully.
      public: bool SetVector3WidgetValue(const std::string &_name,
          const math::Vector3 &_value);

      /// \brief Set a color value to a child widget.
      /// \param[in] _name Name of the child widget.
      /// \param[in] _value Value to set to.
      /// \return True if the value is set successfully.
      public: bool SetColorWidgetValue(const std::string &_name,
          const common::Color &_value);

      /// \brief Set a pose value to a child widget.
      /// \param[in] _name Name of the child widget.
      /// \param[in] _value Value to set to.
      /// \return True if the value is set successfully.
      public: bool SetPoseWidgetValue(const std::string &_name,
          const math::Pose &_value);

      /// \brief Set a geometry value to a child widget.
      /// \param[in] _name Name of the child widget.
      /// \param[in] _value Type of geometry.
      /// \param[in] _dimensions Dimensions of geometry.
      /// \return True if the value is set successfully.
      public: bool SetGeometryWidgetValue(const std::string &_name,
          const std::string &_value, const math::Vector3 &_dimensions,
          const std::string &_uri = "");

      /// \brief Set an enum value to a child widget.
      /// \param[in] _name Name of the child widget.
      /// \param[in] _value Value to set to.
      /// \return True if the value is set successfully.
      public: bool SetEnumWidgetValue(const std::string &_name,
          const std::string &_value);

      /// \brief Get an integer value from a child widget.
      /// \param[in] _name Name of the child widget.
      /// \return Integer value.
      public: int GetIntWidgetValue(const std::string &_name) const;

      /// \brief Get an unsigned integer value from a child widget.
      /// \param[in] _name Name of the child widget.
      /// \return Unsigned integer value.
      public: unsigned int GetUIntWidgetValue(const std::string &_name) const;

      /// \brief Get a double value from a child widget.
      /// \param[in] _name Name of the child widget.
      /// \return Double value.
      public: double GetDoubleWidgetValue(const std::string &_name) const;

      /// \brief Get a bool value from a child widget.
      /// \param[in] _name Name of the child widget.
      /// \return Bool value.
      public: bool GetBoolWidgetValue(const std::string &_name) const;

      /// \brief Get a string value from a child widget.
      /// \param[in] _name Name of the child widget.
      /// \return String value.
      public: std::string GetStringWidgetValue(const std::string &_name) const;

      /// \brief Get a vector3 value from a child widget.
      /// \param[in] _name Name of the child widget.
      /// \return Vector3 value.
      public: math::Vector3 GetVector3WidgetValue(const std::string &_name)
          const;

      /// \brief Get a color value from a child widget.
      /// \param[in] _name Name of the child widget.
      /// \return Color value.
      public: common::Color GetColorWidgetValue(const std::string &_name) const;

      /// \brief Get a pose value from a child widget.
      /// \param[in] _name Name of the child widget.
      /// \return Pose value.
      public: math::Pose GetPoseWidgetValue(const std::string &_name) const;

      /// \brief Get a geometry value from a child widget.
      /// \param[in] _name Name of the child widget.
      /// \param[out] _dimensions Dimensions of geometry.
      /// \return Type of geometry.
      public: std::string GetGeometryWidgetValue(const std::string &_name,
          math::Vector3 &_dimensions, std::string &_uri) const;

      /// \brief Get an enum value from a child widget.
      /// \param[in] _name Name of the child widget.
      /// \return Enum value.
      public: std::string GetEnumWidgetValue(const std::string &_name) const;

      /// \brief Parse the input message and either create widgets for
      /// configuring fields of the message, or update the widgets with values
      /// from the message.
      /// \param[in] _msg Message.
      /// \param[in] _update True to parse only fields that are specified in
      /// the message rather than all the available fields in the message
      /// \param[in] _name Name used when creating new widgets.
      /// \param[in] _level Level of the widget in the tree.
      /// return Updated widget.
      private: QWidget *Parse(google::protobuf::Message *_msg,
<<<<<<< HEAD
          bool _update = false, const std::string &_name = "", int _level = 0);
=======
          bool _update = false, const std::string &_name = "",
          const int _level = 0);
>>>>>>> 3a47e717

      /// \brief Parse a vector3 message.
      /// param[in] _msg Input vector3d message.
      /// return Parsed vector.
      private: math::Vector3 ParseVector3(
          const google::protobuf::Message *_msg);

      /// \brief Update the message field using values from the widgets.
      /// \param[in] _msg Message to be updated.
      /// \param[in] _name Name of parent widget.
      private: void UpdateMsg(google::protobuf::Message *_msg,
          const std::string &_name = "");

      /// \brief Update a vector3d message.
      /// \param[in] _msg Vector3d message to be updated.
      /// \param[in] _value Vector3 used for updating the message.
      private: void UpdateVector3Msg(google::protobuf::Message *_msg,
          const math::Vector3 &_value);

      /// \brief Create a widget for configuring an unsigned integer value.
      /// \param[in] _key A key that is used as a label for the widget.
      /// \param[in] _level Level of the widget in the tree.
      /// \return The newly created widget.
      private: ConfigChildWidget *CreateUIntWidget(const std::string &_key,
<<<<<<< HEAD
          int _level);
=======
          const int _level = 0);
>>>>>>> 3a47e717

      /// \brief Create a widget for configuring an integer value.
      /// \param[in] _key A key that is used as a label for the widget.
      /// \param[in] _level Level of the widget in the tree.
      /// \return The newly created widget.
      private: ConfigChildWidget *CreateIntWidget(const std::string &_key,
<<<<<<< HEAD
          int _level);
=======
          const int _level = 0);
>>>>>>> 3a47e717

      /// \brief Create a widget for configuring a double value.
      /// \param[in] _key A key that is used as a label for the widget.
      /// \param[in] _level Level of the widget in the tree.
      /// \return The newly created widget.
      private: ConfigChildWidget *CreateDoubleWidget(const std::string &_key,
<<<<<<< HEAD
          int _level);
=======
          const int _level = 0);
>>>>>>> 3a47e717

      /// \brief Create a widget for configuring a string value.
      /// \param[in] _key A key that is used as a label for the widget.
      /// \param[in] _level Level of the widget in the tree.
      /// \return The newly created widget.
      private: ConfigChildWidget *CreateStringWidget(const std::string &_key,
<<<<<<< HEAD
          int _level);
=======
          const int _level = 0);
>>>>>>> 3a47e717

      /// \brief Create a widget for configuring a bool value.
      /// \param[in] _key A key that is used as a label for the widget.
      /// \param[in] _level Level of the widget in the tree.
      /// \return The newly created widget.
      private: ConfigChildWidget *CreateBoolWidget(const std::string &_key,
<<<<<<< HEAD
          int _level);
=======
          const int _level = 0);
>>>>>>> 3a47e717

      /// \brief Create a widget for configuring a vector3 value.
      /// \param[in] _key A key that is used as a label for the widget.
      /// \param[in] _level Level of the widget in the tree.
      /// \return The newly created widget.
      private: ConfigChildWidget *CreateVector3dWidget(const std::string &_key,
<<<<<<< HEAD
          int _level);
=======
          const int _level = 0);
>>>>>>> 3a47e717

      /// \brief Create a widget for configuring a color value.
      /// \param[in] _key A key that is used as a label for the widget.
      /// \param[in] _level Level of the widget in the tree.
      /// \return The newly created widget.
      private: ConfigChildWidget *CreateColorWidget(const std::string &_key,
<<<<<<< HEAD
          int _level);
=======
          const int _level = 0);
>>>>>>> 3a47e717

      /// \brief Create a widget for configuring a pose value.
      /// \param[in] _key A key that is used as a label for the widget.
      /// \param[in] _level Level of the widget in the tree.
      /// \return The newly created widget.
      private: ConfigChildWidget *CreatePoseWidget(const std::string &_key,
<<<<<<< HEAD
          int _level);
=======
          const int _level = 0);
>>>>>>> 3a47e717

      /// \brief Create a widget for configuring a geometry value.
      /// \param[in] _key A key that is used as a label for the widget.
      /// \param[in] _level Level of the widget in the tree.
      /// \return The newly created widget.
      private: ConfigChildWidget *CreateGeometryWidget(const std::string &_key,
<<<<<<< HEAD
          int _level);
=======
          const int _level = 0);
>>>>>>> 3a47e717

      /// \brief Create a widget for configuring an enum value.
      /// \param[in] _key A key that is used as a label for the widget.
      /// \param[in] _values A list of enum values in string.
      /// \param[in] _level Level of the widget in the tree.
      /// \return The newly created widget.
      private: ConfigChildWidget *CreateEnumWidget(const std::string &_key,
<<<<<<< HEAD
          const std::vector<std::string> &_values, int _level);
=======
          const std::vector<std::string> &_values, const int _level = 0);
>>>>>>> 3a47e717

      /// \brief Update a child widget with an unsigned integer value.
      /// \param[in] _widget Pointer to the child widget.
      /// \param[in] _value Value to set to.
      /// \return True if the update completed successfully.
      private: bool UpdateUIntWidget(ConfigChildWidget *_widget,
          unsigned int _value);

      /// \brief Update a child widget with an integer value.
      /// \param[in] _widget Pointer to the child widget.
      /// \param[in] _value Value to set to.
      /// \return True if the update completed successfully.
      private: bool UpdateIntWidget(ConfigChildWidget *_widget, int _value);

      /// \brief Update a child widget with a double value.
      /// \param[in] _widget Pointer to the child widget.
      /// \param[in] _value Value to set to.
      /// \return True if the update completed successfully.
      private: bool UpdateDoubleWidget(ConfigChildWidget *_widget,
          double _value);

      /// \brief Update a child widget with a string value.
      /// \param[in] _widget Pointer to the child widget.
      /// \param[in] _value Value to set to.
      /// \return True if the update completed successfully.
      private: bool UpdateStringWidget(ConfigChildWidget *_widget,
          const std::string &_value);

      /// \brief Update a child widget with a bool value.
      /// \param[in] _widget Pointer to the child widget.
      /// \param[in] _value Value to set to.
      /// \return True if the update completed successfully.
      private: bool UpdateBoolWidget(ConfigChildWidget *_widget, bool _value);

      /// \brief Update a child widget with a vector3 value.
      /// \param[in] _widget Pointer to the child widget.
      /// \param[in] _value Value to set to.
      /// \return True if the update completed successfully.
      private: bool UpdateVector3Widget(ConfigChildWidget *_widget,
          const math::Vector3 &_value);

      /// \brief Update a child widget with a color value.
      /// \param[in] _widget Pointer to the child widget.
      /// \param[in] _value Value to set to.
      /// \return True if the update completed successfully.
      private: bool UpdateColorWidget(ConfigChildWidget *_widget,
          const common::Color &_value);

      /// \brief Update a child widget with a pose value.
      /// \param[in] _widget Pointer to the child widget.
      /// \param[in] _value Value to set to.
      /// \return True if the update completed successfully.
      private: bool UpdatePoseWidget(ConfigChildWidget *_widget,
          const math::Pose &_value);

      /// \brief Update a child widget with a geometry type and dimensions.
      /// \param[in] _widget Pointer to the child widget.
      /// \param[in] _value Type of geometry.
      /// \param[in] _dimensions Dimensions of the geometry.
      /// \param[in] _uri URI of the geometry mesh, if any.
      /// \return True if the update completed successfully.
      private: bool UpdateGeometryWidget(ConfigChildWidget *_widget,
          const std::string &_value, const math::Vector3 &_dimensions,
          const std::string &_uri = "");

      /// \brief Update a child widget with an enum value.
      /// \param[in] _widget Pointer to the child widget.
      /// \param[in] _value Value to set to.
      /// \return True if the update completed successfully.
      private: bool UpdateEnumWidget(ConfigChildWidget *_widget,
          const std::string &_value);

      /// \brief Get an integer value from a child widget.
      /// \param[in] _widget Pointer to the child widget.
      /// \return Value of the widget.
      private: int GetIntWidgetValue(ConfigChildWidget *_widget) const;

      /// \brief Get an unsigned integer value from a child widget.
      /// \param[in] _widget Pointer to the child widget.
      /// \return Value of the widget.
      private: unsigned int GetUIntWidgetValue(ConfigChildWidget *_widget)
          const;

      /// \brief Get a double value from a child widget.
      /// \param[in] _widget Pointer to the child widget.
      /// \return Value of the widget.
      private: double GetDoubleWidgetValue(ConfigChildWidget *_widget) const;

      /// \brief Get a bool value from a child widget.
      /// \param[in] _widget Pointer to the child widget.
      /// \return Value of the widget.
      private: bool GetBoolWidgetValue(ConfigChildWidget *_widget) const;

      /// \brief Get a string value from a child widget.
      /// \param[in] _widget Pointer to the child widget.
      /// \return Value of the widget.
      private: std::string GetStringWidgetValue(ConfigChildWidget *_widget)
          const;

      /// \brief Get a vector3 value from a child widget.
      /// \param[in] _widget Pointer to the child widget.
      /// \return Value of the widget.
      private: math::Vector3 GetVector3WidgetValue(ConfigChildWidget *_widget)
          const;

      /// \brief Get a color value from a child widget.
      /// \param[in] _widget Pointer to the child widget.
      /// \return Value of the widget.
      private: common::Color GetColorWidgetValue(ConfigChildWidget *_widget)
          const;

      /// \brief Get a pose value from a child widget.
      /// \param[in] _widget Pointer to the child widget.
      /// \return Value of the widget.
      private: math::Pose GetPoseWidgetValue(ConfigChildWidget *_widget) const;

      /// \brief Get a geometry value from a child widget.
      /// \param[in] _widget Pointer to the child widget.
      /// \param[out] _dimensions Dimensions of geometry.
      /// \param[out] _uri URI of the geometry mesh, if any.
      /// \return Type of geometry.
      private: std::string GetGeometryWidgetValue(ConfigChildWidget *_widget,
          math::Vector3 &_dimensions, std::string &_uri) const;

      /// \brief Get an enum value from a child widget.
      /// \param[in] _widget Pointer to the child widget.
      /// \return Value of the widget.
      private: std::string GetEnumWidgetValue(ConfigChildWidget *_widget) const;

      /// \brief Received item selection user input.
      /// \param[in] _item Item selected.
      /// \param[in] _column Column index.
      private slots: void OnItemSelection(QTreeWidgetItem *_item, int _column);

      /// \brief Callback when an enum config widget's enum value has changed.
      /// \param[in] _value New enum value in string.
      private slots: void OnEnumValueChanged(const QString &_value);

      /// \brief Signal that an enum config widget's enum value has changed.
      /// \param[in] _name Scoped name of widget.
      /// \param[in] _name New enum value string.
      Q_SIGNALS: void EnumValueChanged(const QString &_name,
          const QString &_value);

      /// \brief Qt event filter currently used to filter mouse wheel events.
      /// \param[in] _obj Object that is watched by the event filter.
      /// \param[in] _event Qt event.
      /// \return True if the event is handled.
      private: bool eventFilter(QObject *_obj, QEvent *_event);

      /// \brief A map of unique scoped names to correpsonding widgets.
      private: std::map <std::string, ConfigChildWidget *> configWidgets;

      /// \brief A copy of the message with fields to be configured by widgets.
      private: google::protobuf::Message *configMsg;

      /// \brief Color used for the background of level 0 widgets.
      private: static const QString level0BgColor;

      /// \brief Color used for the background of level 0 widgets.
      private: static const QString level1BgColor;

      /// \brief Color used for the background of level 0 widgets.
      private: static const QString level2BgColor;

      /// \brief Color used for the background of level 0 widgets.
      private: static const QString level3BgColor;

      /// \brief Color used for the widget areas of of level 0 widgets.
      private: static const QString level0WidgetColor;

      /// \brief Color used for the widget areas of of level 0 widgets.
      private: static const QString level1WidgetColor;

      /// \brief Color used for the widget areas of of level 0 widgets.
      private: static const QString level2WidgetColor;

      /// \brief Color used for the widget areas of of level 0 widgets.
      private: static const QString level3WidgetColor;

      /// \brief Red color used for "red" or "x" fields.
      private: static const QString redColor;

      /// \brief Red color used for "green" or "y" fields.
      private: static const QString greenColor;

      /// \brief Red color used for "blue" or "z" fields.
      private: static const QString blueColor;
    };
  }
}
#endif<|MERGE_RESOLUTION|>--- conflicted
+++ resolved
@@ -158,17 +158,10 @@
       /// and removing characters like "_".
       /// \param[in] _key Non-human-readable key.
       /// \return Human-redadable key.
-<<<<<<< HEAD
-      public: std::string GetHumanReadableKey(std::string _key);
-
-      /// \brief Returns the unit for a given key. For example, the key "mass"
-      /// returns "Kg".
-=======
       public: std::string GetHumanReadableKey(const std::string &_key);
 
       /// \brief Returns the unit for a given key. For example, the key "mass"
       /// returns "kg".
->>>>>>> 3a47e717
       /// \param[in] _key The key.
       /// \param[in] _jointType In case the field belongs to a joint, the
       /// joint's type.
@@ -179,17 +172,10 @@
       /// \brief Returns the range for a given key. For example, the key
       // "transparency" returns min == 0, max == 1.
       /// \param[in] _key The key.
-<<<<<<< HEAD
-      /// \param[out] _min Pointer to the minimum value.
-      /// \param[out] _max Pointer to the maximum value.
-      public: void GetRangeFromKey(const std::string &_key,
-          double *_min, double *_max);
-=======
       /// \param[out] _min The minimum value.
       /// \param[out] _max The maximum value.
       public: void GetRangeFromKey(const std::string &_key,
           double &_min, double &_max);
->>>>>>> 3a47e717
 
       /// \brief Set whether a child widget should be visible.
       /// \param[in] _name Name of the child widget.
@@ -347,12 +333,8 @@
       /// \param[in] _level Level of the widget in the tree.
       /// return Updated widget.
       private: QWidget *Parse(google::protobuf::Message *_msg,
-<<<<<<< HEAD
-          bool _update = false, const std::string &_name = "", int _level = 0);
-=======
           bool _update = false, const std::string &_name = "",
           const int _level = 0);
->>>>>>> 3a47e717
 
       /// \brief Parse a vector3 message.
       /// param[in] _msg Input vector3d message.
@@ -377,99 +359,63 @@
       /// \param[in] _level Level of the widget in the tree.
       /// \return The newly created widget.
       private: ConfigChildWidget *CreateUIntWidget(const std::string &_key,
-<<<<<<< HEAD
-          int _level);
-=======
-          const int _level = 0);
->>>>>>> 3a47e717
+          const int _level = 0);
 
       /// \brief Create a widget for configuring an integer value.
       /// \param[in] _key A key that is used as a label for the widget.
       /// \param[in] _level Level of the widget in the tree.
       /// \return The newly created widget.
       private: ConfigChildWidget *CreateIntWidget(const std::string &_key,
-<<<<<<< HEAD
-          int _level);
-=======
-          const int _level = 0);
->>>>>>> 3a47e717
+          const int _level = 0);
 
       /// \brief Create a widget for configuring a double value.
       /// \param[in] _key A key that is used as a label for the widget.
       /// \param[in] _level Level of the widget in the tree.
       /// \return The newly created widget.
       private: ConfigChildWidget *CreateDoubleWidget(const std::string &_key,
-<<<<<<< HEAD
-          int _level);
-=======
-          const int _level = 0);
->>>>>>> 3a47e717
+          const int _level = 0);
 
       /// \brief Create a widget for configuring a string value.
       /// \param[in] _key A key that is used as a label for the widget.
       /// \param[in] _level Level of the widget in the tree.
       /// \return The newly created widget.
       private: ConfigChildWidget *CreateStringWidget(const std::string &_key,
-<<<<<<< HEAD
-          int _level);
-=======
-          const int _level = 0);
->>>>>>> 3a47e717
+          const int _level = 0);
 
       /// \brief Create a widget for configuring a bool value.
       /// \param[in] _key A key that is used as a label for the widget.
       /// \param[in] _level Level of the widget in the tree.
       /// \return The newly created widget.
       private: ConfigChildWidget *CreateBoolWidget(const std::string &_key,
-<<<<<<< HEAD
-          int _level);
-=======
-          const int _level = 0);
->>>>>>> 3a47e717
+          const int _level = 0);
 
       /// \brief Create a widget for configuring a vector3 value.
       /// \param[in] _key A key that is used as a label for the widget.
       /// \param[in] _level Level of the widget in the tree.
       /// \return The newly created widget.
       private: ConfigChildWidget *CreateVector3dWidget(const std::string &_key,
-<<<<<<< HEAD
-          int _level);
-=======
-          const int _level = 0);
->>>>>>> 3a47e717
+          const int _level = 0);
 
       /// \brief Create a widget for configuring a color value.
       /// \param[in] _key A key that is used as a label for the widget.
       /// \param[in] _level Level of the widget in the tree.
       /// \return The newly created widget.
       private: ConfigChildWidget *CreateColorWidget(const std::string &_key,
-<<<<<<< HEAD
-          int _level);
-=======
-          const int _level = 0);
->>>>>>> 3a47e717
+          const int _level = 0);
 
       /// \brief Create a widget for configuring a pose value.
       /// \param[in] _key A key that is used as a label for the widget.
       /// \param[in] _level Level of the widget in the tree.
       /// \return The newly created widget.
       private: ConfigChildWidget *CreatePoseWidget(const std::string &_key,
-<<<<<<< HEAD
-          int _level);
-=======
-          const int _level = 0);
->>>>>>> 3a47e717
+          const int _level = 0);
 
       /// \brief Create a widget for configuring a geometry value.
       /// \param[in] _key A key that is used as a label for the widget.
       /// \param[in] _level Level of the widget in the tree.
       /// \return The newly created widget.
       private: ConfigChildWidget *CreateGeometryWidget(const std::string &_key,
-<<<<<<< HEAD
-          int _level);
-=======
-          const int _level = 0);
->>>>>>> 3a47e717
+          const int _level = 0);
 
       /// \brief Create a widget for configuring an enum value.
       /// \param[in] _key A key that is used as a label for the widget.
@@ -477,11 +423,7 @@
       /// \param[in] _level Level of the widget in the tree.
       /// \return The newly created widget.
       private: ConfigChildWidget *CreateEnumWidget(const std::string &_key,
-<<<<<<< HEAD
-          const std::vector<std::string> &_values, int _level);
-=======
           const std::vector<std::string> &_values, const int _level = 0);
->>>>>>> 3a47e717
 
       /// \brief Update a child widget with an unsigned integer value.
       /// \param[in] _widget Pointer to the child widget.
