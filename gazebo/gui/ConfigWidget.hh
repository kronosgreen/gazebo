--- conflicted
+++ resolved
@@ -85,12 +85,9 @@
       /// \brief A label for the mesh filename widget.
       public: QWidget *geomFilenameLabel;
 
-<<<<<<< HEAD
-=======
       /// \brief A button for selecting the mesh filename.
       public: QWidget *geomFilenameButton;
 
->>>>>>> 138f5fbb
       /// brief Callback when the geometry type is changed.
       /// \param[in] _text New geometry type in string.
       private slots: void GeometryChanged(const QString _text);
