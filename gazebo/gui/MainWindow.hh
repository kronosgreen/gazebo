--- conflicted
+++ resolved
@@ -36,13 +36,6 @@
   {
     class Editor;
     class RenderWidget;
-<<<<<<< HEAD
-    class ToolsWidget;
-    class ModelListWidget;
-    class BuildingEditorPalette;
-    class VideoRecorder;
-=======
->>>>>>> f1f5718f
 
     // Forward declare private data
     class MainWindowPrivate;
@@ -317,53 +310,9 @@
       /// \param[in] _mode Window mode, such as "Simulation", "LogPlayback"...
       private: void OnWindowMode(const std::string &_mode);
 
-<<<<<<< HEAD
-      // A map that associates physics_id's with entity names
-      private: std::map<std::string, unsigned int> entities;
-
-      private: msgs::Request *requestMsg;
-
-      // private: QTreeWidget *treeWidget;
-
-      /// \brief Building editor palette that contains different drawing modes
-      private: BuildingEditorPalette *buildingEditorPalette;
-
-      /// \brief Tab widget that holds the building editor palette
-      private: QTabWidget *buildingEditorTabWidget;
-
-      private: QTabWidget *tabWidget;
-      private: QMenuBar *menuBar;
-
-      /// \brief A layout for the menu bar.
-      private: QHBoxLayout *menuLayout;
-
-      /// \brief The filename set via "Save As". This filename is used by
-      /// the "Save" feature.
-      private: std::string saveFilename;
-
-      /// \brief Video recording widget
-      private: VideoRecorder * videoRecorder;
-
-      /// \brief User specified step size for manually stepping the world
-      private: int inputStepSize;
-    };
-
-    class TreeViewDelegate: public QItemDelegate
-    {
-      Q_OBJECT
-      public: TreeViewDelegate(QTreeView *_view, QWidget *_parent);
-
-      public: void paint(QPainter *painter, const QStyleOptionViewItem &option,
-                         const QModelIndex &index) const;
-
-      public: virtual QSize sizeHint(const QStyleOptionViewItem &_opt,
-                                     const QModelIndex &_index) const;
-      private: QTreeView *view;
-=======
       /// \internal
       /// \brief Private data pointer
       private: std::unique_ptr<MainWindowPrivate> dataPtr;
->>>>>>> f1f5718f
     };
   }
 }
