--- conflicted
+++ resolved
@@ -72,13 +72,6 @@
 #include "gazebo/gui/MainWindow.hh"
 #include "gazebo/gui/MainWindowPrivate.hh"
 
-<<<<<<< HEAD
-#ifdef HAVE_QWT
-#include "gazebo/util/Diagnostics.hh"
-#endif
-
-=======
->>>>>>> 70470471
 #ifdef HAVE_OCULUS
 #include "gazebo/gui/OculusWindow.hh"
 #endif
@@ -422,15 +415,8 @@
 /////////////////////////////////////////////////
 void MainWindow::Plot()
 {
-<<<<<<< HEAD
-#ifdef HAVE_QWT
-  util::DiagnosticManager *diag = util::DiagnosticManager::Instance();
-  // diag->show();
-#endif
-=======
   gui::PlotWindow *plot = new gui::PlotWindow(this);
   plot->show();
->>>>>>> 70470471
 }
 
 /////////////////////////////////////////////////
@@ -1102,21 +1088,11 @@
   g_topicVisAct->setStatusTip(tr("Select a topic to visualize"));
   this->connect(g_topicVisAct, SIGNAL(triggered()), this, SLOT(SelectTopic()));
 
-<<<<<<< HEAD
-#ifdef HAVE_QWT
-  g_diagnosticsAct = new QAction(tr("Diagnostic Plot"), this);
-  g_diagnosticsAct->setShortcut(tr("Ctrl+U"));
-  g_diagnosticsAct->setStatusTip(tr("Plot diagnostic information"));
-  connect(g_diagnosticsAct, SIGNAL(triggered()), this,
-    SLOT(util::Diagnostics::Instance()));
-#endif
-=======
   g_plotAct = new QAction(QIcon(":images/graph_line_toolbar.svg"),
       tr("Plot"), this);
   g_plotAct->setShortcut(tr("Ctrl+P"));
   g_plotAct->setToolTip(tr("Create plot (Ctrl+P)"));
   this->connect(g_plotAct, SIGNAL(triggered()), this, SLOT(Plot()));
->>>>>>> 70470471
 
   g_openAct = new QAction(tr("&Open World"), this);
   g_openAct->setShortcut(tr("Ctrl+O"));
@@ -1918,13 +1894,7 @@
   windowMenu->addAction(g_showToolbarsAct);
   windowMenu->addAction(g_fullScreenAct);
 
-<<<<<<< HEAD
-#ifdef HAVE_QWT
-  windowMenu->addAction(g_diagnosticsAct);
-#endif
-=======
   windowMenu->addAction(g_plotAct);
->>>>>>> 70470471
 
   bar->addSeparator();
 
