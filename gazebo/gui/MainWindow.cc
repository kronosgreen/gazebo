/*
 * Copyright (C) 2012-2015 Open Source Robotics Foundation
 *
 * Licensed under the Apache License, Version 2.0 (the "License");
 * you may not use this file except in compliance with the License.
 * You may obtain a copy of the License at
 *
 *     http://www.apache.org/licenses/LICENSE-2.0
 *
 * Unless required by applicable law or agreed to in writing, software
 * distributed under the License is distributed on an "AS IS" BASIS,
 * WITHOUT WARRANTIES OR CONDITIONS OF ANY KIND, either express or implied.
 * See the License for the specific language governing permissions and
 * limitations under the License.
 *
 */
#ifdef _WIN32
  // Ensure that Winsock2.h is included before Windows.h, which can get
  // pulled in by anybody (e.g., Boost).
  #include <Winsock2.h>
#endif

#include <functional>

#include <sdf/sdf.hh>
#include <boost/algorithm/string.hpp>

#include "gazebo/gazebo_config.h"
#include "gazebo/gazebo_client.hh"

#include "gazebo/common/Console.hh"
#include "gazebo/common/Events.hh"
#include "gazebo/common/Exception.hh"

#include "gazebo/msgs/msgs.hh"

#include "gazebo/rendering/RenderEvents.hh"
#include "gazebo/rendering/Scene.hh"
#include "gazebo/rendering/UserCamera.hh"

#include "gazebo/transport/Node.hh"
#include "gazebo/transport/TransportIface.hh"

#include "gazebo/gui/Actions.hh"
#include "gazebo/gui/AlignWidget.hh"
#include "gazebo/gui/CloneWindow.hh"
#include "gazebo/gui/DataLogger.hh"
#include "gazebo/gui/GLWidget.hh"
#include "gazebo/gui/GuiEvents.hh"
#include "gazebo/gui/GuiIface.hh"
#include "gazebo/gui/GuiPlugin.hh"
#include "gazebo/gui/HotkeyDialog.hh"
#include "gazebo/gui/InsertModelWidget.hh"
#include "gazebo/gui/LayersWidget.hh"
#include "gazebo/gui/ModelListWidget.hh"
#include "gazebo/gui/RenderWidget.hh"
#include "gazebo/gui/SpaceNav.hh"
#include "gazebo/gui/TimePanel.hh"
#include "gazebo/gui/ToolsWidget.hh"
#include "gazebo/gui/TopicSelector.hh"
#include "gazebo/gui/TopToolbar.hh"
#include "gazebo/gui/UserCmdHistory.hh"
#include "gazebo/gui/ViewAngleWidget.hh"
#include "gazebo/gui/building/BuildingEditor.hh"
#include "gazebo/gui/model/ModelEditor.hh"
#include "gazebo/gui/terrain/TerrainEditor.hh"
#include "gazebo/gui/viewers/ViewFactory.hh"
#include "gazebo/gui/viewers/TopicView.hh"
#include "gazebo/gui/viewers/ImageView.hh"
#include "gazebo/gui/MainWindow.hh"
#include "gazebo/gui/MainWindowPrivate.hh"

#ifdef HAVE_QWT
#include "gazebo/gui/Diagnostics.hh"
#endif

#ifdef HAVE_OCULUS
#include "gazebo/gui/OculusWindow.hh"
#endif


using namespace gazebo;
using namespace gui;

#define MINIMUM_TAB_WIDTH 250

extern bool g_fullscreen;

/////////////////////////////////////////////////
MainWindow::MainWindow()
  : dataPtr(new MainWindowPrivate)
{
  this->dataPtr->renderWidget = NULL;
  this->dataPtr->menuLayout = NULL;
  this->dataPtr->menuBar = NULL;
  this->setObjectName("mainWindow");

  // Do these things first.
  {
    this->CreateActions();
  }

  this->dataPtr->inputStepSize = 1;
  this->dataPtr->requestMsg = NULL;

  this->dataPtr->node = transport::NodePtr(new transport::Node());
  this->dataPtr->node->Init();
  gui::set_world(this->dataPtr->node->GetTopicNamespace());

  QWidget *mainWidget = new QWidget;
  QVBoxLayout *mainLayout = new QVBoxLayout;
  mainWidget->show();
  this->setCentralWidget(mainWidget);

  this->setDockOptions(QMainWindow::AnimatedDocks);

  this->dataPtr->leftColumn = new QStackedWidget(this);

  this->dataPtr->modelListWidget = new ModelListWidget(this);
  this->dataPtr->insertModel = new InsertModelWidget(this);
  LayersWidget *layersWidget = new LayersWidget(this);

  this->dataPtr->tabWidget = new QTabWidget();
  this->dataPtr->tabWidget->setObjectName("mainTab");
  this->dataPtr->tabWidget->addTab(this->dataPtr->modelListWidget, "World");
  this->dataPtr->tabWidget->addTab(this->dataPtr->insertModel, "Insert");
  this->dataPtr->tabWidget->addTab(layersWidget, "Layers");
  this->dataPtr->tabWidget->setSizePolicy(QSizePolicy::Expanding,
                                 QSizePolicy::Expanding);
  this->dataPtr->tabWidget->setMinimumWidth(MINIMUM_TAB_WIDTH);
  this->AddToLeftColumn("default", this->dataPtr->tabWidget);

  this->dataPtr->toolsWidget = new ToolsWidget();

  this->dataPtr->renderWidget = new gui::RenderWidget(mainWidget);

  this->CreateEditors();

  QHBoxLayout *centerLayout = new QHBoxLayout;

  this->dataPtr->splitter = new QSplitter(this);
  this->dataPtr->splitter->addWidget(this->dataPtr->leftColumn);
  this->dataPtr->splitter->addWidget(this->dataPtr->renderWidget);
  this->dataPtr->splitter->addWidget(this->dataPtr->toolsWidget);
  this->dataPtr->splitter->setContentsMargins(0, 0, 0, 0);

#ifdef _WIN32
  // The splitter appears solid white in Windows, so we make it transparent.
  this->dataPtr->splitter->setStyleSheet(
  "QSplitter { color: #ffffff; background-color: transparent; }"
  "QSplitter::handle { color: #ffffff; background-color: transparent; }");
#endif

  QList<int> sizes;
  sizes.push_back(MINIMUM_TAB_WIDTH);
  sizes.push_back(this->width() - MINIMUM_TAB_WIDTH);
  sizes.push_back(0);
  this->dataPtr->splitter->setSizes(sizes);

  this->dataPtr->splitter->setStretchFactor(0, 0);
  this->dataPtr->splitter->setStretchFactor(1, 2);
  this->dataPtr->splitter->setStretchFactor(2, 0);
  this->dataPtr->splitter->setHandleWidth(10);

  centerLayout->addWidget(this->dataPtr->splitter);
  centerLayout->setContentsMargins(0, 0, 0, 0);
  centerLayout->setSpacing(0);

  mainLayout->setSpacing(0);
  mainLayout->addLayout(centerLayout, 1);
  mainLayout->addWidget(new QSizeGrip(mainWidget), 0,
                        Qt::AlignBottom | Qt::AlignRight);
  mainWidget->setLayout(mainLayout);

  this->setWindowIcon(QIcon(":/images/gazebo.svg"));

  std::string title = "Gazebo";
  this->setWindowIconText(tr(title.c_str()));
  this->setWindowTitle(tr(title.c_str()));

#ifdef HAVE_OCULUS
  this->dataPtr->oculusWindow = NULL;
#endif

  this->dataPtr->connections.push_back(
      gui::Events::ConnectLeftPaneVisibility(
        std::bind(&MainWindow::SetLeftPaneVisibility, this,
        std::placeholders::_1)));

  this->dataPtr->connections.push_back(
      gui::Events::ConnectFullScreen(
        std::bind(&MainWindow::OnFullScreen, this, std::placeholders::_1)));

  this->dataPtr->connections.push_back(
      gui::Events::ConnectShowToolbars(
        std::bind(&MainWindow::OnShowToolbars, this, std::placeholders::_1)));

  this->dataPtr->connections.push_back(
      gui::Events::ConnectMoveMode(
        std::bind(&MainWindow::OnMoveMode, this, std::placeholders::_1)));

  this->dataPtr->connections.push_back(
      gui::Events::ConnectManipMode(
        std::bind(&MainWindow::OnManipMode, this, std::placeholders::_1)));

  this->dataPtr->connections.push_back(
     event::Events::ConnectSetSelectedEntity(
       std::bind(&MainWindow::OnSetSelectedEntity, this,
       std::placeholders::_1, std::placeholders::_2)));

  this->dataPtr->connections.push_back(
      gui::Events::ConnectInputStepSize(
      std::bind(&MainWindow::OnInputStepSizeChanged, this,
      std::placeholders::_1)));

  this->dataPtr->connections.push_back(
      gui::Events::ConnectFollow(
        std::bind(&MainWindow::OnFollow, this,
        std::placeholders::_1)));

  this->dataPtr->connections.push_back(
      gui::Events::ConnectWindowMode(
      std::bind(&MainWindow::OnWindowMode, this,
      std::placeholders::_1)));

  gui::ViewFactory::RegisterAll();

  // Do these things last
  {
    (void) new QShortcut(Qt::CTRL + Qt::Key_Q, this, SLOT(close()));
    this->CreateMenus();
  }

  // Create a pointer to the space navigator interface
  this->dataPtr->spacenav = new SpaceNav();

  // Use a signal/slot to load plugins. This makes the process thread safe.
  connect(this, SIGNAL(AddPlugins()),
          this, SLOT(OnAddPlugins()), Qt::QueuedConnection);

  // Create data logger dialog
  this->dataPtr->dataLogger = new gui::DataLogger(this);
  connect(this->dataPtr->dataLogger, SIGNAL(rejected()), this, SLOT(
    OnDataLoggerClosed()));

  // Hotkey dialog
  this->dataPtr->hotkeyDialog = NULL;

  this->show();
}

/////////////////////////////////////////////////
MainWindow::~MainWindow()
{
  delete this->dataPtr->userCmdHistory;
  this->dataPtr->userCmdHistory = NULL;
  // Cleanup global actions
  this->DeleteActions();
}

/////////////////////////////////////////////////
void MainWindow::Load()
{
  this->dataPtr->guiSub = this->dataPtr->node->Subscribe("~/gui",
    &MainWindow::OnGUI, this, true);
#ifdef HAVE_OCULUS
  int oculusAutoLaunch = getINIProperty<int>("oculus.autolaunch", 0);
  int oculusX = getINIProperty<int>("oculus.x", 0);
  int oculusY = getINIProperty<int>("oculus.y", 0);
  std::string visual = getINIProperty<std::string>("oculus.visual", "");

  if (oculusAutoLaunch == 1)
  {
    if (!visual.empty())
    {
      this->dataPtr->oculusWindow = new gui::OculusWindow(
        oculusX, oculusY, visual);

      if (this->dataPtr->oculusWindow->CreateCamera())
        this->dataPtr->oculusWindow->show();
    }
    else
      gzlog << "Oculus: No visual link specified in for attaching the camera. "
            << "Did you forget to set ~/.gazebo/gui.ini?\n";
  }
#endif

  // Load the space navigator
  if (!this->dataPtr->spacenav->Load())
    gzerr << "Unable to load space navigator\n";
}

/////////////////////////////////////////////////
void MainWindow::Init()
{
  // Default window size is entire desktop.
  QSize winSize = QApplication::desktop()->screenGeometry().size();

  // Get the size properties from the INI file.
  int winWidth = getINIProperty<int>("geometry.width", winSize.width());
  int winHeight = getINIProperty<int>("geometry.height", winSize.height());

  winWidth = winWidth < 0 ? winSize.width() : winWidth;
  winHeight = winHeight < 0 ? winSize.height() : winHeight;

  // Get the position properties from the INI file.
  int winXPos = getINIProperty<int>("geometry.x", 0);
  int winYPos = getINIProperty<int>("geometry.y", 0);

  this->setGeometry(winXPos, winYPos, winWidth, winHeight);

  if (this->width() > winWidth)
  {
    gzwarn << "Requested geometry.width of " << winWidth
           << " but the minimum width of the window is "
           << this->width() << "." << std::endl;
  }

  if (this->height() > winHeight)
  {
    gzwarn << "Requested geometry.height of " << winHeight
           << " but the minimum height of the window is "
           << this->height() << "." << std::endl;
  }

  this->dataPtr->worldControlPub =
    this->dataPtr->node->Advertise<msgs::WorldControl>("~/world_control");
  this->dataPtr->serverControlPub =
    this->dataPtr->node->Advertise<msgs::ServerControl>(
      "/gazebo/server/control");
  this->dataPtr->scenePub =
    this->dataPtr->node->Advertise<msgs::Scene>("~/scene");
  this->dataPtr->userCmdPub = this->dataPtr->node->Advertise<msgs::UserCmd>(
    "~/user_cmd");

  this->dataPtr->newEntitySub = this->dataPtr->node->Subscribe("~/model/info",
      &MainWindow::OnModel, this, true);

  // \todo Treating both light topics the same way, this should be improved
  this->dataPtr->lightModifySub = this->dataPtr->node->Subscribe(
    "~/light/modify",
    &MainWindow::OnLight, this);

  this->dataPtr->lightFactorySub = this->dataPtr->node->Subscribe(
    "~/factory/light",
    &MainWindow::OnLight, this);

  this->dataPtr->requestPub =
    this->dataPtr->node->Advertise<msgs::Request>("~/request");
  this->dataPtr->responseSub = this->dataPtr->node->Subscribe("~/response",
      &MainWindow::OnResponse, this);

  this->dataPtr->worldModSub = this->dataPtr->node->Subscribe(
                                            "/gazebo/world/modify",
                                            &MainWindow::OnWorldModify, this);

  this->dataPtr->requestMsg = msgs::CreateRequest("scene_info");
  this->dataPtr->requestPub->Publish(*this->dataPtr->requestMsg);

  gui::Events::mainWindowReady();
}

/////////////////////////////////////////////////
void MainWindow::closeEvent(QCloseEvent * /*_event*/)
{
  this->dataPtr->renderWidget->hide();
  this->dataPtr->tabWidget->hide();
  this->dataPtr->toolsWidget->hide();

  this->dataPtr->connections.clear();

#ifdef HAVE_OCULUS
  if (this->dataPtr->oculusWindow)
  {
    delete this->dataPtr->oculusWindow;
    this->dataPtr->oculusWindow = NULL;
  }
#endif
  delete this->dataPtr->renderWidget;

  // Cleanup the space navigator
  delete this->dataPtr->spacenav;
  this->dataPtr->spacenav = NULL;

  emit Close();

  gazebo::client::shutdown();
}

/////////////////////////////////////////////////
void MainWindow::New()
{
  msgs::ServerControl msg;
  msg.set_new_world(true);
  this->dataPtr->serverControlPub->Publish(msg);
}

/////////////////////////////////////////////////
void MainWindow::Diagnostics()
{
#ifdef HAVE_QWT
  gui::Diagnostics *diag = new gui::Diagnostics(this);
  diag->show();
#endif
}

/////////////////////////////////////////////////
void MainWindow::SelectTopic()
{
  TopicSelector *selector = new TopicSelector(this);
  selector->exec();
  std::string topic = selector->GetTopic();
  std::string msgType = selector->GetMsgType();
  delete selector;

  if (!topic.empty())
  {
    TopicView *view = ViewFactory::NewView(msgType, topic, this);
    if (view)
      view->show();
    else
      gzerr << "Unable to create viewer for message type[" << msgType << "]\n";
  }
}

/////////////////////////////////////////////////
void MainWindow::Open()
{
  // Note that file dialog static functions seem to be broken (issue #1514)
  std::string filename = QFileDialog::getOpenFileName(this,
      tr("Open World"), "",
      tr("SDF Files (*.xml *.sdf *.world)")).toStdString();

  if (!filename.empty())
  {
    msgs::ServerControl msg;
    msg.set_open_filename(filename);
    this->dataPtr->serverControlPub->Publish(msg);
  }
}

/////////////////////////////////////////////////
void MainWindow::SaveINI()
{
  char *home = getenv("HOME");
  if (!home)
  {
    gzerr << "HOME environment variable not found. "
      "Unable to save configuration file\n";
    return;
  }

  boost::filesystem::path path = home;
  path = path / ".gazebo" / "gui.ini";

  // When/if the configuration gets more complex, create a
  // configuration manager class so that all key-value pairs are kept
  // in a centralized place with error checking.
  setINIProperty("geometry.width", this->width());
  setINIProperty("geometry.height", this->height());
  setINIProperty("geometry.x", this->x());
  setINIProperty("geometry.y", this->y());

  gui::saveINI(path);
}

/////////////////////////////////////////////////
void MainWindow::SaveAs()
{
  QFileDialog fileDialog(this, tr("Save World"), QDir::homePath(),
      tr("SDF Files (*.xml *.sdf *.world)"));
  fileDialog.setWindowFlags(Qt::Window | Qt::WindowCloseButtonHint |
      Qt::WindowStaysOnTopHint | Qt::CustomizeWindowHint);
  fileDialog.setAcceptMode(QFileDialog::AcceptSave);

  if (fileDialog.exec() == QDialog::Accepted)
  {
    QStringList selected = fileDialog.selectedFiles();
    if (selected.empty())
      return;

    std::string filename = selected[0].toStdString();

    g_saveAct->setEnabled(true);
    this->dataPtr->saveFilename = filename;
    this->Save();
  }
}

/////////////////////////////////////////////////
void MainWindow::Save()
{
  // Get the latest world in SDF.
  boost::shared_ptr<msgs::Response> response =
    transport::request(get_world(), "world_sdf");

  msgs::GzString msg;
  std::string msgData;

  // Make sure the response is correct
  if (response->response() != "error" && response->type() == msg.GetTypeName())
  {
    // Parse the response message
    msg.ParseFromString(response->serialized_data());

    // Parse the string into sdf, so that we can insert user camera settings.
    sdf::SDF sdf_parsed;
    sdf_parsed.SetFromString(msg.data());
    // Check that sdf contains world
    if (sdf_parsed.Root()->HasElement("world"))
    {
      sdf::ElementPtr world = sdf_parsed.Root()->GetElement("world");
      sdf::ElementPtr guiElem = world->GetElement("gui");

      if (guiElem->HasAttribute("fullscreen"))
        guiElem->GetAttribute("fullscreen")->Set(g_fullscreen);

      sdf::ElementPtr cameraElem = guiElem->GetElement("camera");
      rendering::UserCameraPtr cam = gui::get_active_camera();

      cameraElem->GetElement("pose")->Set(cam->WorldPose());
      cameraElem->GetElement("view_controller")->Set(
          cam->GetViewControllerTypeString());

      cameraElem->GetElement("projection_type")->Set(cam->ProjectionType());

      // TODO: export track_visual properties as well.
      msgData = sdf_parsed.Root()->ToString("");
    }
    else
    {
      msgData = msg.data();
      gzerr << "Unable to parse world file to add user camera settings.\n";
    }

    // Open the file
    std::ofstream out(this->dataPtr->saveFilename.c_str(), std::ios::out);

    if (!out)
    {
      QMessageBox msgBox;
      std::string str = "Unable to open file: " + this->dataPtr->saveFilename;
      str += ".\nCheck file permissions.";
      msgBox.setText(str.c_str());
      msgBox.exec();
    }
    else
      out << msgData;

    out.close();
  }
  else
  {
    QMessageBox msgBox;
    msgBox.setText("Unable to save world.\n"
                   "Unable to retrieve SDF world description from server.");
    msgBox.exec();
  }
}

/////////////////////////////////////////////////
void MainWindow::Clone()
{
  std::unique_ptr<CloneWindow> cloneWindow(new CloneWindow(this));
  if (cloneWindow->exec() == QDialog::Accepted && cloneWindow->IsValidPort())
  {
    // Create a gzserver clone in the server side.
    msgs::ServerControl msg;
    msg.set_save_world_name("");
    msg.set_clone(true);
    msg.set_new_port(cloneWindow->Port());
    this->dataPtr->serverControlPub->Publish(msg);
  }
}

/////////////////////////////////////////////////
void MainWindow::About()
{
  std::string helpTxt;

  helpTxt = "<table>"
    "<tr><td style='padding-right:20px'>"
    "<img src=':images/gazebo_neg_60x71.png'/></td>"
    "<td>";
  helpTxt += GAZEBO_VERSION_HEADER;
  helpTxt += "</td></tr></table>";

  helpTxt += "<div style='margin-left: 10px'>"
  "<div>"
    "<table>"
      "<tr>"
        "<td style='padding-right: 10px;'>Tutorials:</td>"
        "<td><a href='http://gazebosim.org/tutorials' "
        "style='text-decoration: none; color: #f58113'>"
        "http://gazebosim.org/tutorials</a></td>"
      "</tr>"
      "<tr>"
        "<td style='padding-right: 10px;'>API:</td>"
        "<td><a href='http://gazebosim.org/api' "
        "style='text-decoration: none; color: #f58113'>"
        "http://gazebosim.org/api</a></td>"
      "</tr>"
      "<tr>"
        "<td style='padding-right: 10px;'>SDF:</td>"
        "<td><a href='http://gazebosim.org/sdf' "
        "style='text-decoration: none; color: #f58113'>"
        "http://gazebosim.org/sdf</a></td>"
      "</tr>"
      "<tr>"
        "<td style='padding-right: 10px;'>Messages:</td>"
        "<td><a href='http://gazebosim.org/msgs' "
        "style='text-decoration: none; color: #f58113'>"
        "http://gazebosim.org/msgs</a></td>"
      "</tr>"
    "</table>"
  "</div>";

  QPixmap icon(":images/gazebo_neg_60x71.png");
  QMessageBox aboutBox(this);
  aboutBox.setWindowTitle("About Gazebo");
  aboutBox.setTextFormat(Qt::RichText);
  aboutBox.setText(QString::fromStdString(helpTxt));
  aboutBox.exec();
}

/////////////////////////////////////////////////
void MainWindow::HotkeyChart()
{
  // Opening for the first time
  if (!this->dataPtr->hotkeyDialog)
  {
    this->dataPtr->hotkeyDialog = new HotkeyDialog(this);
  }

  this->dataPtr->hotkeyDialog->show();
}

/////////////////////////////////////////////////
void MainWindow::Play()
{
  msgs::WorldControl msg;
  msg.set_pause(false);

  this->dataPtr->worldControlPub->Publish(msg);
}

/////////////////////////////////////////////////
void MainWindow::Pause()
{
  msgs::WorldControl msg;
  msg.set_pause(true);

  this->dataPtr->worldControlPub->Publish(msg);
}

/////////////////////////////////////////////////
void MainWindow::Step()
{
  msgs::WorldControl msg;
  msg.set_multi_step(this->dataPtr->inputStepSize);

  this->dataPtr->worldControlPub->Publish(msg);
}

/////////////////////////////////////////////////
void MainWindow::OnInputStepSizeChanged(int _value)
{
  this->dataPtr->inputStepSize = _value;
}

/////////////////////////////////////////////////
void MainWindow::OnFollow(const std::string &_modelName)
{
  if (_modelName.empty())
  {
    this->dataPtr->renderWidget->DisplayOverlayMsg("", 0);
    this->dataPtr->editMenu->setEnabled(true);
  }
  else
  {
    this->dataPtr->renderWidget->DisplayOverlayMsg(
        "Press Escape to exit Follow mode", 0);
    this->dataPtr->editMenu->setEnabled(false);
  }
}

/////////////////////////////////////////////////
void MainWindow::OnResetModelOnly()
{
  msgs::WorldControl msg;
  msg.mutable_reset()->set_all(false);
  msg.mutable_reset()->set_time_only(false);
  msg.mutable_reset()->set_model_only(true);

  // Register user command on server
  msgs::UserCmd userCmdMsg;
  userCmdMsg.set_description("Reset models");
  userCmdMsg.set_type(msgs::UserCmd::WORLD_CONTROL);
  userCmdMsg.mutable_world_control()->CopyFrom(msg);
  this->dataPtr->userCmdPub->Publish(userCmdMsg);
}

/////////////////////////////////////////////////
void MainWindow::OnResetWorld()
{
  msgs::WorldControl msg;
  msg.mutable_reset()->set_all(true);

  // Register user command on server
  msgs::UserCmd userCmdMsg;
  userCmdMsg.set_description("Reset world");
  userCmdMsg.set_type(msgs::UserCmd::WORLD_CONTROL);
  userCmdMsg.mutable_world_control()->CopyFrom(msg);
  this->dataPtr->userCmdPub->Publish(userCmdMsg);
}

/////////////////////////////////////////////////
void MainWindow::Arrow()
{
  gui::Events::manipMode("select");
}

/////////////////////////////////////////////////
void MainWindow::Translate()
{
  gui::Events::manipMode("translate");
}

/////////////////////////////////////////////////
void MainWindow::Rotate()
{
  gui::Events::manipMode("rotate");
}

/////////////////////////////////////////////////
void MainWindow::Scale()
{
  gui::Events::manipMode("scale");
}

/////////////////////////////////////////////////
void MainWindow::Align()
{
  for (unsigned int i = 0 ; i < this->dataPtr->alignActionGroups.size(); ++i)
  {
    this->dataPtr->alignActionGroups[i]->setExclusive(false);
    if (this->dataPtr->alignActionGroups[i]->checkedAction())
      this->dataPtr->alignActionGroups[i]->checkedAction()->setChecked(false);
    this->dataPtr->alignActionGroups[i]->setExclusive(true);
  }
}

/////////////////////////////////////////////////
void MainWindow::Snap()
{
  gui::Events::manipMode("snap");
}

/////////////////////////////////////////////////
void MainWindow::CreateBox()
{
  g_arrowAct->setChecked(true);
  gui::Events::createEntity("box", "");
}

/////////////////////////////////////////////////
void MainWindow::CreateSphere()
{
  g_arrowAct->setChecked(true);
  gui::Events::createEntity("sphere", "");
}

/////////////////////////////////////////////////
void MainWindow::CreateCylinder()
{
  g_arrowAct->setChecked(true);
  gui::Events::createEntity("cylinder", "");
}

/////////////////////////////////////////////////
void MainWindow::CreateMesh()
{
  g_arrowAct->setChecked(true);
  gui::Events::createEntity("mesh", "mesh");
}

/////////////////////////////////////////////////
void MainWindow::CreatePointLight()
{
  g_arrowAct->setChecked(true);
  gui::Events::createEntity("pointlight", "");
}

/////////////////////////////////////////////////
void MainWindow::CreateSpotLight()
{
  g_arrowAct->setChecked(true);
  gui::Events::createEntity("spotlight", "");
}

/////////////////////////////////////////////////
void MainWindow::CreateDirectionalLight()
{
  g_arrowAct->setChecked(true);
  gui::Events::createEntity("directionallight", "");
}

/////////////////////////////////////////////////
void MainWindow::CaptureScreenshot()
{
  rendering::UserCameraPtr cam = gui::get_active_camera();
  cam->SetCaptureDataOnce();
  this->dataPtr->renderWidget->DisplayOverlayMsg(
      "Screenshot saved in: " + cam->ScreenshotPath(), 2000);
}

/////////////////////////////////////////////////
void MainWindow::InsertModel()
{
}

/////////////////////////////////////////////////
void MainWindow::OnFullScreen(bool _value)
{
  if (_value)
  {
    this->showFullScreen();
    this->dataPtr->leftColumn->hide();
    this->dataPtr->toolsWidget->hide();
    this->dataPtr->menuBar->hide();
    this->setContentsMargins(0, 0, 0, 0);
    this->centralWidget()->layout()->setContentsMargins(0, 0, 0, 0);
  }
  else
  {
    this->showNormal();
    this->dataPtr->leftColumn->show();
    this->dataPtr->toolsWidget->show();
    this->dataPtr->menuBar->show();
  }
  g_fullScreenAct->setChecked(_value);
  g_fullscreen = _value;
}

/////////////////////////////////////////////////
void MainWindow::OnShowToolbars(bool _value)
{
  if (_value)
  {
    this->RenderWidget()->GetTimePanel()->show();
    this->RenderWidget()->GetToolbar()->show();
  }
  else
  {
    this->RenderWidget()->GetTimePanel()->hide();
    this->RenderWidget()->GetToolbar()->hide();
  }
  g_showToolbarsAct->setChecked(_value);
}

/////////////////////////////////////////////////
void MainWindow::ShowCollisions()
{
  if (g_showCollisionsAct->isChecked())
    transport::requestNoReply(this->dataPtr->node->GetTopicNamespace(),
        "show_collision", "all");
  else
    transport::requestNoReply(this->dataPtr->node->GetTopicNamespace(),
        "hide_collision", "all");
}

/////////////////////////////////////////////////
void MainWindow::ShowGrid()
{
  msgs::Scene msg;
  msg.set_name(gui::get_world());
  msg.set_grid(g_showGridAct->isChecked());
  this->dataPtr->scenePub->Publish(msg);
}

/////////////////////////////////////////////////
void MainWindow::ShowOrigin()
{
  msgs::Scene msg;
  msg.set_name(gui::get_world());
  msg.set_origin_visual(g_showOriginAct->isChecked());
  this->dataPtr->scenePub->Publish(msg);
}

/////////////////////////////////////////////////
void MainWindow::ShowJoints()
{
  if (g_showJointsAct->isChecked())
    transport::requestNoReply(this->dataPtr->node->GetTopicNamespace(),
        "show_joints", "all");
  else
    transport::requestNoReply(this->dataPtr->node->GetTopicNamespace(),
        "hide_joints", "all");
}

/////////////////////////////////////////////////
void MainWindow::SetTransparent()
{
  if (g_transparentAct->isChecked())
    transport::requestNoReply(this->dataPtr->node->GetTopicNamespace(),
        "set_transparent", "all");
  else
    transport::requestNoReply(this->dataPtr->node->GetTopicNamespace(),
        "set_opaque", "all");
}

/////////////////////////////////////////////////
void MainWindow::SetWireframe()
{
  if (g_viewWireframeAct->isChecked())
    transport::requestNoReply(this->dataPtr->node->GetTopicNamespace(),
        "set_wireframe", "all");
  else
    transport::requestNoReply(this->dataPtr->node->GetTopicNamespace(),
        "set_solid", "all");
}

/////////////////////////////////////////////////
void MainWindow::ShowGUIOverlays()
{
  this->RenderWidget()->SetOverlaysVisible(g_overlayAct->isChecked());
}

/////////////////////////////////////////////////
void MainWindow::ShowCOM()
{
  if (g_showCOMAct->isChecked())
    transport::requestNoReply(this->dataPtr->node->GetTopicNamespace(),
        "show_com", "all");
  else
    transport::requestNoReply(this->dataPtr->node->GetTopicNamespace(),
        "hide_com", "all");
}

/////////////////////////////////////////////////
void MainWindow::ShowInertia()
{
  if (g_showInertiaAct->isChecked())
    transport::requestNoReply(this->dataPtr->node->GetTopicNamespace(),
        "show_inertia", "all");
  else
    transport::requestNoReply(this->dataPtr->node->GetTopicNamespace(),
        "hide_inertia", "all");
}

/////////////////////////////////////////////////
void MainWindow::ShowLinkFrame()
{
  if (g_showLinkFrameAct->isChecked())
  {
    transport::requestNoReply(this->dataPtr->node->GetTopicNamespace(),
        "show_link_frame", "all");
  }
  else
  {
    transport::requestNoReply(this->dataPtr->node->GetTopicNamespace(),
        "hide_link_frame", "all");
  }
}

/////////////////////////////////////////////////
void MainWindow::ShowContacts()
{
  if (g_showContactsAct->isChecked())
    transport::requestNoReply(this->dataPtr->node->GetTopicNamespace(),
        "show_contact", "all");
  else
    transport::requestNoReply(this->dataPtr->node->GetTopicNamespace(),
        "hide_contact", "all");
}

/////////////////////////////////////////////////
void MainWindow::FullScreen()
{
  g_fullscreen = !g_fullscreen;
  gui::Events::fullScreen(g_fullscreen);
}

/////////////////////////////////////////////////
void MainWindow::ShowToolbars()
{
  gui::Events::showToolbars(g_showToolbarsAct->isChecked());
}

/////////////////////////////////////////////////
void MainWindow::FPS()
{
  gui::Events::fps();
}

/////////////////////////////////////////////////
void MainWindow::Orbit()
{
  gui::Events::orbit();
}

/////////////////////////////////////////////////
void MainWindow::ViewOculus()
{
#ifdef HAVE_OCULUS
  rendering::ScenePtr scene = rendering::get_scene();
  if (scene->OculusCameraCount() != 0)
  {
    gzlog << "Oculus camera already exists." << std::endl;
    return;
  }

  int oculusX = getINIProperty<int>("oculus.x", 0);
  int oculusY = getINIProperty<int>("oculus.y", 0);
  std::string visual = getINIProperty<std::string>("oculus.visual", "");

  if (!visual.empty())
  {
    this->dataPtr->oculusWindow = new gui::OculusWindow(
        oculusX, oculusY, visual);

    if (this->dataPtr->oculusWindow->CreateCamera())
      this->dataPtr->oculusWindow->show();
  }
  else
  {
    gzlog << "Oculus: No visual link specified in for attaching the camera. "
          << "Did you forget to set ~/.gazebo/gui.ini?\n";
  }
#endif
}

/////////////////////////////////////////////////
void MainWindow::DataLogger()
{
  if (g_dataLoggerAct->isChecked())
  {
    this->dataPtr->dataLogger->show();
  }
  else
  {
    this->dataPtr->dataLogger->close();
  }
}

/////////////////////////////////////////////////
void MainWindow::OnDataLoggerClosed()
{
  // Uncheck action on toolbar when user closes dialog
  g_dataLoggerAct->setChecked(false);
}

/////////////////////////////////////////////////
void MainWindow::CreateActions()
{
  /*g_newAct = new QAction(tr("&New World"), this);
  g_newAct->setShortcut(tr("Ctrl+N"));
  g_newAct->setStatusTip(tr("Create a new world"));
  connect(g_newAct, SIGNAL(triggered()), this, SLOT(New()));
  */

  g_topicVisAct = new QAction(tr("Topic Visualization"), this);
  g_topicVisAct->setShortcut(tr("Ctrl+T"));
  g_topicVisAct->setStatusTip(tr("Select a topic to visualize"));
  connect(g_topicVisAct, SIGNAL(triggered()), this, SLOT(SelectTopic()));

#ifdef HAVE_QWT
  /*g_diagnosticsAct = new QAction(tr("Diagnostic Plot"), this);
  g_diagnosticsAct->setShortcut(tr("Ctrl+U"));
  g_diagnosticsAct->setStatusTip(tr("Plot diagnostic information"));
  connect(g_diagnosticsAct, SIGNAL(triggered()), this, SLOT(Diagnostics()));
  */
#endif

  g_openAct = new QAction(tr("&Open World"), this);
  g_openAct->setShortcut(tr("Ctrl+O"));
  g_openAct->setStatusTip(tr("Open an world file"));
  connect(g_openAct, SIGNAL(triggered()), this, SLOT(Open()));

  g_saveAct = new QAction(tr("&Save World"), this);
  g_saveAct->setShortcut(tr("Ctrl+S"));
  g_saveAct->setStatusTip(tr("Save world"));
  g_saveAct->setEnabled(false);
  connect(g_saveAct, SIGNAL(triggered()), this, SLOT(Save()));

  g_saveAsAct = new QAction(tr("Save World &As"), this);
  g_saveAsAct->setShortcut(tr("Ctrl+Shift+S"));
  g_saveAsAct->setStatusTip(tr("Save world to new file"));
  connect(g_saveAsAct, SIGNAL(triggered()), this, SLOT(SaveAs()));

  g_saveCfgAct = new QAction(tr("Save &Configuration"), this);
  g_saveCfgAct->setStatusTip(tr("Save GUI configuration"));
  connect(g_saveCfgAct, SIGNAL(triggered()), this, SLOT(SaveINI()));

  g_cloneAct = new QAction(tr("Clone World"), this);
  g_cloneAct->setStatusTip(tr("Clone the world"));
  connect(g_cloneAct, SIGNAL(triggered()), this, SLOT(Clone()));

  g_hotkeyChartAct = new QAction(tr("&Hotkey Chart"), this);
  g_hotkeyChartAct->setStatusTip(tr("Show the hotkey chart"));
  connect(g_hotkeyChartAct, SIGNAL(triggered()), this, SLOT(HotkeyChart()));

  g_aboutAct = new QAction(tr("&About"), this);
  g_aboutAct->setStatusTip(tr("Show the about info"));
  connect(g_aboutAct, SIGNAL(triggered()), this, SLOT(About()));

  g_quitAct = new QAction(tr("&Quit"), this);
  g_quitAct->setStatusTip(tr("Quit"));
  connect(g_quitAct, SIGNAL(triggered()), this, SLOT(close()));

  g_resetModelsAct = new QAction(tr("&Reset Model Poses"), this);
  g_resetModelsAct->setShortcut(tr("Ctrl+Shift+R"));
  this->addAction(g_resetModelsAct);
  g_resetModelsAct->setStatusTip(tr("Reset model poses"));
  connect(g_resetModelsAct, SIGNAL(triggered()), this,
    SLOT(OnResetModelOnly()));

  g_resetWorldAct = new QAction(tr("&Reset World"), this);
  g_resetWorldAct->setShortcut(tr("Ctrl+R"));
  this->addAction(g_resetWorldAct);
  g_resetWorldAct->setStatusTip(tr("Reset the world"));
  connect(g_resetWorldAct, SIGNAL(triggered()), this, SLOT(OnResetWorld()));

  QActionGroup *editorGroup = new QActionGroup(this);
  // Exclusive doesn't allow all actions to be unchecked at the same time
  editorGroup->setExclusive(false);
  connect(editorGroup, SIGNAL(triggered(QAction *)), this,
      SLOT(OnEditorGroup(QAction *)));

  g_editBuildingAct = new QAction(tr("&Building Editor"), editorGroup);
  g_editBuildingAct->setShortcut(tr("Ctrl+B"));
  g_editBuildingAct->setStatusTip(tr("Enter Building Editor Mode"));
  g_editBuildingAct->setCheckable(true);
  g_editBuildingAct->setChecked(false);

  g_editTerrainAct = new QAction(tr("&Terrain Editor"), editorGroup);
  g_editTerrainAct->setShortcut(tr("Ctrl+E"));
  g_editTerrainAct->setStatusTip(tr("Enter Terrain Editor Mode"));
  g_editTerrainAct->setCheckable(true);
  g_editTerrainAct->setChecked(false);

  g_editModelAct = new QAction(tr("&Model Editor"), editorGroup);
  g_editModelAct->setShortcut(tr("Ctrl+M"));
  g_editModelAct->setStatusTip(tr("Enter Model Editor Mode"));
  g_editModelAct->setCheckable(true);
  g_editModelAct->setChecked(false);

  g_stepAct = new QAction(QIcon(":/images/end.png"), tr("Step"), this);
  g_stepAct->setStatusTip(tr("Step the world"));
  connect(g_stepAct, SIGNAL(triggered()), this, SLOT(Step()));
  this->CreateDisabledIcon(":/images/end.png", g_stepAct);
  g_stepAct->setEnabled(false);

  g_playAct = new QAction(QIcon(":/images/play.png"), tr("Play"), this);
  g_playAct->setStatusTip(tr("Run the world"));
  g_playAct->setVisible(false);
  connect(g_playAct, SIGNAL(triggered()), this, SLOT(Play()));

  g_pauseAct = new QAction(QIcon(":/images/pause.png"), tr("Pause"), this);
  g_pauseAct->setStatusTip(tr("Pause the world"));
  g_pauseAct->setVisible(true);
  connect(g_pauseAct, SIGNAL(triggered()), this, SLOT(Pause()));

  g_arrowAct = new QAction(QIcon(":/images/arrow.png"),
      tr("Selection Mode"), this);
  g_arrowAct->setStatusTip(tr("Move camera"));
  g_arrowAct->setCheckable(true);
  g_arrowAct->setChecked(true);
  g_arrowAct->setToolTip(tr("Selection Mode (Esc)"));
  connect(g_arrowAct, SIGNAL(triggered()), this, SLOT(Arrow()));

  g_translateAct = new QAction(QIcon(":/images/translate.png"),
      tr("&Translation Mode"), this);
  g_translateAct->setStatusTip(tr("Translate an object"));
  g_translateAct->setCheckable(true);
  g_translateAct->setChecked(false);
  g_translateAct->setToolTip(tr("Translation Mode (T)"));
  connect(g_translateAct, SIGNAL(triggered()), this, SLOT(Translate()));
  this->CreateDisabledIcon(":/images/translate.png", g_translateAct);

  g_rotateAct = new QAction(QIcon(":/images/rotate.png"),
      tr("Rotation Mode"), this);
  g_rotateAct->setStatusTip(tr("Rotate an object"));
  g_rotateAct->setCheckable(true);
  g_rotateAct->setChecked(false);
  g_rotateAct->setToolTip(tr("Rotation Mode (R)"));
  connect(g_rotateAct, SIGNAL(triggered()), this, SLOT(Rotate()));
  this->CreateDisabledIcon(":/images/rotate.png", g_rotateAct);

  g_scaleAct = new QAction(QIcon(":/images/scale.png"),
      tr("Scale Mode"), this);
  g_scaleAct->setStatusTip(tr("Scale an object"));
  g_scaleAct->setCheckable(true);
  g_scaleAct->setChecked(false);
  g_scaleAct->setToolTip(tr("Scale Mode (S)"));
  connect(g_scaleAct, SIGNAL(triggered()), this, SLOT(Scale()));

  g_boxCreateAct = new QAction(QIcon(":/images/box.png"), tr("Box"), this);
  g_boxCreateAct->setStatusTip(tr("Create a box"));
  g_boxCreateAct->setCheckable(true);
  connect(g_boxCreateAct, SIGNAL(triggered()), this, SLOT(CreateBox()));
  this->CreateDisabledIcon(":/images/box.png", g_boxCreateAct);

  g_sphereCreateAct = new QAction(QIcon(":/images/sphere.png"),
      tr("Sphere"), this);
  g_sphereCreateAct->setStatusTip(tr("Create a sphere"));
  g_sphereCreateAct->setCheckable(true);
  connect(g_sphereCreateAct, SIGNAL(triggered()), this,
      SLOT(CreateSphere()));
  this->CreateDisabledIcon(":/images/sphere.png", g_sphereCreateAct);

  g_cylinderCreateAct = new QAction(QIcon(":/images/cylinder.png"),
      tr("Cylinder"), this);
  g_cylinderCreateAct->setStatusTip(tr("Create a sphere"));
  g_cylinderCreateAct->setCheckable(true);
  connect(g_cylinderCreateAct, SIGNAL(triggered()), this,
      SLOT(CreateCylinder()));
  this->CreateDisabledIcon(":/images/cylinder.png", g_cylinderCreateAct);

  g_pointLghtCreateAct = new QAction(QIcon(":/images/pointlight.png"),
      tr("Point Light"), this);
  g_pointLghtCreateAct->setStatusTip(tr("Create a point light"));
  g_pointLghtCreateAct->setCheckable(true);
  connect(g_pointLghtCreateAct, SIGNAL(triggered()), this,
      SLOT(CreatePointLight()));
  this->CreateDisabledIcon(":/images/pointlight.png", g_pointLghtCreateAct);

  g_spotLghtCreateAct = new QAction(QIcon(":/images/spotlight.png"),
      tr("Spot Light"), this);
  g_spotLghtCreateAct->setStatusTip(tr("Create a spot light"));
  g_spotLghtCreateAct->setCheckable(true);
  connect(g_spotLghtCreateAct, SIGNAL(triggered()), this,
      SLOT(CreateSpotLight()));
  this->CreateDisabledIcon(":/images/spotlight.png", g_spotLghtCreateAct);

  g_dirLghtCreateAct = new QAction(QIcon(":/images/directionallight.png"),
      tr("Directional Light"), this);
  g_dirLghtCreateAct->setStatusTip(tr("Create a directional light"));
  g_dirLghtCreateAct->setCheckable(true);
  connect(g_dirLghtCreateAct, SIGNAL(triggered()), this,
      SLOT(CreateDirectionalLight()));
  this->CreateDisabledIcon(":/images/directionallight.png", g_dirLghtCreateAct);

  g_resetAct = new QAction(tr("Reset View Angle"), this);
  g_resetAct->setStatusTip(tr("Move camera to initial pose"));

  g_showCollisionsAct = new QAction(tr("Collisions"), this);
  g_showCollisionsAct->setStatusTip(tr("Show Collisions"));
  g_showCollisionsAct->setCheckable(true);
  g_showCollisionsAct->setChecked(false);
  connect(g_showCollisionsAct, SIGNAL(triggered()), this,
          SLOT(ShowCollisions()));

  g_showGridAct = new QAction(tr("Grid"), this);
  g_showGridAct->setStatusTip(tr("Show Grid"));
  g_showGridAct->setCheckable(true);
  g_showGridAct->setChecked(true);
  connect(g_showGridAct, SIGNAL(triggered()), this,
          SLOT(ShowGrid()));

  g_showOriginAct = new QAction(tr("Origin"), this);
  g_showOriginAct->setStatusTip(tr("Show World Origin"));
  g_showOriginAct->setCheckable(true);
  g_showOriginAct->setChecked(true);
  connect(g_showOriginAct, SIGNAL(triggered()), this,
          SLOT(ShowOrigin()));

  g_transparentAct = new QAction(tr("Transparent"), this);
  g_transparentAct->setStatusTip(tr("Transparent"));
  g_transparentAct->setCheckable(true);
  g_transparentAct->setChecked(false);
  connect(g_transparentAct, SIGNAL(triggered()), this,
          SLOT(SetTransparent()));

  g_viewWireframeAct = new QAction(tr("Wireframe"), this);
  g_viewWireframeAct->setStatusTip(tr("Wireframe"));
  g_viewWireframeAct->setCheckable(true);
  g_viewWireframeAct->setChecked(false);
  connect(g_viewWireframeAct, SIGNAL(triggered()), this,
          SLOT(SetWireframe()));

  g_showCOMAct = new QAction(tr("Center of Mass"), this);
  g_showCOMAct->setStatusTip(tr("Show center of mass"));
  g_showCOMAct->setCheckable(true);
  g_showCOMAct->setChecked(false);
  connect(g_showCOMAct, SIGNAL(triggered()), this,
          SLOT(ShowCOM()));

  g_showInertiaAct = new QAction(tr("Inertias"), this);
  g_showInertiaAct->setStatusTip(tr("Show moments of inertia"));
  g_showInertiaAct->setCheckable(true);
  g_showInertiaAct->setChecked(false);
  connect(g_showInertiaAct, SIGNAL(triggered()), this,
      SLOT(ShowInertia()));

  g_showLinkFrameAct = new QAction(tr("Link Frames"), this);
  g_showLinkFrameAct->setStatusTip(tr("Show link frames"));
  g_showLinkFrameAct->setCheckable(true);
  g_showLinkFrameAct->setChecked(false);
  connect(g_showLinkFrameAct, SIGNAL(triggered()), this,
      SLOT(ShowLinkFrame()));

  g_showContactsAct = new QAction(tr("Contacts"), this);
  g_showContactsAct->setStatusTip(tr("Show Contacts"));
  g_showContactsAct->setCheckable(true);
  g_showContactsAct->setChecked(false);
  connect(g_showContactsAct, SIGNAL(triggered()), this,
          SLOT(ShowContacts()));

  g_showJointsAct = new QAction(tr("Joints"), this);
  g_showJointsAct->setStatusTip(tr("Show Joints"));
  g_showJointsAct->setCheckable(true);
  g_showJointsAct->setChecked(false);
  connect(g_showJointsAct, SIGNAL(triggered()), this,
          SLOT(ShowJoints()));

  g_showToolbarsAct = new QAction(tr("Show Toolbars"), this);
  g_showToolbarsAct->setStatusTip(
      tr("Show or hide the top and bottom toolbars"));
  g_showToolbarsAct->setShortcut(tr("Ctrl+H"));
  this->addAction(g_showToolbarsAct);
  g_showToolbarsAct->setCheckable(true);
  g_showToolbarsAct->setChecked(true);
  connect(g_showToolbarsAct, SIGNAL(triggered()), this,
      SLOT(ShowToolbars()));

  g_fullScreenAct = new QAction(tr("Full Screen"), this);
  g_fullScreenAct->setStatusTip(tr("Full Screen (F-11 to exit)"));
  g_fullScreenAct->setShortcut(tr("F11"));
  connect(g_fullScreenAct, SIGNAL(triggered()), this,
      SLOT(FullScreen()));

  g_fpsAct = new QAction(tr("FPS View Control"), this);
  g_fpsAct->setStatusTip(tr("First Person Shooter View Style"));
  g_fpsAct->setCheckable(true);
  g_fpsAct->setChecked(false);
  connect(g_fpsAct, SIGNAL(triggered()), this, SLOT(FPS()));

  g_orbitAct = new QAction(tr("Orbit View Control"), this);
  g_orbitAct->setStatusTip(tr("Orbit View Style"));
  g_orbitAct->setCheckable(true);
  g_orbitAct->setChecked(true);
  connect(g_orbitAct, SIGNAL(triggered()), this, SLOT(Orbit()));

  g_overlayAct = new QAction(tr("Show GUI Overlays"), this);
  g_overlayAct->setStatusTip(tr("Show GUI Overlays"));
  g_overlayAct->setEnabled(false);
  g_overlayAct->setCheckable(true);
  g_overlayAct->setChecked(false);
  connect(g_overlayAct, SIGNAL(triggered()), this, SLOT(ShowGUIOverlays()));

  QActionGroup *viewControlActionGroup = new QActionGroup(this);
  viewControlActionGroup->addAction(g_fpsAct);
  viewControlActionGroup->addAction(g_orbitAct);
  viewControlActionGroup->setExclusive(true);

  g_viewOculusAct = new QAction(tr("Oculus Rift"), this);
  g_viewOculusAct->setStatusTip(tr("Oculus Rift Render Window"));
  connect(g_viewOculusAct, SIGNAL(triggered()), this, SLOT(ViewOculus()));
#ifndef HAVE_OCULUS
  g_viewOculusAct->setEnabled(false);
#endif

  g_cameraOrthoAct = new QAction(tr("Orthographic"), this);
  g_cameraOrthoAct->setStatusTip(tr("Orthographic Projection"));
  g_cameraOrthoAct->setCheckable(true);
  g_cameraOrthoAct->setChecked(false);

  g_cameraPerspectiveAct = new QAction(tr("Perspective"), this);
  g_cameraPerspectiveAct->setStatusTip(tr("Perspective Projection"));
  g_cameraPerspectiveAct->setCheckable(true);
  g_cameraPerspectiveAct->setChecked(true);

  QActionGroup *projectionActionGroup = new QActionGroup(this);
  projectionActionGroup->addAction(g_cameraOrthoAct);
  projectionActionGroup->addAction(g_cameraPerspectiveAct);
  projectionActionGroup->setExclusive(true);

  g_dataLoggerAct = new QAction(QIcon(":images/log_record.png"),
      tr("&Log Data"), this);
  g_dataLoggerAct->setShortcut(tr("Ctrl+D"));
  g_dataLoggerAct->setStatusTip(tr("Data Logging Utility"));
  g_dataLoggerAct->setToolTip(tr("Log Data (Ctrl+D)"));
  g_dataLoggerAct->setCheckable(true);
  g_dataLoggerAct->setChecked(false);
  connect(g_dataLoggerAct, SIGNAL(triggered()), this, SLOT(DataLogger()));

  g_screenshotAct = new QAction(QIcon(":/images/screenshot.png"),
      tr("Screenshot"), this);
  g_screenshotAct->setStatusTip(tr("Take a screenshot"));
  connect(g_screenshotAct, SIGNAL(triggered()), this,
      SLOT(CaptureScreenshot()));

  g_copyAct = new QAction(QIcon(":/images/copy_object.png"),
      tr("Copy (Ctrl + C)"), this);
  g_copyAct->setStatusTip(tr("Copy Entity"));
  g_copyAct->setCheckable(false);
  this->CreateDisabledIcon(":/images/copy_object.png", g_copyAct);
  g_copyAct->setEnabled(false);

  g_pasteAct = new QAction(QIcon(":/images/paste_object.png"),
      tr("Paste (Ctrl + V)"), this);
  g_pasteAct->setStatusTip(tr("Paste Entity"));
  g_pasteAct->setCheckable(false);
  this->CreateDisabledIcon(":/images/paste_object.png", g_pasteAct);
  g_pasteAct->setEnabled(false);

  g_snapAct = new QAction(QIcon(":/images/magnet.png"),
      tr("Snap Mode (N)"), this);
  g_snapAct->setStatusTip(tr("Snap entity"));
  g_snapAct->setCheckable(true);
  g_snapAct->setToolTip(tr("Snap Mode"));
  connect(g_snapAct, SIGNAL(triggered()), this, SLOT(Snap()));

  // set up align actions and widget
  QAction *xAlignMin = new QAction(QIcon(":/images/x_min.png"),
      tr("X Align Min"), this);
  QAction *xAlignCenter = new QAction(QIcon(":/images/x_center.png"),
      tr("X Align Center"), this);
  QAction *xAlignMax = new QAction(QIcon(":/images/x_max.png"),
      tr("X Align Max"), this);
  QAction *yAlignMin = new QAction(QIcon(":/images/y_min.png"),
      tr("Y Align Min"), this);
  QAction *yAlignCenter = new QAction(QIcon(":/images/y_center.png"),
      tr("Y Align Center"), this);
  QAction *yAlignMax = new QAction(QIcon(":/images/y_max.png"),
      tr("Y Align Max"), this);
  QAction *zAlignMin = new QAction(QIcon(":/images/z_min.png"),
      tr("Z Align Min"), this);
  QAction *zAlignCenter = new QAction(QIcon(":/images/z_center.png"),
      tr("Z Align Center"), this);
  QAction *zAlignMax = new QAction(QIcon(":/images/z_max.png"),
      tr("Z Align Max"), this);
  this->CreateDisabledIcon(":/images/x_min.png", xAlignMin);
  this->CreateDisabledIcon(":/images/x_center.png", xAlignCenter);
  this->CreateDisabledIcon(":/images/x_max.png", xAlignMax);
  this->CreateDisabledIcon(":/images/y_min.png", yAlignMin);
  this->CreateDisabledIcon(":/images/y_center.png", yAlignCenter);
  this->CreateDisabledIcon(":/images/y_max.png", yAlignMax);
  this->CreateDisabledIcon(":/images/z_min.png", zAlignMin);
  this->CreateDisabledIcon(":/images/z_center.png", zAlignCenter);
  this->CreateDisabledIcon(":/images/z_max.png", zAlignMax);

  QActionGroup *xAlignActionGroup = new QActionGroup(this);
  xAlignActionGroup->addAction(xAlignMin);
  xAlignActionGroup->addAction(xAlignCenter);
  xAlignActionGroup->addAction(xAlignMax);
  xAlignActionGroup->setExclusive(true);
  QActionGroup *yAlignActionGroup = new QActionGroup(this);
  yAlignActionGroup->addAction(yAlignMin);
  yAlignActionGroup->addAction(yAlignCenter);
  yAlignActionGroup->addAction(yAlignMax);
  yAlignActionGroup->setExclusive(true);
  QActionGroup *zAlignActionGroup = new QActionGroup(this);
  zAlignActionGroup->addAction(zAlignMin);
  zAlignActionGroup->addAction(zAlignCenter);
  zAlignActionGroup->addAction(zAlignMax);
  zAlignActionGroup->setExclusive(true);
  this->dataPtr->alignActionGroups.push_back(xAlignActionGroup);
  this->dataPtr->alignActionGroups.push_back(yAlignActionGroup);
  this->dataPtr->alignActionGroups.push_back(zAlignActionGroup);

  AlignWidget *alignWidget = new AlignWidget(this);
  alignWidget->Add(AlignWidget::ALIGN_X, AlignWidget::ALIGN_MIN, xAlignMin);
  alignWidget->Add(AlignWidget::ALIGN_X, AlignWidget::ALIGN_CENTER,
      xAlignCenter);
  alignWidget->Add(AlignWidget::ALIGN_X, AlignWidget::ALIGN_MAX, xAlignMax);
  alignWidget->Add(AlignWidget::ALIGN_Y, AlignWidget::ALIGN_MIN, yAlignMin);
  alignWidget->Add(AlignWidget::ALIGN_Y, AlignWidget::ALIGN_CENTER,
      yAlignCenter);
  alignWidget->Add(AlignWidget::ALIGN_Y, AlignWidget::ALIGN_MAX, yAlignMax);
  alignWidget->Add(AlignWidget::ALIGN_Z, AlignWidget::ALIGN_MIN, zAlignMin);
  alignWidget->Add(AlignWidget::ALIGN_Z, AlignWidget::ALIGN_CENTER,
      zAlignCenter);
  alignWidget->Add(AlignWidget::ALIGN_Z, AlignWidget::ALIGN_MAX, zAlignMax);
  alignWidget->adjustSize();
  alignWidget->setFixedWidth(alignWidget->width()+5);

  g_alignAct = new QWidgetAction(this);
  g_alignAct->setCheckable(true);
  g_alignAct->setDefaultWidget(alignWidget);
  g_alignAct->setEnabled(false);
  connect(g_alignAct, SIGNAL(triggered()), this, SLOT(Align()));

  // set up view angle actions and widget
  QAction *viewAngleTop = new QAction(QIcon(":/images/view_angle_top.png"),
      tr("View from the top"), this);
  QAction *viewAngleBottom = new QAction(
      QIcon(":/images/view_angle_bottom.png"),
      tr("View from the bottom"), this);
  QAction *viewAngleFront = new QAction(QIcon(":/images/view_angle_front.png"),
      tr("View from the front"), this);
  QAction *viewAngleBack = new QAction(QIcon(":/images/view_angle_back.png"),
      tr("View from the back"), this);
  QAction *viewAngleLeft = new QAction(QIcon(":/images/view_angle_left.png"),
      tr("View from the left"), this);
  QAction *viewAngleRight = new QAction(QIcon(":/images/view_angle_right.png"),
      tr("View from the right"), this);

  // Create another action instead of using g_resetAct here directly because
  // we don't want the icon on the menu.
  QAction *viewAngleReset = new QAction(QIcon(":/images/view_angle_home.png"),
      tr("Reset View Angle"), this);
  connect(g_resetAct, SIGNAL(triggered()), viewAngleReset, SLOT(trigger()));

  ViewAngleWidget *viewAngleWidget = new ViewAngleWidget(this);
  viewAngleWidget->setObjectName("viewAngleWidget");
  viewAngleWidget->Add(ViewAngleWidget::TOP, viewAngleTop);
  viewAngleWidget->Add(ViewAngleWidget::BOTTOM, viewAngleBottom);
  viewAngleWidget->Add(ViewAngleWidget::FRONT, viewAngleFront);
  viewAngleWidget->Add(ViewAngleWidget::BACK, viewAngleBack);
  viewAngleWidget->Add(ViewAngleWidget::LEFT, viewAngleLeft);
  viewAngleWidget->Add(ViewAngleWidget::RIGHT, viewAngleRight);
  viewAngleWidget->Add(ViewAngleWidget::RESET, viewAngleReset);

  g_viewAngleAct = new QWidgetAction(this);
  g_viewAngleAct->setDefaultWidget(viewAngleWidget);

  // Undo
  g_undoAct = new QAction(QIcon(":/images/undo.png"),
      tr("Undo (Ctrl + Z)"), this);
  g_undoAct->setShortcut(tr("Ctrl+Z"));
  g_undoAct->setCheckable(false);
  this->CreateDisabledIcon(":/images/undo.png", g_undoAct);
  g_undoAct->setEnabled(false);

  // Undo history
  g_undoHistoryAct = new QAction(QIcon(":/images/down_spin_arrow.png"),
      tr("Undo history"), this);
  g_undoHistoryAct->setCheckable(false);
  this->CreateDisabledIcon(":/images/down_spin_arrow.png", g_undoHistoryAct);
  g_undoHistoryAct->setEnabled(false);

  // Redo
  g_redoAct = new QAction(QIcon(":/images/redo.png"),
      tr("Redo (Shift + Ctrl + Z)"), this);
  g_redoAct->setShortcut(tr("Shift+Ctrl+Z"));
  g_redoAct->setCheckable(false);
  this->CreateDisabledIcon(":/images/redo.png", g_redoAct);
  g_redoAct->setEnabled(false);

  // Redo history
  g_redoHistoryAct = new QAction(QIcon(":/images/down_spin_arrow.png"),
      tr("Redo history"), this);
  g_redoHistoryAct->setCheckable(false);
  this->CreateDisabledIcon(":/images/down_spin_arrow.png", g_redoHistoryAct);
  g_redoHistoryAct->setEnabled(false);

  this->dataPtr->userCmdHistory = new UserCmdHistory();
}

/////////////////////////////////////////////////
void MainWindow::ShowMenuBar(QMenuBar *_bar)
{
  if (!this->dataPtr->menuLayout)
    this->dataPtr->menuLayout = new QHBoxLayout;

  // Remove all widgets from the menuLayout
  while (this->dataPtr->menuLayout->takeAt(0) != 0)
  {
  }

  if (!this->dataPtr->menuBar)
  {
    // create the native menu bar
    this->dataPtr->menuBar = new QMenuBar;
    this->dataPtr->menuBar->setSizePolicy(QSizePolicy::Fixed,
      QSizePolicy::Fixed);
    this->setMenuBar(this->dataPtr->menuBar);

    // populate main window's menu bar with menus from normal simulation mode
    this->CreateMenuBar();
  }

  this->dataPtr->menuBar->clear();

  QMenuBar *newMenuBar = NULL;
  if (!_bar)
  {
    // Get the main window's menubar
    // Note: for some reason we can not call menuBar() again,
    // so manually retrieving the menubar from the mainwindow.
    QList<QMenuBar *> menuBars  = this->findChildren<QMenuBar *>();
    if (!menuBars.empty())
      newMenuBar = menuBars[0];
  }
  else
  {
    newMenuBar = _bar;
  }

  if (!newMenuBar)
  {
    gzerr << "Unable to set NULL menu bar" << std::endl;
    return;
  }

  QList<QMenu *> menus  = newMenuBar->findChildren<QMenu *>();
  for (int i = 0; i < menus.size(); ++i)
  {
    this->dataPtr->menuBar->addMenu(menus[i]);
  }

  this->dataPtr->menuLayout->addWidget(this->dataPtr->menuBar);

  this->dataPtr->menuLayout->addStretch(5);
  this->dataPtr->menuLayout->setContentsMargins(0, 0, 0, 0);
}

/////////////////////////////////////////////////
void MainWindow::DeleteActions()
{
  delete g_topicVisAct;
  g_topicVisAct = 0;

  delete g_openAct;
  g_openAct = 0;

  delete g_saveAct;
  g_saveAct = 0;

  delete g_saveAsAct;
  g_saveAsAct = 0;

  delete g_saveCfgAct;
  g_saveCfgAct = 0;

  delete g_cloneAct;
  g_cloneAct = 0;

  delete g_hotkeyChartAct;
  g_hotkeyChartAct = 0;

  delete g_aboutAct;
  g_aboutAct = 0;

  delete g_quitAct;
  g_quitAct = 0;

  delete g_resetModelsAct;
  g_resetModelsAct = 0;

  delete g_resetWorldAct;
  g_resetWorldAct = 0;

  delete g_editBuildingAct;
  g_editBuildingAct = 0;

  delete g_editTerrainAct;
  g_editTerrainAct = 0;

  delete g_editModelAct;
  g_editModelAct = 0;

  delete g_stepAct;
  g_stepAct = 0;

  delete g_playAct;
  g_playAct = 0;

  delete g_pauseAct;
  g_pauseAct = 0;

  delete g_arrowAct;
  g_arrowAct = 0,

  delete g_translateAct;
  g_translateAct = 0;

  delete g_rotateAct;
  g_rotateAct = 0;

  delete g_scaleAct;
  g_scaleAct = 0;

  delete g_boxCreateAct;
  g_boxCreateAct = 0;

  delete g_sphereCreateAct;
  g_sphereCreateAct = 0;

  delete g_cylinderCreateAct;
  g_cylinderCreateAct = 0;

  delete g_pointLghtCreateAct;
  g_pointLghtCreateAct = 0;

  delete g_spotLghtCreateAct;
  g_spotLghtCreateAct = 0;

  delete g_dirLghtCreateAct;
  g_dirLghtCreateAct = 0;

  delete g_resetAct;
  g_resetAct = 0;

  delete g_showCollisionsAct;
  g_showCollisionsAct = 0;

  delete g_showGridAct;
  g_showGridAct = 0;

  delete g_showOriginAct;
  g_showOriginAct = 0;

  delete g_transparentAct;
  g_transparentAct = 0;

  delete g_viewWireframeAct;
  g_viewWireframeAct = 0;

  delete g_showCOMAct;
  g_showCOMAct = 0;

  delete g_showInertiaAct;
  g_showInertiaAct = 0;

  delete g_showLinkFrameAct;
  g_showLinkFrameAct = 0;

  delete g_showContactsAct;
  g_showContactsAct = 0;

  delete g_showJointsAct;
  g_showJointsAct = 0;

  delete g_showToolbarsAct;
  g_showToolbarsAct = 0;

  delete g_fullScreenAct;
  g_fullScreenAct = 0;

  delete g_fpsAct;
  g_fpsAct = 0;

  delete g_orbitAct;
  g_orbitAct = 0;

  delete g_overlayAct;
  g_overlayAct = 0;

  delete g_viewOculusAct;
  g_viewOculusAct = 0;

  delete g_dataLoggerAct;
  g_dataLoggerAct = 0;

  delete g_screenshotAct;
  g_screenshotAct = 0;

  delete g_copyAct;
  g_copyAct = 0;

  delete g_pasteAct;
  g_pasteAct = 0;

  delete g_snapAct;
  g_snapAct = 0;

  delete g_alignAct;
  g_alignAct = 0;

  delete g_cameraOrthoAct;
  g_cameraOrthoAct = 0;

  delete g_cameraPerspectiveAct;
  g_cameraPerspectiveAct = 0;

  delete g_viewAngleAct;
  g_viewAngleAct = 0;

  delete g_undoAct;
  g_undoAct = 0;

  delete g_undoHistoryAct;
  g_undoHistoryAct = 0;

  delete g_redoAct;
  g_redoAct = 0;

  delete g_redoHistoryAct;
  g_redoHistoryAct = 0;
}


/////////////////////////////////////////////////
void MainWindow::CreateMenuBar()
{
  // main window's menu bar
  QMenuBar *bar = QMainWindow::menuBar();

  QMenu *fileMenu = bar->addMenu(tr("&File"));
  // fileMenu->addAction(g_openAct);
  // fileMenu->addAction(g_newAct);
  fileMenu->addAction(g_saveAct);
  fileMenu->addAction(g_saveAsAct);
  fileMenu->addSeparator();
  fileMenu->addAction(g_saveCfgAct);
  fileMenu->addAction(g_cloneAct);
  fileMenu->addSeparator();
  fileMenu->addAction(g_quitAct);

  this->dataPtr->editMenu = bar->addMenu(tr("&Edit"));
  this->dataPtr->editMenu->addAction(g_resetModelsAct);
  this->dataPtr->editMenu->addAction(g_resetWorldAct);
  this->dataPtr->editMenu->addSeparator();
  this->dataPtr->editMenu->addAction(g_editBuildingAct);
  this->dataPtr->editMenu->addAction(g_editModelAct);

  // \TODO: Add this back in when implementing the full Terrain Editor spec.
  // editMenu->addAction(g_editTerrainAct);

  QMenu *cameraMenu = bar->addMenu(tr("&Camera"));
  cameraMenu->addAction(g_cameraOrthoAct);
  cameraMenu->addAction(g_cameraPerspectiveAct);
  cameraMenu->addSeparator();
  cameraMenu->addAction(g_fpsAct);
  cameraMenu->addAction(g_orbitAct);
  cameraMenu->addSeparator();
  cameraMenu->addAction(g_resetAct);

  QMenu *viewMenu = bar->addMenu(tr("&View"));
  viewMenu->addAction(g_showGridAct);
  viewMenu->addAction(g_showOriginAct);
  viewMenu->addSeparator();

  viewMenu->addAction(g_transparentAct);
  viewMenu->addAction(g_viewWireframeAct);
  viewMenu->addSeparator();
  viewMenu->addAction(g_showCollisionsAct);
  viewMenu->addAction(g_showJointsAct);
  viewMenu->addAction(g_showCOMAct);
  viewMenu->addAction(g_showInertiaAct);
  viewMenu->addAction(g_showContactsAct);
  viewMenu->addAction(g_showLinkFrameAct);

  QMenu *windowMenu = bar->addMenu(tr("&Window"));
  windowMenu->addAction(g_topicVisAct);
  windowMenu->addSeparator();
  windowMenu->addAction(g_viewOculusAct);
  windowMenu->addSeparator();
  windowMenu->addAction(g_overlayAct);
  windowMenu->addAction(g_showToolbarsAct);
  windowMenu->addAction(g_fullScreenAct);

#ifdef HAVE_QWT
  // windowMenu->addAction(g_diagnosticsAct);
#endif

  bar->addSeparator();

  QMenu *helpMenu = bar->addMenu(tr("&Help"));
  helpMenu->addAction(g_hotkeyChartAct);
  helpMenu->addAction(g_aboutAct);
}

/////////////////////////////////////////////////
void MainWindow::AddMenu(QMenu *_menu)
{
  if (!_menu)
    return;

  // Get the main window's menubar
  // Note: for some reason we can not call menuBar() again,
  // so manually retrieving the menubar from the mainwindow.
  QList<QMenuBar *> menuBars  = this->findChildren<QMenuBar *>();
  if (!menuBars.empty())
  {
    // Note: addMenu(QMenu *) works the first time but when
    // ShowMenuBar() is called more than once which results in menus being
    // re-added, (e.g. when switching between model editor and simulation modes)
    // _menu does not show up in the menu bar.
    // So workaround is to use addMenu(QString)
    QMenu *newMenu = menuBars[0]->addMenu(_menu->title());

    for (auto &menuAct : _menu->actions())
      newMenu->addAction(menuAct);
  }
}

/////////////////////////////////////////////////
void MainWindow::CreateMenus()
{
  this->ShowMenuBar();

  QFrame *frame = new QFrame;
  frame->setLayout(this->dataPtr->menuLayout);
  frame->setSizePolicy(QSizePolicy::Minimum, QSizePolicy::Fixed);

  this->setMenuWidget(frame);
}

/////////////////////////////////////////////////
void MainWindow::OnMoveMode(bool _mode)
{
  if (_mode)
  {
    g_boxCreateAct->setChecked(false);
    g_sphereCreateAct->setChecked(false);
    g_cylinderCreateAct->setChecked(false);
    g_pointLghtCreateAct->setChecked(false);
    g_spotLghtCreateAct->setChecked(false);
    g_dirLghtCreateAct->setChecked(false);
  }
}

/////////////////////////////////////////////////
void MainWindow::OnGUI(ConstGUIPtr &_msg)
{
  if (_msg->has_fullscreen() && _msg->fullscreen())
  {
    this->FullScreen();
  }

  if (_msg->has_camera())
  {
    rendering::UserCameraPtr cam = gui::get_active_camera();

    if (_msg->camera().has_pose())
    {
      const msgs::Pose &msg_pose = _msg->camera().pose();

      auto cam_pose_pos = ignition::math::Vector3d(
        msg_pose.position().x(),
        msg_pose.position().y(),
        msg_pose.position().z());

      auto cam_pose_rot = ignition::math::Quaterniond(
        msg_pose.orientation().w(),
        msg_pose.orientation().x(),
        msg_pose.orientation().y(),
        msg_pose.orientation().z());

      ignition::math::Pose3d cam_pose(cam_pose_pos, cam_pose_rot);

      cam->SetDefaultPose(cam_pose);
      cam->SetUseSDFPose(true);
    }

    if (_msg->camera().has_view_controller())
    {
      cam->SetViewController(_msg->camera().view_controller());
    }

    if (_msg->camera().has_projection_type())
    {
      cam->SetProjectionType(_msg->camera().projection_type());
      g_cameraOrthoAct->setChecked(true);
      // Disable view control options when in ortho projection
      g_fpsAct->setEnabled(false);
      g_orbitAct->setEnabled(false);
    }

    if (_msg->camera().has_track())
    {
      std::string name = _msg->camera().track().name();

      double minDist = 0.0;
      double maxDist = 0.0;

      if (_msg->camera().track().has_min_dist())
        minDist = _msg->camera().track().min_dist();
      if (_msg->camera().track().has_max_dist())
        maxDist = _msg->camera().track().max_dist();

      cam->AttachToVisual(name, false, minDist, maxDist);
    }
  }

  // Store all the plugins for processing
  {
    std::lock_guard<std::mutex> lock(this->dataPtr->pluginLoadMutex);
    for (int i = 0; i < _msg->plugin_size(); ++i)
    {
      std::shared_ptr<msgs::Plugin> pm(new msgs::Plugin(_msg->plugin(i)));
      this->dataPtr->pluginMsgs.push_back(pm);
    }
  }

  // Call the signal to trigger plugin loading in the main thread.
  this->AddPlugins();
}

/////////////////////////////////////////////////
void MainWindow::OnAddPlugins()
{
  std::lock_guard<std::mutex> lock(this->dataPtr->pluginLoadMutex);

  // Load all plugins.
  for (auto iter = this->dataPtr->pluginMsgs.begin();
      iter != this->dataPtr->pluginMsgs.end(); ++iter)
  {
    // Make sure the filename string is not empty
    if (!(*iter)->filename().empty())
    {
      // Try to create the plugin
      gazebo::GUIPluginPtr plugin = gazebo::GUIPlugin::Create(
          (*iter)->filename(), (*iter)->name());

      if (!plugin)
      {
        gzerr << "Unable to create gui overlay plugin with filename["
          << (*iter)->filename() << "]\n";
      }
      else
      {
        gzlog << "Loaded GUI plugin[" << (*iter)->filename() << "]\n";

        // Attach the plugin to the render widget.
        this->dataPtr->renderWidget->AddPlugin(plugin,
          msgs::PluginToSDF(**iter));
      }
    }
  }
  this->dataPtr->pluginMsgs.clear();

  g_overlayAct->setChecked(true);
  g_overlayAct->setEnabled(true);
}

/////////////////////////////////////////////////
void MainWindow::OnModel(ConstModelPtr &_msg)
{
  this->dataPtr->entities[_msg->name()] = _msg->id();
  for (int i = 0; i < _msg->link_size(); i++)
  {
    this->dataPtr->entities[_msg->link(i).name()] = _msg->link(i).id();

    for (int j = 0; j < _msg->link(i).collision_size(); j++)
    {
      this->dataPtr->entities[_msg->link(i).collision(j).name()] =
        _msg->link(i).collision(j).id();
    }
  }

  gui::Events::modelUpdate(*_msg);
}

/////////////////////////////////////////////////
void MainWindow::OnLight(ConstLightPtr &_msg)
{
  gui::Events::lightUpdate(*_msg);
}

/////////////////////////////////////////////////
void MainWindow::OnResponse(ConstResponsePtr &_msg)
{
  if (!this->dataPtr->requestMsg || _msg->id() !=
    this->dataPtr->requestMsg->id())
    return;

  msgs::Scene sceneMsg;

  if (_msg->has_type() && _msg->type() == sceneMsg.GetTypeName())
  {
    sceneMsg.ParseFromString(_msg->serialized_data());

    for (int i = 0; i < sceneMsg.model_size(); ++i)
    {
      this->dataPtr->entities[sceneMsg.model(i).name()] =
        sceneMsg.model(i).id();

      for (int j = 0; j < sceneMsg.model(i).link_size(); ++j)
      {
        this->dataPtr->entities[sceneMsg.model(i).link(j).name()] =
          sceneMsg.model(i).link(j).id();

        for (int k = 0; k < sceneMsg.model(i).link(j).collision_size(); ++k)
        {
          const auto &entity = sceneMsg.model(i).link(j).collision(k).name();
          this->dataPtr->entities[entity] =
            sceneMsg.model(i).link(j).collision(k).id();
        }
      }
      gui::Events::modelUpdate(sceneMsg.model(i));
    }

    for (int i = 0; i < sceneMsg.light_size(); ++i)
    {
      gui::Events::lightUpdate(sceneMsg.light(i));
    }
  }

  delete this->dataPtr->requestMsg;
  this->dataPtr->requestMsg = NULL;
}

/////////////////////////////////////////////////
unsigned int MainWindow::EntityId(const std::string &_name)
{
  unsigned int result = 0;

  std::string name = _name;
  boost::replace_first(name, gui::get_world()+"::", "");

  std::map<std::string, unsigned int>::iterator iter;
  iter = this->dataPtr->entities.find(name);
  if (iter != this->dataPtr->entities.end())
    result = iter->second;

  return result;
}

/////////////////////////////////////////////////
bool MainWindow::HasEntityName(const std::string &_name)
{
  bool result = false;

  std::string name = _name;
  boost::replace_first(name, gui::get_world()+"::", "");

  std::map<std::string, unsigned int>::iterator iter;
  iter = this->dataPtr->entities.find(name);

  if (iter != this->dataPtr->entities.end())
    result = true;

  return result;
}

/////////////////////////////////////////////////
void MainWindow::OnWorldModify(ConstWorldModifyPtr &_msg)
{
  if (_msg->has_create() && _msg->create())
  {
    this->dataPtr->renderWidget->CreateScene(_msg->world_name());
    this->dataPtr->requestMsg = msgs::CreateRequest("scene_info");
    this->dataPtr->requestPub->Publish(*this->dataPtr->requestMsg);
  }
  else if (_msg->has_remove() && _msg->remove())
    this->dataPtr->renderWidget->RemoveScene(_msg->world_name());
  else if (_msg->has_cloned())
  {
    if (_msg->cloned())
    {
      gzlog << "Cloned world available at:\n\t" << _msg->cloned_uri()
            << std::endl;
    }
    else
      gzerr << "Error cloning a world" << std::endl;
  }
}

/////////////////////////////////////////////////
void MainWindow::OnManipMode(const std::string &_mode)
{
  if (_mode == "select" || _mode == "make_entity")
    g_arrowAct->setChecked(true);
}

/////////////////////////////////////////////////
void MainWindow::OnSetSelectedEntity(const std::string &_name,
                                     const std::string &/*_mode*/)
{
  if (!_name.empty())
  {
    this->dataPtr->tabWidget->setCurrentIndex(0);
  }
}

/////////////////////////////////////////////////
void MainWindow::ItemSelected(QTreeWidgetItem *_item, int)
{
  _item->setExpanded(!_item->isExpanded());
}

/////////////////////////////////////////////////
void MainWindow::AddToLeftColumn(const std::string &_name, QWidget *_widget)
{
  this->dataPtr->leftColumn->addWidget(_widget);
  this->dataPtr->leftColumnStack[_name] = this->dataPtr->leftColumn->count()-1;
}

/////////////////////////////////////////////////
void MainWindow::ShowLeftColumnWidget(const std::string &_name)
{
  std::map<std::string, int>::iterator iter =
    this->dataPtr->leftColumnStack.find(_name);

  if (iter != this->dataPtr->leftColumnStack.end())
    this->dataPtr->leftColumn->setCurrentIndex(iter->second);
  else
    gzerr << "Widget with name[" << _name << "] has not been added to the left"
      << " column stack.\n";
}

/////////////////////////////////////////////////
RenderWidget *MainWindow::RenderWidget() const
{
  return this->dataPtr->renderWidget;
}

/////////////////////////////////////////////////
RenderWidget *MainWindow::GetRenderWidget() const
{
  return this->RenderWidget();
}

/////////////////////////////////////////////////
bool MainWindow::IsPaused() const
{
  if (this->dataPtr->renderWidget)
  {
    TimePanel *timePanel = this->dataPtr->renderWidget->GetTimePanel();
    if (timePanel)
      return timePanel->IsPaused();
  }
  return false;
}

/////////////////////////////////////////////////
void MainWindow::CreateEditors()
{
  // Create a Terrain Editor
  this->dataPtr->editors["terrain"] = new TerrainEditor(this);

  // Create a Building Editor
  this->dataPtr->editors["building"] = new BuildingEditor(this);

  // Create a Model Editor
  this->dataPtr->editors["model"] = new ModelEditor(this);
}

/////////////////////////////////////////////////
void MainWindow::CreateDisabledIcon(const std::string &_pixmap, QAction *_act)
{
  QIcon icon = _act->icon();
  QPixmap pixmap(_pixmap.c_str());
  QPixmap disabledPixmap(pixmap.size());
  disabledPixmap.fill(Qt::transparent);
  QPainter p(&disabledPixmap);
  p.setOpacity(0.4);
  p.drawPixmap(0, 0, pixmap);
  icon.addPixmap(disabledPixmap, QIcon::Disabled);
  _act->setIcon(icon);
}

/////////////////////////////////////////////////
void MainWindow::SetLeftPaneVisibility(bool _on)
{
  int leftPane = _on ? MINIMUM_TAB_WIDTH : 0;
  int rightPane = this->dataPtr->splitter->sizes().at(2);

  QList<int> sizes;
  sizes.push_back(leftPane);
  sizes.push_back(this->width() - leftPane - rightPane);
  sizes.push_back(rightPane);

  this->dataPtr->splitter->setSizes(sizes);
}

/////////////////////////////////////////////////
void MainWindow::OnEditorGroup(QAction *_action)
{
  QActionGroup * editorGroup = _action->actionGroup();
  // Manually uncheck all other actions in the group
  for (int i = 0; i < editorGroup->actions().size(); ++i)
  {
    if (editorGroup->actions()[i] != _action)
    {
      editorGroup->actions()[i]->setChecked(false);
    }
  }
}

/////////////////////////////////////////////////
Editor *MainWindow::Editor(const std::string &_name) const
{
  auto iter = this->dataPtr->editors.find(_name);
  if (iter != this->dataPtr->editors.end())
    return iter->second;

  return NULL;
}

/////////////////////////////////////////////////
Editor *MainWindow::GetEditor(const std::string &_name) const
{
  return this->Editor(_name);
}

/////////////////////////////////////////////////
QAction *MainWindow::CloneAction(QAction *_action, QObject *_parent)
{
  if (!_action || !_parent)
  {
    gzwarn << "Missing action or parent. Not cloning action." << std::endl;
    return NULL;
  }

  QAction *actionClone = new QAction(_action->text(), _parent);

  // Copy basic information from original action.
  actionClone->setStatusTip(_action->statusTip());
  actionClone->setCheckable(_action->isCheckable());
  actionClone->setChecked(_action->isChecked());

  // Do not copy shortcut to avoid overlaps. Instead, connect actions.
  // Cloned action will trigger original action, which does the desired effect.
  connect(actionClone, SIGNAL(triggered()), _action, SLOT(trigger()));
  // Then the original action reports its checked state to the cloned action
  // without triggering it circularly.
  connect(_action, SIGNAL(toggled(bool)), actionClone, SLOT(setChecked(bool)));

  return actionClone;
}

/////////////////////////////////////////////////
void MainWindow::OnWindowMode(const std::string &_mode)
{
  bool simulation = _mode == "Simulation";
  bool logPlayback = _mode == "LogPlayback";

  bool simOrLog = simulation || logPlayback;

  // File
  // g_openAct->setVisible(simOrLog);
  g_saveAct->setVisible(simOrLog);
  g_saveAsAct->setVisible(simOrLog);
  g_saveCfgAct->setVisible(simOrLog);
  g_cloneAct->setVisible(simulation);
  g_quitAct->setVisible(simOrLog);

  // Edit
  this->dataPtr->editMenu->menuAction()->setVisible(simulation);
  g_resetModelsAct->setVisible(simulation);
  g_resetWorldAct->setVisible(simulation);
  g_editBuildingAct->setVisible(simulation);
  // g_editTerrainAct->setVisible(simulation);
  g_editModelAct->setVisible(simulation);

  // Camera
  g_cameraOrthoAct->setVisible(simOrLog);
  g_cameraPerspectiveAct->setVisible(simOrLog);
  g_fpsAct->setVisible(simOrLog);
  g_orbitAct->setVisible(simOrLog);
  g_resetAct->setVisible(simOrLog);

  // View
  g_showGridAct->setVisible(simOrLog);
  g_showOriginAct->setVisible(simOrLog);
  g_transparentAct->setVisible(simOrLog);
  g_viewWireframeAct->setVisible(simOrLog);
  g_showCollisionsAct->setVisible(simOrLog);
  g_showCOMAct->setVisible(simOrLog);
  g_showInertiaAct->setVisible(simOrLog);
  g_showLinkFrameAct->setVisible(simOrLog);
  g_showContactsAct->setVisible(simOrLog);
  g_showJointsAct->setVisible(simOrLog);

  // Window
  g_topicVisAct->setVisible(simOrLog);
  g_viewOculusAct->setVisible(simOrLog);
  g_overlayAct->setVisible(simOrLog);
  g_showToolbarsAct->setVisible(simOrLog);
  g_fullScreenAct->setVisible(simOrLog);

  // About
  g_hotkeyChartAct->setVisible(simOrLog);
  g_aboutAct->setVisible(simOrLog);

  // Insert
  if (logPlayback)
<<<<<<< HEAD
    this->tabWidget->removeTab(this->tabWidget->indexOf(this->insertModel));
  else if (simulation && this->tabWidget->indexOf(this->insertModel) == -1)
    this->tabWidget->insertTab(1, this->insertModel, "Insert");

  // User commands
  this->userCmdHistory->SetActive(simulation);
=======
    this->dataPtr->tabWidget->removeTab(
      this->dataPtr->tabWidget->indexOf(this->dataPtr->insertModel));
  else if (simulation && this->dataPtr->tabWidget->indexOf(
            this->dataPtr->insertModel) == -1)
    this->dataPtr->tabWidget->insertTab(1, this->dataPtr->insertModel,
      "Insert");
>>>>>>> 41bc9c15
}<|MERGE_RESOLUTION|>--- conflicted
+++ resolved
@@ -2361,19 +2361,13 @@
 
   // Insert
   if (logPlayback)
-<<<<<<< HEAD
-    this->tabWidget->removeTab(this->tabWidget->indexOf(this->insertModel));
-  else if (simulation && this->tabWidget->indexOf(this->insertModel) == -1)
-    this->tabWidget->insertTab(1, this->insertModel, "Insert");
-
-  // User commands
-  this->userCmdHistory->SetActive(simulation);
-=======
     this->dataPtr->tabWidget->removeTab(
       this->dataPtr->tabWidget->indexOf(this->dataPtr->insertModel));
   else if (simulation && this->dataPtr->tabWidget->indexOf(
             this->dataPtr->insertModel) == -1)
     this->dataPtr->tabWidget->insertTab(1, this->dataPtr->insertModel,
       "Insert");
->>>>>>> 41bc9c15
+
+  // User commands
+  this->userCmdHistory->SetActive(simulation);
 }