--- conflicted
+++ resolved
@@ -21,11 +21,8 @@
   #include <Winsock2.h>
 #endif
 
-<<<<<<< HEAD
-=======
 #include <fstream>
 
->>>>>>> 69356201
 #include <boost/filesystem.hpp>
 #include <boost/lexical_cast.hpp>
 #include <sdf/sdf.hh>
