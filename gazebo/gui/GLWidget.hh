--- conflicted
+++ resolved
@@ -136,29 +136,7 @@
       private: void OnSetSelectedEntity(const std::string &_name,
                                         const std::string &_mode);
 
-<<<<<<< HEAD
-      /// \brief Rotate entity.
-      /// \param[in] _vis Visual representing the entity.
-      /// \param[in] _local True to apply rotation in local frame.
-      private: void RotateEntity(rendering::VisualPtr &_vis,
-          bool _local = false);
-
-      /// \brief Translate entity.
-      /// \param[in] _vis Visual representing the entity.
-      /// \param[in] _local True to apply translation in local frame.
-      private: void TranslateEntity(rendering::VisualPtr &_vis,
-          bool _local = false);
-
-      /// \brief Scale entity.
-      /// \param[in] _vis Visual representing the entity.
-      /// \param[in] _local True to apply scaling in local frame.
-      private: void ScaleEntity(rendering::VisualPtr &_vis,
-          bool _local = false);
-
-
-      private: void OnMouseMoveVisual(const std::string &_visualName);
-=======
->>>>>>> 52e3c81d
+
       private: void OnSelectionMsg(ConstSelectionPtr &_msg);
 
       private: bool eventFilter(QObject *_obj, QEvent *_event);
