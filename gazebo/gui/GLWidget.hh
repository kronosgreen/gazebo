/*
 * Copyright (C) 2012-2015 Open Source Robotics Foundation
 *
 * Licensed under the Apache License, Version 2.0 (the "License");
 * you may not use this file except in compliance with the License.
 * You may obtain a copy of the License at
 *
 *     http://www.apache.org/licenses/LICENSE-2.0
 *
 * Unless required by applicable law or agreed to in writing, software
 * distributed under the License is distributed on an "AS IS" BASIS,
 * WITHOUT WARRANTIES OR CONDITIONS OF ANY KIND, either express or implied.
 * See the License for the specific language governing permissions and
 * limitations under the License.
 *
*/
#ifndef _GL_WIDGET_HH_
#define _GL_WIDGET_HH_

#include <string>
#include <vector>
#include <utility>
#include <list>

#include "gazebo/gui/qt.h"
#include "gazebo/rendering/RenderTypes.hh"

#include "gazebo/transport/TransportTypes.hh"

#include "gazebo/common/MouseEvent.hh"
#include "gazebo/common/KeyEvent.hh"
#include "gazebo/common/Event.hh"

#include "gazebo/math/Pose.hh"

#include "gazebo/msgs/msgs.hh"

#include "gazebo/gui/BoxMaker.hh"
#include "gazebo/gui/SphereMaker.hh"
#include "gazebo/gui/CylinderMaker.hh"
#include "gazebo/gui/MeshMaker.hh"
#include "gazebo/gui/ModelMaker.hh"
#include "gazebo/gui/LightMaker.hh"
#include "gazebo/util/system.hh"

namespace gazebo
{
  namespace gui
  {
    class GAZEBO_VISIBLE GLWidget : public QWidget
    {
      Q_OBJECT

      /// \enum SelectionLevels
      /// \brief Unique identifiers for all selection levels supported.
      public: enum SelectionLevels {
                  /// \brief Model level
                  MODEL,
                  /// \brief Link level
                  LINK
                };

      public: GLWidget(QWidget *_parent = 0);
      public: virtual ~GLWidget();

      /// \brief View a scene in this widget.
      /// This will use the scene's UserCamera to visualize the scene.
      /// If a UserCamera does not exist, one is created with the
      /// name "gzclient_camera".
      /// \param[in] _scene Pointer to the scene to visualize.
      public: void ViewScene(rendering::ScenePtr _scene);
      public: rendering::UserCameraPtr GetCamera() const;
      public: rendering::ScenePtr GetScene() const;

      public: void Clear();

      signals: void clicked();

      /// \brief QT signal to notify when we received a selection msg.
      /// \param[in] _name Name of the selected entity.
      signals: void selectionMsgReceived(const QString &_name);

      protected: virtual void moveEvent(QMoveEvent *_e);
      protected: virtual void paintEvent(QPaintEvent *_e);
      protected: virtual void resizeEvent(QResizeEvent *_e);

      /// \brief Custom processing for the QT showEvent. Based on empirical
      /// evidence, we believe Mac needs to create the render window in this
      /// function.
      /// \param[in] _e The QT show event information.
      protected: virtual void showEvent(QShowEvent *_e);

      protected: virtual void enterEvent(QEvent * event);


      protected: void keyPressEvent(QKeyEvent *_event);
      protected: void keyReleaseEvent(QKeyEvent *_event);
      protected: void wheelEvent(QWheelEvent *_event);
      protected: void mousePressEvent(QMouseEvent *_event);
      protected: void mouseDoubleClickEvent(QMouseEvent *_event);
      protected: void mouseMoveEvent(QMouseEvent *_event);
      protected: void mouseReleaseEvent(QMouseEvent *_event);

      /// \brief Override paintEngine to stop Qt From trying to draw on top of
      /// OGRE.
      /// \return NULL.
      protected: virtual QPaintEngine *paintEngine() const;

      private: std::string GetOgreHandle() const;

      /// \brief Callback for a mouse move event.
      /// \param[in] _event The mouse move event
      /// \return True if handled by this function.
      private: bool OnMouseMove(const common::MouseEvent &_event);

      /// \brief Process a normal mouse move event.
      private: void OnMouseMoveNormal();

      /// \brief Process a make object mouse move event.
      private: void OnMouseMoveMakeEntity();

      /// \brief Callback for a mouse release event.
      /// \param[in] _event The mouse release event
      /// \return True if handled by this function.
      private: bool OnMouseRelease(const common::MouseEvent &_event);

      /// \brief Process a normal mouse release event.
      private: void OnMouseReleaseNormal();

      /// \brief Process a make object mouse release event.
      private: void OnMouseReleaseMakeEntity();

      /// \brief Callback for a mouse press event.
      /// \param[in] _event The mouse press event
      /// \return True if handled by this function.
      private: bool OnMousePress(const common::MouseEvent &_event);

      /// \brief Process a normal mouse press event.
      private: void OnMousePressNormal();

      /// \brief Process a make object mouse presse event.
      private: void OnMousePressMakeEntity();

      /// \brief Callback for a mouse double click event.
      /// \param[in] _event The mouse double click event
      /// \return True if handled by this function.
      private: bool OnMouseDoubleClick(const common::MouseEvent &_event);

      private: void OnRequest(ConstRequestPtr &_msg);
      private: void OnCreateScene(const std::string &_name);
      private: void OnRemoveScene(const std::string &_name);
      private: void OnMoveMode(bool _mode);
      private: void OnCreateEntity(const std::string &_type,
                                   const std::string &_data);

      private: void OnFPS();
      private: void OnOrbit();
      private: void OnManipMode(const std::string &_mode);

      private: void OnSetSelectedEntity(const std::string &_name,
                                        const std::string &_mode);

      private: void OnSelectionMsg(ConstSelectionPtr &_msg);

      private: bool eventFilter(QObject *_obj, QEvent *_event);

      private: void ClearSelection();

      private: void PushHistory(const std::string &_visName,
                                const math::Pose &_pose);
      private: void PopHistory();

      /// \brief Set the selected visual, which will highlight the
      /// visual
      private: void SetSelectedVisual(rendering::VisualPtr _vis);

      /// \brief Deselect all visuals, removing highlight and publishing message
      private: void DeselectAllVisuals();

      /// \brief Callback when a specific alignment configuration is set.
      /// \param[in] _axis Axis of alignment: x, y, or z.
      /// \param[in] _config Configuration: min, center, or max.
      /// \param[in] _target Target of alignment: first or last.
      /// \param[in] _bool True to preview alignment without publishing
      /// to server.
      private: void OnAlignMode(const std::string &_axis,
          const std::string &_config, const std::string &_target,
          bool _preview);

      /// \brief Copy an entity by name
      /// \param[in] _name Name of entity to be copied.
      private: void Copy(const std::string &_name);

      /// \brief Paste an entity by name
      /// \param[in] _name Name of entity to be pasted.
      private: void Paste(const std::string &_name);

      /// \brief Qt callback when the copy action is triggered.
      private slots: void OnCopy();

      /// \brief Qt callback when the paste action is triggered.
      private slots: void OnPaste();

      /// \brief Qt callback when the model editor action is toggled.
      /// \param[in] _checked True if the model editor was checked.
      private slots: void OnModelEditor(bool _checked);

      /// \brief Qt callback when a selection msg is received.
      /// \param[in] The name of the selected entity.
      private slots: void OnSelectionMsgEvent(const QString &_name);

<<<<<<< HEAD
=======
      /// \brief QT Callback that turns on orthographic projection
      private slots: void OnOrtho();

      /// \brief QT Callback that turns on perspective projection
      private slots: void OnPerspective();

>>>>>>> 7c22a662
      private: int windowId;

      private: rendering::UserCameraPtr userCamera;
      private: rendering::ScenePtr scene;
      private: QFrame *renderFrame;
      private: common::MouseEvent mouseEvent;

      /// \brief The most recent keyboard event.
      private: common::KeyEvent keyEvent;

      private: std::vector<event::ConnectionPtr> connections;

      private: EntityMaker *entityMaker;
      private: BoxMaker boxMaker;
      private: SphereMaker sphereMaker;
      private: CylinderMaker cylinderMaker;
      private: MeshMaker meshMaker;
      private: ModelMaker modelMaker;
      private: PointLightMaker pointLightMaker;
      private: SpotLightMaker spotLightMaker;
      private: DirectionalLightMaker directionalLightMaker;

      /// \brief Light maker
      private: LightMaker lightMaker;

      private: rendering::VisualPtr hoverVis;

      /// \brief A list of selected visuals.
      private: std::vector<rendering::VisualPtr> selectedVisuals;

      /// \brief Indicates how deep into the model to select.
      private: SelectionLevels selectionLevel;

      private: transport::NodePtr node;
      private: transport::PublisherPtr modelPub, factoryPub;

      /// \brief Publishes information about user selections.
      private: transport::PublisherPtr selectionPub;

      private: transport::SubscriberPtr selectionSub, requestSub;

      private: std::string keyText;
      private: Qt::KeyboardModifiers keyModifiers;
      private: QPoint onShiftMousePos;

      private: std::string copiedObject;

      private: std::string state;

      private: std::list<std::pair<std::string, math::Pose> > moveHistory;

      /// \brief Name of entity that is being copied.
      private: std::string copyEntityName;

      /// \brief True if the model editor is up, false otherwise
      private: bool modelEditorEnabled;

      /// \brief Mutext to protect selectedVisuals array.
      private: boost::mutex selectedVisMutex;
    };
  }
}

#endif<|MERGE_RESOLUTION|>--- conflicted
+++ resolved
@@ -209,15 +209,12 @@
       /// \param[in] The name of the selected entity.
       private slots: void OnSelectionMsgEvent(const QString &_name);
 
-<<<<<<< HEAD
-=======
       /// \brief QT Callback that turns on orthographic projection
       private slots: void OnOrtho();
 
       /// \brief QT Callback that turns on perspective projection
       private slots: void OnPerspective();
 
->>>>>>> 7c22a662
       private: int windowId;
 
       private: rendering::UserCameraPtr userCamera;
