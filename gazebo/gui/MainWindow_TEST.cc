--- conflicted
+++ resolved
@@ -64,50 +64,41 @@
   // toggle pause and play step and check if the step action is properly
   // enabled / disabled.
   mainWindow->Pause();
-<<<<<<< HEAD
-=======
-
-  // Process some events, and draw the screen
-  for (unsigned int i = 0; i < 10; ++i)
-  {
-    gazebo::common::Time::MSleep(30);
-    QCoreApplication::processEvents();
-    mainWindow->repaint();
-  }
-
->>>>>>> 7c22a662
+
+  // Process some events, and draw the screen
+  for (unsigned int i = 0; i < 10; ++i)
+  {
+    gazebo::common::Time::MSleep(30);
+    QCoreApplication::processEvents();
+    mainWindow->repaint();
+  }
+
   QVERIFY(mainWindow->IsPaused());
   QVERIFY(gazebo::gui::g_stepAct->isEnabled());
 
   mainWindow->Play();
-<<<<<<< HEAD
-=======
-
-  // Process some events, and draw the screen
-  for (unsigned int i = 0; i < 10; ++i)
-  {
-    gazebo::common::Time::MSleep(30);
-    QCoreApplication::processEvents();
-    mainWindow->repaint();
-  }
-
->>>>>>> 7c22a662
+
+  // Process some events, and draw the screen
+  for (unsigned int i = 0; i < 10; ++i)
+  {
+    gazebo::common::Time::MSleep(30);
+    QCoreApplication::processEvents();
+    mainWindow->repaint();
+  }
+
   QVERIFY(!mainWindow->IsPaused());
   QVERIFY(!gazebo::gui::g_stepAct->isEnabled());
 
   mainWindow->Pause();
-<<<<<<< HEAD
-=======
-
-  // Process some events, and draw the screen
-  for (unsigned int i = 0; i < 10; ++i)
-  {
-    gazebo::common::Time::MSleep(30);
-    QCoreApplication::processEvents();
-    mainWindow->repaint();
-  }
-
->>>>>>> 7c22a662
+
+  // Process some events, and draw the screen
+  for (unsigned int i = 0; i < 10; ++i)
+  {
+    gazebo::common::Time::MSleep(30);
+    QCoreApplication::processEvents();
+    mainWindow->repaint();
+  }
+
   QVERIFY(mainWindow->IsPaused());
   QVERIFY(gazebo::gui::g_stepAct->isEnabled());
 
@@ -801,11 +792,8 @@
 
   QVERIFY(gazebo::gui::g_showJointsAct);
 
-<<<<<<< HEAD
-=======
   QVERIFY(gazebo::gui::g_showToolbarsAct);
 
->>>>>>> 7c22a662
   QVERIFY(gazebo::gui::g_fullScreenAct);
 
   QVERIFY(gazebo::gui::g_fpsAct);
@@ -828,13 +816,10 @@
 
   QVERIFY(gazebo::gui::g_alignAct);
 
-<<<<<<< HEAD
-=======
   QVERIFY(gazebo::gui::g_cameraOrthoAct);
 
   QVERIFY(gazebo::gui::g_cameraPerspectiveAct);
 
->>>>>>> 7c22a662
   mainWindow->close();
   delete mainWindow;
 
@@ -910,11 +895,8 @@
 
   QVERIFY(!gazebo::gui::g_showJointsAct);
 
-<<<<<<< HEAD
-=======
   QVERIFY(!gazebo::gui::g_showToolbarsAct);
 
->>>>>>> 7c22a662
   QVERIFY(!gazebo::gui::g_fullScreenAct);
 
   QVERIFY(!gazebo::gui::g_fpsAct);
@@ -936,8 +918,6 @@
   QVERIFY(!gazebo::gui::g_snapAct);
 
   QVERIFY(!gazebo::gui::g_alignAct);
-<<<<<<< HEAD
-=======
 
   QVERIFY(!gazebo::gui::g_cameraOrthoAct);
 
@@ -1002,7 +982,6 @@
   cam->Fini();
   mainWindow->close();
   delete mainWindow;
->>>>>>> 7c22a662
 }
 
 // Generate a main function for the test
