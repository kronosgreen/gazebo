/*
 * Copyright (C) 2012-2015 Open Source Robotics Foundation
 *
 * Licensed under the Apache License, Version 2.0 (the "License");
 * you may not use this file except in compliance with the License.
 * You may obtain a copy of the License at
 *
 *     http://www.apache.org/licenses/LICENSE-2.0
 *
 * Unless required by applicable law or agreed to in writing, software
 * distributed under the License is distributed on an "AS IS" BASIS,
 * WITHOUT WARRANTIES OR CONDITIONS OF ANY KIND, either express or implied.
 * See the License for the specific language governing permissions and
 * limitations under the License.
 *
*/
#include <boost/filesystem.hpp>
#include "gazebo/math/Helpers.hh"
#include "gazebo/msgs/msgs.hh"
#include "gazebo/transport/transport.hh"
#include "gazebo/gui/Actions.hh"
#include "gazebo/gui/GuiEvents.hh"
#include "gazebo/gui/GuiIface.hh"
#include "gazebo/gui/MainWindow.hh"
#include "gazebo/gui/GLWidget.hh"
#include "gazebo/gui/MainWindow_TEST.hh"

#include "test_config.h"

bool g_gotSetWireframe = false;
void OnRequest(ConstRequestPtr &_msg)
{
  if (_msg->request() == "set_wireframe")
    g_gotSetWireframe = true;
}

/////////////////////////////////////////////////
void MainWindow_TEST::StepState()
{
  this->resMaxPercentChange = 5.0;
  this->shareMaxPercentChange = 2.0;

  this->Load("worlds/shapes.world", false, false, false);

  gazebo::gui::MainWindow *mainWindow = new gazebo::gui::MainWindow();
  QVERIFY(mainWindow != NULL);
  // Create the main window.
  mainWindow->Load();
  mainWindow->Init();
  mainWindow->show();

  // Process some events, and draw the screen
  for (unsigned int i = 0; i < 10; ++i)
  {
    gazebo::common::Time::MSleep(30);
    QCoreApplication::processEvents();
    mainWindow->repaint();
  }

  QVERIFY(gazebo::gui::g_stepAct != NULL);
  QVERIFY(!gazebo::gui::g_stepAct->isEnabled());
  QVERIFY(!mainWindow->IsPaused());


  // toggle pause and play step and check if the step action is properly
  // enabled / disabled.
  mainWindow->Pause();

  // Process some events, and draw the screen
  for (unsigned int i = 0; i < 10; ++i)
  {
    gazebo::common::Time::MSleep(30);
    QCoreApplication::processEvents();
    mainWindow->repaint();
  }

  QVERIFY(mainWindow->IsPaused());
  QVERIFY(gazebo::gui::g_stepAct->isEnabled());

  mainWindow->Play();

  // Process some events, and draw the screen
  for (unsigned int i = 0; i < 10; ++i)
  {
    gazebo::common::Time::MSleep(30);
    QCoreApplication::processEvents();
    mainWindow->repaint();
  }

  QVERIFY(!mainWindow->IsPaused());
  QVERIFY(!gazebo::gui::g_stepAct->isEnabled());

  mainWindow->Pause();

  // Process some events, and draw the screen
  for (unsigned int i = 0; i < 10; ++i)
  {
    gazebo::common::Time::MSleep(30);
    QCoreApplication::processEvents();
    mainWindow->repaint();
  }

  QVERIFY(mainWindow->IsPaused());
  QVERIFY(gazebo::gui::g_stepAct->isEnabled());

  mainWindow->close();
  delete mainWindow;
}

/////////////////////////////////////////////////
void MainWindow_TEST::Selection()
{
  this->resMaxPercentChange = 5.0;
  this->shareMaxPercentChange = 2.0;

  this->Load("worlds/shapes.world", false, false, false);

  gazebo::gui::MainWindow *mainWindow = new gazebo::gui::MainWindow();
  QVERIFY(mainWindow != NULL);
  // Create the main window.
  mainWindow->Load();
  mainWindow->Init();
  mainWindow->show();

  // Process some events, and draw the screen
  for (unsigned int i = 0; i < 10; ++i)
  {
    gazebo::common::Time::MSleep(30);
    QCoreApplication::processEvents();
    mainWindow->repaint();
  }

  // Get the user camera and scene
  gazebo::rendering::UserCameraPtr cam = gazebo::gui::get_active_camera();
  QVERIFY(cam != NULL);

  gazebo::gui::GLWidget *glWidget =
    mainWindow->findChild<gazebo::gui::GLWidget *>("GLWidget");
  QVERIFY(glWidget != NULL);

  gazebo::math::Vector2i glWidgetCenter(
      glWidget->width()*0.5, glWidget->height()*0.5);

  // get model at center of window - should get the box
  gazebo::rendering::VisualPtr vis =
      cam->GetVisual(glWidgetCenter);
  QVERIFY(vis != NULL);
  QVERIFY(vis->GetRootVisual()->GetName() == "box");

  // move camera to look at the box
  gazebo::math::Pose cameraPose(gazebo::math::Vector3(-1, 0, 0.5),
      gazebo::math::Vector3(0, 0, 0));
  cam->SetWorldPose(cameraPose);
  QVERIFY(cam->GetWorldPose() == cameraPose);

  // verify we get a box
  gazebo::rendering::VisualPtr vis2 =
      cam->GetVisual(gazebo::math::Vector2i(0, 0));
  QVERIFY(vis2 != NULL);
  QVERIFY(vis2->GetRootVisual()->GetName() == "box");

  // look upwards
  gazebo::math::Quaternion pitch90(gazebo::math::Vector3(0, -1.57, 0));
  cam->SetWorldRotation(pitch90);
  QVERIFY(cam->GetWorldRotation() == pitch90);

  // verify there is nothing in the middle of the window
  gazebo::rendering::VisualPtr vis3 = cam->GetVisual(glWidgetCenter);
  QVERIFY(vis3 == NULL);

  // reset orientation
  gazebo::math::Quaternion identityRot(gazebo::math::Vector3(0, 0, 0));
  cam->SetWorldRotation(identityRot);
  QVERIFY(cam->GetWorldRotation() == identityRot);

  // verify we can still get the box
  gazebo::rendering::VisualPtr vis4 =
      cam->GetVisual(gazebo::math::Vector2i(0, 0));
  QVERIFY(vis4 != NULL);
  QVERIFY(vis4->GetRootVisual()->GetName() == "box");

  // hide the box
  vis4->SetVisible(false);
  gazebo::rendering::VisualPtr vis5 = cam->GetVisual(glWidgetCenter);

  // verify we don't get anything now
  QVERIFY(vis5 == NULL);

  cam->Fini();
  mainWindow->close();
  delete mainWindow;
}

/////////////////////////////////////////////////
void MainWindow_TEST::SceneDestruction()
{
  this->resMaxPercentChange = 5.0;
  this->shareMaxPercentChange = 2.0;

  this->Load("worlds/shapes.world", false, false, false);

  gazebo::gui::MainWindow *mainWindow = new gazebo::gui::MainWindow();
  QVERIFY(mainWindow != NULL);

  // Create the main window.
  mainWindow->Load();

  mainWindow->Init();
  mainWindow->show();

  // Get the user camera and scene
  gazebo::rendering::UserCameraPtr cam = gazebo::gui::get_active_camera();
  QVERIFY(cam != NULL);
  gazebo::rendering::ScenePtr scene = cam->GetScene();
  QVERIFY(scene != NULL);

  cam->Fini();
  mainWindow->close();
  delete mainWindow;

  // verify that this test case has the only scene shared pointer remaining.
  QVERIFY(scene.use_count() == 1u);
}

/////////////////////////////////////////////////
void MainWindow_TEST::UserCameraFPS()
{
  this->resMaxPercentChange = 5.0;
  this->shareMaxPercentChange = 2.0;

  this->Load("worlds/shapes.world", false, false, true);

  gazebo::gui::MainWindow *mainWindow = new gazebo::gui::MainWindow();
  QVERIFY(mainWindow != NULL);
  // Create the main window.
  mainWindow->Load();
  mainWindow->Init();
  mainWindow->show();

  // Process some events, and draw the screen
  for (unsigned int i = 0; i < 10; ++i)
  {
    gazebo::common::Time::MSleep(30);
    QCoreApplication::processEvents();
    mainWindow->repaint();
  }

  // Get the user camera and scene
  gazebo::rendering::UserCameraPtr cam = gazebo::gui::get_active_camera();
  QVERIFY(cam != NULL);

  // Wait a little bit for the average FPS to even out.
  for (unsigned int i = 0; i < 10000; ++i)
  {
    gazebo::common::Time::NSleep(500000);
    QCoreApplication::processEvents();
  }

  std::cerr << "\nFPS[" << cam->GetAvgFPS() << "]\n" << std::endl;

  QVERIFY(cam->GetAvgFPS() > 55.0);
  QVERIFY(cam->GetAvgFPS() < 75.0);

  cam->Fini();
  mainWindow->close();
  delete mainWindow;
}

/////////////////////////////////////////////////
void MainWindow_TEST::CopyPaste()
{
  this->resMaxPercentChange = 5.0;
  this->shareMaxPercentChange = 2.0;

  this->Load("worlds/shapes.world", false, false, false);

  gazebo::gui::MainWindow *mainWindow = new gazebo::gui::MainWindow();
  QVERIFY(mainWindow != NULL);

  // Create the main window.
  mainWindow->Load();
  mainWindow->Init();
  mainWindow->show();

  // Get the user camera and scene
  gazebo::rendering::UserCameraPtr cam = gazebo::gui::get_active_camera();
  QVERIFY(cam != NULL);
  gazebo::rendering::ScenePtr scene = cam->GetScene();
  QVERIFY(scene != NULL);

  // Get GLWidget
  gazebo::gui::GLWidget *glWidget =
    mainWindow->findChild<gazebo::gui::GLWidget *>("GLWidget");
  QVERIFY(glWidget != NULL);

  // Test model copy
  {
    std::string modelName = "cylinder";

    // trigger selection to initialize wirebox's vertex buffer creation first.
    // Otherwise test segfaults later when selecting a model due to making
    // this call outside the rendering thread.
    gazebo::event::Events::setSelectedEntity(modelName, "normal");

    // Process some events, and draw the screen
    for (unsigned int i = 0; i < 10; ++i)
    {
      gazebo::common::Time::MSleep(30);
      QCoreApplication::processEvents();
      mainWindow->repaint();
    }

    gazebo::rendering::VisualPtr modelVis = scene->GetVisual(modelName);
    QVERIFY(modelVis != NULL);

    // Select the model
    gazebo::event::Events::setSelectedEntity(modelName, "normal");

    // Wait until the model is selected
    int sleep = 0;
    int maxSleep = 100;
    while (!modelVis->GetHighlighted() && sleep < maxSleep)
    {
      gazebo::common::Time::MSleep(30);
      sleep++;
    }
    QVERIFY(modelVis->GetHighlighted());

    // Process some events, and draw the screen
    for (unsigned int i = 0; i < 10; ++i)
    {
      gazebo::common::Time::MSleep(30);
      QCoreApplication::processEvents();
      mainWindow->repaint();
    }
    QVERIFY(gazebo::gui::g_copyAct != NULL);
    QVERIFY(gazebo::gui::g_pasteAct != NULL);

    // Copy the model
    QTest::keyClick(glWidget, Qt::Key_C, Qt::ControlModifier, 100);

    // Move to center of the screen
    QPoint moveTo(glWidget->width()/2, glWidget->height()/2);
    QTest::mouseMove(glWidget, moveTo, 100);

    // Paste the model
    QTest::keyClick(glWidget, Qt::Key_V, Qt::ControlModifier, 100);

    // Release and spawn the model
    QTest::mouseClick(glWidget, Qt::LeftButton, Qt::NoModifier, moveTo, 100);
    QCoreApplication::processEvents();

    // Verify there is a clone of the model
    gazebo::rendering::VisualPtr modelVisClone;
    sleep = 0;
    maxSleep = 100;
    while (!modelVisClone && sleep < maxSleep)
    {
      modelVisClone = scene->GetVisual(modelName + "_clone");
      QTest::qWait(100);
      sleep++;
    }
    QVERIFY(modelVisClone != NULL);
  }

  // Test light copy
  {
    std::string lightName = "sun";
    // Select the light
    gazebo::event::Events::setSelectedEntity(lightName, "normal");

    gazebo::rendering::VisualPtr lightVis = scene->GetVisual(lightName);
    QVERIFY(lightVis != NULL);

    // Wait until the light is selected
    int sleep = 0;
    int maxSleep = 100;
    while (!lightVis->GetHighlighted() && sleep < maxSleep)
    {
      gazebo::common::Time::MSleep(30);
      sleep++;
    }
    QVERIFY(lightVis->GetHighlighted());

    // Copy the light
    QTest::keyClick(glWidget, Qt::Key_C, Qt::ControlModifier, 500);
    QCoreApplication::processEvents();

    // Move to center of the screen
    QPoint moveTo(glWidget->width()/2, glWidget->height()/2);
    QTest::mouseMove(glWidget, moveTo, 500);
    QCoreApplication::processEvents();

    // Paste the light
    QTest::keyClick(glWidget, Qt::Key_V, Qt::ControlModifier, 500);
    QCoreApplication::processEvents();

    // Release and spawn the model
    QTest::mouseClick(glWidget, Qt::LeftButton, Qt::NoModifier, moveTo, 500);
    QCoreApplication::processEvents();

    // Verify there is a clone of the light
    gazebo::rendering::LightPtr lightClone;
    sleep = 0;
    maxSleep = 100;
    while (!lightClone && sleep < maxSleep)
    {
      lightClone = scene->GetLight(lightName + "_clone");
      QTest::qWait(30);
      sleep++;
    }
    QVERIFY(lightClone != NULL);

    lightClone.reset();
  }

  cam->Fini();
  mainWindow->close();
  delete mainWindow;
}

/////////////////////////////////////////////////
void MainWindow_TEST::Wireframe()
{
  this->resMaxPercentChange = 5.0;
  this->shareMaxPercentChange = 2.0;

  boost::filesystem::path path = TEST_PATH;
  path = path / "worlds" / "empty_dark_plane.world";
  this->Load(path.string(), false, false, true);
  gazebo::transport::NodePtr node;
  gazebo::transport::SubscriberPtr sub;

  node = gazebo::transport::NodePtr(new gazebo::transport::Node());
  node->Init();
  sub = node->Subscribe("~/request", &OnRequest, true);

  // Create the main window.
  gazebo::gui::MainWindow *mainWindow = new gazebo::gui::MainWindow();
  QVERIFY(mainWindow != NULL);
  mainWindow->Load();
  mainWindow->Init();
  mainWindow->show();

  // Process some events, and draw the screen
  for (unsigned int i = 0; i < 10; ++i)
  {
    gazebo::common::Time::MSleep(30);
    QCoreApplication::processEvents();
    mainWindow->repaint();
  }

  // Get the user camera, and tell it to save frames
  gazebo::rendering::UserCameraPtr cam = gazebo::gui::get_active_camera();
  if (!cam)
    return;

  cam->SetCaptureData(true);

  // Process some events, and draw the screen
  for (unsigned int i = 0; i < 10; ++i)
  {
    gazebo::common::Time::MSleep(30);
    QCoreApplication::processEvents();
    mainWindow->repaint();
  }

  // Get the image data
  const unsigned char *image = cam->GetImageData();
  unsigned int height = cam->GetImageHeight();
  unsigned int width = cam->GetImageWidth();
  unsigned int depth = 3;

  // Calculate the average color.
  unsigned int sum = 0;
  for (unsigned int y = 0; y < height; ++y)
  {
    for (unsigned int x = 0; x < width*depth; ++x)
    {
      unsigned int a = image[(y*width*depth)+x];
      sum += a;
    }
  }
  double avgPreWireframe = static_cast<double>(sum) / (height*width*depth);

  // Trigger the wireframe request.
  gazebo::gui::g_viewWireframeAct->trigger();

  double avgPostWireframe = avgPreWireframe;

  // Redraw the screen
  for (unsigned int i = 0; i < 100 &&
      gazebo::math::equal(avgPostWireframe, avgPreWireframe, 1e-3); ++i)
  {
    gazebo::common::Time::MSleep(30);
    QCoreApplication::processEvents();
    mainWindow->repaint();

    // Get the new image data, and calculate the new average color
    image = cam->GetImageData();
    sum = 0;
    for (unsigned int y = 0; y < height; ++y)
    {
      for (unsigned int x = 0; x < width*depth; ++x)
      {
        unsigned int a = image[(y*width*depth)+x];
        sum += a;
      }
    }
    avgPostWireframe = static_cast<double>(sum) / (height*width*depth);
  }

  // Make sure the request was set.
  QVERIFY(g_gotSetWireframe);

  gzdbg << "AvgPrewireframe [" << avgPreWireframe
        << "] AvgPostWireframe[" << avgPostWireframe << "]\n";

  // Removing the grey ground plane should change the image.
  QVERIFY(!gazebo::math::equal(avgPreWireframe, avgPostWireframe));

  cam->Fini();
  mainWindow->close();
  delete mainWindow;
}

/////////////////////////////////////////////////
void MainWindow_TEST::NonDefaultWorld()
{
  this->resMaxPercentChange = 5.0;
  this->shareMaxPercentChange = 2.0;

  boost::filesystem::path path = TEST_PATH;
  path = path / "worlds" / "empty_different_name.world";
  this->Load(path.string(), false, false, true);

  // Create the main window.
  gazebo::gui::MainWindow *mainWindow = new gazebo::gui::MainWindow();
  QVERIFY(mainWindow != NULL);
  mainWindow->Load();
  mainWindow->Init();
  mainWindow->show();

  // Process some events, and draw the screen
  for (unsigned int i = 0; i < 10; ++i)
  {
    gazebo::common::Time::MSleep(30);
    QCoreApplication::processEvents();
    mainWindow->repaint();
  }

  // Get the user camera, and tell it to save frames
  gazebo::rendering::UserCameraPtr cam = gazebo::gui::get_active_camera();

  if (!cam)
    return;

  cam->SetCaptureData(true);

  // Process some events, and draw the screen
  for (unsigned int i = 0; i < 10; ++i)
  {
    gazebo::common::Time::MSleep(30);
    QCoreApplication::processEvents();
    mainWindow->repaint();
  }

  // Get the image data
  const unsigned char *image = cam->GetImageData();
  unsigned int height = cam->GetImageHeight();
  unsigned int width = cam->GetImageWidth();
  unsigned int depth = 3;

  unsigned int sum = 0;
  for (unsigned int y = 0; y < height; ++y)
  {
    for (unsigned int x = 0; x < width*depth; ++x)
    {
      unsigned int a = image[(y*width*depth)+x];
      sum += a;
    }
  }

  QVERIFY(sum > 0);

  cam->Fini();
  mainWindow->close();
  delete mainWindow;
}

/////////////////////////////////////////////////
void MainWindow_TEST::UserCameraJoystick()
{
  this->resMaxPercentChange = 5.0;
  this->shareMaxPercentChange = 2.0;

  this->Load("worlds/shapes.world", false, false, false);

  gazebo::gui::MainWindow *mainWindow = new gazebo::gui::MainWindow();
  QVERIFY(mainWindow != NULL);
  // Create the main window.
  mainWindow->Load();

  gazebo::rendering::create_scene(
      gazebo::physics::get_world()->GetName(), false);

  mainWindow->Init();
  mainWindow->show();

  // Process some events, and draw the screen
  for (unsigned int i = 0; i < 10; ++i)
  {
    gazebo::common::Time::MSleep(30);
    QCoreApplication::processEvents();
    mainWindow->repaint();
  }

  // Get the user camera and scene
  gazebo::rendering::UserCameraPtr cam = gazebo::gui::get_active_camera();
  QVERIFY(cam != NULL);

  gazebo::math::Pose startPose = cam->GetWorldPose();
  QVERIFY(startPose == gazebo::math::Pose(5, -5, 2, 0, 0.275643, 2.35619));

  gazebo::transport::NodePtr node = gazebo::transport::NodePtr(
      new gazebo::transport::Node());
  node->Init();

  gazebo::transport::PublisherPtr joyPub =
    node->Advertise<gazebo::msgs::Joystick>("~/user_camera/joy_twist");

  // Test with just translation
  {
    gazebo::msgs::Joystick joystickMsg;

    joystickMsg.mutable_translation()->set_x(0.1);
    joystickMsg.mutable_translation()->set_y(0.2);
    joystickMsg.mutable_translation()->set_z(0.3);

    joyPub->Publish(joystickMsg);

    // Process some events, and draw the screen
    for (unsigned int i = 0; i < 10; ++i)
    {
      gazebo::common::Time::MSleep(30);
      QCoreApplication::processEvents();
      mainWindow->repaint();
    }

    gazebo::math::Pose endPose = cam->GetWorldPose();
    QVERIFY(endPose == gazebo::math::Pose(4.98664, -5.00091, 2.01306,
                                          0, 0.275643, 2.35619));
  }

  // Test with just rotation
  {
    gazebo::msgs::Joystick joystickMsg;

    joystickMsg.mutable_rotation()->set_x(0.0);
    joystickMsg.mutable_rotation()->set_y(0.1);
    joystickMsg.mutable_rotation()->set_z(0.2);

    joyPub->Publish(joystickMsg);

    // Process some events, and draw the screen
    for (unsigned int i = 0; i < 10; ++i)
    {
      gazebo::common::Time::MSleep(30);
      QCoreApplication::processEvents();
      mainWindow->repaint();
    }

    gazebo::math::Pose endPose = cam->GetWorldPose();
    QVERIFY(endPose == gazebo::math::Pose(4.98664, -5.00091, 2.01306,
                                          0, 0.276643, 2.36619));
  }

  // Test with both translation and  rotation
  {
    gazebo::msgs::Joystick joystickMsg;

    joystickMsg.mutable_translation()->set_x(1.0);
    joystickMsg.mutable_translation()->set_y(2.1);
    joystickMsg.mutable_translation()->set_z(3.2);

    joystickMsg.mutable_rotation()->set_x(1.0);
    joystickMsg.mutable_rotation()->set_y(2.1);
    joystickMsg.mutable_rotation()->set_z(3.2);

    joyPub->Publish(joystickMsg);

    // Process some events, and draw the screen
    for (unsigned int i = 0; i < 10; ++i)
    {
      gazebo::common::Time::MSleep(30);
      QCoreApplication::processEvents();
      mainWindow->repaint();
    }

    gazebo::math::Pose endPose = cam->GetWorldPose();
    QVERIFY(endPose == gazebo::math::Pose(4.84758, -5.01151, 2.15333,
                                          0, 0.297643, 2.52619));
  }

  cam->Fini();
  mainWindow->close();
  delete mainWindow;
}

/////////////////////////////////////////////////
void MainWindow_TEST::ActionCreationDestruction()
{
  this->resMaxPercentChange = 5.0;
  this->shareMaxPercentChange = 2.0;

  this->Load("worlds/empty.world", false, false, true);

  gazebo::gui::MainWindow *mainWindow = new gazebo::gui::MainWindow();
  QVERIFY(mainWindow != NULL);
  // Create the main window.
  mainWindow->Load();
  mainWindow->Init();

  QVERIFY(gazebo::gui::g_topicVisAct);

  QVERIFY(gazebo::gui::g_openAct);

  QVERIFY(gazebo::gui::g_saveAct);

  QVERIFY(gazebo::gui::g_saveAsAct);

  QVERIFY(gazebo::gui::g_saveCfgAct);

  QVERIFY(gazebo::gui::g_cloneAct);

  QVERIFY(gazebo::gui::g_aboutAct);

  QVERIFY(gazebo::gui::g_hotkeyChartAct);

  QVERIFY(gazebo::gui::g_quitAct);

  QVERIFY(gazebo::gui::g_resetModelsAct);

  QVERIFY(gazebo::gui::g_resetWorldAct);

  QVERIFY(gazebo::gui::g_editBuildingAct);

  QVERIFY(gazebo::gui::g_editTerrainAct);

  QVERIFY(gazebo::gui::g_editModelAct);

  QVERIFY(gazebo::gui::g_stepAct);

  QVERIFY(gazebo::gui::g_playAct);

  QVERIFY(gazebo::gui::g_pauseAct);

  QVERIFY(gazebo::gui::g_arrowAct);

  QVERIFY(gazebo::gui::g_translateAct);

  QVERIFY(gazebo::gui::g_rotateAct);

  QVERIFY(gazebo::gui::g_scaleAct);

  QVERIFY(gazebo::gui::g_boxCreateAct);

  QVERIFY(gazebo::gui::g_sphereCreateAct);

  QVERIFY(gazebo::gui::g_cylinderCreateAct);

  QVERIFY(gazebo::gui::g_pointLghtCreateAct);

  QVERIFY(gazebo::gui::g_spotLghtCreateAct);

  QVERIFY(gazebo::gui::g_dirLghtCreateAct);

  QVERIFY(gazebo::gui::g_resetAct);

  QVERIFY(gazebo::gui::g_showCollisionsAct);

  QVERIFY(gazebo::gui::g_showGridAct);

  QVERIFY(gazebo::gui::g_showOriginAct);

  QVERIFY(gazebo::gui::g_showLinkFrameAct);

  QVERIFY(gazebo::gui::g_transparentAct);

  QVERIFY(gazebo::gui::g_viewWireframeAct);

  QVERIFY(gazebo::gui::g_showCOMAct);

  QVERIFY(gazebo::gui::g_showInertiaAct);

  QVERIFY(gazebo::gui::g_showContactsAct);

  QVERIFY(gazebo::gui::g_showJointsAct);

  QVERIFY(gazebo::gui::g_showToolbarsAct);

  QVERIFY(gazebo::gui::g_fullScreenAct);

  QVERIFY(gazebo::gui::g_fpsAct);

  QVERIFY(gazebo::gui::g_orbitAct);

  QVERIFY(gazebo::gui::g_overlayAct);

  QVERIFY(gazebo::gui::g_viewOculusAct);

  QVERIFY(gazebo::gui::g_dataLoggerAct);

  QVERIFY(gazebo::gui::g_screenshotAct);

  QVERIFY(gazebo::gui::g_copyAct);

  QVERIFY(gazebo::gui::g_pasteAct);

  QVERIFY(gazebo::gui::g_snapAct);

  QVERIFY(gazebo::gui::g_alignAct);

  QVERIFY(gazebo::gui::g_viewAngleAct);

  QVERIFY(gazebo::gui::g_cameraOrthoAct);

  QVERIFY(gazebo::gui::g_cameraPerspectiveAct);

  QVERIFY(gazebo::gui::g_undoAct);

<<<<<<< HEAD
  QVERIFY(gazebo::gui::g_redoAct);

  QVERIFY(gazebo::gui::g_cmdHistoryAct);
=======
  QVERIFY(gazebo::gui::g_undoHistoryAct);

  QVERIFY(gazebo::gui::g_redoAct);

  QVERIFY(gazebo::gui::g_redoHistoryAct);
>>>>>>> 12b5df3a

  mainWindow->close();
  delete mainWindow;

  QVERIFY(!gazebo::gui::g_topicVisAct);

  QVERIFY(!gazebo::gui::g_openAct);

  QVERIFY(!gazebo::gui::g_saveAct);

  QVERIFY(!gazebo::gui::g_saveAsAct);

  QVERIFY(!gazebo::gui::g_saveCfgAct);

  QVERIFY(!gazebo::gui::g_cloneAct);

  QVERIFY(!gazebo::gui::g_aboutAct);

  QVERIFY(!gazebo::gui::g_hotkeyChartAct);

  QVERIFY(!gazebo::gui::g_quitAct);

  QVERIFY(!gazebo::gui::g_resetModelsAct);

  QVERIFY(!gazebo::gui::g_resetWorldAct);

  QVERIFY(!gazebo::gui::g_editBuildingAct);

  QVERIFY(!gazebo::gui::g_editTerrainAct);

  QVERIFY(!gazebo::gui::g_editModelAct);

  QVERIFY(!gazebo::gui::g_stepAct);

  QVERIFY(!gazebo::gui::g_playAct);

  QVERIFY(!gazebo::gui::g_pauseAct);

  QVERIFY(!gazebo::gui::g_arrowAct);

  QVERIFY(!gazebo::gui::g_translateAct);

  QVERIFY(!gazebo::gui::g_rotateAct);

  QVERIFY(!gazebo::gui::g_scaleAct);

  QVERIFY(!gazebo::gui::g_boxCreateAct);

  QVERIFY(!gazebo::gui::g_sphereCreateAct);

  QVERIFY(!gazebo::gui::g_cylinderCreateAct);

  QVERIFY(!gazebo::gui::g_pointLghtCreateAct);

  QVERIFY(!gazebo::gui::g_spotLghtCreateAct);

  QVERIFY(!gazebo::gui::g_dirLghtCreateAct);

  QVERIFY(!gazebo::gui::g_resetAct);

  QVERIFY(!gazebo::gui::g_showCollisionsAct);

  QVERIFY(!gazebo::gui::g_showGridAct);

  QVERIFY(!gazebo::gui::g_showOriginAct);

  QVERIFY(!gazebo::gui::g_showLinkFrameAct);

  QVERIFY(!gazebo::gui::g_transparentAct);

  QVERIFY(!gazebo::gui::g_viewWireframeAct);

  QVERIFY(!gazebo::gui::g_showCOMAct);

  QVERIFY(!gazebo::gui::g_showInertiaAct);

  QVERIFY(!gazebo::gui::g_showContactsAct);

  QVERIFY(!gazebo::gui::g_showJointsAct);

  QVERIFY(!gazebo::gui::g_showToolbarsAct);

  QVERIFY(!gazebo::gui::g_fullScreenAct);

  QVERIFY(!gazebo::gui::g_fpsAct);

  QVERIFY(!gazebo::gui::g_orbitAct);

  QVERIFY(!gazebo::gui::g_overlayAct);

  QVERIFY(!gazebo::gui::g_viewOculusAct);

  QVERIFY(!gazebo::gui::g_dataLoggerAct);

  QVERIFY(!gazebo::gui::g_screenshotAct);

  QVERIFY(!gazebo::gui::g_copyAct);

  QVERIFY(!gazebo::gui::g_pasteAct);

  QVERIFY(!gazebo::gui::g_snapAct);

  QVERIFY(!gazebo::gui::g_alignAct);

  QVERIFY(!gazebo::gui::g_viewAngleAct);

  QVERIFY(!gazebo::gui::g_cameraOrthoAct);

  QVERIFY(!gazebo::gui::g_cameraPerspectiveAct);

  QVERIFY(!gazebo::gui::g_undoAct);

<<<<<<< HEAD
  QVERIFY(!gazebo::gui::g_redoAct);

  QVERIFY(!gazebo::gui::g_cmdHistoryAct);
=======
  QVERIFY(!gazebo::gui::g_undoHistoryAct);

  QVERIFY(!gazebo::gui::g_redoAct);

  QVERIFY(!gazebo::gui::g_redoHistoryAct);
>>>>>>> 12b5df3a
}

/////////////////////////////////////////////////
void MainWindow_TEST::SetUserCameraPoseSDF()
{
  this->resMaxPercentChange = 5.0;
  this->shareMaxPercentChange = 2.0;

  this->Load("worlds/usercamera_test.world", false, false, false);

  gazebo::gui::MainWindow *mainWindow = new gazebo::gui::MainWindow();
  QVERIFY(mainWindow != NULL);

  // Create the main window.
  mainWindow->Load();
  mainWindow->Init();
  mainWindow->show();

  // Get the user camera and scene
  gazebo::rendering::UserCameraPtr cam = gazebo::gui::get_active_camera();
  QVERIFY(cam != NULL);

  cam->SetCaptureData(true);

  // Process some events, and draw the screen
  for (unsigned int i = 0; i < 10; ++i)
  {
    gazebo::common::Time::MSleep(30);
    QCoreApplication::processEvents();
    mainWindow->repaint();
  }

  const unsigned char *data = cam->GetImageData();
  unsigned int width = cam->GetImageWidth();
  unsigned int height = cam->GetImageHeight();
  unsigned int depth = cam->GetImageDepth();

  // Part 1 : The user camera should be positioned so that it sees only
  // a white box
  {
    int blackCount = 0;

    // Get the number of black pixels
    for (unsigned int y = 0; y < height; ++y)
    {
      for (unsigned int x = 0; x < width*depth; ++x)
      {
        if (data[y*(width*depth) + x] <= 10)
          blackCount++;
      }
    }

    // Make sure the black count is zero. This means the camera is
    // positioned correctly
    QVERIFY(blackCount == 0);
  }

  cam->Fini();
  mainWindow->close();
  delete mainWindow;
}

/////////////////////////////////////////////////
void MainWindow_TEST::MenuBar()
{
  this->resMaxPercentChange = 5.0;
  this->shareMaxPercentChange = 2.0;

  this->Load("worlds/empty.world", false, false, false);

  gazebo::gui::MainWindow *mainWindow = new gazebo::gui::MainWindow();
  QVERIFY(mainWindow != NULL);

  // Create the main window.
  mainWindow->Load();
  mainWindow->Init();
  mainWindow->show();

  // Get the user camera
  gazebo::rendering::UserCameraPtr cam = gazebo::gui::get_active_camera();
  QVERIFY(cam != NULL);

  QList<QMenuBar *> menuBars  = mainWindow->findChildren<QMenuBar *>();
  QVERIFY(!menuBars.empty());

  std::set<std::string> mainMenus;
  mainMenus.insert("&File");
  mainMenus.insert("&Edit");
  mainMenus.insert("&Camera");
  mainMenus.insert("&View");
  mainMenus.insert("&Window");
  mainMenus.insert("&Help");

  // verify all menus are created in the menu bar.
  std::set<std::string> mainMenusCopy = mainMenus;
  QMenuBar *menuBar = menuBars[0];
  QList<QMenu *> menus  = menuBar->findChildren<QMenu *>();
  for (auto &m : menus)
  {
    auto it = mainMenusCopy.find(m->title().toStdString());
    QVERIFY(it != mainMenus.end());
    mainMenusCopy.erase(it);
  }

  // test adding a new menu to the menu bar
  QMenu newMenu(tr("&TEST"));
  mainWindow->AddMenu(&newMenu);

  QList<QMenu *> newMenus  = menuBar->findChildren<QMenu *>();
  mainMenusCopy = mainMenus;
  mainMenusCopy.insert("&TEST");
  for (auto &m : menus)
  {
    std::string title = m->title().toStdString();
    auto it = mainMenusCopy.find(title);
    QVERIFY(it != mainMenus.end());
    mainMenusCopy.erase(it);
  }

  // test calling ShowMenuBar and verify all menus remain the same
  mainWindow->ShowMenuBar();

  menus  = menuBar->findChildren<QMenu *>();
  mainMenusCopy = mainMenus;
  mainMenusCopy.insert("TEST");
  for (auto &m : menus)
  {
    std::string title = m->title().toStdString();
    auto it = mainMenusCopy.find(title);
    QVERIFY(it != mainMenus.end());
    mainMenusCopy.erase(title);
  }

  cam->Fini();
  mainWindow->close();
  delete mainWindow;
}

/////////////////////////////////////////////////
void MainWindow_TEST::WindowModes()
{
  this->resMaxPercentChange = 5.0;
  this->shareMaxPercentChange = 2.0;

  this->Load("worlds/empty.world");

  // Create the main window.
  gazebo::gui::MainWindow *mainWindow = new gazebo::gui::MainWindow();
  QVERIFY(mainWindow != NULL);
  mainWindow->Load();
  mainWindow->Init();
  mainWindow->show();

  // Process some events and draw the screen
  for (size_t i = 0; i < 10; ++i)
  {
    gazebo::common::Time::MSleep(30);
    QCoreApplication::processEvents();
    mainWindow->repaint();
  }

  // Check edit actions are visible
  QVERIFY(gazebo::gui::g_resetModelsAct->isVisible());
  QVERIFY(gazebo::gui::g_resetWorldAct->isVisible());
  QVERIFY(gazebo::gui::g_editBuildingAct->isVisible());
  QVERIFY(gazebo::gui::g_editModelAct->isVisible());

  // Change to Model Editor mode
  gazebo::gui::Events::windowMode("ModelEditor");

  // Check edit actions are not visible
  QVERIFY(!gazebo::gui::g_resetModelsAct->isVisible());
  QVERIFY(!gazebo::gui::g_resetWorldAct->isVisible());
  QVERIFY(!gazebo::gui::g_editBuildingAct->isVisible());
  QVERIFY(!gazebo::gui::g_editModelAct->isVisible());

  // Terminate
  mainWindow->close();
  delete mainWindow;
}

// Generate a main function for the test
QTEST_MAIN(MainWindow_TEST)<|MERGE_RESOLUTION|>--- conflicted
+++ resolved
@@ -829,17 +829,11 @@
 
   QVERIFY(gazebo::gui::g_undoAct);
 
-<<<<<<< HEAD
+  QVERIFY(gazebo::gui::g_undoHistoryAct);
+
   QVERIFY(gazebo::gui::g_redoAct);
 
-  QVERIFY(gazebo::gui::g_cmdHistoryAct);
-=======
-  QVERIFY(gazebo::gui::g_undoHistoryAct);
-
-  QVERIFY(gazebo::gui::g_redoAct);
-
   QVERIFY(gazebo::gui::g_redoHistoryAct);
->>>>>>> 12b5df3a
 
   mainWindow->close();
   delete mainWindow;
@@ -952,17 +946,11 @@
 
   QVERIFY(!gazebo::gui::g_undoAct);
 
-<<<<<<< HEAD
+  QVERIFY(!gazebo::gui::g_undoHistoryAct);
+
   QVERIFY(!gazebo::gui::g_redoAct);
 
-  QVERIFY(!gazebo::gui::g_cmdHistoryAct);
-=======
-  QVERIFY(!gazebo::gui::g_undoHistoryAct);
-
-  QVERIFY(!gazebo::gui::g_redoAct);
-
   QVERIFY(!gazebo::gui::g_redoHistoryAct);
->>>>>>> 12b5df3a
 }
 
 /////////////////////////////////////////////////
