--- conflicted
+++ resolved
@@ -363,31 +363,19 @@
   this->resMaxPercentChange = 5.0;
   this->shareMaxPercentChange = 2.0;
 
-<<<<<<< HEAD
-  this->Load("worlds/shapes.world", false, false, true);
-=======
   this->Load("worlds/shapes.world", false, false, false);
->>>>>>> 9fd9549d
 
   gazebo::gui::MainWindow *mainWindow = new gazebo::gui::MainWindow();
   QVERIFY(mainWindow != NULL);
   // Create the main window.
   mainWindow->Load();
-<<<<<<< HEAD
+
+  gazebo::rendering::create_scene(
+      gazebo::physics::get_world()->GetName(), false);
+
   mainWindow->Init();
   mainWindow->show();
 
-  gazebo::rendering::Events::createScene("default");
-
-=======
-
-  gazebo::rendering::create_scene(
-      gazebo::physics::get_world()->GetName(), false);
-
-  mainWindow->Init();
-  mainWindow->show();
-
->>>>>>> 9fd9549d
   // Process some events, and draw the screen
   for (unsigned int i = 0; i < 10; ++i)
   {
@@ -408,11 +396,7 @@
   node->Init();
 
   gazebo::transport::PublisherPtr joyPub =
-<<<<<<< HEAD
-    node->Advertise<gazebo::msgs::Joystick>("~/spacenav/joy");
-=======
     node->Advertise<gazebo::msgs::Joystick>("~/user_camera/joy_twist");
->>>>>>> 9fd9549d
 
   // Test with just translation
   {
