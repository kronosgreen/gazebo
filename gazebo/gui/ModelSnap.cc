--- conflicted
+++ resolved
@@ -368,11 +368,6 @@
 
     // Register user command on server
     msgs::UserCmd userCmdMsg;
-<<<<<<< HEAD
-    userCmdMsg.set_id("Snap [" + _vis->GetName() + "]" +
-        gazebo::common::Time::GetWallTimeAsISOString());
-=======
->>>>>>> 213a9ba5
     userCmdMsg.set_description("Snap [" + _vis->GetName() + "]");
     userCmdMsg.set_type(msgs::UserCmd::MOVING);
     this->dataPtr->userCmdPub->Publish(userCmdMsg);
