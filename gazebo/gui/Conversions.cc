/*
 * Copyright (C) 2015-2016 Open Source Robotics Foundation
 *
 * Licensed under the Apache License, Version 2.0 (the "License");
 * you may not use this file except in compliance with the License.
 * You may obtain a copy of the License at
 *
 *     http://www.apache.org/licenses/LICENSE-2.0
 *
 * Unless required by applicable law or agreed to in writing, software
 * distributed under the License is distributed on an "AS IS" BASIS,
 * WITHOUT WARRANTIES OR CONDITIONS OF ANY KIND, either express or implied.
 * See the License for the specific language governing permissions and
 * limitations under the License.
 *
*/

#include "gazebo/common/Color.hh"

#include "gazebo/gui/qt.h"
#include "gazebo/gui/Conversions.hh"

using namespace gazebo;
using namespace gui;

//////////////////////////////////////////////////
QColor Conversions::Convert(const common::Color &_color)
{
  return QColor(_color.r*255.0, _color.g*255.0, _color.b*255.0, _color.a*255.0);
}

//////////////////////////////////////////////////
common::Color Conversions::Convert(const QColor &_color)
{
  return common::Color(_color.red() / 255.0,
                       _color.green() / 255.0,
                       _color.blue() / 255.0,
                       _color.alpha() / 255.0);
}

<<<<<<< HEAD
=======

>>>>>>> f936e4da
//////////////////////////////////////////////////
QPointF Conversions::Convert(const ignition::math::Vector2d &_pt)
{
  return QPointF(_pt.X(), _pt.Y());
}

//////////////////////////////////////////////////
ignition::math::Vector2d Conversions::Convert(const QPointF &_pt)
{
  return ignition::math::Vector2d(_pt.x(), _pt.y());
<<<<<<< HEAD
}

//////////////////////////////////////////////////
QVector3D Conversions::Convert(const ignition::math::Vector3d &_vec)
{
  return QVector3D(_vec.X(), _vec.Y(), _vec.Z());
}

//////////////////////////////////////////////////
ignition::math::Vector3d Conversions::Convert(const QVector3D &_vec)
{
  return ignition::math::Vector3d(_vec.x(), _vec.y(), _vec.z());
}
=======
}
>>>>>>> f936e4da
<|MERGE_RESOLUTION|>--- conflicted
+++ resolved
@@ -38,10 +38,6 @@
                        _color.alpha() / 255.0);
 }
 
-<<<<<<< HEAD
-=======
-
->>>>>>> f936e4da
 //////////////////////////////////////////////////
 QPointF Conversions::Convert(const ignition::math::Vector2d &_pt)
 {
@@ -52,7 +48,6 @@
 ignition::math::Vector2d Conversions::Convert(const QPointF &_pt)
 {
   return ignition::math::Vector2d(_pt.x(), _pt.y());
-<<<<<<< HEAD
 }
 
 //////////////////////////////////////////////////
@@ -66,6 +61,3 @@
 {
   return ignition::math::Vector3d(_vec.x(), _vec.y(), _vec.z());
 }
-=======
-}
->>>>>>> f936e4da
