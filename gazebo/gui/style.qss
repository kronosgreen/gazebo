--- conflicted
+++ resolved
@@ -1,13 +1,7 @@
-<<<<<<< HEAD
- QGroupBox::title {
+QGroupBox::title
+{
   color: #f0f0f0;
- }
-=======
-QGroupBox::title
-{
-  color: #f0f0f0;
-}
->>>>>>> 192d0a76
+}
 
 QToolButton
 {
@@ -708,8 +702,6 @@
 #configWidget
 {
   background-color: #808080;
-<<<<<<< HEAD
-=======
 }
 
 QAbstractSpinBox
@@ -768,5 +760,4 @@
   image: url(:/images/down_spin_arrow.png);
   width: 10px;
   height: 10px;
->>>>>>> 192d0a76
 }