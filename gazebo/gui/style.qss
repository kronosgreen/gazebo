QToolButton
{
  border: 0;
  text-align: left;
  color: #d0d0d0;
}

QToolButton::disabled
{
  color: #303030;  
}

QLabel
{
  color: #d0d0d0;
}

QFrame
{
  background-color: transparent;
}

QDialog
{
  background-color: #303030;
}

QWidget#topicSelector,
QWidget#cameraSensor,
QWidget#diagnosticsPlot,
QWidget#dataLogger
{
  background-color: #303030;
}

QWidget#cameraSensor > QFrame
{
  background-color: #808080;
}

QWidget#cameraSensor > QLabel
{
  color: #d0d0d0;
  background-color: #303030;
}

QMessageBox
{
  color: #d0d0d0;
  background-color: #303030;
}

QMainWindow#mainWindow
{
  margin: 0px;
  padding: 0px;
  background-color: #303030;
  /*background-image: url(:/images/mainwindow_bg.png);*/
  /*background-repeat: repeat-xy;*/
}

QMenuBar
{
  background-color: #303030;
  border-bottom-left-radius: 0px;
  border-bottom-right-radius: 10px;
  border: 0px solid #404040;
}

QMenuBar::item
{
  color: #d0d0d0;
  background-color: #303030;
  margin-top: 2px;
  margin-bottom: 2px;
  margin-left: 4px;
  margin-right: 4px;

  padding-top: 2px;
  padding-left: 2px;
  padding-right: 2px;
  padding-bottom: 2px;
}

QMenuBar::item:selected
{
  color: #f58113;
}

QMenu
{
  color: #d0d0d0;
  background-color: #303030;
  border: 1px solid #424242;
}

QMenu::item:selected
{
  color: #f58113;
}

QMenu::item:disabled
{
  color: #5f5f5f;
}

QToolBar
{
  padding: 0px;
  margin: 0px;
  margin-left: 20px;
  border: 0px solid #404040;
  border-radius: 0px;
}

QToolButton
{
  padding: 2px;
  margin: 2px;
  width: 20px;

  border-radius: 8px;
  border: 0px solid #808080;
}

QToolButton:hover
{
  border: 1px outset #252525;
  background-color: #454545;
}

QToolButton:pressed
{
  border: 1px outset #252525;
  background-color: #454545;
}

QToolButton:checked
{
  border: 1px outset #252525;
  background-color: #454545;
}

QPushButton#expandButton
{
  margin: 0px;
  padding: 0px;
  border: 0px;
  background-color: transparent;
  selection-background-color: transparent;
  selection-color: transparent;
  width: 90px;
  text-align: left;

  background-image: url(:/images/right_arrow.png);
  background-repeat: no-repeat;
  background-position: center right;
}

QPushButton#expandButton:checked
{
  background-image: url(:/images/down_arrow.png);
}

QToolButton#dataLoggerRecordButton
{
  padding: 0px;
  margin-left: 10px;
  margin-top: 10px;
  margin-right: 0px;
  margin-bottom: 0px;

  width: 37px;
  height: 37px;

  background-color: #999999;
  border-radius: 19px;
  border: 0px;
}

QToolButton#dataLoggerRecordButton:hover
{
  background-color: #dddddd;
}

QToolButton#dataLoggerStopButton:hover
{
  background-color: #dddddd;
}

QListView
{
  color: #d0d0d0;
  background: #808080;
  alternate-background-color: #606060;

  selection-color: #f58113;
  selection-background-color: #808080;
  show-decoration-selected: 0;

  border: 1px solid #737373;
  border-radius: 4;
}

QListView::item
{
  color: #ffffff;
  border-radius: 4px;
}

QTreeView
{
  color: #d0d0d0;
  background: #808080;
  alternate-background-color: #606060;

  selection-color: #f58113;
  selection-background-color: transparent;
  border-radius: 4;
  show-decoration-selected: 0;
}

QTreeView::branch:selected,
QTreeView::branch:selected:active
QTreeView::branch:selected:!active
{
  color: #f58113;
}

QTreeView::item:!selected,
QTreeView::branch:!selected
{
  color: #d0d0d0;
}

QTreeView::item:selected,
QTreeView::item:hover
{
  color: #f58113;
}

QTreeView QHeaderView:section
{
  color: #d0d0d0;
  font-weight: bold;
  background: #404040;
  border: 0px;
}

QSpinBox
{
  color: #353535;
  background: #737373;
  border-radius: 4;
  margin-right: 20px;  
}

QSpinBox::up-button
{
  subcontrol-origin: margin;
  subcontrol-position: top right;

  border: 1px outset #727272;
  border-radius: 1px;
  background: #737373;
}

QSpinBox::up-button:pressed
{
  border: 2px inset #727272;
}

QSpinBox::down-button
{
  subcontrol-origin: margin;
  subcontrol-position: bottom right;

  border: 1px outset #727272;
  border-radius: 1px;
  background: #737373;
}

QSpinBox::down-button:pressed
{
  border: 2px inset #727272;
}

QDoubleSpinBox,
QLineEdit
{
  color: #353535;
  background: #737373;
  border-radius: 4;
}

QLineEdit:disabled
{
  color: #909090;
}

QDoubleSpinBox
{
  margin-right: 20px;
}

QDoubleSpinBox::up-button
{
  subcontrol-origin: margin;
  subcontrol-position: top right;

  border: 1px outset #727272;
  border-radius: 1px;
  background: #737373;
}

QDoubleSpinBox::up-button:pressed
{
  border: 2px inset #727272;
}


QDoubleSpinBox::down-button
{
  subcontrol-origin: margin;
  subcontrol-position: bottom right;

  border: 1px outset #727272;
  border-radius: 1px;
  background: #737373;
}

QDoubleSpinBox::down-button:pressed
{
  border: 2px inset #727272;
}

QPushButton
{
  /*
  border: 2px outset #727272;
  border-radius: 4px;
  background: #737373;
  */

  color: #d0d0d0;
  border: 2px solid #737373;
  border-radius: 0px;
  selection-color: transparent;
  padding: 2px;
  margin: 2px;
  background: #505050;
}

QPushButton:hover
{
  color: #f58113;
}

QPushButton:checked
{
  color: #f58113;
  border: 2px solid #f58113;
}

QPushButton:pressed
{
  border: 2px solid #f58113;
}

QPushButton:!enabled
{
  padding: 2px;
  margin: 2px;
  color: #909090;
  background: #707070;
  /* border: 2px solid #707070; */
  /* border-radius: 4px; */
}

QScrollBar:vertical
{
  border: 1px solid #808080;
  border-radius: 5px;
  background: #808080;
  width: 10px;
  margin: 22px 0 22px 0;
}

QScrollBar:horizontal
{
  border: 1px solid #808080;
  border-radius: 5px;
  background: #808080;
  height: 10px;
  margin: 0 22px 0 22px;
}

QScrollBar::handle:vertical
{
  background: #505050;
  min-height: 10px;
  border-radius: 4px;
}

QScrollBar::handle:horizontal
{
  background: #505050;
  min-width: 10px;
  border-radius: 4px;
}

QScrollBar::add-line:vertical
{
  width: 0px;
  height: 0px;
  background: transparent;
  subcontrol-position: bottom;
  subcontrol-origin: margin;
}

QScrollBar::add-line:horizontal
{
  width: 0px;
  height: 0px;
  background: transparent;
  subcontrol-position: right;
  subcontrol-origin: margin;
}

QScrollBar::sub-line:vertical
{
  width: 0px;
  height: 0px;
  background: transparent;
  subcontrol-position: top;
  subcontrol-origin: margin;
}

QScrollBar::sub-line:horizontal
{
  width: 0px;
  height: 0px;
  background: transparent;
  subcontrol-position: left;
  subcontrol-origin: margin;
}

QScrollBar::up-arrow:vertical, QScrollBar::down-arrow:vertical,
QScrollBar::left-arrow:horizontal, QScrollBar::right-arrow:horizontal
{
  width: 0px;
  height: 0px;
  background: #f58113;
}

QScrollBar::add-page:vertical, QScrollBar::sub-page:vertical,
QScrollBar::add-page:horizontal, QScrollBar::sub-page:horizontal
{
  background: none;
}

QTextEdit#tipsTextEdit
{
  border: 1px solid #808080;
  background-color: #808080;
}

QTabBar
{
  /*background-color: #808080;*/
}

QTabWidget#embeddedTab::pane
{
  border-top: 1px solid #101010;
  border-left: 1px solid #101010;
  border-bottom: 1px solid #101010;
  border-right: 1px solid #101010;
  top: -1px;

  border-top-left-radius: 0px;
  border-bottom-left-radius: 10px;
  border-top-right-radius: 10px;
  border-bottom-right-radius: 10px;

  background-color: #808080;
  padding: 2px;

  margin: 0px;
  color: #f0f0f0;
}

QTabBar::tab
{
  color: #d0d0d0;
  background-color: #808080;
  border-top: 1px solid  #101010;
  border-left: 1px solid  #101010;
  border-right: 1px solid  #101010;
  border-bottom: 1px solid  #101010;

  border-top-left-radius: 4px;
  border-top-right-radius: 4px;

  padding: 4px;
  min-width: 8ex;
}

QTabBar::tab:selected
{
  background-color: #808080;
  margin-left: -4px;
  margin-right: -4px;
  border-bottom-style: none;
}

QTabBar::tab:first:selected
{
  margin-left: 0;
}

QTabBar::tab:last:selected
{
  margin-right: 0;
}

QTabBar::tab::only-one
{
  margin-left: 0;
  margin-right: 0;
}

QTabBar::tab:!selected
{
  background-color: #707070;
  margin-top: 2px;
}

QTabWidget#mainTab::pane,
QTabWidget#buildingEditorTab::pane,
QTabWidget#terrainEditorTab::pane
{
  border-left: 1px solid #101010;
  border-bottom: 1px solid #101010;
  border-top: 1px solid #101010;

  border-top-left-radius: 0px;
  border-bottom-left-radius: 10px;
  border-top-right-radius: 10px;
  border-bottom-right-radius: 10px;
  top: -1px;

  background-color: #808080;
  padding: 2px;

  margin: 0px;
  color: #f0f0f0;
}

QTabWidget::tab
{
  border-top: 1px solid #101010;
  background-color: #808080;
}

QTabWidget::tab-bar
{
}

QWidget#modelList,
QWidget#jointControl,
QWidget#toolsWidget
{
  background: #808080;
  color: #d0d0d0;
}


QWidget#modelList > QFrame,
QWidget#insertModel > QFrame,
QWidget#jointControl > QFrame,
QWidget#toolsWidget > QFrame
{
  padding: 4px;
  background-color: #808080;
}

QWidget#renderWidget > QWidget
{
  padding: 0px;
  margin: 0px;
  border: 1px solid #101010;
  border-top-right-radius: 10px;
  border-bottom-right-radius: 10px;
  border-top-left-radius: 10px;
  border-bottom-left-radius: 10px;

  background-color: #808080;
  margin-right: 0px;
}

QWidget#buildingEditorWidget > QWidget,
QWidget#terrainEditorWidget > QWidget
{
  padding: 2px;
  background-color: #808080;
  border-top-left-radius: 10px;
  border-top-right-radius: 10px;
}

QWidget#toolFrame
{
  border-bottom: 1px solid #101010;
  background-color: #808080;
  border-top-left-radius: 10px;
  border-top-right-radius: 10px;
}

QWidget#renderBottomFrame
{
  border-top: 1px solid #101010;
  border-bottom-left-radius: 10px;
  border-bottom-right-radius: 10px;
  background-color: #808080;
  border-bottom-left-radius: 10px;
  border-bottom-right-radius: 10px;
}

QWidget#timePanel
{
  background-color: #808080;
  border-bottom-right-radius: 10px;
}

QWidget#timePanel > QFrame
{
  background-color: #808080;
  border-bottom-right-radius: 10px;
}

QScrollArea
{
  background-color: #808080;
  border-radius: 10px;
  padding: 2px;
}

QWidget#toolsWidget > QFrame,
QFrame#pidControl
{
  background-color: #808080;
  padding: 2px;
}

QListWidget#topicTextList::item
{
  border-bottom: 1px solid black;
  border-radius: 4px;
  color: #101010;
  background-color: #808080;
  margin: 4px;
}

QTextBrowser#dataLoggerRecordingsList
{
  color: #101010;
  font-size: 11px;
  background-color: #808080;
  border: 0px;
}

QComboBox
{
  border: 1px solid #101010;
  background-color: #808080;
  color: #d0d0d0;
  border-radius: 4px;

  selection-color: #f58113;
  selection-background-color: #808080;
  show-decoration-selected: 0;
}

QComboBox:on
{
  padding-top: -10px;
  padding-left: 4px;
}

QComboBox::drop-down
{
   subcontrol-origin: padding;
   subcontrol-position: top right;
   width: 15px;

   border-left-width: 0px;
   border-left-color: #000000;
   border-left-style: solid;
   border-top-right-radius: 3px;
   border-bottom-right-radius: 3px;
}

QComboBox::down-arrow
{
  image: url(:/images/down_arrow.png);
}

QFrame#blackBorderFrame
{
  border: 1px solid #000000;
  padding: 0px;
  margin: 0px;
}

QFrame#dataLoggerSettingFrame
{
  border-top: 1px solid #555555;
  margin: 0px;
  padding: 0px;
}

QwtTextLabel
{
  font-size: 10px;
}

QwtScaleWidget
{
  color: white;
  font-size: 11px;
<<<<<<< HEAD
}
=======
}
>>>>>>> 9f534e0e
<|MERGE_RESOLUTION|>--- conflicted
+++ resolved
@@ -728,8 +728,4 @@
 {
   color: white;
   font-size: 11px;
-<<<<<<< HEAD
-}
-=======
-}
->>>>>>> 9f534e0e
+}