--- conflicted
+++ resolved
@@ -844,8 +844,6 @@
   font-family: Roboto;
 }
 
-<<<<<<< HEAD
-=======
 QLineEdit#plotLineEdit
 {
   background-color: rgba(0, 0, 0, 0);
@@ -863,7 +861,6 @@
   margin-top: 15px;
 }
 
->>>>>>> d3cec216
 QWidget#plotCanvas
 {
   min-height: 300px;
@@ -979,15 +976,9 @@
 
 QTabBar#plottingTabBar::tab:!selected
 {
-<<<<<<< HEAD
-  color: rgba(240, 240, 240, 180);
-  background-color: rgba(120,120,120,255);
-  border-bottom: 2px solid rgba(0, 0, 0, 0);
-=======
   color: rgba(240,240,240,180);
   background-color: rgba(120,120,120,255);
   border-bottom: 2px solid rgba(0,0,0,0);
->>>>>>> d3cec216
   font-weight: 400;
 }
 
@@ -1024,20 +1015,13 @@
 
 QTabBar#plottingTabBar::pane
 {
-<<<<<<< HEAD
-  background-color: #777777;
-=======
->>>>>>> d3cec216
   padding: 0px;
   margin: 0px;
   border: 0px;
   color: #fafafa;
-<<<<<<< HEAD
-=======
 }
 
 QFrame#plotPaletteFrame
 {
   background-color: #e2e2e2;
->>>>>>> d3cec216
 }