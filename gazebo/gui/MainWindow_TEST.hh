/*
 * Copyright (C) 2012-2015 Open Source Robotics Foundation
 *
 * Licensed under the Apache License, Version 2.0 (the "License");
 * you may not use this file except in compliance with the License.
 * You may obtain a copy of the License at
 *
 *     http://www.apache.org/licenses/LICENSE-2.0
 *
 * Unless required by applicable law or agreed to in writing, software
 * distributed under the License is distributed on an "AS IS" BASIS,
 * WITHOUT WARRANTIES OR CONDITIONS OF ANY KIND, either express or implied.
 * See the License for the specific language governing permissions and
 * limitations under the License.
 *
*/

#ifndef _MAINWINDOW_TEST_HH_
#define _MAINWINDOW_TEST_HH_

#include "gazebo/gui/QTestFixture.hh"

/// \brief A test class for the DataLogger widget.
class MainWindow_TEST : public QTestFixture
{
  Q_OBJECT

<<<<<<< HEAD
  /// \brief Test scene destruction on shutdown
  private slots: void SceneDestruction();
=======
  /// \brief Test user camera entity selection
  private slots: void Selection();
>>>>>>> 192d0a76

  /// \brief Test user camera frames per second
  private slots: void UserCameraFPS();

  /// \brief Test copying and pasting a model and a light
  private slots: void CopyPaste();

  /// \brief Test that trigger of the view wireframe action creates an
  /// appropriate request.
  private slots: void Wireframe();

  /// \brief Test creating a main window with non-default world
  private slots: void NonDefaultWorld();

  /// \brief Test moving the user camera via a joystick message.
  private slots: void UserCameraJoystick();
};

#endif<|MERGE_RESOLUTION|>--- conflicted
+++ resolved
@@ -25,13 +25,11 @@
 {
   Q_OBJECT
 
-<<<<<<< HEAD
   /// \brief Test scene destruction on shutdown
   private slots: void SceneDestruction();
-=======
+  
   /// \brief Test user camera entity selection
   private slots: void Selection();
->>>>>>> 192d0a76
 
   /// \brief Test user camera frames per second
   private slots: void UserCameraFPS();
