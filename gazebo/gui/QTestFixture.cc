--- conflicted
+++ resolved
@@ -103,11 +103,7 @@
   if (_clientScene)
   {
     gazebo::rendering::create_scene(
-<<<<<<< HEAD
         gazebo::physics::get_world()->Name(), false);
-=======
-        gazebo::physics::get_world()->GetName(), false);
->>>>>>> cf2af96e
   }
 }
 
