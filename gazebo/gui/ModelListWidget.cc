--- conflicted
+++ resolved
@@ -744,33 +744,32 @@
           this->dataPtr->variantManager->value((*iter)).toBool());
     else if ((*iter)->propertyName().toStdString() == "solver")
     {
-<<<<<<< HEAD
       if (this->physicsType == msgs::Physics::ODE)
       {
         msg.mutable_ode()->set_inertia_ratio_reduction(
-          this->variantManager->value(
+          this->dataPtr->variantManager->value(
               this->GetChildItem((*iter), "inertia ratio reduction")).toBool());
-        msg.mutable_ode()->set_friction_iters(this->variantManager->value(
+        msg.mutable_ode()->set_friction_iters(this->dataPtr->variantManager->value(
               this->GetChildItem((*iter), "extra friction iters")).toInt());
-        msg.mutable_ode()->set_warm_start_factor(this->variantManager->value(
+        msg.mutable_ode()->set_warm_start_factor(this->dataPtr->variantManager->value(
               this->GetChildItem((*iter), "warm start factor")).toDouble());
-        msg.mutable_ode()->set_reorder(this->variantManager->value(
+        msg.mutable_ode()->set_reorder(this->dataPtr->variantManager->value(
               this->GetChildItem((*iter), "pgs row reorder")).toBool());
         msg.mutable_ode()->set_contact_residual_smoothing(
-              this->variantManager->value(
+              this->dataPtr->variantManager->value(
               this->GetChildItem((*iter), "contact smoothing")).toDouble());
-        msg.mutable_ode()->set_iters(this->variantManager->value(
+        msg.mutable_ode()->set_iters(this->dataPtr->variantManager->value(
               this->GetChildItem((*iter), "iterations")).toInt());
-        msg.mutable_ode()->set_sor(this->variantManager->value(
+        msg.mutable_ode()->set_sor(this->dataPtr->variantManager->value(
               this->GetChildItem((*iter), "SOR")).toDouble());
-        msg.mutable_ode()->set_sor_lcp_tolerance(this->variantManager->value(
+        msg.mutable_ode()->set_sor_lcp_tolerance(this->dataPtr->variantManager->value(
               this->GetChildItem((*iter), "SOR LCP Tolerance")).toDouble());
       }
       else if (this->physicsType == msgs::Physics::BULLET)
       {
-        msg.mutable_bullet()->set_iters(this->variantManager->value(
+        msg.mutable_bullet()->set_iters(this->dataPtr->variantManager->value(
               this->GetChildItem((*iter), "iterations")).toInt());
-        msg.mutable_bullet()->set_sor(this->variantManager->value(
+        msg.mutable_bullet()->set_sor(this->dataPtr->variantManager->value(
               this->GetChildItem((*iter), "SOR")).toDouble());
       }
       else if (this->physicsType == msgs::Physics::DART)
@@ -780,10 +779,10 @@
       else if (this->physicsType == msgs::Physics::SIMBODY)
       {
         msg.mutable_simbody()->set_accuracy(
-          this->variantManager->value(
+          this->dataPtr->variantManager->value(
           this->GetChildItem((*iter), "accuracy")).toDouble());
         msg.mutable_simbody()->set_max_transient_velocity(
-          this->variantManager->value(
+          this->dataPtr->variantManager->value(
           this->GetChildItem((*iter), "max transient velocity")).toDouble());
       }
       else
@@ -796,31 +795,31 @@
     {
       if (this->physicsType == msgs::Physics::ODE)
       {
-        msg.mutable_ode()->set_cfm(this->variantManager->value(
+        msg.mutable_ode()->set_cfm(this->dataPtr->variantManager->value(
               this->GetChildItem((*iter), "CFM")).toDouble());
-        msg.mutable_ode()->set_erp(this->variantManager->value(
+        msg.mutable_ode()->set_erp(this->dataPtr->variantManager->value(
               this->GetChildItem((*iter), "ERP")).toDouble());
         msg.mutable_ode()->set_contact_max_correcting_vel(
-              this->variantManager->value(
+              this->dataPtr->variantManager->value(
               this->GetChildItem((*iter), "max velocity")).toDouble());
         msg.mutable_ode()->set_contact_surface_layer(
-              this->variantManager->value(
+              this->dataPtr->variantManager->value(
               this->GetChildItem((*iter), "surface layer")).toDouble());
       }
       else if (this->physicsType == msgs::Physics::BULLET)
       {
-        msg.mutable_bullet()->set_cfm(this->variantManager->value(
+        msg.mutable_bullet()->set_cfm(this->dataPtr->variantManager->value(
               this->GetChildItem((*iter), "CFM")).toDouble());
-        msg.mutable_bullet()->set_erp(this->variantManager->value(
+        msg.mutable_bullet()->set_erp(this->dataPtr->variantManager->value(
               this->GetChildItem((*iter), "ERP")).toDouble());
         msg.mutable_bullet()->set_contact_surface_layer(
-              this->variantManager->value(
+              this->dataPtr->variantManager->value(
               this->GetChildItem((*iter), "surface layer")).toDouble());
         msg.mutable_bullet()->set_split_impulse(
-              this->variantManager->value(
+              this->dataPtr->variantManager->value(
               this->GetChildItem((*iter), "split impulse")).toBool());
         msg.mutable_bullet()->set_split_impulse_penetration_threshold(
-              this->variantManager->value(
+              this->dataPtr->variantManager->value(
               this->GetChildItem((*iter),
               "split impulse penetration threshold")).toDouble());
       }
@@ -835,23 +834,6 @@
       // {
       //   // custom physics engine?
       // }
-=======
-      msg.set_iters(this->dataPtr->variantManager->value(
-            this->ChildItem((*iter), "iterations")).toInt());
-      msg.set_sor(this->dataPtr->variantManager->value(
-            this->ChildItem((*iter), "SOR")).toDouble());
-    }
-    else if ((*iter)->propertyName().toStdString() == "constraints")
-    {
-      msg.set_cfm(this->dataPtr->variantManager->value(
-            this->ChildItem((*iter), "CFM")).toDouble());
-      msg.set_erp(this->dataPtr->variantManager->value(
-            this->ChildItem((*iter), "ERP")).toDouble());
-      msg.set_contact_max_correcting_vel(this->dataPtr->variantManager->value(
-            this->ChildItem((*iter), "max velocity")).toDouble());
-      msg.set_contact_surface_layer(this->dataPtr->variantManager->value(
-            this->ChildItem((*iter), "surface layer")).toDouble());
->>>>>>> 59b4c49a
     }
     else if ((*iter)->propertyName().toStdString() == "real time update rate")
     {
@@ -1830,6 +1812,25 @@
     item->setValue(0.0);
   inertialItem->addSubProperty(item);
 
+  // Inertial::LinearDamping
+/*  item = this->dataPtr->variantManager->addProperty(QVariant::Double,
+                                           tr("linear_damping"));
+  if (_msg.has_linear_damping())
+    item->setValue(_msg.linear_damping());
+  else
+    item->setValue(0.0);
+  inertialItem->addSubProperty(item);
+
+  // Inertial::AngularDamping
+  item = this->dataPtr->variantManager->addProperty(QVariant::Double,
+                                           tr("angular_damping"));
+  if (_msg.has_angular_damping())
+    item->setValue(_msg.angular_damping());
+  else
+    item->setValue(0.0);
+  inertialItem->addSubProperty(item);
+*/
+
   // Inertial::ixx
   item = this->dataPtr->variantManager->addProperty(QVariant::Double,
       tr("ixx"));
@@ -2663,6 +2664,53 @@
 }
 
 /////////////////////////////////////////////////
+ModelListSheetDelegate::ModelListSheetDelegate(QTreeView *view, QWidget *parent)
+    : QItemDelegate(parent), m_view(view)
+{
+}
+
+/////////////////////////////////////////////////
+void ModelListSheetDelegate::paint(QPainter *painter,
+    const QStyleOptionViewItem &option, const QModelIndex &index) const
+{
+  const QAbstractItemModel *model = index.model();
+  Q_ASSERT(model);
+
+  if (!model->parent(index).isValid())
+  {
+    QRect r = option.rect;
+    static const int i = 9;
+
+    // draw text
+    QRect textrect = QRect(r.left()+4, r.top(),
+        r.width() - ((5*i)/2), r.height());
+    QString text = elidedText(option.fontMetrics,
+        textrect.width(),
+        Qt::ElideMiddle,
+        model->data(index, Qt::DisplayRole).toString());
+
+    if (option.state & QStyle::State_Selected)
+      painter->setPen(QPen(QColor(245, 129, 19), 1));
+
+    m_view->style()->drawItemText(painter, textrect, Qt::AlignLeft,
+        option.palette, m_view->isEnabled(), text);
+  }
+  else
+  {
+    QItemDelegate::paint(painter, option, index);
+  }
+}
+
+/////////////////////////////////////////////////
+QSize ModelListSheetDelegate::sizeHint(const QStyleOptionViewItem &opt,
+                                               const QModelIndex &index) const
+{
+  QStyleOptionViewItem option = opt;
+  QSize sz = QItemDelegate::sizeHint(opt, index) + QSize(2, 2);
+  return sz;
+}
+
+/////////////////////////////////////////////////
 void ModelListWidget::ResetScene()
 {
   this->dataPtr->sceneItem = new QTreeWidgetItem(
@@ -2801,39 +2849,22 @@
       QtVariantPropertyManager::groupTypeId(), tr("solver"));
   this->dataPtr->propTreeBrowser->addProperty(solverItem);
 
-<<<<<<< HEAD
   /// switch options below based on physics engine type.
   if (this->physicsType == msgs::Physics::ODE)
   {
-    item = this->variantManager->addProperty(QVariant::Bool,
+    item = this->dataPtr->variantManager->addProperty(QVariant::Bool,
       tr("inertia ratio reduction"));
     if (_msg.has_ode() && _msg.ode().has_inertia_ratio_reduction())
       item->setValue(_msg.ode().inertia_ratio_reduction());
     solverItem->addSubProperty(item);
 
-    item = this->variantManager->addProperty(QVariant::Int,
+    item = this->dataPtr->variantManager->addProperty(QVariant::Int,
       tr("extra friction iters"));
     if (_msg.has_ode() && _msg.ode().has_friction_iters())
       item->setValue(_msg.ode().friction_iters());
     solverItem->addSubProperty(item);
-=======
-  item = this->dataPtr->variantManager->addProperty(QVariant::Int,
-      tr("iterations"));
-  if (_msg.has_iters())
-    item->setValue(_msg.iters());
-  solverItem->addSubProperty(item);
-
-  item = this->dataPtr->variantManager->addProperty(QVariant::Double,
-      tr("SOR"));
-  static_cast<QtVariantPropertyManager*>
-    (this->dataPtr->variantFactory->propertyManager(item))->setAttribute(
-        item, "decimals", 6);
-  if (_msg.has_sor())
-    item->setValue(_msg.sor());
-  solverItem->addSubProperty(item);
->>>>>>> 59b4c49a
-
-    item = this->variantManager->addProperty(QVariant::Double,
+
+    item = this->dataPtr->variantManager->addProperty(QVariant::Double,
       tr("warm start factor"));
     static_cast<QtVariantPropertyManager*>
       (this->variantFactory->propertyManager(item))->setAttribute(
@@ -2842,14 +2873,13 @@
       item->setValue(_msg.ode().warm_start_factor());
     solverItem->addSubProperty(item);
 
-    item = this->variantManager->addProperty(QVariant::Bool,
+    item = this->dataPtr->variantManager->addProperty(QVariant::Bool,
       tr("pgs row reorder"));
     if (_msg.has_ode() && _msg.ode().has_reorder())
       item->setValue(_msg.ode().reorder());
     solverItem->addSubProperty(item);
 
-<<<<<<< HEAD
-    item = this->variantManager->addProperty(QVariant::Double,
+    item = this->dataPtr->variantManager->addProperty(QVariant::Double,
       tr("contact smoothing"));
     static_cast<QtVariantPropertyManager*>
       (this->variantFactory->propertyManager(item))->setAttribute(
@@ -2858,12 +2888,12 @@
       item->setValue(_msg.ode().contact_residual_smoothing());
     solverItem->addSubProperty(item);
 
-    item = this->variantManager->addProperty(QVariant::Int, tr("iterations"));
+    item = this->dataPtr->variantManager->addProperty(QVariant::Int, tr("iterations"));
     if (_msg.has_ode() && _msg.ode().has_iters())
       item->setValue(_msg.ode().iters());
     solverItem->addSubProperty(item);
 
-    item = this->variantManager->addProperty(QVariant::Double, tr("SOR"));
+    item = this->dataPtr->variantManager->addProperty(QVariant::Double, tr("SOR"));
     static_cast<QtVariantPropertyManager*>
       (this->variantFactory->propertyManager(item))->setAttribute(
           item, "decimals", 6);
@@ -2871,7 +2901,7 @@
       item->setValue(_msg.ode().sor());
     solverItem->addSubProperty(item);
 
-    item = this->variantManager->addProperty(QVariant::Double,
+    item = this->dataPtr->variantManager->addProperty(QVariant::Double,
       tr("SOR LCP Tolerance"));
     static_cast<QtVariantPropertyManager*>
       (this->variantFactory->propertyManager(item))->setAttribute(
@@ -2881,11 +2911,11 @@
     solverItem->addSubProperty(item);
 
 
-    QtProperty *constraintsItem = this->variantManager->addProperty(
+    QtProperty *constraintsItem = this->dataPtr->variantManager->addProperty(
         QtVariantPropertyManager::groupTypeId(), tr("constraints"));
     this->propTreeBrowser->addProperty(constraintsItem);
 
-    item = this->variantManager->addProperty(QVariant::Double, tr("CFM"));
+    item = this->dataPtr->variantManager->addProperty(QVariant::Double, tr("CFM"));
     static_cast<QtVariantPropertyManager*>
       (this->variantFactory->propertyManager(item))->setAttribute(
           item, "decimals", 6);
@@ -2893,7 +2923,7 @@
       item->setValue(_msg.ode().cfm());
     constraintsItem->addSubProperty(item);
 
-    item = this->variantManager->addProperty(QVariant::Double, tr("ERP"));
+    item = this->dataPtr->variantManager->addProperty(QVariant::Double, tr("ERP"));
     static_cast<QtVariantPropertyManager*>
       (this->variantFactory->propertyManager(item))->setAttribute(
           item, "decimals", 6);
@@ -2901,7 +2931,7 @@
       item->setValue(_msg.ode().erp());
     constraintsItem->addSubProperty(item);
 
-    item = this->variantManager->addProperty(QVariant::Double,
+    item = this->dataPtr->variantManager->addProperty(QVariant::Double,
                                              tr("max velocity"));
     static_cast<QtVariantPropertyManager*>
       (this->variantFactory->propertyManager(item))->setAttribute(
@@ -2910,7 +2940,7 @@
       item->setValue(_msg.ode().contact_max_correcting_vel());
     constraintsItem->addSubProperty(item);
 
-    item = this->variantManager->addProperty(QVariant::Double,
+    item = this->dataPtr->variantManager->addProperty(QVariant::Double,
                                              tr("surface layer"));
     static_cast<QtVariantPropertyManager*>
       (this->variantFactory->propertyManager(item))->setAttribute(
@@ -2921,12 +2951,12 @@
   }
   else if (this->physicsType == msgs::Physics::BULLET)
   {
-    item = this->variantManager->addProperty(QVariant::Int, tr("iterations"));
+    item = this->dataPtr->variantManager->addProperty(QVariant::Int, tr("iterations"));
     if (_msg.has_bullet() && _msg.bullet().has_iters())
       item->setValue(_msg.bullet().iters());
     solverItem->addSubProperty(item);
 
-    item = this->variantManager->addProperty(QVariant::Double, tr("SOR"));
+    item = this->dataPtr->variantManager->addProperty(QVariant::Double, tr("SOR"));
     static_cast<QtVariantPropertyManager*>
       (this->variantFactory->propertyManager(item))->setAttribute(
           item, "decimals", 6);
@@ -2935,11 +2965,11 @@
     solverItem->addSubProperty(item);
 
 
-    QtProperty *constraintsItem = this->variantManager->addProperty(
+    QtProperty *constraintsItem = this->dataPtr->variantManager->addProperty(
         QtVariantPropertyManager::groupTypeId(), tr("constraints"));
     this->propTreeBrowser->addProperty(constraintsItem);
 
-    item = this->variantManager->addProperty(QVariant::Double, tr("CFM"));
+    item = this->dataPtr->variantManager->addProperty(QVariant::Double, tr("CFM"));
     static_cast<QtVariantPropertyManager*>
       (this->variantFactory->propertyManager(item))->setAttribute(
           item, "decimals", 6);
@@ -2947,7 +2977,7 @@
       item->setValue(_msg.bullet().cfm());
     constraintsItem->addSubProperty(item);
 
-    item = this->variantManager->addProperty(QVariant::Double, tr("ERP"));
+    item = this->dataPtr->variantManager->addProperty(QVariant::Double, tr("ERP"));
     static_cast<QtVariantPropertyManager*>
       (this->variantFactory->propertyManager(item))->setAttribute(
           item, "decimals", 6);
@@ -2955,7 +2985,7 @@
       item->setValue(_msg.bullet().erp());
     constraintsItem->addSubProperty(item);
 
-    item = this->variantManager->addProperty(QVariant::Double,
+    item = this->dataPtr->variantManager->addProperty(QVariant::Double,
       tr("surface layer"));
     static_cast<QtVariantPropertyManager*>
       (this->variantFactory->propertyManager(item))->setAttribute(
@@ -2964,13 +2994,13 @@
       item->setValue(_msg.bullet().contact_surface_layer());
     constraintsItem->addSubProperty(item);
 
-    item = this->variantManager->addProperty(QVariant::Bool,
+    item = this->dataPtr->variantManager->addProperty(QVariant::Bool,
       tr("split impulse"));
     if (_msg.has_bullet() && _msg.bullet().has_split_impulse())
       item->setValue(_msg.bullet().split_impulse());
     constraintsItem->addSubProperty(item);
 
-    item = this->variantManager->addProperty(QVariant::Double,
+    item = this->dataPtr->variantManager->addProperty(QVariant::Double,
       tr("split impulse penetration threshold"));
     static_cast<QtVariantPropertyManager*>
       (this->variantFactory->propertyManager(item))->setAttribute(
@@ -2986,7 +3016,7 @@
   }
   else if (this->physicsType == msgs::Physics::SIMBODY)
   {
-    item = this->variantManager->addProperty(QVariant::Double,
+    item = this->dataPtr->variantManager->addProperty(QVariant::Double,
       tr("accuracy"));
     static_cast<QtVariantPropertyManager*>
       (this->variantFactory->propertyManager(item))->setAttribute(
@@ -2995,7 +3025,7 @@
       item->setValue(_msg.simbody().accuracy());
     solverItem->addSubProperty(item);
 
-    item = this->variantManager->addProperty(QVariant::Double,
+    item = this->dataPtr->variantManager->addProperty(QVariant::Double,
       tr("max transient velocity"));
     static_cast<QtVariantPropertyManager*>
       (this->variantFactory->propertyManager(item))->setAttribute(
@@ -3009,47 +3039,6 @@
     // custom physics engine?
     gzwarn << "Physics type [" << this->physicsType << "] unhandled.\n";
   }
-=======
-  QtProperty *constraintsItem = this->dataPtr->variantManager->addProperty(
-      QtVariantPropertyManager::groupTypeId(), tr("constraints"));
-  this->dataPtr->propTreeBrowser->addProperty(constraintsItem);
-
-  item = this->dataPtr->variantManager->addProperty(QVariant::Double,
-      tr("CFM"));
-  static_cast<QtVariantPropertyManager*>
-    (this->dataPtr->variantFactory->propertyManager(item))->setAttribute(
-        item, "decimals", 6);
-  if (_msg.has_cfm())
-    item->setValue(_msg.cfm());
-  constraintsItem->addSubProperty(item);
-
-  item = this->dataPtr->variantManager->addProperty(QVariant::Double,
-      tr("ERP"));
-  static_cast<QtVariantPropertyManager*>
-    (this->dataPtr->variantFactory->propertyManager(item))->setAttribute(
-        item, "decimals", 6);
-  if (_msg.has_erp())
-    item->setValue(_msg.erp());
-  constraintsItem->addSubProperty(item);
-
-  item = this->dataPtr->variantManager->addProperty(QVariant::Double,
-                                           tr("max velocity"));
-  static_cast<QtVariantPropertyManager*>
-    (this->dataPtr->variantFactory->propertyManager(item))->setAttribute(
-        item, "decimals", 6);
-  if (_msg.has_contact_max_correcting_vel())
-    item->setValue(_msg.contact_max_correcting_vel());
-  constraintsItem->addSubProperty(item);
-
-  item = this->dataPtr->variantManager->addProperty(QVariant::Double,
-                                           tr("surface layer"));
-  static_cast<QtVariantPropertyManager*>
-    (this->dataPtr->variantFactory->propertyManager(item))->setAttribute(
-        item, "decimals", 6);
-  if (_msg.has_contact_surface_layer())
-    item->setValue(_msg.contact_surface_layer());
-  constraintsItem->addSubProperty(item);
->>>>>>> 59b4c49a
 }
 
 /////////////////////////////////////////////////
