/*
 * Copyright (C) 2012-2014 Open Source Robotics Foundation
 *
 * Licensed under the Apache License, Version 2.0 (the "License");
 * you may not use this file except in compliance with the License.
 * You may obtain a copy of the License at
 *
 *     http://www.apache.org/licenses/LICENSE-2.0
 *
 * Unless required by applicable law or agreed to in writing, software
 * distributed under the License is distributed on an "AS IS" BASIS,
 * WITHOUT WARRANTIES OR CONDITIONS OF ANY KIND, either express or implied.
 * See the License for the specific language governing permissions and
 * limitations under the License.
 *
*/

#include "gazebo/transport/transport.hh"

#include "gazebo/rendering/RenderEvents.hh"
#include "gazebo/rendering/RenderingIface.hh"
#include "gazebo/rendering/Visual.hh"
#include "gazebo/rendering/RenderEngine.hh"
#include "gazebo/rendering/Scene.hh"
#include "gazebo/rendering/UserCamera.hh"
#include "gazebo/rendering/SelectionObj.hh"

#include "gazebo/gui/qt.h"
#include "gazebo/gui/MouseEventHandler.hh"
#include "gazebo/gui/GuiIface.hh"

#include "gazebo/gui/ModelManipulatorPrivate.hh"
#include "gazebo/gui/ModelManipulator.hh"

using namespace gazebo;
using namespace gui;

/////////////////////////////////////////////////
ModelManipulator::ModelManipulator()
  : dataPtr(new ModelManipulatorPrivate)
{
  this->dataPtr->initialized = false;
  this->dataPtr->selectionObj.reset();
  this->dataPtr->mouseMoveVis.reset();

  this->dataPtr->manipMode = "";
  this->dataPtr->globalManip = false;
}

/////////////////////////////////////////////////
ModelManipulator::~ModelManipulator()
{
  this->dataPtr->modelPub.reset();
  this->dataPtr->selectionObj.reset();
  delete this->dataPtr;
  this->dataPtr = NULL;
}

/////////////////////////////////////////////////
void ModelManipulator::Init()
{
  if (this->dataPtr->initialized)
    return;

  rendering::UserCameraPtr cam = gui::get_active_camera();
  if (!cam)
    return;

  if (!cam->GetScene())
    return;

  this->dataPtr->userCamera = cam;
  this->dataPtr->scene =  cam->GetScene();

  this->dataPtr->node = transport::NodePtr(new transport::Node());
  this->dataPtr->node->Init();
  this->dataPtr->modelPub =
      this->dataPtr->node->Advertise<msgs::Model>("~/model/modify");
  this->dataPtr->lightPub =
      this->dataPtr->node->Advertise<msgs::Light>("~/light");

  this->dataPtr->selectionObj.reset(new rendering::SelectionObj("__GL_MANIP__",
      this->dataPtr->scene->GetWorldVisual()));
  this->dataPtr->selectionObj->Load();

  this->dataPtr->initialized = true;
}

/////////////////////////////////////////////////
void ModelManipulator::Detach()
{
  this->dataPtr->selectionObj->SetMode(
      rendering::SelectionObj::SELECTION_NONE);
  this->dataPtr->selectionObj->Detach();
}

/////////////////////////////////////////////////
void ModelManipulator::RotateEntity(rendering::VisualPtr &_vis,
    const math::Vector3 &_axis, bool _local)
{
  math::Vector3 normal;

  if (_local)
  {
    if (_axis.x > 0)
      normal = this->dataPtr->mouseMoveVisStartPose.rot.GetXAxis();
    else if (_axis.y > 0)
      normal = this->dataPtr->mouseMoveVisStartPose.rot.GetYAxis();
    else if (_axis.z > 0)
      normal = this->dataPtr->mouseMoveVisStartPose.rot.GetZAxis();
  }
  else
    normal = _axis;

  double offset = this->dataPtr->mouseMoveVisStartPose.pos.Dot(normal);

  math::Vector3 pressPoint;
  this->dataPtr->userCamera->GetWorldPointOnPlane(
      this->dataPtr->mouseEvent.pressPos.x,
      this->dataPtr->mouseEvent.pressPos.y,
      math::Plane(normal, offset), pressPoint);

  math::Vector3 newPoint;
  this->dataPtr->userCamera->GetWorldPointOnPlane(
      this->dataPtr->mouseEvent.pos.x,
      this->dataPtr->mouseEvent.pos.y,
      math::Plane(normal, offset), newPoint);

  math::Vector3 v1 = pressPoint - this->dataPtr->mouseMoveVisStartPose.pos;
  math::Vector3 v2 = newPoint - this->dataPtr->mouseMoveVisStartPose.pos;
  v1 = v1.Normalize();
  v2 = v2.Normalize();
  double signTest = v1.Cross(v2).Dot(normal);
  double angle = atan2((v1.Cross(v2)).GetLength(), v1.Dot(v2));

  if (signTest < 0 )
    angle *= -1;

  if (this->dataPtr->mouseEvent.control)
    angle = rint(angle / (M_PI * 0.25)) * (M_PI * 0.25);

  math::Quaternion rot(_axis, angle);

  if (_local)
    rot = this->dataPtr->mouseMoveVisStartPose.rot * rot;
  else
    rot = rot * this->dataPtr->mouseMoveVisStartPose.rot;

  _vis->SetWorldRotation(rot);
}

/////////////////////////////////////////////////
math::Vector3 ModelManipulator::GetMousePositionOnPlane(
    rendering::CameraPtr _camera,
    const common::MouseEvent &_event)
{
  math::Vector3 origin1, dir1, p1;

  // Cast ray from the camera into the world
  _camera->GetCameraToViewportRay(_event.pos.x, _event.pos.y,
      origin1, dir1);

  // Compute the distance from the camera to plane of translation
  math::Plane plane(math::Vector3(0, 0, 1), 0);
  double dist1 = plane.Distance(origin1, dir1);

  p1 = origin1 + dir1 * dist1;

  return p1;
}
/////////////////////////////////////////////////
math::Vector3 ModelManipulator::SnapPoint(const math::Vector3 &_point,
    double _interval, double _sensitivity)
{
  if (_interval < 0)
  {
    gzerr << "Interval distance must be greater than or equal to 0"
        << std::endl;
    return math::Vector3::Zero;
  }

  if (_sensitivity < 0 || _sensitivity > 1.0)
  {
    gzerr << "Sensitivity must be between 0 and 1" << std::endl;
    return math::Vector3::Zero;
  }

  math::Vector3 point = _point;
  double snap = _interval * _sensitivity;

  double remainder = fmod(point.x, _interval);
  int sign = remainder >= 0 ? 1 : -1;
  if (fabs(remainder) < snap)
      point.x -= remainder;
  else if (fabs(remainder) > (_interval - snap))
      point.x = point.x - remainder + _interval * sign;

  remainder = fmod(point.y, _interval);
  sign = remainder >= 0 ? 1 : -1;
  if (fabs(remainder) < snap)
      point.y -= remainder;
  else if (fabs(remainder) > (_interval - snap))
      point.y = point.y - remainder + _interval * sign;

  remainder = fmod(point.z, _interval);
  sign = remainder >= 0 ? 1 : -1;
  if (fabs(remainder) < snap)
      point.z -= remainder;
  else if (fabs(remainder) > (_interval - snap))
      point.z = point.z - remainder + _interval * sign;

  return point;
}

/////////////////////////////////////////////////
math::Vector3 ModelManipulator::GetMouseMoveDistance(
    rendering::CameraPtr _camera,
    const math::Vector2i &_start, const math::Vector2i &_end,
    const math::Pose &_pose, const math::Vector3 &_axis, bool _local)
{
  math::Pose pose = _pose;

  math::Vector3 origin1, dir1, p1;
  math::Vector3 origin2, dir2, p2;

  // Cast two rays from the camera into the world
  _camera->GetCameraToViewportRay(_end.x,
      _end.y, origin1, dir1);
  _camera->GetCameraToViewportRay(_start.x,
      _start.y, origin2, dir2);

  math::Vector3 planeNorm(0, 0, 0);
  math::Vector3 projNorm(0, 0, 0);

  math::Vector3 planeNormOther(0, 0, 0);

  if (_axis.x > 0 && _axis.y > 0)
  {
    planeNorm.z = 1;
    projNorm.z = 1;
  }
  else if (_axis.z > 0)
  {
    planeNorm.y = 1;
    projNorm.x = 1;
    planeNormOther.x = 1;
  }
  else if (_axis.x > 0)
  {
    planeNorm.z = 1;
    projNorm.y = 1;
    planeNormOther.y = 1;
  }
  else if (_axis.y > 0)
  {
    planeNorm.z = 1;
    projNorm.x = 1;
    planeNormOther.x = 1;
  }

  if (_local)
  {
    planeNorm = pose.rot.RotateVector(planeNorm);
    projNorm = pose.rot.RotateVector(projNorm);
  }

  // Fine tune ray casting: cast a second ray and compare the two rays' angle
  // to plane. Use the one that is less parallel to plane for better results.
  double angle = dir1.Dot(planeNorm);
  if (_local)
    planeNormOther = pose.rot.RotateVector(planeNormOther);
  double angleOther = dir1.Dot(planeNormOther);
  if (fabs(angleOther) > fabs(angle))
  {
    projNorm = planeNorm;
    planeNorm = planeNormOther;
  }

  // Compute the distance from the camera to plane
  double d = pose.pos.Dot(planeNorm);
  math::Plane plane(planeNorm, d);
  double dist1 = plane.Distance(origin1, dir1);
  double dist2 = plane.Distance(origin2, dir2);

  // Compute two points on the plane. The first point is the current
  // mouse position, the second is the previous mouse position
  p1 = origin1 + dir1 * dist1;
  p2 = origin2 + dir2 * dist2;

  if (_local)
    p1 = p1 - (p1-p2).Dot(projNorm) * projNorm;

  math::Vector3 distance = p1 - p2;

  if (!_local)
    distance *= _axis;

  return distance;
}

/////////////////////////////////////////////////
math::Vector3 ModelManipulator::GetMouseMoveDistance(const math::Pose &_pose,
    const math::Vector3 &_axis, bool _local) const
{
  return GetMouseMoveDistance(this->dataPtr->userCamera,
      this->dataPtr->mouseStart, math::Vector2i(this->dataPtr->mouseEvent.pos.x,
      this->dataPtr->mouseEvent.pos.y), _pose, _axis, _local);
}

/////////////////////////////////////////////////
void ModelManipulator::ScaleEntity(rendering::VisualPtr &_vis,
    const math::Vector3 &_axis, bool _local)
{
  math::Box bbox = this->dataPtr->mouseVisualBbox;
  math::Pose pose = _vis->GetWorldPose();
  math::Vector3 distance =  this->GetMouseMoveDistance(pose, _axis, _local);

  math::Vector3 bboxSize = bbox.GetSize();
  math::Vector3 scale = (bboxSize + pose.rot.RotateVectorReverse(distance))
      / bboxSize;

  // a bit hacky to check for unit sphere and cylinder simple shapes in order
  // to restrict the scaling dimensions.
  // also extended scaling to work in model editor mode by checking geometry
  // type of first visual child.
  if (_vis == _vis->GetRootVisual())
  {
    if (this->dataPtr->keyEvent.key == Qt::Key_Shift ||
        _vis->GetName().find("unit_sphere") != std::string::npos)
    {
      scale = this->UpdateScale(_axis, scale, "sphere");
    }
    else if (_vis->GetName().find("unit_cylinder") != std::string::npos)
    {
      scale = this->UpdateScale(_axis, scale, "cylinder");
    }
    else if (_vis->GetName().find("unit_box") != std::string::npos ||
        (_vis != _vis->GetRootVisual() && _vis->GetChildCount() > 0))
    {
      // keep new scale as it is
    }
    else
    {
      // TODO scaling for complex models are not yet functional.
      // Limit scaling to simple shapes for now.
      gzwarn << " Scaling is currently limited to simple shapes." << std::endl;
      return;
    }

    math::Vector3 newScale = this->dataPtr->mouseVisualScale * scale.GetAbs();

    if (this->dataPtr->mouseEvent.control)
    {
      newScale = SnapPoint(newScale);
      // prevent setting zero scale
      newScale.x = std::max(1e-4, newScale.x);
      newScale.y = std::max(1e-4, newScale.y);
      newScale.z = std::max(1e-4, newScale.z);
    }
    _vis->SetScale(newScale);
  }
  else
  {
    // model editor mode -> apply scaling to individual visuals
    if (this->dataPtr->mouseChildVisualScale.size() != _vis->GetChildCount())
    {
      gzerr << "Incorrect number of child visuals to be scaled. " <<
          "This should not happen" << std::endl;
      return;
    }

    for (unsigned int i = 0; i < _vis->GetChildCount(); ++i)
    {
      rendering::VisualPtr childVis = _vis->GetChild(i);
<<<<<<< HEAD
      if (childVis != this->dataPtr->selectionObj)
=======
      std::string geomType = childVis->GetGeometryType();
      if (childVis != this->dataPtr->selectionObj &&
          geomType != "" && geomType != "mesh")
>>>>>>> 25b08de1
      {
        math::Vector3 geomScale = this->UpdateScale(_axis, scale,
            childVis->GetGeometryType());
        math::Vector3 newScale = this->dataPtr->mouseChildVisualScale[i]
            * geomScale.GetAbs();

        if (this->dataPtr->mouseEvent.control)
        {
          newScale = SnapPoint(newScale);
          // prevent setting zero scale
          newScale.x = std::max(1e-4, newScale.x);
          newScale.y = std::max(1e-4, newScale.y);
          newScale.z = std::max(1e-4, newScale.z);
        }
        childVis->SetScale(newScale);
      }
    }
  }
}

/////////////////////////////////////////////////
math::Vector3 ModelManipulator::UpdateScale(const math::Vector3 &_axis,
    const math::Vector3 &_scale, const std::string &_geom)
{
  math::Vector3 scale = _scale;
  if (_geom == "sphere")
  {
    if (_axis.x > 0)
    {
      scale.y = scale.x;
      scale.z = scale.x;
    }
    else if (_axis.y > 0)
    {
      scale.x = scale.y;
      scale.z = scale.y;
    }
    else if (_axis.z > 0)
    {
      scale.x = scale.z;
      scale.y = scale.z;
    }
  }
  else if (_geom == "cylinder")
  {
    if (_axis.x > 0)
    {
      scale.y = scale.x;
    }
    else if (_axis.y > 0)
    {
      scale.x = scale.y;
    }
  }

  return scale;
}

/////////////////////////////////////////////////
void ModelManipulator::TranslateEntity(rendering::VisualPtr &_vis,
    const math::Vector3 &_axis, bool _local)
{
  math::Pose pose = _vis->GetWorldPose();
  math::Vector3 distance =  this->GetMouseMoveDistance(pose, _axis, _local);

  pose.pos = this->dataPtr->mouseMoveVisStartPose.pos + distance;

  if (this->dataPtr->mouseEvent.control)
  {
    pose.pos = SnapPoint(pose.pos);
  }

  if (!(_axis.z > 0) && !_local)
    pose.pos.z = _vis->GetWorldPose().pos.z;

  _vis->SetWorldPose(pose);
}

/////////////////////////////////////////////////
void ModelManipulator::PublishVisualPose(rendering::VisualPtr _vis)
{
  if (_vis)
  {
    // Check to see if the visual is a model.
    if (gui::get_entity_id(_vis->GetName()))
    {
      msgs::Model msg;
      msg.set_id(gui::get_entity_id(_vis->GetName()));
      msg.set_name(_vis->GetName());

      msgs::Set(msg.mutable_pose(), _vis->GetWorldPose());
      this->dataPtr->modelPub->Publish(msg);
    }
    // Otherwise, check to see if the visual is a light
    else if (this->dataPtr->scene->GetLight(_vis->GetName()))
    {
      msgs::Light msg;
      msg.set_name(_vis->GetName());
      msgs::Set(msg.mutable_pose(), _vis->GetWorldPose());
      this->dataPtr->lightPub->Publish(msg);
    }
  }
}

/////////////////////////////////////////////////
void ModelManipulator::PublishVisualScale(rendering::VisualPtr _vis)
{
  if (_vis)
  {
    // Check to see if the visual is a model.
    if (gui::get_entity_id(_vis->GetName()))
    {
      msgs::Model msg;
      msg.set_id(gui::get_entity_id(_vis->GetName()));
      msg.set_name(_vis->GetName());

      msgs::Set(msg.mutable_scale(), _vis->GetScale());
      this->dataPtr->modelPub->Publish(msg);
      _vis->SetScale(this->dataPtr->mouseVisualScale);
    }
  }
}

/////////////////////////////////////////////////
void ModelManipulator::OnMousePressEvent(const common::MouseEvent &_event)
{
  this->dataPtr->mouseEvent = _event;
  this->dataPtr->mouseStart = _event.pressPos;
  this->SetMouseMoveVisual(rendering::VisualPtr());

  rendering::VisualPtr vis;
  rendering::VisualPtr mouseVis
      = this->dataPtr->userCamera->GetVisual(this->dataPtr->mouseEvent.pos);
  // set the new mouse vis only if there are no modifier keys pressed and the
  // entity was different from the previously selected one.
  if (!this->dataPtr->keyEvent.key && (this->dataPtr->selectionObj->GetMode() ==
       rendering::SelectionObj::SELECTION_NONE
      || (mouseVis && mouseVis != this->dataPtr->selectionObj->GetParent())))
  {
    vis = mouseVis;
  }
  else
  {
    vis = this->dataPtr->selectionObj->GetParent();
  }

  if (vis && !vis->IsPlane() &&
      this->dataPtr->mouseEvent.button == common::MouseEvent::LEFT)
  {
    rendering::VisualPtr rootVis = vis->GetRootVisual();
    if (gui::get_entity_id(rootVis->GetName()))
    {
      // select model
      vis = rootVis;
    }
    else if (vis->GetParent() != rootVis)
    {
      // select link
      vis = vis->GetParent();
    }

    this->dataPtr->mouseMoveVisStartPose = vis->GetWorldPose();

    this->SetMouseMoveVisual(vis);

    event::Events::setSelectedEntity(
        this->dataPtr->mouseMoveVis->GetName(), "move");
    QApplication::setOverrideCursor(Qt::ClosedHandCursor);

    if (this->dataPtr->mouseMoveVis && !this->dataPtr->mouseMoveVis->IsPlane())
    {
      this->dataPtr->selectionObj->Attach(this->dataPtr->mouseMoveVis);
      this->dataPtr->selectionObj->SetMode(this->dataPtr->manipMode);
    }
    else
    {
      this->dataPtr->selectionObj->SetMode(
          rendering::SelectionObj::SELECTION_NONE);
      this->dataPtr->selectionObj->Detach();
    }
  }
  else
    this->dataPtr->userCamera->HandleMouseEvent(this->dataPtr->mouseEvent);
}

/////////////////////////////////////////////////
void ModelManipulator::OnMouseMoveEvent(const common::MouseEvent &_event)
{
  this->dataPtr->mouseEvent = _event;
  if (this->dataPtr->mouseEvent.dragging)
  {
    if (this->dataPtr->mouseMoveVis &&
        this->dataPtr->mouseEvent.button == common::MouseEvent::LEFT)
    {
      math::Vector3 axis = math::Vector3::Zero;
      if (this->dataPtr->keyEvent.key == Qt::Key_X)
        axis.x = 1;
      else if (this->dataPtr->keyEvent.key == Qt::Key_Y)
        axis.y = 1;
      else if (this->dataPtr->keyEvent.key == Qt::Key_Z)
        axis.z = 1;

      if (this->dataPtr->selectionObj->GetMode() ==
          rendering::SelectionObj::TRANS)
      {
        if (axis != math::Vector3::Zero)
        {
          this->TranslateEntity(this->dataPtr->mouseMoveVis, axis, false);
        }
        else if (this->dataPtr->selectionObj->GetState()
            == rendering::SelectionObj::TRANS_X)
        {
          this->TranslateEntity(this->dataPtr->mouseMoveVis,
              math::Vector3::UnitX, !this->dataPtr->globalManip);
        }
        else if (this->dataPtr->selectionObj->GetState()
            == rendering::SelectionObj::TRANS_Y)
        {
          this->TranslateEntity(this->dataPtr->mouseMoveVis,
              math::Vector3::UnitY, !this->dataPtr->globalManip);
        }
        else if (this->dataPtr->selectionObj->GetState()
            == rendering::SelectionObj::TRANS_Z)
        {
          this->TranslateEntity(this->dataPtr->mouseMoveVis,
            math::Vector3::UnitZ, !this->dataPtr->globalManip);
        }
        else
        {
          this->TranslateEntity(
              this->dataPtr->mouseMoveVis, math::Vector3(1, 1, 0));
        }
      }
      else if (this->dataPtr->selectionObj->GetMode()
          == rendering::SelectionObj::ROT)
      {
        if (axis != math::Vector3::Zero)
        {
          this->RotateEntity(this->dataPtr->mouseMoveVis, axis, false);
        }
        else if (this->dataPtr->selectionObj->GetState()
            == rendering::SelectionObj::ROT_X
            || this->dataPtr->keyEvent.key == Qt::Key_X)
        {
          this->RotateEntity(this->dataPtr->mouseMoveVis, math::Vector3::UnitX,
              !this->dataPtr->globalManip);
        }
        else if (this->dataPtr->selectionObj->GetState()
            == rendering::SelectionObj::ROT_Y
            || this->dataPtr->keyEvent.key == Qt::Key_Y)
        {
          this->RotateEntity(this->dataPtr->mouseMoveVis, math::Vector3::UnitY,
              !this->dataPtr->globalManip);
        }
        else if (this->dataPtr->selectionObj->GetState()
            == rendering::SelectionObj::ROT_Z
            || this->dataPtr->keyEvent.key == Qt::Key_Z)
        {
          this->RotateEntity(this->dataPtr->mouseMoveVis, math::Vector3::UnitZ,
              !this->dataPtr->globalManip);
        }
      }
      else if (this->dataPtr->selectionObj->GetMode()
          == rendering::SelectionObj::SCALE)
      {
        if (axis != math::Vector3::Zero)
        {
          this->ScaleEntity(this->dataPtr->mouseMoveVis, axis, false);
        }
        else if (this->dataPtr->selectionObj->GetState()
            == rendering::SelectionObj::SCALE_X
            || this->dataPtr->keyEvent.key == Qt::Key_X)
        {
          this->ScaleEntity(this->dataPtr->mouseMoveVis,
              math::Vector3::UnitX, true);
        }
        else if (this->dataPtr->selectionObj->GetState()
            == rendering::SelectionObj::SCALE_Y
            || this->dataPtr->keyEvent.key == Qt::Key_Y)
        {
          this->ScaleEntity(this->dataPtr->mouseMoveVis,
              math::Vector3::UnitY, true);
        }
        else if (this->dataPtr->selectionObj->GetState()
            == rendering::SelectionObj::SCALE_Z
            || this->dataPtr->keyEvent.key == Qt::Key_Z)
        {
          this->ScaleEntity(this->dataPtr->mouseMoveVis,
              math::Vector3::UnitZ, true);
        }
      }
    }
    else
      this->dataPtr->userCamera->HandleMouseEvent(this->dataPtr->mouseEvent);
  }
  else
  {
    std::string manipState;
    this->dataPtr->userCamera->GetVisual(this->dataPtr->mouseEvent.pos,
        manipState);
    this->dataPtr->selectionObj->SetState(manipState);

    if (!manipState.empty())
      QApplication::setOverrideCursor(Qt::OpenHandCursor);
    else
    {
      rendering::VisualPtr vis = this->dataPtr->userCamera->GetVisual(
          this->dataPtr->mouseEvent.pos);

      if (vis && !vis->IsPlane())
        QApplication::setOverrideCursor(Qt::OpenHandCursor);
      else
        QApplication::setOverrideCursor(Qt::ArrowCursor);
      this->dataPtr->userCamera->HandleMouseEvent(this->dataPtr->mouseEvent);
    }
  }
}

//////////////////////////////////////////////////
void ModelManipulator::OnMouseReleaseEvent(const common::MouseEvent &_event)
{
  this->dataPtr->mouseEvent = _event;
  if (this->dataPtr->mouseEvent.dragging)
  {
    // If we were dragging a visual around, then publish its new pose to the
    // server
    if (this->dataPtr->mouseMoveVis)
    {
      if (this->dataPtr->manipMode == "scale")
      {
        this->dataPtr->selectionObj->UpdateSize();
        this->PublishVisualScale(this->dataPtr->mouseMoveVis);
      }
      else
        this->PublishVisualPose(this->dataPtr->mouseMoveVis);
      this->SetMouseMoveVisual(rendering::VisualPtr());
      QApplication::setOverrideCursor(Qt::OpenHandCursor);
    }
    event::Events::setSelectedEntity("", "normal");
  }
  else
  {
    if (this->dataPtr->mouseEvent.button == common::MouseEvent::LEFT)
    {
      rendering::VisualPtr vis =
        this->dataPtr->userCamera->GetVisual(this->dataPtr->mouseEvent.pos);
      if (vis && vis->IsPlane())
      {
        this->dataPtr->selectionObj->SetMode(
            rendering::SelectionObj::SELECTION_NONE);
        this->dataPtr->selectionObj->Detach();
      }
    }
  }
  this->dataPtr->userCamera->HandleMouseEvent(this->dataPtr->mouseEvent);
}

//////////////////////////////////////////////////
void ModelManipulator::SetManipulationMode(const std::string &_mode)
{
  this->dataPtr->manipMode = _mode;
  if (this->dataPtr->selectionObj->GetMode() !=
      rendering::SelectionObj::SELECTION_NONE ||  this->dataPtr->mouseMoveVis)
  {
    this->dataPtr->selectionObj->SetMode(this->dataPtr->manipMode);
    if (this->dataPtr->manipMode != "translate"
        && this->dataPtr->manipMode != "rotate"
        && this->dataPtr->manipMode != "scale")
      this->SetMouseMoveVisual(rendering::VisualPtr());
  }
}

/////////////////////////////////////////////////
void ModelManipulator::SetAttachedVisual(rendering::VisualPtr _vis)
{
  rendering::VisualPtr vis = _vis;

  if (gui::get_entity_id(vis->GetRootVisual()->GetName()))
    vis = vis->GetRootVisual();

  this->dataPtr->mouseMoveVisStartPose = vis->GetWorldPose();

  this->SetMouseMoveVisual(vis);

  if (this->dataPtr->mouseMoveVis && !this->dataPtr->mouseMoveVis->IsPlane())
    this->dataPtr->selectionObj->Attach(this->dataPtr->mouseMoveVis);
}

/////////////////////////////////////////////////
void ModelManipulator::SetMouseMoveVisual(rendering::VisualPtr _vis)
{
  this->dataPtr->mouseMoveVis = _vis;
  if (_vis)
  {
    this->dataPtr->mouseVisualScale = _vis->GetScale();
    this->dataPtr->mouseChildVisualScale.clear();
    // keep track of all child visual scale for scaling to work in
    // model editor mode.
    for (unsigned int i = 0; i < _vis->GetChildCount(); ++i)
    {
      rendering::VisualPtr childVis = _vis->GetChild(i);
      this->dataPtr->mouseChildVisualScale.push_back(childVis->GetScale());
    }
    this->dataPtr->mouseVisualBbox = _vis->GetBoundingBox();
  }
  else
    this->dataPtr->mouseVisualScale = math::Vector3::One;
}

//////////////////////////////////////////////////
void ModelManipulator::OnKeyPressEvent(const common::KeyEvent &_event)
{
  this->dataPtr->keyEvent = _event;
  // reset mouseMoveVisStartPose if in manipulation mode.
  if (this->dataPtr->manipMode == "translate"
      || this->dataPtr->manipMode == "rotate"
      || this->dataPtr->manipMode == "scale")
  {
    if (_event.key == Qt::Key_X || _event.key == Qt::Key_Y
        || _event.key == Qt::Key_Z)
    {
      this->dataPtr->mouseStart = this->dataPtr->mouseEvent.pos;
      if (this->dataPtr->mouseMoveVis)
      {
        this->dataPtr->mouseMoveVisStartPose =
            this->dataPtr->mouseMoveVis->GetWorldPose();
      }
    }
    else  if (this->dataPtr->keyEvent.key == Qt::Key_Shift)
    {
      this->dataPtr->globalManip = true;
      this->dataPtr->selectionObj->SetGlobal(this->dataPtr->globalManip);
    }
  }
}

//////////////////////////////////////////////////
void ModelManipulator::OnKeyReleaseEvent(const common::KeyEvent &_event)
{
  this->dataPtr->keyEvent = _event;
  // reset mouseMoveVisStartPose if in manipulation mode.
  if (this->dataPtr->manipMode == "translate"
      || this->dataPtr->manipMode == "rotate"
      || this->dataPtr->manipMode == "scale")
  {
    if (_event.key == Qt::Key_X || _event.key == Qt::Key_Y
        || _event.key == Qt::Key_Z)
    {
      this->dataPtr->mouseStart = this->dataPtr->mouseEvent.pos;
      if (this->dataPtr->mouseMoveVis)
      {
        this->dataPtr->mouseMoveVisStartPose =
            this->dataPtr->mouseMoveVis->GetWorldPose();
      }
    }
    else  if (this->dataPtr->keyEvent.key == Qt::Key_Shift)
    {
      this->dataPtr->globalManip = false;
      this->dataPtr->selectionObj->SetGlobal(this->dataPtr->globalManip);
    }
  }
  this->dataPtr->keyEvent.key = 0;
}

// Function migrated here from GLWidget.cc and commented out since it doesn't
// seem like it's currently used. Kept here for future references
/////////////////////////////////////////////////
/*void GLWidget::SmartMoveVisual(rendering::VisualPtr _vis)
{
  if (!this->dataPtr->mouseEvent.dragging)
    return;

  // Get the point on the plane which correspoinds to the mouse
  math::Vector3 pp;

  // Rotate the visual using the middle mouse button
  if (this->dataPtr->mouseEvent.buttons == common::MouseEvent::MIDDLE)
  {
    math::Vector3 rpy = this->dataPtr->mouseMoveVisStartPose.rot.GetAsEuler();
    math::Vector2i delta = this->dataPtr->mouseEvent.pos -
        this->dataPtr->mouseEvent.pressPos;
    double yaw = (delta.x * 0.01) + rpy.z;
    if (!this->dataPtr->mouseEvent.shift)
    {
      double snap = rint(yaw / (M_PI * .25)) * (M_PI * 0.25);

      if (fabs(yaw - snap) < GZ_DTOR(10))
        yaw = snap;
    }

    _vis->SetWorldRotation(math::Quaternion(rpy.x, rpy.y, yaw));
  }
  else if (this->dataPtr->mouseEvent.buttons == common::MouseEvent::RIGHT)
  {
    math::Vector3 rpy = this->dataPtr->mouseMoveVisStartPose.rot.GetAsEuler();
    math::Vector2i delta = this->dataPtr->mouseEvent.pos -
        this->dataPtr->mouseEvent.pressPos;
    double pitch = (delta.y * 0.01) + rpy.y;
    if (!this->dataPtr->mouseEvent.shift)
    {
      double snap = rint(pitch / (M_PI * .25)) * (M_PI * 0.25);

      if (fabs(pitch - snap) < GZ_DTOR(10))
        pitch = snap;
    }

    _vis->SetWorldRotation(math::Quaternion(rpy.x, pitch, rpy.z));
  }
  else if (this->dataPtr->mouseEvent.buttons & common::MouseEvent::LEFT &&
           this->dataPtr->mouseEvent.buttons & common::MouseEvent::RIGHT)
  {
    math::Vector3 rpy = this->dataPtr->mouseMoveVisStartPose.rot.GetAsEuler();
    math::Vector2i delta = this->dataPtr->mouseEvent.pos -
        this->dataPtr->mouseEvent.pressPos;
    double roll = (delta.x * 0.01) + rpy.x;
    if (!this->dataPtr->mouseEvent.shift)
    {
      double snap = rint(roll / (M_PI * .25)) * (M_PI * 0.25);

      if (fabs(roll - snap) < GZ_DTOR(10))
        roll = snap;
    }

    _vis->SetWorldRotation(math::Quaternion(roll, rpy.y, rpy.z));
  }
  else
  {
    this->TranslateEntity(_vis);
  }
}*/<|MERGE_RESOLUTION|>--- conflicted
+++ resolved
@@ -372,13 +372,9 @@
     for (unsigned int i = 0; i < _vis->GetChildCount(); ++i)
     {
       rendering::VisualPtr childVis = _vis->GetChild(i);
-<<<<<<< HEAD
-      if (childVis != this->dataPtr->selectionObj)
-=======
       std::string geomType = childVis->GetGeometryType();
       if (childVis != this->dataPtr->selectionObj &&
           geomType != "" && geomType != "mesh")
->>>>>>> 25b08de1
       {
         math::Vector3 geomScale = this->UpdateScale(_axis, scale,
             childVis->GetGeometryType());
