--- conflicted
+++ resolved
@@ -469,20 +469,12 @@
   {
     rendering::VisualPtr rootVis = vis->GetRootVisual();
     if (gui::get_entity_id(rootVis->GetName()))
-<<<<<<< HEAD
-    {
-      vis = rootVis;
-    }
-    else if (vis->GetParent() != rootVis)
-    {
-=======
     {
       // select model
       vis = rootVis;
     }
     else if (vis->GetParent() != rootVis)
     {
->>>>>>> c0c103b0
       // select link
       vis = vis->GetParent();
     }
