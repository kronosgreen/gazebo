--- conflicted
+++ resolved
@@ -14,7 +14,6 @@
  * limitations under the License.
  *
  */
-<<<<<<< HEAD
 
 #ifdef _WIN32
   // Ensure that Winsock2.h is included before Windows.h, which can get
@@ -22,9 +21,7 @@
   #include <Winsock2.h>
 #endif
 
-=======
 #include <boost/bind.hpp>
->>>>>>> e0bc65ca
 #include <sstream>
 
 #include "gazebo/transport/Node.hh"
