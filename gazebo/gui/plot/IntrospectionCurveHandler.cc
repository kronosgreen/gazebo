--- conflicted
+++ resolved
@@ -229,9 +229,6 @@
   this->dataPtr->simTimeVar= "data://world/" + gui::get_world()
       + "?p=time/sim_time";
 
-  for (auto i : items)
-    std::cerr <<  i  << std::endl;
-
   if (!this->dataPtr->introspectClient.IsRegistered(
       this->dataPtr->managerId, this->dataPtr->simTimeVar))
   {
@@ -311,7 +308,6 @@
       switch (paramValue.type())
       {
         case gazebo::msgs::Any::DOUBLE:
-<<<<<<< HEAD
         {
           if (paramValue.has_double_value())
           {
@@ -321,17 +317,6 @@
         }
         case gazebo::msgs::Any::INT32:
         {
-=======
-        {
-          if (paramValue.has_double_value())
-          {
-            data = paramValue.double_value();
-          }
-          break;
-        }
-        case gazebo::msgs::Any::INT32:
-        {
->>>>>>> 82dce118
           if (paramValue.has_int_value())
           {
             data = paramValue.int_value();
@@ -415,7 +400,6 @@
           {
             ignition::math::Quaterniond quat =
                 msgs::ConvertIgn(paramValue.quaternion_value());
-<<<<<<< HEAD
 
             double d = 0;
             // use uri to parse and get specific attribute
@@ -429,21 +413,6 @@
           else
             validData = false;
 
-=======
-
-            double d = 0;
-            // use uri to parse and get specific attribute
-            common::URI uri(curveVarName);
-            common::URIQuery query = uri.Query();
-            std::string queryStr = query.Str();
-            validData = this->QuaterniondFromQuery(queryStr, quat, d);
-
-            data = d;
-          }
-          else
-            validData = false;
-
->>>>>>> 82dce118
           break;
         }
         default:
