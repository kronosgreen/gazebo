--- conflicted
+++ resolved
@@ -752,11 +752,6 @@
 }
 
 /////////////////////////////////////////////////
-<<<<<<< HEAD
-QString PlotCanvas::Title() const
-{
-  return this->dataPtr->title->text();
-=======
 void PlotCanvas::UpdateAxisLabel()
 {
   // show the x-axis label in the last plot only
@@ -773,5 +768,10 @@
       }
     }
   }
->>>>>>> 5a35b896
+}
+
+/////////////////////////////////////////////////
+QString PlotCanvas::Title() const
+{
+  return this->dataPtr->title->text();
 }