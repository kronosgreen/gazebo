/*
 * Copyright (C) 2016 Open Source Robotics Foundation
 *
 * Licensed under the Apache License, Version 2.0 (the "License");
 * you may not use this file except in compliance with the License.
 * You may obtain a copy of the License at
 *
 *     http://www.apache.org/licenses/LICENSE-2.0
 *
 * Unless required by applicable law or agreed to in writing, software
 * distributed under the License is distributed on an "AS IS" BASIS,
 * WITHOUT WARRANTIES OR CONDITIONS OF ANY KIND, either express or implied.
 * See the License for the specific language governing permissions and
 * limitations under the License.
 *
*/

<<<<<<< HEAD
#include "gazebo/gui/plot/PlotPalette.hh"
=======
#include "gazebo/gui/plot/VariablePillContainer.hh"
#include "gazebo/gui/plot/PlotCurve.hh"
#include "gazebo/gui/plot/IncrementalPlot.hh"
#include "gazebo/gui/plot/PlotCanvas.hh"
>>>>>>> e98e7a52
#include "gazebo/gui/plot/PlotWindow.hh"

using namespace gazebo;
using namespace gui;

namespace gazebo
{
  namespace gui
  {
    /// \brief Private data for the PlotWindow class
    class PlotWindowPrivate
    {
      /// \brief The list of diagnostic labels.
      public: QListWidget *labelList;

      /// \brief True when plotting is paused.
      public: bool paused = false;

      /// \brief Action to pause plotting
      public: QAction *plotPlayAct;

      /// \brief Action to resume plotting
      public: QAction *plotPauseAct;

      /// \brief Layout to hold all the canvases.
      public: QVBoxLayout *canvasLayout;

      /// \brief Mutex to protect the canvas updates
      public: std::mutex mutex;
    };
  }
}

// A special list widget that allows dragging of items from it to a
// plot
class DragableListWidget : public QListWidget
{
  public: DragableListWidget(QWidget *_parent)
          : QListWidget(_parent)
          {
          }

  protected: virtual void startDrag(Qt::DropActions /*_supportedActions*/)
             {
               QListWidgetItem *currItem = this->currentItem();
               QMimeData *currMimeData = new QMimeData;
               QByteArray ba;
               ba = currItem->text().toLatin1().data();
               currMimeData->setData("application/x-item", ba);
               QDrag *drag = new QDrag(this);
               drag->setMimeData(currMimeData);
               drag->exec(Qt::LinkAction);
             }

  protected: virtual Qt::DropActions supportedDropActions()
             {
               return Qt::LinkAction;
             }
};

/////////////////////////////////////////////////
PlotWindow::PlotWindow(QWidget *_parent)
  : QDialog(_parent),
    dataPtr(new PlotWindowPrivate())
{
  this->setWindowIcon(QIcon(":/images/gazebo.svg"));
  this->setWindowTitle("Gazebo: Plotting Utility");
  this->setObjectName("PlotWindow");
  this->setWindowFlags(Qt::Window | Qt::WindowTitleHint |
      Qt::WindowCloseButtonHint | Qt::WindowStaysOnTopHint |
      Qt::CustomizeWindowHint);

<<<<<<< HEAD
  // Palette
  auto plotPalette = new PlotPalette(this);

  auto mainLayout = new QHBoxLayout;
  mainLayout->addWidget(plotPalette);

  this->setLayout(mainLayout);
=======
  // new empty canvas
  this->dataPtr->canvasLayout = new QVBoxLayout;
  this->AddCanvas();

  // add button
  QPushButton *addCanvasButton = new QPushButton("+");
  connect(addCanvasButton, SIGNAL(clicked()), this, SLOT(OnAddCanvas()));
  QVBoxLayout *addButtonLayout = new QVBoxLayout;
  addButtonLayout->addWidget(addCanvasButton);
  addButtonLayout->setAlignment(Qt::AlignRight | Qt::AlignBottom);
  addButtonLayout->setContentsMargins(0, 0, 0, 0);
  addCanvasButton->setSizePolicy(QSizePolicy::Minimum, QSizePolicy::Fixed);

  // Bottom toolbar
  QFrame *bottomFrame = new QFrame;
  bottomFrame->setObjectName("plotBottomFrame");
  bottomFrame->setSizePolicy(QSizePolicy::Expanding,
      QSizePolicy::Minimum);

  this->dataPtr->plotPlayAct = new QAction(QIcon(":/images/play.png"),
      tr("Play"), this);
  this->dataPtr->plotPlayAct->setStatusTip(tr("Continue Plotting"));
  this->dataPtr->plotPlayAct->setVisible(false);
  connect(this->dataPtr->plotPlayAct, SIGNAL(triggered()),
      this, SLOT(OnPlay()));

  this->dataPtr->plotPauseAct = new QAction(QIcon(":/images/pause.png"),
      tr("Pause"), this);
  this->dataPtr->plotPauseAct->setStatusTip(tr("Pause Plotting"));
  this->dataPtr->plotPauseAct->setVisible(true);
  connect(this->dataPtr->plotPauseAct, SIGNAL(triggered()),
      this, SLOT(OnPause()));

  QHBoxLayout *bottomPanelLayout = new QHBoxLayout;
  QToolBar *playToolbar = new QToolBar;
  playToolbar->setSizePolicy(QSizePolicy::Preferred, QSizePolicy::Fixed);
  playToolbar->addAction(this->dataPtr->plotPlayAct);
  playToolbar->addAction(this->dataPtr->plotPauseAct);
  bottomPanelLayout->addStretch();
  bottomPanelLayout->addWidget(playToolbar);
  bottomPanelLayout->addStretch();
  bottomPanelLayout->setContentsMargins(0, 0, 0, 0);
  bottomFrame->setLayout(bottomPanelLayout);

  // main layout
  QVBoxLayout *plotLayout = new QVBoxLayout;
  plotLayout->addLayout(this->dataPtr->canvasLayout);
  plotLayout->addLayout(addButtonLayout);
  plotLayout->addWidget(bottomFrame);
  plotLayout->setStretchFactor(this->dataPtr->canvasLayout, 1);
  plotLayout->setStretchFactor(addButtonLayout, 0);
  plotLayout->setStretchFactor(bottomFrame, 0);

  // left panel
  this->dataPtr->labelList = new DragableListWidget(this);
  this->dataPtr->labelList->setDragEnabled(true);
  this->dataPtr->labelList->setDragDropMode(QAbstractItemView::DragOnly);
  this->dataPtr->labelList->setSizePolicy(
      QSizePolicy::Minimum, QSizePolicy::Minimum);
  QListWidgetItem *item = new QListWidgetItem("Real Time Factor");
  item->setToolTip(tr("Drag onto graph to plot"));
  this->dataPtr->labelList->addItem(item);

  QVBoxLayout *leftLayout = new QVBoxLayout;
  leftLayout->addWidget(this->dataPtr->labelList);

  QHBoxLayout *mainLayout = new QHBoxLayout;
  mainLayout->addLayout(leftLayout);
  mainLayout->addLayout(plotLayout);

  this->setLayout(mainLayout);
  this->setSizeGripEnabled(true);

  QTimer *displayTimer = new QTimer(this);
  connect(displayTimer, SIGNAL(timeout()), this, SLOT(Update()));
  displayTimer->start(30);

  //=================
  // TODO for testing - remove later
  QListWidgetItem *itema = new QListWidgetItem("Dog");
  itema->setToolTip(tr("Drag onto graph to plot"));
  this->dataPtr->labelList->addItem(itema);
  QListWidgetItem *itemb = new QListWidgetItem("Cat");
  itemb->setToolTip(tr("Drag onto graph to plot"));
  this->dataPtr->labelList->addItem(itemb);
  QListWidgetItem *itemc = new QListWidgetItem("Turtle");
  itemc->setToolTip(tr("Drag onto graph to plot"));
  this->dataPtr->labelList->addItem(itemc);
  //=================
>>>>>>> e98e7a52
}

/////////////////////////////////////////////////
PlotWindow::~PlotWindow()
{
  this->dataPtr->paused = true;
  this->Clear();
}

/////////////////////////////////////////////////
void PlotWindow::OnPlay()
{
  this->dataPtr->paused = false;
  this->dataPtr->plotPauseAct->setVisible(true);
  this->dataPtr->plotPlayAct->setVisible(false);
}

/////////////////////////////////////////////////
void PlotWindow::OnPause()
{
  this->dataPtr->paused = true;
  this->dataPtr->plotPauseAct->setVisible(false);
  this->dataPtr->plotPlayAct->setVisible(true);
}

/////////////////////////////////////////////////
PlotCanvas *PlotWindow::AddCanvas()
{
  PlotCanvas *canvas = new PlotCanvas(this);
  connect(canvas, SIGNAL(CanvasDeleted()), this, SLOT(OnRemoveCanvas()));

  this->dataPtr->canvasLayout->addWidget(canvas);
  return canvas;
}

/////////////////////////////////////////////////
void PlotWindow::RemoveCanvas(PlotCanvas *_canvas)
{
  int idx = this->dataPtr->canvasLayout->indexOf(_canvas);
  if (idx < 0)
    return;

  this->dataPtr->canvasLayout->takeAt(idx);
  _canvas->deleteLater();
}

/////////////////////////////////////////////////
void PlotWindow::Clear()
{
  while (this->CanvasCount() > 0u)
  {
    QLayoutItem *item = this->dataPtr->canvasLayout->itemAt(0);
    PlotCanvas *canvas = qobject_cast<PlotCanvas *>(item->widget());
    this->RemoveCanvas(canvas);
  }
}

/////////////////////////////////////////////////
unsigned int PlotWindow::CanvasCount() const
{
  return static_cast<unsigned int>(this->dataPtr->canvasLayout->count());
}

/////////////////////////////////////////////////
void PlotWindow::OnAddCanvas()
{
  this->AddCanvas();
}

/////////////////////////////////////////////////
void PlotWindow::OnRemoveCanvas()
{
  PlotCanvas *canvas = qobject_cast<PlotCanvas *>(QObject::sender());
  if (!canvas)
    return;

  this->RemoveCanvas(canvas);

  // add an empty canvas if the plot window is now empty
  if (this->dataPtr->canvasLayout->isEmpty())
    this->AddCanvas();
}

/////////////////////////////////////////////////
void PlotWindow::Update()
{
  if (this->dataPtr->paused)
    return;

  std::lock_guard<std::mutex> lock(this->dataPtr->mutex);
  for (int i = 0; i < this->dataPtr->canvasLayout->count(); ++i)
  {
    QLayoutItem *item = this->dataPtr->canvasLayout->itemAt(i);
    PlotCanvas *canvas = qobject_cast<PlotCanvas *>(item->widget());
    if (!canvas)
      continue;
    canvas->Update();
  }
}

/////////////////////////////////////////////////
void PlotWindow::Export()
{
  std::lock_guard<std::mutex> lock(this->dataPtr->mutex);
  for (int i = 0; i < this->dataPtr->canvasLayout->count(); ++i)
  {
    QLayoutItem *item = this->dataPtr->canvasLayout->itemAt(i);
    PlotCanvas *canvas = qobject_cast<PlotCanvas *>(item->widget());
    if (!canvas)
      continue;

    for (const auto &plot : canvas->Plots())
    {
      for (const auto &curve : plot->Curves())
      {
        auto c = curve.lock();
        if (!c)
          continue;

        for (unsigned int j = 0; j < c->Size(); ++j)
        {
          ignition::math::Vector2d pt = c->Point(j);
          std::cerr << pt.X() << ", " << pt.Y() << std::endl;
        }
      }
    }
  }
}<|MERGE_RESOLUTION|>--- conflicted
+++ resolved
@@ -14,47 +14,39 @@
  * limitations under the License.
  *
 */
-
-<<<<<<< HEAD
-#include "gazebo/gui/plot/PlotPalette.hh"
-=======
+#include <mutex>
+
+#include "gazebo/gui/plot/Palette.hh"
 #include "gazebo/gui/plot/VariablePillContainer.hh"
 #include "gazebo/gui/plot/PlotCurve.hh"
 #include "gazebo/gui/plot/IncrementalPlot.hh"
 #include "gazebo/gui/plot/PlotCanvas.hh"
->>>>>>> e98e7a52
 #include "gazebo/gui/plot/PlotWindow.hh"
 
 using namespace gazebo;
 using namespace gui;
 
-namespace gazebo
-{
-  namespace gui
-  {
-    /// \brief Private data for the PlotWindow class
-    class PlotWindowPrivate
-    {
-      /// \brief The list of diagnostic labels.
-      public: QListWidget *labelList;
-
-      /// \brief True when plotting is paused.
-      public: bool paused = false;
-
-      /// \brief Action to pause plotting
-      public: QAction *plotPlayAct;
-
-      /// \brief Action to resume plotting
-      public: QAction *plotPauseAct;
-
-      /// \brief Layout to hold all the canvases.
-      public: QVBoxLayout *canvasLayout;
-
-      /// \brief Mutex to protect the canvas updates
-      public: std::mutex mutex;
-    };
-  }
-}
+/// \brief Private data for the PlotWindow class
+class gazebo::gui::PlotWindowPrivate
+{
+  /// \brief The list of diagnostic labels.
+  public: QListWidget *labelList;
+
+  /// \brief True when plotting is paused.
+  public: bool paused = false;
+
+  /// \brief Action to pause plotting
+  public: QAction *plotPlayAct;
+
+  /// \brief Action to resume plotting
+  public: QAction *plotPauseAct;
+
+  /// \brief Layout to hold all the canvases.
+  public: QVBoxLayout *canvasLayout;
+
+  /// \brief Mutex to protect the canvas updates
+  public: std::mutex mutex;
+};
 
 // A special list widget that allows dragging of items from it to a
 // plot
@@ -95,15 +87,6 @@
       Qt::WindowCloseButtonHint | Qt::WindowStaysOnTopHint |
       Qt::CustomizeWindowHint);
 
-<<<<<<< HEAD
-  // Palette
-  auto plotPalette = new PlotPalette(this);
-
-  auto mainLayout = new QHBoxLayout;
-  mainLayout->addWidget(plotPalette);
-
-  this->setLayout(mainLayout);
-=======
   // new empty canvas
   this->dataPtr->canvasLayout = new QVBoxLayout;
   this->AddCanvas();
@@ -157,8 +140,22 @@
   plotLayout->setStretchFactor(addButtonLayout, 0);
   plotLayout->setStretchFactor(bottomFrame, 0);
 
+  // Palette
+  auto plotPalette = new Palette(this);
+
+  auto mainLayout = new QHBoxLayout;
+  mainLayout->addWidget(plotPalette);
+  mainLayout->addLayout(plotLayout);
+
+  this->setLayout(mainLayout);
+  this->setSizeGripEnabled(true);
+
+  QTimer *displayTimer = new QTimer(this);
+  connect(displayTimer, SIGNAL(timeout()), this, SLOT(Update()));
+  displayTimer->start(30);
+
   // left panel
-  this->dataPtr->labelList = new DragableListWidget(this);
+  /*this->dataPtr->labelList = new DragableListWidget(this);
   this->dataPtr->labelList->setDragEnabled(true);
   this->dataPtr->labelList->setDragDropMode(QAbstractItemView::DragOnly);
   this->dataPtr->labelList->setSizePolicy(
@@ -172,14 +169,8 @@
 
   QHBoxLayout *mainLayout = new QHBoxLayout;
   mainLayout->addLayout(leftLayout);
-  mainLayout->addLayout(plotLayout);
 
   this->setLayout(mainLayout);
-  this->setSizeGripEnabled(true);
-
-  QTimer *displayTimer = new QTimer(this);
-  connect(displayTimer, SIGNAL(timeout()), this, SLOT(Update()));
-  displayTimer->start(30);
 
   //=================
   // TODO for testing - remove later
@@ -192,8 +183,8 @@
   QListWidgetItem *itemc = new QListWidgetItem("Turtle");
   itemc->setToolTip(tr("Drag onto graph to plot"));
   this->dataPtr->labelList->addItem(itemc);
+  */
   //=================
->>>>>>> e98e7a52
 }
 
 /////////////////////////////////////////////////
