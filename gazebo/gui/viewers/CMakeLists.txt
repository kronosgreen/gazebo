include (${gazebo_cmake_dir}/GazeboUtils.cmake)

set (sources ${sources}
  viewers/ImageFrame.cc
  viewers/ImageView.cc
  viewers/ImagesView.cc
  viewers/LaserView.cc
  viewers/TopicView.cc
  viewers/TextView.cc
  viewers/ViewFactory.cc
  PARENT_SCOPE
)

<<<<<<< HEAD
set (headers ${headers}
  viewers/ViewFactory.hh
  PARENT_SCOPE
)

set (qt_headers ${qt_headers}
  viewers/ImageFrame.hh
  viewers/ImageView.hh
  viewers/ImagesView.hh
  viewers/LaserView.hh
  viewers/TextView.hh
  viewers/TopicView.hh
  PARENT_SCOPE
=======
set (internal_qt_headers ${internal_qt_headers}
  viewers/ImageFrame.hh
  viewers/ImageView.hh
  viewers/ImagesView.hh
  viewers/LaserView.hh
  viewers/TextView.hh
  viewers/TopicView.hh
  PARENT_SCOPE
)

set (headers_install
  ViewFactory.hh
>>>>>>> af966057
)

set (qt_tests_local
  ImagesView_TEST.cc
<<<<<<< HEAD
)
=======
)

gz_build_qt_tests(${qt_tests_local})
gz_install_includes("gui/viewers" ${headers_install})
>>>>>>> af966057
<|MERGE_RESOLUTION|>--- conflicted
+++ resolved
@@ -11,21 +11,6 @@
   PARENT_SCOPE
 )
 
-<<<<<<< HEAD
-set (headers ${headers}
-  viewers/ViewFactory.hh
-  PARENT_SCOPE
-)
-
-set (qt_headers ${qt_headers}
-  viewers/ImageFrame.hh
-  viewers/ImageView.hh
-  viewers/ImagesView.hh
-  viewers/LaserView.hh
-  viewers/TextView.hh
-  viewers/TopicView.hh
-  PARENT_SCOPE
-=======
 set (internal_qt_headers ${internal_qt_headers}
   viewers/ImageFrame.hh
   viewers/ImageView.hh
@@ -38,16 +23,11 @@
 
 set (headers_install
   ViewFactory.hh
->>>>>>> af966057
 )
 
 set (qt_tests_local
   ImagesView_TEST.cc
-<<<<<<< HEAD
-)
-=======
 )
 
 gz_build_qt_tests(${qt_tests_local})
-gz_install_includes("gui/viewers" ${headers_install})
->>>>>>> af966057
+gz_install_includes("gui/viewers" ${headers_install})