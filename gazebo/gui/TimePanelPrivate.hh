/*
 * Copyright (C) 2015-2016 Open Source Robotics Foundation
 *
 * Licensed under the Apache License, Version 2.0 (the "License");
 * you may not use this file except in compliance with the License.
 * You may obtain a copy of the License at
 *
 *     http://www.apache.org/licenses/LICENSE-2.0
 *
 * Unless required by applicable law or agreed to in writing, software
 * distributed under the License is distributed on an "AS IS" BASIS,
 * WITHOUT WARRANTIES OR CONDITIONS OF ANY KIND, either express or implied.
 * See the License for the specific language governing permissions and
 * limitations under the License.
 *
*/
#ifndef _GAZEBO_TIME_PANEL_PRIVATE_HH_
#define _GAZEBO_TIME_PANEL_PRIVATE_HH_

#include <list>
#include <vector>

#include "gazebo/gui/qt.h"

namespace gazebo
{
  namespace gui
  {
    /// \internal
    /// \brief Private data for the TimePanel class
    class TimePanelPrivate
    {
<<<<<<< HEAD
      /// \brief Node used for communication.
      public: transport::NodePtr node;

      /// \brief Subscriber to the statistics topic.
      public: transport::SubscriberPtr statsSub;

      /// \brief Publish user command messages for the server to place in the
      /// undo queue.
      public: transport::PublisherPtr userCmdPub;

      /// \brief Event based connections.
      public: std::vector<event::ConnectionPtr> connections;

=======
>>>>>>> c10d08ce
      /// \brief List of simulation times used to compute averages.
      public: std::list<common::Time> simTimes;

      /// \brief List of real times used to compute averages.
      public: std::list<common::Time> realTimes;

      /// \brief Mutex to protect the memeber variables.
      public: boost::mutex mutex;

      /// \brief Paused state of the simulation.
      public: bool paused;

      /// \brief Paused state of the simulation.
      public: TimeWidget *timeWidget;

      /// \brief Paused state of the simulation.
      public: LogPlayWidget *logPlayWidget;

      /// \brief Node used for communication.
      public: transport::NodePtr node;

      /// \brief Subscriber to the statistics topic.
      /// Per issue #1919, this subscriber needs to be declared below any
      /// variables that it uses (like mutex, and the std::list's).
      /// https://bitbucket.org/osrf/gazebo/issues/1919
      public: transport::SubscriberPtr statsSub;

      /// \brief Used to start, stop, and step simulation.
      public: transport::PublisherPtr worldControlPub;

      /// \brief Event based connections.
      public: std::vector<event::ConnectionPtr> connections;
    };
  }
}
#endif<|MERGE_RESOLUTION|>--- conflicted
+++ resolved
@@ -30,22 +30,6 @@
     /// \brief Private data for the TimePanel class
     class TimePanelPrivate
     {
-<<<<<<< HEAD
-      /// \brief Node used for communication.
-      public: transport::NodePtr node;
-
-      /// \brief Subscriber to the statistics topic.
-      public: transport::SubscriberPtr statsSub;
-
-      /// \brief Publish user command messages for the server to place in the
-      /// undo queue.
-      public: transport::PublisherPtr userCmdPub;
-
-      /// \brief Event based connections.
-      public: std::vector<event::ConnectionPtr> connections;
-
-=======
->>>>>>> c10d08ce
       /// \brief List of simulation times used to compute averages.
       public: std::list<common::Time> simTimes;
 
@@ -73,8 +57,9 @@
       /// https://bitbucket.org/osrf/gazebo/issues/1919
       public: transport::SubscriberPtr statsSub;
 
-      /// \brief Used to start, stop, and step simulation.
-      public: transport::PublisherPtr worldControlPub;
+      /// \brief Publish user command messages for the server to place in the
+      /// undo queue.
+      public: transport::PublisherPtr userCmdPub;
 
       /// \brief Event based connections.
       public: std::vector<event::ConnectionPtr> connections;
