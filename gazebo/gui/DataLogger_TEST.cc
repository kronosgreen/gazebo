/*
 * Copyright (C) 2012-2015 Open Source Robotics Foundation
 *
 * Licensed under the Apache License, Version 2.0 (the "License");
 * you may not use this file except in compliance with the License.
 * You may obtain a copy of the License at
 *
 *     http://www.apache.org/licenses/LICENSE-2.0
 *
 * Unless required by applicable law or agreed to in writing, software
 * distributed under the License is distributed on an "AS IS" BASIS,
 * WITHOUT WARRANTIES OR CONDITIONS OF ANY KIND, either express or implied.
 * See the License for the specific language governing permissions and
 * limitations under the License.
 *
*/

#include <boost/filesystem.hpp>
#include "gazebo/common/SystemPaths.hh"
#include "gazebo/gui/DataLogger.hh"
#include "gazebo/gui/DataLogger_TEST.hh"
#include "gazebo/math/Rand.hh"

/////////////////////////////////////////////////
void DataLogger_TEST::RecordButton()
{
  QBENCHMARK
  {
    this->Load("worlds/empty.world");

    // Create a new data logger widget
    gazebo::gui::DataLogger *dataLogger = new gazebo::gui::DataLogger;
    dataLogger->show();
    QCoreApplication::processEvents();

    // Get the record button
    QToolButton *recordButton = dataLogger->findChild<QToolButton *>(
        "dataLoggerRecordButton");

    // Get the destination label
    QLineEdit *destPathLabel = dataLogger->findChild<QLineEdit *>(
        "dataLoggerDestnationPathLabel");

    // Get the time label
    QLabel *timeLabel = dataLogger->findChild<QLabel *>("dataLoggerTimeLabel");

    // Get the status label
    QLabel *statusLabel =
      dataLogger->findChild<QLabel *>("dataLoggerStatusLabel");

    // Get the size label
    QLabel *sizeLabel = dataLogger->findChild<QLabel *>("dataLoggerSizeLabel");

    QVERIFY(recordButton != NULL);
    QVERIFY(destPathLabel != NULL);
    QVERIFY(sizeLabel != NULL);
    QVERIFY(timeLabel != NULL);
    QVERIFY(statusLabel != NULL);

    std::string txt;

    // Make sure the initial size is zero
    txt = sizeLabel->text().toStdString();
    QVERIFY(txt == "0.00 B");

    // Make sure the initial time is zero
    txt = timeLabel->text().toStdString();
    QVERIFY(txt == "00:00:00.000");

    // Toggle the record button, which starts logging.
    recordButton->toggle();

    // Wait for a log status return message
    while (destPathLabel->text().toStdString().empty())
    {
      // The following line tell QT to process its events. This is vital for
      // all tests, but it must be run in the main thread.
      QCoreApplication::processEvents();
      gazebo::common::Time::MSleep(100);
    }

    // Make sure the destination log file is correct.
    txt = destPathLabel->text().toStdString();
    QVERIFY(txt.find("test/state.log") != std::string::npos);

    // Make sure the status label says "Recording"
    txt = statusLabel->text().toStdString();
    QVERIFY(txt == "Recording...");
<<<<<<< HEAD

=======
>>>>>>> e77c2090

    // Toggle the record button, which stops logging.
    recordButton->toggle();

    // Wait for a log status return message
    while (destPathLabel->text().toStdString().empty())
    {
      QCoreApplication::processEvents();
      gazebo::common::Time::MSleep(100);
    }

    // Make sure the initial size is zero
    txt = sizeLabel->text().toStdString();
    QVERIFY(txt == "0.00 B");

    // Make sure the initial time is zero
    txt = timeLabel->text().toStdString();
    QVERIFY(txt == "00:00:00.000");

    // Make sure the status label says "Ready"
    txt = statusLabel->text().toStdString();
    QVERIFY(txt == "Ready");

    // Get the confirmation dialog
    QDialog *confirmationDialog = dataLogger->findChild<QDialog *>(
        "dataLoggerConfirmationDialog");
    QVERIFY(confirmationDialog != NULL);
    QVERIFY(confirmationDialog->isVisible());

    // Get the confirmation label
    QLabel *confirmationLabel = confirmationDialog->findChild<QLabel *>(
        "dataLoggerConfirmationLabel");
    QVERIFY(confirmationLabel != NULL);

    // Make sure the confirmation label contains the correct file
    txt = confirmationLabel->text().toStdString();
    QVERIFY(txt.find("test/state.log"));

    // Make sure the confirmation disappears after 2s
    for (size_t i = 0; i < 21; ++i)
    {
      QCoreApplication::processEvents();
      gazebo::common::Time::MSleep(100);
    }
    QVERIFY(!confirmationDialog->isVisible());

    dataLogger->hide();
  }
}

/////////////////////////////////////////////////
void DataLogger_TEST::StressTest()
{
  QBENCHMARK
  {
    gazebo::common::SystemPaths *paths =
        gazebo::common::SystemPaths::Instance();

    // Cleanup test directory.
    boost::filesystem::remove_all(paths->GetDefaultTestPath());

    this->Load("worlds/empty.world");

    // Cleanup test directory.
    boost::filesystem::remove_all(paths->GetDefaultTestPath());

    gazebo::transport::NodePtr node;
    gazebo::transport::PublisherPtr pub;

    // Create a node from communication.
    node = gazebo::transport::NodePtr(new gazebo::transport::Node());
    node->Init();
    pub = node->Advertise<gazebo::msgs::LogControl>("~/log/control");

    gazebo::msgs::LogControl msg;
    msg.set_base_path(paths->GetDefaultTestPath());
    pub->Publish(msg);

    // Create a new data logger widget
    gazebo::gui::DataLogger *dataLogger = new gazebo::gui::DataLogger;

    // Get the record button
    QToolButton *recordButton = dataLogger->findChild<QToolButton*>(
        "dataLoggerRecordButton");

    unsigned int count = 100;

    // Toggle the record button many times with sleeps
    for (unsigned int i = 0; i < count; ++i)
    {
      recordButton->toggle();

      // Sleep for random times
      gazebo::common::Time::MSleep(gazebo::math::Rand::GetIntUniform(10, 500));
    }

    // There should be (count * 0.5) log directories in $TMP/gazebo_test
    // due to the record button being toggled.
    unsigned int dirCount = 0;
    for (boost::filesystem::directory_iterator
          iter(paths->GetDefaultTestPath());
          iter != boost::filesystem::directory_iterator(); ++iter, ++dirCount)
    {
    }

    // Cleanup after ourselves.
    boost::filesystem::remove_all(paths->GetDefaultTestPath());

    QVERIFY(dirCount == count / 2);
  }
}

// Generate a main function for the test
QTEST_MAIN(DataLogger_TEST)<|MERGE_RESOLUTION|>--- conflicted
+++ resolved
@@ -86,10 +86,6 @@
     // Make sure the status label says "Recording"
     txt = statusLabel->text().toStdString();
     QVERIFY(txt == "Recording...");
-<<<<<<< HEAD
-
-=======
->>>>>>> e77c2090
 
     // Toggle the record button, which stops logging.
     recordButton->toggle();
