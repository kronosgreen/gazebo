/*
 * Copyright (C) 2012-2015 Open Source Robotics Foundation
 *
 * Licensed under the Apache License, Version 2.0 (the "License");
 * you may not use this file except in compliance with the License.
 * You may obtain a copy of the License at
 *
 *     http://www.apache.org/licenses/LICENSE-2.0
 *
 * Unless required by applicable law or agreed to in writing, software
 * distributed under the License is distributed on an "AS IS" BASIS,
 * WITHOUT WARRANTIES OR CONDITIONS OF ANY KIND, either express or implied.
 * See the License for the specific language governing permissions and
 * limitations under the License.
 *
 */

#ifdef _WIN32
  // Ensure that Winsock2.h is included before Windows.h, which can get
  // pulled in by anybody (e.g., Boost).
  #include <Winsock2.h>
#endif

#include <sstream>

#include "gazebo/msgs/msgs.hh"

#include "gazebo/common/Console.hh"
#include "gazebo/common/Exception.hh"

#include "gazebo/rendering/UserCamera.hh"
#include "gazebo/rendering/Visual.hh"
#include "gazebo/rendering/Scene.hh"

#include "gazebo/transport/Publisher.hh"
#include "gazebo/transport/Node.hh"

#include "gazebo/gui/ModelManipulator.hh"
#include "gazebo/gui/GuiIface.hh"
#include "gazebo/gui/MainWindow.hh"
#include "gazebo/gui/ModelMakerPrivate.hh"
#include "gazebo/gui/ModelMaker.hh"

using namespace gazebo;
using namespace gui;

/////////////////////////////////////////////////
ModelMaker::ModelMaker() : EntityMaker(*new ModelMakerPrivate)
{
  ModelMakerPrivate *dPtr =
<<<<<<< HEAD
      reinterpret_cast<ModelMakerPrivate *>(this->dataPtr);
=======
      static_cast<ModelMakerPrivate *>(this->dataPtr);
>>>>>>> 828be8d9

  dPtr->clone = false;
  dPtr->makerPub = dPtr->node->Advertise<msgs::Factory>("~/factory");
}

/////////////////////////////////////////////////
ModelMaker::~ModelMaker()
{
  ModelMakerPrivate *dPtr =
<<<<<<< HEAD
      reinterpret_cast<ModelMakerPrivate *>(this->dataPtr);
=======
      static_cast<ModelMakerPrivate *>(this->dataPtr);
>>>>>>> 828be8d9

  dPtr->makerPub.reset();
}

/////////////////////////////////////////////////
bool ModelMaker::InitFromModel(const std::string &_modelName)
{
  ModelMakerPrivate *dPtr =
<<<<<<< HEAD
      reinterpret_cast<ModelMakerPrivate *>(this->dataPtr);
=======
      static_cast<ModelMakerPrivate *>(this->dataPtr);
>>>>>>> 828be8d9

  rendering::ScenePtr scene = gui::get_active_camera()->GetScene();
  if (!scene)
    return false;

  if (dPtr->modelVisual)
  {
    scene->RemoveVisual(dPtr->modelVisual);
    dPtr->modelVisual.reset();
<<<<<<< HEAD
=======
    dPtr->visuals.clear();
>>>>>>> 828be8d9
  }

  rendering::VisualPtr vis = scene->GetVisual(_modelName);
  if (!vis)
  {
    gzerr << "Model: '" << _modelName << "' does not exist." << std::endl;
    return false;
  }

  dPtr->modelVisual = vis->Clone(
      _modelName + "_clone_tmp", scene->GetWorldVisual());

  if (!dPtr->modelVisual)
  {
    gzerr << "Unable to clone\n";
    return false;
  }
  dPtr->clone = true;
  return true;
}

/////////////////////////////////////////////////
bool ModelMaker::InitFromFile(const std::string &_filename)
{
  ModelMakerPrivate *dPtr =
<<<<<<< HEAD
      reinterpret_cast<ModelMakerPrivate *>(this->dataPtr);
=======
      static_cast<ModelMakerPrivate *>(this->dataPtr);
>>>>>>> 828be8d9

  dPtr->clone = false;
  rendering::ScenePtr scene = gui::get_active_camera()->GetScene();

  if (dPtr->modelVisual)
  {
    scene->RemoveVisual(dPtr->modelVisual);
    dPtr->modelVisual.reset();
  }

  dPtr->modelSDF.reset(new sdf::SDF);
  sdf::initFile("root.sdf", dPtr->modelSDF);

  if (!sdf::readFile(_filename, dPtr->modelSDF))
  {
    gzerr << "Unable to load file[" << _filename << "]\n";
    return false;
  }

  return this->Init();
}

/////////////////////////////////////////////////
bool ModelMaker::InitSimpleShape(SimpleShapes _shape)
{
  ModelMakerPrivate *dPtr =
<<<<<<< HEAD
      reinterpret_cast<ModelMakerPrivate *>(this->dataPtr);
=======
      static_cast<ModelMakerPrivate *>(this->dataPtr);
>>>>>>> 828be8d9

  dPtr->clone = false;
  rendering::ScenePtr scene = gui::get_active_camera()->GetScene();
  if (!scene)
    return false;

  if (dPtr->modelVisual)
  {
    scene->RemoveVisual(dPtr->modelVisual);
    dPtr->modelVisual.reset();
  }

  // Unique name
  std::string prefix;
  if (_shape == BOX)
    prefix = "unit_box_";
  else if (_shape == SPHERE)
    prefix = "unit_sphere_";
  else if (_shape == CYLINDER)
    prefix = "unit_cylinder_";

  int counter = 0;
  std::string modelName;
  do
  {
    modelName = prefix + std::to_string(counter++);
  } while (scene->GetVisual(modelName));

  // Model message
  msgs::Model model;
  model.set_name(modelName);
  msgs::Set(model.mutable_pose(), ignition::math::Pose3d(0, 0, 0.5, 0, 0, 0));
  if (_shape == BOX)
    msgs::AddBoxLink(model, 1.0, ignition::math::Vector3d::One);
  else if (_shape == SPHERE)
    msgs::AddSphereLink(model, 1.0, 0.5);
  else if (_shape == CYLINDER)
    msgs::AddCylinderLink(model, 1.0, 0.5, 1.0);
  model.mutable_link(0)->set_name("link");

  // Model SDF
  std::string modelString = "<sdf version='" + std::string(SDF_VERSION) + "'>"
       + msgs::ModelToSDF(model)->ToString("") + "</sdf>";

  dPtr->modelSDF.reset(new sdf::SDF);
  sdf::initFile("root.sdf", dPtr->modelSDF);

  if (!sdf::readString(modelString, dPtr->modelSDF))
  {
    gzerr << "Unable to load SDF [" << modelString << "]" << std::endl;
    return false;
  }

  return this->Init();
}

/////////////////////////////////////////////////
bool ModelMaker::Init()
{
  ModelMakerPrivate *dPtr =
<<<<<<< HEAD
      reinterpret_cast<ModelMakerPrivate *>(this->dataPtr);
=======
      static_cast<ModelMakerPrivate *>(this->dataPtr);
>>>>>>> 828be8d9

  rendering::ScenePtr scene = gui::get_active_camera()->GetScene();
  if (!scene)
    return false;

  // Load the world file
  std::string modelName;
  ignition::math::Pose3d modelPose, linkPose, visualPose;
  sdf::ElementPtr modelElem;

  if (dPtr->modelSDF->Root()->HasElement("model"))
    modelElem = dPtr->modelSDF->Root()->GetElement("model");
  else if (dPtr->modelSDF->Root()->HasElement("light"))
    modelElem = dPtr->modelSDF->Root()->GetElement("light");
  else
  {
    gzerr << "No model or light in SDF\n";
    return false;
  }

  if (modelElem->HasElement("pose"))
    modelPose = modelElem->Get<ignition::math::Pose3d>("pose");

<<<<<<< HEAD
  modelName = dPtr->node->GetTopicNamespace() + "::" +
    modelElem->Get<std::string>("name");

  dPtr->modelVisual.reset(new rendering::Visual(modelName,
                          scene->GetWorldVisual()));
=======
  modelName = modelElem->Get<std::string>("name");

  dPtr->modelVisual.reset(new rendering::Visual(
      dPtr->node->GetTopicNamespace() + "::" + modelName,
      scene->GetWorldVisual()));
>>>>>>> 828be8d9
  dPtr->modelVisual->Load();
  dPtr->modelVisual->SetPose(modelPose);

  modelName = dPtr->modelVisual->GetName();
  modelElem->GetAttribute("name")->Set(modelName);

  if (modelElem->GetName() == "model")
  {
    this->CreateModelFromSDF(modelElem);
  }
  else if (modelElem->GetName() == "light")
  {
    dPtr->modelVisual->AttachMesh("unit_sphere");
  }
  else
  {
    return false;
  }

  return true;
}

/////////////////////////////////////////////////
void ModelMaker::CreateModelFromSDF(sdf::ElementPtr _modelElem)
{
  ModelMakerPrivate *dPtr =
      static_cast<ModelMakerPrivate *>(this->dataPtr);

  ignition::math::Pose3d linkPose, visualPose;
  std::list<std::pair<sdf::ElementPtr, rendering::VisualPtr> > modelElemList;

  std::pair<sdf::ElementPtr, rendering::VisualPtr> pair(
      _modelElem, dPtr->modelVisual);
  modelElemList.push_back(pair);

  while (!modelElemList.empty())
  {
    sdf::ElementPtr modelElem = modelElemList.front().first;
    rendering::VisualPtr modelVis = modelElemList.front().second;
    modelElemList.pop_front();

    std::string modelName = modelVis->GetName();

    // create model
    sdf::ElementPtr linkElem;
    if (modelElem->HasElement("link"))
      linkElem = modelElem->GetElement("link");

    try
    {
      while (linkElem)
      {
        std::string linkName = linkElem->Get<std::string>("name");
        if (linkElem->HasElement("pose"))
          linkPose = linkElem->Get<ignition::math::Pose3d>("pose");
        else
          linkPose.Set(0, 0, 0, 0, 0, 0);

        rendering::VisualPtr linkVisual(new rendering::Visual(modelName + "::" +
<<<<<<< HEAD
              linkName, dPtr->modelVisual));
        linkVisual->Load();
        linkVisual->SetPose(linkPose);
=======
              linkName, modelVis));
        linkVisual->Load();
        linkVisual->SetPose(linkPose);
        dPtr->visuals.push_back(linkVisual);
>>>>>>> 828be8d9

        int visualIndex = 0;
        sdf::ElementPtr visualElem;

        if (linkElem->HasElement("visual"))
          visualElem = linkElem->GetElement("visual");

        while (visualElem)
        {
          if (visualElem->HasElement("pose"))
            visualPose = visualElem->Get<ignition::math::Pose3d>("pose");
          else
            visualPose.Set(0, 0, 0, 0, 0, 0);

          std::ostringstream visualName;
          visualName << modelName << "::" << linkName << "::Visual_"
            << visualIndex++;
          rendering::VisualPtr visVisual(new rendering::Visual(visualName.str(),
                linkVisual));

          visVisual->Load(visualElem);
          visVisual->SetPose(visualPose);
<<<<<<< HEAD
=======
          dPtr->visuals.push_back(visVisual);
>>>>>>> 828be8d9

          visualElem = visualElem->GetNextElement("visual");
        }

        linkElem = linkElem->GetNextElement("link");
      }
    }
    catch(common::Exception &_e)
    {
<<<<<<< HEAD
      return false;
    }
  }
  else if (modelElem->GetName() == "light")
  {
    dPtr->modelVisual->AttachMesh("unit_sphere");
  }
  else
  {
    return false;
  }

  return true;
=======
      this->Stop();
    }

    // append other model elems to the list
    if (modelElem->HasElement("model"))
    {
      sdf::ElementPtr childElem = modelElem->GetElement("model");
      while (childElem)
      {
        rendering::VisualPtr childVis;
        std::string childName = childElem->Get<std::string>("name");
        childVis.reset(new rendering::Visual(modelName + "::" + childName,
            modelVis));
        childVis->Load();
        dPtr->visuals.push_back(childVis);

        math::Pose childPose;
        if (childElem->HasElement("pose"))
          childPose = childElem->Get<math::Pose>("pose");
        childVis->SetPose(childPose);

        std::pair<sdf::ElementPtr, rendering::VisualPtr> childPair(
            childElem, childVis);
        modelElemList.push_back(childPair);

        childElem = childElem->GetNextElement("model");
      }
    }
  }
>>>>>>> 828be8d9
}

/////////////////////////////////////////////////
void ModelMaker::Stop()
{
  ModelMakerPrivate *dPtr =
<<<<<<< HEAD
      reinterpret_cast<ModelMakerPrivate *>(this->dataPtr);
=======
      static_cast<ModelMakerPrivate *>(this->dataPtr);
>>>>>>> 828be8d9

  // Remove the temporary visual from the scene
  rendering::ScenePtr scene = gui::get_active_camera()->GetScene();
  if (scene)
<<<<<<< HEAD
    scene->RemoveVisual(dPtr->modelVisual);
=======
  {
    for (auto vis : dPtr->visuals)
    {
      auto v = vis.lock();
      if (v)
        scene->RemoveVisual(v);
    }
    scene->RemoveVisual(dPtr->modelVisual);
  }
>>>>>>> 828be8d9
  dPtr->modelVisual.reset();
  dPtr->modelSDF.reset();

  EntityMaker::Stop();
}

/////////////////////////////////////////////////
void ModelMaker::CreateTheEntity()
{
  ModelMakerPrivate *dPtr =
<<<<<<< HEAD
      reinterpret_cast<ModelMakerPrivate *>(this->dataPtr);
=======
      static_cast<ModelMakerPrivate *>(this->dataPtr);
>>>>>>> 828be8d9

  msgs::Factory msg;
  if (!dPtr->clone)
  {
    sdf::ElementPtr modelElem;
    bool isModel = false;
    bool isLight = false;
    if (dPtr->modelSDF->Root()->HasElement("model"))
    {
      modelElem = dPtr->modelSDF->Root()->GetElement("model");
      isModel = true;
    }
    else if (dPtr->modelSDF->Root()->HasElement("light"))
    {
      modelElem = dPtr->modelSDF->Root()->GetElement("light");
      isLight = true;
    }

    std::string modelName = modelElem->Get<std::string>("name");

    // Automatically create a new name if the model exists
    rendering::ScenePtr scene = gui::get_active_camera()->GetScene();
    gui::MainWindow *mainWindow = gui::get_main_window();
    if (scene && mainWindow)
    {
      int i = 0;
      while ((isModel && mainWindow->HasEntityName(modelName)) ||
          (isLight && scene->GetLight(modelName)))
      {
        modelName = modelElem->Get<std::string>("name") + "_" +
            std::to_string(i++);
      }
    }

    // Remove the topic namespace from the model name. This will get re-inserted
    // by the World automatically
    modelName.erase(0, dPtr->node->GetTopicNamespace().size()+2);

    // The the SDF model's name
    modelElem->GetAttribute("name")->Set(modelName);
    modelElem->GetElement("pose")->Set(
        dPtr->modelVisual->GetWorldPose().Ign());

    // Spawn the model in the physics server
    msg.set_sdf(dPtr->modelSDF->ToString());
  }
  else
  {
    msgs::Set(msg.mutable_pose(), dPtr->modelVisual->GetWorldPose().Ign());
    msg.set_clone_model_name(dPtr->modelVisual->GetName().substr(0,
          dPtr->modelVisual->GetName().find("_clone_tmp")));
  }

  dPtr->makerPub->Publish(msg);
}

/////////////////////////////////////////////////
ignition::math::Vector3d ModelMaker::EntityPosition() const
{
  ModelMakerPrivate *dPtr =
<<<<<<< HEAD
      reinterpret_cast<ModelMakerPrivate *>(this->dataPtr);
=======
      static_cast<ModelMakerPrivate *>(this->dataPtr);
>>>>>>> 828be8d9

  return dPtr->modelVisual->GetWorldPose().pos.Ign();
}

/////////////////////////////////////////////////
void ModelMaker::SetEntityPosition(const ignition::math::Vector3d &_pos)
{
  ModelMakerPrivate *dPtr =
<<<<<<< HEAD
      reinterpret_cast<ModelMakerPrivate *>(this->dataPtr);

  dPtr->modelVisual->SetWorldPosition(_pos);
}
=======
      static_cast<ModelMakerPrivate *>(this->dataPtr);

  dPtr->modelVisual->SetWorldPosition(_pos);
}
>>>>>>> 828be8d9
<|MERGE_RESOLUTION|>--- conflicted
+++ resolved
@@ -48,11 +48,7 @@
 ModelMaker::ModelMaker() : EntityMaker(*new ModelMakerPrivate)
 {
   ModelMakerPrivate *dPtr =
-<<<<<<< HEAD
-      reinterpret_cast<ModelMakerPrivate *>(this->dataPtr);
-=======
-      static_cast<ModelMakerPrivate *>(this->dataPtr);
->>>>>>> 828be8d9
+      static_cast<ModelMakerPrivate *>(this->dataPtr);
 
   dPtr->clone = false;
   dPtr->makerPub = dPtr->node->Advertise<msgs::Factory>("~/factory");
@@ -62,11 +58,7 @@
 ModelMaker::~ModelMaker()
 {
   ModelMakerPrivate *dPtr =
-<<<<<<< HEAD
-      reinterpret_cast<ModelMakerPrivate *>(this->dataPtr);
-=======
-      static_cast<ModelMakerPrivate *>(this->dataPtr);
->>>>>>> 828be8d9
+      static_cast<ModelMakerPrivate *>(this->dataPtr);
 
   dPtr->makerPub.reset();
 }
@@ -75,11 +67,7 @@
 bool ModelMaker::InitFromModel(const std::string &_modelName)
 {
   ModelMakerPrivate *dPtr =
-<<<<<<< HEAD
-      reinterpret_cast<ModelMakerPrivate *>(this->dataPtr);
-=======
-      static_cast<ModelMakerPrivate *>(this->dataPtr);
->>>>>>> 828be8d9
+      static_cast<ModelMakerPrivate *>(this->dataPtr);
 
   rendering::ScenePtr scene = gui::get_active_camera()->GetScene();
   if (!scene)
@@ -89,10 +77,7 @@
   {
     scene->RemoveVisual(dPtr->modelVisual);
     dPtr->modelVisual.reset();
-<<<<<<< HEAD
-=======
     dPtr->visuals.clear();
->>>>>>> 828be8d9
   }
 
   rendering::VisualPtr vis = scene->GetVisual(_modelName);
@@ -118,11 +103,7 @@
 bool ModelMaker::InitFromFile(const std::string &_filename)
 {
   ModelMakerPrivate *dPtr =
-<<<<<<< HEAD
-      reinterpret_cast<ModelMakerPrivate *>(this->dataPtr);
-=======
-      static_cast<ModelMakerPrivate *>(this->dataPtr);
->>>>>>> 828be8d9
+      static_cast<ModelMakerPrivate *>(this->dataPtr);
 
   dPtr->clone = false;
   rendering::ScenePtr scene = gui::get_active_camera()->GetScene();
@@ -149,11 +130,7 @@
 bool ModelMaker::InitSimpleShape(SimpleShapes _shape)
 {
   ModelMakerPrivate *dPtr =
-<<<<<<< HEAD
-      reinterpret_cast<ModelMakerPrivate *>(this->dataPtr);
-=======
-      static_cast<ModelMakerPrivate *>(this->dataPtr);
->>>>>>> 828be8d9
+      static_cast<ModelMakerPrivate *>(this->dataPtr);
 
   dPtr->clone = false;
   rendering::ScenePtr scene = gui::get_active_camera()->GetScene();
@@ -214,11 +191,7 @@
 bool ModelMaker::Init()
 {
   ModelMakerPrivate *dPtr =
-<<<<<<< HEAD
-      reinterpret_cast<ModelMakerPrivate *>(this->dataPtr);
-=======
-      static_cast<ModelMakerPrivate *>(this->dataPtr);
->>>>>>> 828be8d9
+      static_cast<ModelMakerPrivate *>(this->dataPtr);
 
   rendering::ScenePtr scene = gui::get_active_camera()->GetScene();
   if (!scene)
@@ -242,19 +215,11 @@
   if (modelElem->HasElement("pose"))
     modelPose = modelElem->Get<ignition::math::Pose3d>("pose");
 
-<<<<<<< HEAD
-  modelName = dPtr->node->GetTopicNamespace() + "::" +
-    modelElem->Get<std::string>("name");
-
-  dPtr->modelVisual.reset(new rendering::Visual(modelName,
-                          scene->GetWorldVisual()));
-=======
   modelName = modelElem->Get<std::string>("name");
 
   dPtr->modelVisual.reset(new rendering::Visual(
       dPtr->node->GetTopicNamespace() + "::" + modelName,
       scene->GetWorldVisual()));
->>>>>>> 828be8d9
   dPtr->modelVisual->Load();
   dPtr->modelVisual->SetPose(modelPose);
 
@@ -314,16 +279,10 @@
           linkPose.Set(0, 0, 0, 0, 0, 0);
 
         rendering::VisualPtr linkVisual(new rendering::Visual(modelName + "::" +
-<<<<<<< HEAD
-              linkName, dPtr->modelVisual));
-        linkVisual->Load();
-        linkVisual->SetPose(linkPose);
-=======
               linkName, modelVis));
         linkVisual->Load();
         linkVisual->SetPose(linkPose);
         dPtr->visuals.push_back(linkVisual);
->>>>>>> 828be8d9
 
         int visualIndex = 0;
         sdf::ElementPtr visualElem;
@@ -346,10 +305,7 @@
 
           visVisual->Load(visualElem);
           visVisual->SetPose(visualPose);
-<<<<<<< HEAD
-=======
           dPtr->visuals.push_back(visVisual);
->>>>>>> 828be8d9
 
           visualElem = visualElem->GetNextElement("visual");
         }
@@ -359,21 +315,6 @@
     }
     catch(common::Exception &_e)
     {
-<<<<<<< HEAD
-      return false;
-    }
-  }
-  else if (modelElem->GetName() == "light")
-  {
-    dPtr->modelVisual->AttachMesh("unit_sphere");
-  }
-  else
-  {
-    return false;
-  }
-
-  return true;
-=======
       this->Stop();
     }
 
@@ -403,25 +344,17 @@
       }
     }
   }
->>>>>>> 828be8d9
 }
 
 /////////////////////////////////////////////////
 void ModelMaker::Stop()
 {
   ModelMakerPrivate *dPtr =
-<<<<<<< HEAD
-      reinterpret_cast<ModelMakerPrivate *>(this->dataPtr);
-=======
-      static_cast<ModelMakerPrivate *>(this->dataPtr);
->>>>>>> 828be8d9
+      static_cast<ModelMakerPrivate *>(this->dataPtr);
 
   // Remove the temporary visual from the scene
   rendering::ScenePtr scene = gui::get_active_camera()->GetScene();
   if (scene)
-<<<<<<< HEAD
-    scene->RemoveVisual(dPtr->modelVisual);
-=======
   {
     for (auto vis : dPtr->visuals)
     {
@@ -431,7 +364,6 @@
     }
     scene->RemoveVisual(dPtr->modelVisual);
   }
->>>>>>> 828be8d9
   dPtr->modelVisual.reset();
   dPtr->modelSDF.reset();
 
@@ -442,11 +374,7 @@
 void ModelMaker::CreateTheEntity()
 {
   ModelMakerPrivate *dPtr =
-<<<<<<< HEAD
-      reinterpret_cast<ModelMakerPrivate *>(this->dataPtr);
-=======
-      static_cast<ModelMakerPrivate *>(this->dataPtr);
->>>>>>> 828be8d9
+      static_cast<ModelMakerPrivate *>(this->dataPtr);
 
   msgs::Factory msg;
   if (!dPtr->clone)
@@ -507,11 +435,7 @@
 ignition::math::Vector3d ModelMaker::EntityPosition() const
 {
   ModelMakerPrivate *dPtr =
-<<<<<<< HEAD
-      reinterpret_cast<ModelMakerPrivate *>(this->dataPtr);
-=======
-      static_cast<ModelMakerPrivate *>(this->dataPtr);
->>>>>>> 828be8d9
+      static_cast<ModelMakerPrivate *>(this->dataPtr);
 
   return dPtr->modelVisual->GetWorldPose().pos.Ign();
 }
@@ -520,14 +444,7 @@
 void ModelMaker::SetEntityPosition(const ignition::math::Vector3d &_pos)
 {
   ModelMakerPrivate *dPtr =
-<<<<<<< HEAD
-      reinterpret_cast<ModelMakerPrivate *>(this->dataPtr);
+      static_cast<ModelMakerPrivate *>(this->dataPtr);
 
   dPtr->modelVisual->SetWorldPosition(_pos);
-}
-=======
-      static_cast<ModelMakerPrivate *>(this->dataPtr);
-
-  dPtr->modelVisual->SetWorldPosition(_pos);
-}
->>>>>>> 828be8d9
+}