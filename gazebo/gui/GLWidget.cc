--- conflicted
+++ resolved
@@ -14,17 +14,14 @@
  * limitations under the License.
  *
 */
-<<<<<<< HEAD
 #ifdef _WIN32
   // Ensure that Winsock2.h is included before Windows.h, which can get
   // pulled in by anybody (e.g., Boost).
   #include <Winsock2.h>
 #endif
 
-=======
 #include <boost/algorithm/string.hpp>
 #include <boost/bind.hpp>
->>>>>>> e0bc65ca
 #include <math.h>
 
 #include "gazebo/common/Assert.hh"
