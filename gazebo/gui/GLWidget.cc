/*
 * Copyright (C) 2012-2014 Open Source Robotics Foundation
 *
 * Licensed under the Apache License, Version 2.0 (the "License");
 * you may not use this file except in compliance with the License.
 * You may obtain a copy of the License at
 *
 *     http://www.apache.org/licenses/LICENSE-2.0
 *
 * Unless required by applicable law or agreed to in writing, software
 * distributed under the License is distributed on an "AS IS" BASIS,
 * WITHOUT WARRANTIES OR CONDITIONS OF ANY KIND, either express or implied.
 * See the License for the specific language governing permissions and
 * limitations under the License.
 *
*/
#include <math.h>

#include "gazebo/common/Assert.hh"
#include "gazebo/common/Exception.hh"
#include "gazebo/math/gzmath.hh"

#include "gazebo/transport/transport.hh"

#include "gazebo/rendering/Conversions.hh"
#include "gazebo/rendering/Heightmap.hh"
#include "gazebo/rendering/RenderEvents.hh"
#include "gazebo/rendering/RenderingIface.hh"
#include "gazebo/rendering/Visual.hh"
#include "gazebo/rendering/WindowManager.hh"
#include "gazebo/rendering/RenderEngine.hh"
#include "gazebo/rendering/Scene.hh"
#include "gazebo/rendering/UserCamera.hh"
#include "gazebo/rendering/OrbitViewController.hh"
#include "gazebo/rendering/FPSViewController.hh"
#include "gazebo/rendering/SelectionObj.hh"

#include "gazebo/gui/ModelAlign.hh"
#include "gazebo/gui/ModelSnap.hh"
#include "gazebo/gui/ModelManipulator.hh"
#include "gazebo/gui/MouseEventHandler.hh"
#include "gazebo/gui/KeyEventHandler.hh"
#include "gazebo/gui/Actions.hh"
#include "gazebo/gui/GuiIface.hh"
#include "gazebo/gui/ModelRightMenu.hh"
#include "gazebo/gui/GuiEvents.hh"
#include "gazebo/gui/GLWidget.hh"

using namespace gazebo;
using namespace gui;

extern bool g_fullscreen;
extern ModelRightMenu *g_modelRightMenu;

/////////////////////////////////////////////////
GLWidget::GLWidget(QWidget *_parent)
  : QWidget(_parent)
{
  this->setObjectName("GLWidget");
  this->state = "select";
  this->sceneCreated = false;
  this->copyEntityName = "";

  this->setFocusPolicy(Qt::StrongFocus);

  this->windowId = -1;

  setAttribute(Qt::WA_OpaquePaintEvent, true);
  setAttribute(Qt::WA_PaintOnScreen, true);

  this->renderFrame = new QFrame;
  this->renderFrame->setFrameShape(QFrame::NoFrame);
  this->renderFrame->setSizePolicy(QSizePolicy::Expanding,
                                   QSizePolicy::Expanding);
  this->renderFrame->setContentsMargins(0, 0, 0, 0);
  this->renderFrame->show();
  QVBoxLayout *mainLayout = new QVBoxLayout;
  mainLayout->addWidget(this->renderFrame);
  mainLayout->setContentsMargins(0, 0, 0, 0);
  this->setLayout(mainLayout);

  this->connections.push_back(
      rendering::Events::ConnectCreateScene(
        boost::bind(&GLWidget::OnCreateScene, this, _1)));

  this->connections.push_back(
      rendering::Events::ConnectRemoveScene(
        boost::bind(&GLWidget::OnRemoveScene, this, _1)));

  this->connections.push_back(
      gui::Events::ConnectMoveMode(
        boost::bind(&GLWidget::OnMoveMode, this, _1)));

  this->connections.push_back(
      gui::Events::ConnectCreateEntity(
        boost::bind(&GLWidget::OnCreateEntity, this, _1, _2)));

  this->connections.push_back(
      gui::Events::ConnectFPS(
        boost::bind(&GLWidget::OnFPS, this)));

  this->connections.push_back(
      gui::Events::ConnectOrbit(
        boost::bind(&GLWidget::OnOrbit, this)));

  this->connections.push_back(
      gui::Events::ConnectManipMode(
        boost::bind(&GLWidget::OnManipMode, this, _1)));

  this->connections.push_back(
     event::Events::ConnectSetSelectedEntity(
       boost::bind(&GLWidget::OnSetSelectedEntity, this, _1, _2)));

  this->connections.push_back(
      gui::Events::ConnectAlignMode(
        boost::bind(&GLWidget::OnAlignMode, this, _1, _2, _3, _4)));

  this->renderFrame->setMouseTracking(true);
  this->setMouseTracking(true);

  this->entityMaker = NULL;

  this->node = transport::NodePtr(new transport::Node());
  this->node->Init();
  this->modelPub = this->node->Advertise<msgs::Model>("~/model/modify");

  this->qtKeyEventPub = this->node->Advertise<msgs::Request>("~/qtKeyEvent");

  this->factoryPub = this->node->Advertise<msgs::Factory>("~/factory");
  this->selectionSub = this->node->Subscribe("~/selection",
      &GLWidget::OnSelectionMsg, this);
  this->requestSub = this->node->Subscribe("~/request",
      &GLWidget::OnRequest, this);

  this->installEventFilter(this);
  this->keyModifiers = 0;

  MouseEventHandler::Instance()->AddPressFilter("glwidget",
      boost::bind(&GLWidget::OnMousePress, this, _1));

  MouseEventHandler::Instance()->AddReleaseFilter("glwidget",
      boost::bind(&GLWidget::OnMouseRelease, this, _1));

  MouseEventHandler::Instance()->AddMoveFilter("glwidget",
      boost::bind(&GLWidget::OnMouseMove, this, _1));

  MouseEventHandler::Instance()->AddDoubleClickFilter("glwidget",
      boost::bind(&GLWidget::OnMouseDoubleClick, this, _1));

  connect(g_copyAct, SIGNAL(triggered()), this, SLOT(OnCopy()));
  connect(g_pasteAct, SIGNAL(triggered()), this, SLOT(OnPaste()));
}

/////////////////////////////////////////////////
GLWidget::~GLWidget()
{
  MouseEventHandler::Instance()->RemovePressFilter("glwidget");
  MouseEventHandler::Instance()->RemoveReleaseFilter("glwidget");
  MouseEventHandler::Instance()->RemoveMoveFilter("glwidget");
  MouseEventHandler::Instance()->RemoveDoubleClickFilter("glwidget");

  this->connections.clear();
  this->node.reset();
  this->modelPub.reset();
  this->qtKeyEventPub.reset();
  this->selectionSub.reset();

  this->userCamera.reset();
}

/////////////////////////////////////////////////
bool GLWidget::eventFilter(QObject * /*_obj*/, QEvent *_event)
{
  if (_event->type() == QEvent::Enter)
  {
    this->setFocus(Qt::OtherFocusReason);
    return true;
  }

  return false;
}

/////////////////////////////////////////////////
void GLWidget::showEvent(QShowEvent *_event)
{
  QApplication::flush();

  if (this->windowId < 0)
  {
    this->windowId = rendering::RenderEngine::Instance()->GetWindowManager()->
        CreateWindow(this->GetOgreHandle(), this->width(), this->height());
    if (this->userCamera)
    {
      rendering::RenderEngine::Instance()->GetWindowManager()->SetCamera(
        this->windowId, this->userCamera);
    }
  }

  QWidget::showEvent(_event);

  this->setFocus();
}

/////////////////////////////////////////////////
void GLWidget::enterEvent(QEvent * /*_event*/)
{
}

/////////////////////////////////////////////////
void GLWidget::moveEvent(QMoveEvent *_e)
{
  QWidget::moveEvent(_e);

  if (_e->isAccepted() && this->windowId >= 0)
  {
    rendering::RenderEngine::Instance()->GetWindowManager()->Moved(
        this->windowId);
  }
}

/////////////////////////////////////////////////
void GLWidget::paintEvent(QPaintEvent *_e)
{
  // Timing may cause GLWidget to miss the OnCreateScene event. So, we check
  // here to make sure it's handled.
  if (!this->sceneCreated && rendering::get_scene())
    this->OnCreateScene(rendering::get_scene()->GetName());

  rendering::UserCameraPtr cam = gui::get_active_camera();
  if (cam && cam->GetInitialized())
  {
    event::Events::preRender();

    // Tell all the cameras to render
    event::Events::render();

    event::Events::postRender();
  }

  _e->accept();
}

/////////////////////////////////////////////////
void GLWidget::resizeEvent(QResizeEvent *_e)
{
  if (!this->scene)
    return;

  if (this->windowId >= 0)
  {
    rendering::RenderEngine::Instance()->GetWindowManager()->Resize(
        this->windowId, _e->size().width(), _e->size().height());
    this->userCamera->Resize(_e->size().width(), _e->size().height());
  }
}

/////////////////////////////////////////////////
void GLWidget::keyPressEvent(QKeyEvent *_event)
{
  if (!this->scene)
    return;

  if (_event->isAutoRepeat() && !KeyEventHandler::Instance()->GetAutoRepeat())
    return;

  this->keyText = _event->text().toStdString();
  this->keyModifiers = _event->modifiers();

  this->keyEvent.key = _event->key();
  this->keyEvent.text = this->keyText;

  // Toggle full screen
  if (_event->key() == Qt::Key_F11)
  {
    g_fullscreen = !g_fullscreen;
    gui::Events::fullScreen(g_fullscreen);
  }

  // Trigger a model delete if the Delete key was pressed, and a model
  // is currently selected.
  if (_event->key() == Qt::Key_Delete)
  {
    while (!this->selectedVisuals.empty())
      g_deleteAct->Signal(this->selectedVisuals.back()->GetName());
  }

  if (_event->key() == Qt::Key_Escape)
  {
    event::Events::setSelectedEntity("", "normal");
    if (this->state == "make_entity")
    {
      if (this->entityMaker)
        this->entityMaker->Stop();
    }
  }

  this->mouseEvent.control =
    this->keyModifiers & Qt::ControlModifier ? true : false;
  this->mouseEvent.shift =
    this->keyModifiers & Qt::ShiftModifier ? true : false;
  this->mouseEvent.alt =
    this->keyModifiers & Qt::AltModifier ? true : false;

  if (this->mouseEvent.control)
  {
    if (_event->key() == Qt::Key_C && !this->selectedVisuals.empty())
    {
      g_copyAct->trigger();
    }
    else if (_event->key() == Qt::Key_V && !this->copyEntityName.empty())
    {
      g_pasteAct->trigger();
    }
  }

<<<<<<< HEAD
  ModelManipulator::Instance()->OnKeyPressEvent(this->keyEvent);

  this->userCamera->HandleKeyPressEvent(this->keyText);

  // publish key press event
  msgs::Request keyData;
  keyData.set_id(1);
  keyData.set_request("key pressed");
  keyData.set_dbl_data(1.0);
  keyData.set_data(this->keyText);
  this->qtKeyEventPub->Publish(keyData);

=======
>>>>>>> dd7380ec
  // Process Key Events
  if (!KeyEventHandler::Instance()->HandlePress(this->keyEvent))
  {
    ModelManipulator::Instance()->OnKeyPressEvent(this->keyEvent);
    this->userCamera->HandleKeyPressEvent(this->keyText);
  }
}

/////////////////////////////////////////////////
void GLWidget::keyReleaseEvent(QKeyEvent *_event)
{
  if (!this->scene)
    return;

  // this shouldn't happen, but in case it does...
  if (_event->isAutoRepeat() && !KeyEventHandler::Instance()->GetAutoRepeat())
    return;

  this->keyModifiers = _event->modifiers();

  if (this->keyModifiers & Qt::ControlModifier &&
      _event->key() == Qt::Key_Z)
  {
    this->PopHistory();
  }

  /// Switch between RTS modes
  if (this->keyModifiers == Qt::NoModifier && this->state != "make_entity")
  {
    if (_event->key() == Qt::Key_R)
      g_rotateAct->trigger();
    else if (_event->key() == Qt::Key_T)
      g_translateAct->trigger();
    else if (_event->key() == Qt::Key_S)
      g_scaleAct->trigger();
    else if (_event->key() == Qt::Key_N)
      g_snapAct->trigger();
    else if (_event->key() == Qt::Key_Escape)
      g_arrowAct->trigger();
  }

  this->mouseEvent.control =
    this->keyModifiers & Qt::ControlModifier ? true : false;
  this->mouseEvent.shift =
    this->keyModifiers & Qt::ShiftModifier ? true : false;
  this->mouseEvent.alt =
    this->keyModifiers & Qt::AltModifier ? true : false;


  ModelManipulator::Instance()->OnKeyReleaseEvent(this->keyEvent);
  this->keyText = "";

  this->userCamera->HandleKeyReleaseEvent(_event->text().toStdString());

  // publish key press event
  msgs::Request keyData;
  keyData.set_id(1);
  keyData.set_request("key released");
  keyData.set_dbl_data(0.0);
  keyData.set_data(_event->text().toStdString());
  this->qtKeyEventPub->Publish(keyData);

  // Process Key Events
  KeyEventHandler::Instance()->HandleRelease(this->keyEvent);
}

/////////////////////////////////////////////////
void GLWidget::mouseDoubleClickEvent(QMouseEvent *_event)
{
  if (!this->scene)
    return;

  this->mouseEvent.pressPos.Set(_event->pos().x(), _event->pos().y());
  this->mouseEvent.prevPos = this->mouseEvent.pressPos;

  /// Set the button which cause the press event
  if (_event->button() == Qt::LeftButton)
    this->mouseEvent.button = common::MouseEvent::LEFT;
  else if (_event->button() == Qt::RightButton)
    this->mouseEvent.button = common::MouseEvent::RIGHT;
  else if (_event->button() == Qt::MidButton)
    this->mouseEvent.button = common::MouseEvent::MIDDLE;

  this->mouseEvent.buttons = common::MouseEvent::NO_BUTTON;
  this->mouseEvent.type = common::MouseEvent::PRESS;

  this->mouseEvent.buttons |= _event->buttons() & Qt::LeftButton ?
    common::MouseEvent::LEFT : 0x0;
  this->mouseEvent.buttons |= _event->buttons() & Qt::RightButton ?
    common::MouseEvent::RIGHT : 0x0;
  this->mouseEvent.buttons |= _event->buttons() & Qt::MidButton ?
    common::MouseEvent::MIDDLE : 0x0;

  this->mouseEvent.dragging = false;

  // Process Mouse Events
  MouseEventHandler::Instance()->HandleDoubleClick(this->mouseEvent);
}

/////////////////////////////////////////////////
void GLWidget::mousePressEvent(QMouseEvent *_event)
{
  if (!this->scene)
    return;

  this->mouseEvent.pressPos.Set(_event->pos().x(), _event->pos().y());
  this->mouseEvent.prevPos = this->mouseEvent.pressPos;

  /// Set the button which cause the press event
  if (_event->button() == Qt::LeftButton)
    this->mouseEvent.button = common::MouseEvent::LEFT;
  else if (_event->button() == Qt::RightButton)
    this->mouseEvent.button = common::MouseEvent::RIGHT;
  else if (_event->button() == Qt::MidButton)
    this->mouseEvent.button = common::MouseEvent::MIDDLE;

  this->mouseEvent.buttons = common::MouseEvent::NO_BUTTON;
  this->mouseEvent.type = common::MouseEvent::PRESS;

  this->mouseEvent.buttons |= _event->buttons() & Qt::LeftButton ?
    common::MouseEvent::LEFT : 0x0;
  this->mouseEvent.buttons |= _event->buttons() & Qt::RightButton ?
    common::MouseEvent::RIGHT : 0x0;
  this->mouseEvent.buttons |= _event->buttons() & Qt::MidButton ?
    common::MouseEvent::MIDDLE : 0x0;

  this->mouseEvent.dragging = false;

  // Process Mouse Events
  MouseEventHandler::Instance()->HandlePress(this->mouseEvent);
}

/////////////////////////////////////////////////
bool GLWidget::OnMousePress(const common::MouseEvent & /*_event*/)
{
  if (this->state == "make_entity")
    this->OnMousePressMakeEntity();
  else if (this->state == "select")
    this->OnMousePressNormal();
  else if (this->state == "translate" || this->state == "rotate"
      || this->state == "scale")
    ModelManipulator::Instance()->OnMousePressEvent(this->mouseEvent);
  else if (this->state == "snap")
    ModelSnap::Instance()->OnMousePressEvent(this->mouseEvent);

  return true;
}

/////////////////////////////////////////////////
bool GLWidget::OnMouseRelease(const common::MouseEvent & /*_event*/)
{
  if (this->state == "make_entity")
    this->OnMouseReleaseMakeEntity();
  // Auto switch to select mode if control is pressed to allow multi-object
  // selection. Remove this once multi-object manipulation is implemented in
  // RTS modes, issue #213
  else if (this->state == "select"  || this->mouseEvent.control)
    this->OnMouseReleaseNormal();
  else if (this->state == "translate" || this->state == "rotate"
      || this->state == "scale")
    ModelManipulator::Instance()->OnMouseReleaseEvent(this->mouseEvent);
  else if (this->state == "snap")
    ModelSnap::Instance()->OnMouseReleaseEvent(this->mouseEvent);

  return true;
}

/////////////////////////////////////////////////
bool GLWidget::OnMouseMove(const common::MouseEvent & /*_event*/)
{
  // Update the view depending on the current GUI state
  if (this->state == "make_entity")
    this->OnMouseMoveMakeEntity();
  else if (this->state == "select")
    this->OnMouseMoveNormal();
  else if (this->state == "translate" || this->state == "rotate"
      || this->state == "scale")
    ModelManipulator::Instance()->OnMouseMoveEvent(this->mouseEvent);
  else if (this->state == "snap")
    ModelSnap::Instance()->OnMouseMoveEvent(this->mouseEvent);

  return true;
}

/////////////////////////////////////////////////
bool GLWidget::OnMouseDoubleClick(const common::MouseEvent & /*_event*/)
{
  rendering::VisualPtr vis = this->userCamera->GetVisual(this->mouseEvent.pos);
  if (vis && gui::get_entity_id(vis->GetRootVisual()->GetName()))
  {
    if (vis->IsPlane())
    {
      math::Pose pose, camPose;
      camPose = this->userCamera->GetWorldPose();
      if (this->scene->GetFirstContact(this->userCamera,
                                   this->mouseEvent.pos, pose.pos))
      {
        this->userCamera->SetFocalPoint(pose.pos);
        math::Vector3 dir = pose.pos - camPose.pos;
        pose.pos = camPose.pos + (dir * 0.8);
        pose.rot = this->userCamera->GetWorldRotation();
        this->userCamera->MoveToPosition(pose, 0.5);
      }
    }
    else
    {
      this->userCamera->MoveToVisual(vis);
    }
  }
  else
    return false;

  return true;
}

/////////////////////////////////////////////////
void GLWidget::OnMousePressNormal()
{
  if (!this->userCamera)
    return;

  rendering::VisualPtr vis = this->userCamera->GetVisual(this->mouseEvent.pos);

  this->userCamera->HandleMouseEvent(this->mouseEvent);
}

/////////////////////////////////////////////////
void GLWidget::OnMousePressMakeEntity()
{
  if (this->entityMaker)
    this->entityMaker->OnMousePush(this->mouseEvent);
}

/////////////////////////////////////////////////
void GLWidget::wheelEvent(QWheelEvent *_event)
{
  if (!this->scene)
    return;

  this->mouseEvent.scroll.y = _event->delta() > 0 ? -1 : 1;
  this->mouseEvent.type = common::MouseEvent::SCROLL;
  this->mouseEvent.buttons |= _event->buttons() & Qt::LeftButton ?
    common::MouseEvent::LEFT : 0x0;
  this->mouseEvent.buttons |= _event->buttons() & Qt::RightButton ?
    common::MouseEvent::RIGHT : 0x0;
  this->mouseEvent.buttons |= _event->buttons() & Qt::MidButton ?
    common::MouseEvent::MIDDLE : 0x0;

  this->userCamera->HandleMouseEvent(this->mouseEvent);
}

/////////////////////////////////////////////////
void GLWidget::mouseMoveEvent(QMouseEvent *_event)
{
  if (!this->scene)
    return;

  this->setFocus(Qt::MouseFocusReason);

  this->mouseEvent.pos.Set(_event->pos().x(), _event->pos().y());
  this->mouseEvent.type = common::MouseEvent::MOVE;
  this->mouseEvent.buttons |= _event->buttons() & Qt::LeftButton ?
    common::MouseEvent::LEFT : 0x0;
  this->mouseEvent.buttons |= _event->buttons() & Qt::RightButton ?
    common::MouseEvent::RIGHT : 0x0;
  this->mouseEvent.buttons |= _event->buttons() & Qt::MidButton ?
    common::MouseEvent::MIDDLE : 0x0;

  if (_event->buttons())
    this->mouseEvent.dragging = true;
  else
    this->mouseEvent.dragging = false;

  // Process Mouse Events
  MouseEventHandler::Instance()->HandleMove(this->mouseEvent);

  this->mouseEvent.prevPos = this->mouseEvent.pos;
}

/////////////////////////////////////////////////
void GLWidget::OnMouseMoveMakeEntity()
{
  if (this->entityMaker)
  {
    if (this->mouseEvent.dragging)
      this->entityMaker->OnMouseDrag(this->mouseEvent);
    else
      this->entityMaker->OnMouseMove(this->mouseEvent);
  }
}

/////////////////////////////////////////////////
void GLWidget::OnMouseMoveNormal()
{
  if (!this->userCamera)
    return;

  rendering::VisualPtr vis = this->userCamera->GetVisual(this->mouseEvent.pos);

  if (vis && !vis->IsPlane())
    QApplication::setOverrideCursor(Qt::PointingHandCursor);
  else
    QApplication::setOverrideCursor(Qt::ArrowCursor);

  this->userCamera->HandleMouseEvent(this->mouseEvent);
}

/////////////////////////////////////////////////
void GLWidget::mouseReleaseEvent(QMouseEvent *_event)
{
  if (!this->scene)
    return;

  this->mouseEvent.pos.Set(_event->pos().x(), _event->pos().y());
  this->mouseEvent.prevPos = this->mouseEvent.pos;

  if (_event->button() == Qt::LeftButton)
    this->mouseEvent.button = common::MouseEvent::LEFT;
  else if (_event->button() == Qt::RightButton)
    this->mouseEvent.button = common::MouseEvent::RIGHT;
  else if (_event->button() == Qt::MidButton)
    this->mouseEvent.button = common::MouseEvent::MIDDLE;

  this->mouseEvent.buttons = common::MouseEvent::NO_BUTTON;
  this->mouseEvent.type = common::MouseEvent::RELEASE;

  this->mouseEvent.buttons |= _event->buttons() & Qt::LeftButton ?
    common::MouseEvent::LEFT : 0x0;

  this->mouseEvent.buttons |= _event->buttons() & Qt::RightButton ?
    common::MouseEvent::RIGHT : 0x0;

  this->mouseEvent.buttons |= _event->buttons() & Qt::MidButton ?
    common::MouseEvent::MIDDLE : 0x0;

  // Process Mouse Events
  MouseEventHandler::Instance()->HandleRelease(this->mouseEvent);

  emit clicked();
}

//////////////////////////////////////////////////
void GLWidget::OnMouseReleaseMakeEntity()
{
  if (this->entityMaker)
    this->entityMaker->OnMouseRelease(this->mouseEvent);
}

//////////////////////////////////////////////////
void GLWidget::OnMouseReleaseNormal()
{
  if (!this->userCamera)
    return;

  if (!this->mouseEvent.dragging)
  {
    rendering::VisualPtr vis =
      this->userCamera->GetVisual(this->mouseEvent.pos);
    if (vis)
    {
      vis = vis->GetRootVisual();
      this->SetSelectedVisual(vis);
      event::Events::setSelectedEntity(vis->GetName(), "normal");

      if (this->mouseEvent.button == common::MouseEvent::RIGHT)
      {
        g_modelRightMenu->Run(vis->GetName(), QCursor::pos());
      }
    }
    else
      this->SetSelectedVisual(rendering::VisualPtr());
  }

  this->userCamera->HandleMouseEvent(this->mouseEvent);
}

//////////////////////////////////////////////////
void GLWidget::ViewScene(rendering::ScenePtr _scene)
{
  // The user camera name.
  std::string cameraBaseName = "gzclient_camera";
  std::string cameraName = cameraBaseName;

  transport::ConnectionPtr connection = transport::connectToMaster();
  if (connection)
  {
    std::string topicData;
    msgs::Packet packet;
    msgs::Request request;
    msgs::GzString_V topics;

    request.set_id(0);
    request.set_request("get_topics");
    connection->EnqueueMsg(msgs::Package("request", request), true);
    connection->Read(topicData);

    packet.ParseFromString(topicData);
    topics.ParseFromString(packet.serialized_data());

    std::string searchable;
    for (int i = 0; i < topics.data_size(); ++i)
      searchable += topics.data(i);

    int i = 0;
    while (searchable.find(cameraName) != std::string::npos)
    {
      cameraName = cameraBaseName + boost::lexical_cast<std::string>(++i);
    }
  }
  else
    gzerr << "Unable to connect to a running Gazebo master.\n";

  if (_scene->GetUserCameraCount() == 0)
    this->userCamera = _scene->CreateUserCamera(cameraName);
  else
    this->userCamera = _scene->GetUserCamera(0);

  gui::set_active_camera(this->userCamera);
  this->scene = _scene;

  math::Vector3 camPos(5, -5, 2);
  math::Vector3 lookAt(0, 0, 0);
  math::Vector3 delta = lookAt - camPos;

  double yaw = atan2(delta.y, delta.x);

  double pitch = atan2(-delta.z, sqrt(delta.x*delta.x + delta.y*delta.y));
  this->userCamera->SetWorldPose(math::Pose(camPos,
        math::Vector3(0, pitch, yaw)));

  if (this->windowId >= 0)
  {
    rendering::RenderEngine::Instance()->GetWindowManager()->SetCamera(
        this->windowId, this->userCamera);
  }
}

/////////////////////////////////////////////////
rendering::ScenePtr GLWidget::GetScene() const
{
  return this->scene;
}

/////////////////////////////////////////////////
void GLWidget::Clear()
{
  gui::clear_active_camera();
  this->userCamera.reset();
  this->scene.reset();
  this->SetSelectedVisual(rendering::VisualPtr());
  this->hoverVis.reset();
  this->keyModifiers = 0;
}


//////////////////////////////////////////////////
rendering::UserCameraPtr GLWidget::GetCamera() const
{
  return this->userCamera;
}

//////////////////////////////////////////////////
std::string GLWidget::GetOgreHandle() const
{
  std::string ogreHandle;

#if defined(WIN32) || defined(__APPLE__)
  ogreHandle = boost::lexical_cast<std::string>(this->winId());
#else
  QX11Info info = x11Info();
  QWidget *q_parent = dynamic_cast<QWidget*>(this->renderFrame);
  ogreHandle = boost::lexical_cast<std::string>(
      reinterpret_cast<uint64_t>(info.display()));
  ogreHandle += ":";
  ogreHandle += boost::lexical_cast<std::string>(
      static_cast<uint32_t>(info.screen()));
  ogreHandle += ":";
  GZ_ASSERT(q_parent, "q_parent is null");
  ogreHandle += boost::lexical_cast<std::string>(
      static_cast<uint64_t>(q_parent->winId()));
#endif

  return ogreHandle;
}

/////////////////////////////////////////////////
void GLWidget::OnRemoveScene(const std::string &_name)
{
  if (this->scene && this->scene->GetName() == _name)
  {
    this->Clear();
  }
}

/////////////////////////////////////////////////
void GLWidget::OnCreateScene(const std::string &_name)
{
  this->hoverVis.reset();
  this->SetSelectedVisual(rendering::VisualPtr());

  this->ViewScene(rendering::get_scene(_name));

  ModelManipulator::Instance()->Init();
  ModelSnap::Instance()->Init();
  ModelAlign::Instance()->Init();

  this->sceneCreated = true;
}

/////////////////////////////////////////////////
void GLWidget::OnMoveMode(bool _mode)
{
  if (_mode)
  {
    this->entityMaker = NULL;
    this->state = "select";
  }
}

/////////////////////////////////////////////////
void GLWidget::OnCreateEntity(const std::string &_type,
                              const std::string &_data)
{
  this->ClearSelection();

  if (this->entityMaker)
    this->entityMaker->Stop();

  this->entityMaker = NULL;

  if (_type == "box")
  {
    this->boxMaker.Start(this->userCamera);
    if (this->modelMaker.InitFromSDFString(this->boxMaker.GetSDFString()))
      this->entityMaker = &this->modelMaker;
  }
  else if (_type == "sphere")
  {
    this->sphereMaker.Start(this->userCamera);
    if (this->modelMaker.InitFromSDFString(this->sphereMaker.GetSDFString()))
      this->entityMaker = &this->modelMaker;
  }
  else if (_type == "cylinder")
  {
    this->cylinderMaker.Start(this->userCamera);
    if (this->modelMaker.InitFromSDFString(this->cylinderMaker.GetSDFString()))
      this->entityMaker = &this->modelMaker;
  }
  else if (_type == "mesh" && !_data.empty())
  {
    this->meshMaker.Init(_data);
    this->entityMaker = &this->meshMaker;
  }
  else if (_type == "model" && !_data.empty())
  {
    if (this->modelMaker.InitFromFile(_data))
      this->entityMaker = &this->modelMaker;
  }
  else if (_type == "pointlight")
    this->entityMaker =  &this->pointLightMaker;
  else if (_type == "spotlight")
    this->entityMaker =  &this->spotLightMaker;
  else if (_type == "directionallight")
    this->entityMaker =  &this->directionalLightMaker;

  if (this->entityMaker)
  {
    gui::Events::manipMode("make_entity");
    // TODO: change the cursor to a cross
    this->entityMaker->Start(this->userCamera);
  }
  else
  {
    this->state = "select";
    // TODO: make sure cursor state stays at the default
  }
}

/////////////////////////////////////////////////
void GLWidget::OnFPS()
{
  this->userCamera->SetViewController(
      rendering::FPSViewController::GetTypeString());
}
/////////////////////////////////////////////////
void GLWidget::OnOrbit()
{
  this->userCamera->SetViewController(
      rendering::OrbitViewController::GetTypeString());
}

/////////////////////////////////////////////////
void GLWidget::OnSelectionMsg(ConstSelectionPtr &_msg)
{
  if (_msg->has_selected())
  {
    if (_msg->selected())
    {
      this->SetSelectedVisual(this->scene->GetVisual(_msg->name()));
    }
    else
    {
      this->SetSelectedVisual(rendering::VisualPtr());
    }
  }
}

/////////////////////////////////////////////////
void GLWidget::SetSelectedVisual(rendering::VisualPtr _vis)
{
  // deselect all if not in multi-selection mode.
  if (!this->mouseEvent.control)
  {
    for (unsigned int i = 0; i < this->selectedVisuals.size(); ++i)
    {
      this->selectedVisuals[i]->SetHighlighted(false);
    }
    this->selectedVisuals.clear();
  }

  if (_vis && !_vis->IsPlane())
  {
    _vis->SetHighlighted(true);

    // enable multi-selection if control is pressed
    if (this->selectedVisuals.empty() || this->mouseEvent.control)
    {
      std::vector<rendering::VisualPtr>::iterator it =
          std::find(this->selectedVisuals.begin(),
          this->selectedVisuals.end(), _vis);
      if (it == this->selectedVisuals.end())
        this->selectedVisuals.push_back(_vis);
      else
      {
        // if element already exists, move to the back of vector
        rendering::VisualPtr vis = (*it);
        this->selectedVisuals.erase(it);
        this->selectedVisuals.push_back(vis);
      }
    }
    g_copyAct->setEnabled(true);
  }
  else
  {
    g_copyAct->setEnabled(false);
  }

  g_alignAct->setEnabled(this->selectedVisuals.size() > 1);
}

/////////////////////////////////////////////////
void GLWidget::OnManipMode(const std::string &_mode)
{
  this->state = _mode;

  if (!this->selectedVisuals.empty())
  {
    ModelManipulator::Instance()->SetAttachedVisual(
        this->selectedVisuals.back());
  }

  ModelManipulator::Instance()->SetManipulationMode(_mode);
  ModelSnap::Instance()->Reset();

  if (this->state != "select")
  {
    // only support multi-model selection in select mode for now.
    // deselect 0 to n-1 models.
    if (this->selectedVisuals.size() > 1)
    {
      for (std::vector<rendering::VisualPtr>::iterator it
          = this->selectedVisuals.begin(); it != --this->selectedVisuals.end();)
      {
         (*it)->SetHighlighted(false);
         it = this->selectedVisuals.erase(it);
      }
    }
  }
}

/////////////////////////////////////////////////
void GLWidget::OnCopy()
{
  if (!this->selectedVisuals.empty())
    this->Copy(this->selectedVisuals.back()->GetName());
}

/////////////////////////////////////////////////
void GLWidget::OnPaste()
{
  this->Paste(this->copyEntityName);
}

/////////////////////////////////////////////////
void GLWidget::Copy(const std::string &_name)
{
  this->copyEntityName = _name;
  g_pasteAct->setEnabled(true);
}

/////////////////////////////////////////////////
void GLWidget::Paste(const std::string &_name)
{
  if (!_name.empty())
  {
    bool isModel = false;
    bool isLight = false;
    if (scene->GetLight(_name))
      isLight = true;
    else if (scene->GetVisual(_name))
      isModel = true;

    if (isLight || isModel)
    {
      this->ClearSelection();
      if (this->entityMaker)
        this->entityMaker->Stop();

      if (isLight && this->lightMaker.InitFromLight(_name))
      {
        this->entityMaker = &this->lightMaker;
        this->entityMaker->Start(this->userCamera);
        // this makes the entity appear at the mouse cursor
        this->entityMaker->OnMouseMove(this->mouseEvent);
        gui::Events::manipMode("make_entity");
      }
      else if (isModel && this->modelMaker.InitFromModel(_name))
      {
        this->entityMaker = &this->modelMaker;
        this->entityMaker->Start(this->userCamera);
        // this makes the entity appear at the mouse cursor
        this->entityMaker->OnMouseMove(this->mouseEvent);
        gui::Events::manipMode("make_entity");
      }
    }
  }
}

/////////////////////////////////////////////////
void GLWidget::ClearSelection()
{
  if (this->hoverVis)
  {
    this->hoverVis->SetEmissive(common::Color(0, 0, 0));
    this->hoverVis.reset();
  }

  this->SetSelectedVisual(rendering::VisualPtr());

  this->scene->SelectVisual("", "normal");
}

/////////////////////////////////////////////////
void GLWidget::OnSetSelectedEntity(const std::string &_name,
                                   const std::string &_mode)
{
  if (!_name.empty())
  {
    std::string name = _name;
    boost::replace_first(name, gui::get_world()+"::", "");

    this->SetSelectedVisual(this->scene->GetVisual(name));
    this->scene->SelectVisual(name, _mode);
  }
  else
  {
    this->SetSelectedVisual(rendering::VisualPtr());
    this->scene->SelectVisual("", _mode);
  }

  this->hoverVis.reset();
}

/////////////////////////////////////////////////
void GLWidget::PushHistory(const std::string &_visName, const math::Pose &_pose)
{
  if (this->moveHistory.empty() ||
      this->moveHistory.back().first != _visName ||
      this->moveHistory.back().second != _pose)
  {
    this->moveHistory.push_back(std::make_pair(_visName, _pose));
  }
}

/////////////////////////////////////////////////
void GLWidget::PopHistory()
{
  if (!this->moveHistory.empty())
  {
    msgs::Model msg;
    msg.set_id(gui::get_entity_id(this->moveHistory.back().first));
    msg.set_name(this->moveHistory.back().first);

    msgs::Set(msg.mutable_pose(), this->moveHistory.back().second);
    this->scene->GetVisual(this->moveHistory.back().first)->SetWorldPose(
        this->moveHistory.back().second);

    this->modelPub->Publish(msg);

    this->moveHistory.pop_back();
  }
}

/////////////////////////////////////////////////
void GLWidget::OnRequest(ConstRequestPtr &_msg)
{
  if (_msg->request() == "entity_delete")
  {
    if (!this->selectedVisuals.empty())
    {
      for (std::vector<rendering::VisualPtr>::iterator it =
          this->selectedVisuals.begin(); it != this->selectedVisuals.end();
          ++it)
      {
        if ((*it)->GetName() == _msg->data())
        {
          this->selectedVisuals.erase(it);
          break;
        }
      }
    }

    if (this->copyEntityName == _msg->data())
    {
      this->copyEntityName = "";
      g_pasteAct->setEnabled(false);
    }
  }
}

/////////////////////////////////////////////////
void GLWidget::OnAlignMode(const std::string &_axis, const std::string &_config,
    const std::string &_target, bool _preview)
{
  ModelAlign::Instance()->AlignVisuals(this->selectedVisuals, _axis, _config,
      _target, !_preview);
}<|MERGE_RESOLUTION|>--- conflicted
+++ resolved
@@ -313,11 +313,6 @@
     }
   }
 
-<<<<<<< HEAD
-  ModelManipulator::Instance()->OnKeyPressEvent(this->keyEvent);
-
-  this->userCamera->HandleKeyPressEvent(this->keyText);
-
   // publish key press event
   msgs::Request keyData;
   keyData.set_id(1);
@@ -326,8 +321,6 @@
   keyData.set_data(this->keyText);
   this->qtKeyEventPub->Publish(keyData);
 
-=======
->>>>>>> dd7380ec
   // Process Key Events
   if (!KeyEventHandler::Instance()->HandlePress(this->keyEvent))
   {
