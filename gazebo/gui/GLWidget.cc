/*
 * Copyright (C) 2012-2015 Open Source Robotics Foundation
 *
 * Licensed under the Apache License, Version 2.0 (the "License");
 * you may not use this file except in compliance with the License.
 * You may obtain a copy of the License at
 *
 *     http://www.apache.org/licenses/LICENSE-2.0
 *
 * Unless required by applicable law or agreed to in writing, software
 * distributed under the License is distributed on an "AS IS" BASIS,
 * WITHOUT WARRANTIES OR CONDITIONS OF ANY KIND, either express or implied.
 * See the License for the specific language governing permissions and
 * limitations under the License.
 *
*/
#ifdef _WIN32
  // Ensure that Winsock2.h is included before Windows.h, which can get
  // pulled in by anybody (e.g., Boost).
  #include <Winsock2.h>
#endif

#include <math.h>

#include "gazebo/common/Assert.hh"
#include "gazebo/common/Exception.hh"
#include "gazebo/math/gzmath.hh"

#include "gazebo/transport/transport.hh"

#include "gazebo/rendering/Conversions.hh"
#include "gazebo/rendering/Heightmap.hh"
#include "gazebo/rendering/RenderEvents.hh"
#include "gazebo/rendering/RenderingIface.hh"
#include "gazebo/rendering/Visual.hh"
#include "gazebo/rendering/WindowManager.hh"
#include "gazebo/rendering/RenderEngine.hh"
#include "gazebo/rendering/Scene.hh"
#include "gazebo/rendering/UserCamera.hh"
#include "gazebo/rendering/OrbitViewController.hh"
#include "gazebo/rendering/FPSViewController.hh"

#include "gazebo/gui/ModelAlign.hh"
#include "gazebo/gui/ModelSnap.hh"
#include "gazebo/gui/ModelManipulator.hh"
#include "gazebo/gui/MouseEventHandler.hh"
#include "gazebo/gui/KeyEventHandler.hh"
#include "gazebo/gui/Actions.hh"
#include "gazebo/gui/GuiIface.hh"
#include "gazebo/gui/ModelRightMenu.hh"
#include "gazebo/gui/GuiEvents.hh"
#include "gazebo/gui/GLWidget.hh"

using namespace gazebo;
using namespace gui;

extern bool g_fullscreen;
extern ModelRightMenu *g_modelRightMenu;

/////////////////////////////////////////////////
GLWidget::GLWidget(QWidget *_parent)
  : QWidget(_parent)
{
  this->setObjectName("GLWidget");
  this->state = "select";
  this->copyEntityName = "";
  this->modelEditorEnabled = false;

  this->setFocusPolicy(Qt::StrongFocus);

  this->windowId = -1;

  this->setAttribute(Qt::WA_OpaquePaintEvent, true);
  this->setAttribute(Qt::WA_PaintOnScreen, true);

  this->renderFrame = new QFrame;
  this->renderFrame->setFrameShape(QFrame::NoFrame);
  this->renderFrame->setSizePolicy(QSizePolicy::Expanding,
                                   QSizePolicy::Expanding);
  this->renderFrame->setContentsMargins(0, 0, 0, 0);
  this->renderFrame->show();

  QVBoxLayout *mainLayout = new QVBoxLayout;
  mainLayout->addWidget(this->renderFrame);
  mainLayout->setContentsMargins(0, 0, 0, 0);
  this->setLayout(mainLayout);

  this->connections.push_back(
      rendering::Events::ConnectRemoveScene(
        boost::bind(&GLWidget::OnRemoveScene, this, _1)));

  this->connections.push_back(
      gui::Events::ConnectMoveMode(
        boost::bind(&GLWidget::OnMoveMode, this, _1)));

  this->connections.push_back(
      gui::Events::ConnectCreateEntity(
        boost::bind(&GLWidget::OnCreateEntity, this, _1, _2)));

  this->connections.push_back(
      gui::Events::ConnectFPS(
        boost::bind(&GLWidget::OnFPS, this)));

  this->connections.push_back(
      gui::Events::ConnectOrbit(
        boost::bind(&GLWidget::OnOrbit, this)));

  this->connections.push_back(
      gui::Events::ConnectManipMode(
        boost::bind(&GLWidget::OnManipMode, this, _1)));

  this->connections.push_back(
     event::Events::ConnectSetSelectedEntity(
       boost::bind(&GLWidget::OnSetSelectedEntity, this, _1, _2)));

  this->connections.push_back(
      gui::Events::ConnectAlignMode(
        boost::bind(&GLWidget::OnAlignMode, this, _1, _2, _3, _4)));

  this->renderFrame->setMouseTracking(true);
  this->setMouseTracking(true);

  this->entityMaker = NULL;

  this->node = transport::NodePtr(new transport::Node());
  this->node->Init();
  this->modelPub = this->node->Advertise<msgs::Model>("~/model/modify");

  this->factoryPub = this->node->Advertise<msgs::Factory>("~/factory");

  // Subscribes to selection messages.
  this->selectionSub = this->node->Subscribe("~/selection",
      &GLWidget::OnSelectionMsg, this);

  // Publishes information about user selections.
  this->selectionPub =
    this->node->Advertise<msgs::Selection>("~/selection");

  this->requestSub = this->node->Subscribe("~/request",
      &GLWidget::OnRequest, this);

  this->installEventFilter(this);
  this->keyModifiers = 0;

  MouseEventHandler::Instance()->AddPressFilter("glwidget",
      boost::bind(&GLWidget::OnMousePress, this, _1));

  MouseEventHandler::Instance()->AddReleaseFilter("glwidget",
      boost::bind(&GLWidget::OnMouseRelease, this, _1));

  MouseEventHandler::Instance()->AddMoveFilter("glwidget",
      boost::bind(&GLWidget::OnMouseMove, this, _1));

  MouseEventHandler::Instance()->AddDoubleClickFilter("glwidget",
      boost::bind(&GLWidget::OnMouseDoubleClick, this, _1));

  connect(g_copyAct, SIGNAL(triggered()), this, SLOT(OnCopy()));
  connect(g_pasteAct, SIGNAL(triggered()), this, SLOT(OnPaste()));

  connect(g_editModelAct, SIGNAL(toggled(bool)), this,
      SLOT(OnModelEditor(bool)));

  connect(this, SIGNAL(selectionMsgReceived(const QString &)), this,
      SLOT(OnSelectionMsgEvent(const QString &)), Qt::QueuedConnection);

  // Connect the ortho action
  connect(g_cameraOrthoAct, SIGNAL(triggered()), this,
          SLOT(OnOrtho()));

  // Connect the perspective action
  connect(g_cameraPerspectiveAct, SIGNAL(triggered()), this,
          SLOT(OnPerspective()));
<<<<<<< HEAD
=======

  // Create the scene. This must be done in the constructor so that
  // we can then create a user camera.
  this->scene = rendering::create_scene(gui::get_world(), true);

  if (!this->scene)
  {
    gzerr << "GLWidget could not create a scene. This will likely result "
      << "in a blank screen.\n";
  }
  else
  {
    // This will ultimately create a user camera. We need to create a user
    // camera in the constructor so that communications (such as via the
    // ~/gui topic) can work properly (see MainWindow::OnGUI).
    //
    // All of this means that we must have a GL Context by this point. So,
    // we have to create a dummy 1x1 window in RenderEngine::Load.
    this->OnCreateScene(this->scene->GetName());
  }
>>>>>>> 6a6d16e1
}

/////////////////////////////////////////////////
GLWidget::~GLWidget()
{
  MouseEventHandler::Instance()->RemovePressFilter("glwidget");
  MouseEventHandler::Instance()->RemoveReleaseFilter("glwidget");
  MouseEventHandler::Instance()->RemoveMoveFilter("glwidget");
  MouseEventHandler::Instance()->RemoveDoubleClickFilter("glwidget");

  this->connections.clear();
  this->node.reset();
  this->modelPub.reset();
  this->selectionSub.reset();
  this->selectionPub.reset();

  ModelManipulator::Instance()->Clear();
  ModelSnap::Instance()->Clear();
  ModelAlign::Instance()->Clear();

  if (this->userCamera)
    this->userCamera->Fini();

  this->userCamera.reset();
  this->scene.reset();
}

/////////////////////////////////////////////////
bool GLWidget::eventFilter(QObject * /*_obj*/, QEvent *_event)
{
  if (_event->type() == QEvent::Enter)
  {
    this->setFocus(Qt::OtherFocusReason);
    return true;
  }

  return false;
}

/////////////////////////////////////////////////
void GLWidget::showEvent(QShowEvent *_event)
{
  // These two functions are most applicable for Linux.
  QApplication::flush();
  QApplication::syncX();

  // Get the window handle in a form that OGRE can use.
  std::string winHandle = this->GetOgreHandle();

  // Create the OGRE render window
  this->windowId = rendering::RenderEngine::Instance()->GetWindowManager()->
    CreateWindow(winHandle, this->width(), this->height());

  // Attach the user camera to the window
  rendering::RenderEngine::Instance()->GetWindowManager()->SetCamera(
      this->windowId, this->userCamera);

  // Let QT continue processing the show event.
  QWidget::showEvent(_event);

  // Grab focus.
  this->setFocus();
}

/////////////////////////////////////////////////
void GLWidget::enterEvent(QEvent * /*_event*/)
{
}

/////////////////////////////////////////////////
void GLWidget::moveEvent(QMoveEvent *_e)
{
  QWidget::moveEvent(_e);

  if (_e->isAccepted() && this->windowId >= 0)
  {
    rendering::RenderEngine::Instance()->GetWindowManager()->Moved(
        this->windowId);
  }
}

/////////////////////////////////////////////////
void GLWidget::paintEvent(QPaintEvent *_e)
{
  rendering::UserCameraPtr cam = gui::get_active_camera();
  if (cam && cam->GetInitialized())
  {
    event::Events::preRender();

    // Tell all the cameras to render
    event::Events::render();

    event::Events::postRender();
  }
  else
  {
    event::Events::preRender();
  }

  this->update();

  _e->accept();
}

/////////////////////////////////////////////////
void GLWidget::resizeEvent(QResizeEvent *_e)
{
  if (this->windowId >= 0)
  {
    rendering::RenderEngine::Instance()->GetWindowManager()->Resize(
        this->windowId, _e->size().width(), _e->size().height());

    if (this->userCamera)
      this->userCamera->Resize(_e->size().width(), _e->size().height());
  }
}

/////////////////////////////////////////////////
void GLWidget::keyPressEvent(QKeyEvent *_event)
{
  if (!this->scene)
    return;

  if (_event->isAutoRepeat() && !KeyEventHandler::Instance()->GetAutoRepeat())
    return;

  this->keyText = _event->text().toStdString();
  this->keyModifiers = _event->modifiers();

  this->keyEvent.key = _event->key();
  this->keyEvent.text = this->keyText;

  // Toggle full screen
  if (_event->key() == Qt::Key_F11)
  {
    g_fullscreen = !g_fullscreen;
    gui::Events::fullScreen(g_fullscreen);
  }

  // Trigger a model delete if the Delete key was pressed, and a model
  // is currently selected.
  if (_event->key() == Qt::Key_Delete &&
      this->selectionLevel == SelectionLevels::MODEL)
  {
    boost::mutex::scoped_lock lock(this->selectedVisMutex);
    while (!this->selectedVisuals.empty())
    {
      std::string name = this->selectedVisuals.back()->GetName();
      int id = this->selectedVisuals.back()->GetId();
      this->selectedVisuals.pop_back();

      // Publish message about visual deselection
      msgs::Selection msg;
      msg.set_id(id);
      msg.set_name(name);
      msg.set_selected(false);
      this->selectionPub->Publish(msg);

      g_deleteAct->Signal(name);
    }
  }

  if (_event->key() == Qt::Key_Escape)
  {
    event::Events::setSelectedEntity("", "normal");
    if (this->state == "make_entity")
    {
      if (this->entityMaker)
        this->entityMaker->Stop();
    }
  }

  this->keyEvent.control =
    this->keyModifiers & Qt::ControlModifier ? true : false;
  this->keyEvent.shift =
    this->keyModifiers & Qt::ShiftModifier ? true : false;
  this->keyEvent.alt =
    this->keyModifiers & Qt::AltModifier ? true : false;

  this->mouseEvent.control = this->keyEvent.control;
  this->mouseEvent.shift = this->keyEvent.shift;
  this->mouseEvent.alt = this->keyEvent.alt;

  if (this->mouseEvent.control)
  {
    if (_event->key() == Qt::Key_C && !this->selectedVisuals.empty()
       && !this->modelEditorEnabled)
    {
      g_copyAct->trigger();
    }
    else if (_event->key() == Qt::Key_V && !this->copyEntityName.empty()
       && !this->modelEditorEnabled)
    {
      g_pasteAct->trigger();
    }
  }

  // Process Key Events
  if (!KeyEventHandler::Instance()->HandlePress(this->keyEvent))
  {
    // model editor exit pop-up message is modal so can block event propagation.
    // So using hotkeys to exit will leave the control variable in a bad state.
    // Manually override and reset the control value.
    if (this->modelEditorEnabled && this->mouseEvent.control)
      this->mouseEvent.control = false;

    ModelManipulator::Instance()->OnKeyPressEvent(this->keyEvent);
    this->userCamera->HandleKeyPressEvent(this->keyText);
  }
}

/////////////////////////////////////////////////
void GLWidget::keyReleaseEvent(QKeyEvent *_event)
{
  if (!this->scene)
    return;

  // this shouldn't happen, but in case it does...
  if (_event->isAutoRepeat() && !KeyEventHandler::Instance()->GetAutoRepeat())
    return;

  this->keyModifiers = _event->modifiers();

  if (this->keyModifiers & Qt::ControlModifier &&
      _event->key() == Qt::Key_Z)
  {
    this->PopHistory();
  }

  /// Switch between RTS modes
  if (this->keyModifiers == Qt::NoModifier && this->state != "make_entity")
  {
    if (_event->key() == Qt::Key_R)
      g_rotateAct->trigger();
    else if (_event->key() == Qt::Key_T)
      g_translateAct->trigger();
    else if (_event->key() == Qt::Key_S)
      g_scaleAct->trigger();
    else if (_event->key() == Qt::Key_N)
      g_snapAct->trigger();
    else if (_event->key() == Qt::Key_Escape)
      g_arrowAct->trigger();
  }

  this->keyEvent.control =
    this->keyModifiers & Qt::ControlModifier ? true : false;
  this->keyEvent.shift =
    this->keyModifiers & Qt::ShiftModifier ? true : false;
  this->keyEvent.alt =
    this->keyModifiers & Qt::AltModifier ? true : false;

  this->mouseEvent.control = this->keyEvent.control;
  this->mouseEvent.shift = this->keyEvent.shift;
  this->mouseEvent.alt = this->keyEvent.alt;

  ModelManipulator::Instance()->OnKeyReleaseEvent(this->keyEvent);
  this->keyText = "";

  this->userCamera->HandleKeyReleaseEvent(_event->text().toStdString());

  // Process Key Events
  KeyEventHandler::Instance()->HandleRelease(this->keyEvent);
}

/////////////////////////////////////////////////
void GLWidget::mouseDoubleClickEvent(QMouseEvent *_event)
{
  if (!this->scene)
    return;

  this->mouseEvent.pressPos.Set(_event->pos().x(), _event->pos().y());
  this->mouseEvent.prevPos = this->mouseEvent.pressPos;

  /// Set the button which cause the press event
  if (_event->button() == Qt::LeftButton)
    this->mouseEvent.button = common::MouseEvent::LEFT;
  else if (_event->button() == Qt::RightButton)
    this->mouseEvent.button = common::MouseEvent::RIGHT;
  else if (_event->button() == Qt::MidButton)
    this->mouseEvent.button = common::MouseEvent::MIDDLE;

  this->mouseEvent.buttons = common::MouseEvent::NO_BUTTON;
  this->mouseEvent.type = common::MouseEvent::PRESS;

  this->mouseEvent.buttons |= _event->buttons() & Qt::LeftButton ?
    common::MouseEvent::LEFT : 0x0;
  this->mouseEvent.buttons |= _event->buttons() & Qt::RightButton ?
    common::MouseEvent::RIGHT : 0x0;
  this->mouseEvent.buttons |= _event->buttons() & Qt::MidButton ?
    common::MouseEvent::MIDDLE : 0x0;

  this->mouseEvent.dragging = false;

  // Process Mouse Events
  MouseEventHandler::Instance()->HandleDoubleClick(this->mouseEvent);
}

/////////////////////////////////////////////////
void GLWidget::mousePressEvent(QMouseEvent *_event)
{
  if (!this->scene)
    return;

  this->mouseEvent.pressPos.Set(_event->pos().x(), _event->pos().y());
  this->mouseEvent.prevPos = this->mouseEvent.pressPos;

  /// Set the button which cause the press event
  if (_event->button() == Qt::LeftButton)
    this->mouseEvent.button = common::MouseEvent::LEFT;
  else if (_event->button() == Qt::RightButton)
    this->mouseEvent.button = common::MouseEvent::RIGHT;
  else if (_event->button() == Qt::MidButton)
    this->mouseEvent.button = common::MouseEvent::MIDDLE;

  this->mouseEvent.buttons = common::MouseEvent::NO_BUTTON;
  this->mouseEvent.type = common::MouseEvent::PRESS;

  this->mouseEvent.buttons |= _event->buttons() & Qt::LeftButton ?
    common::MouseEvent::LEFT : 0x0;
  this->mouseEvent.buttons |= _event->buttons() & Qt::RightButton ?
    common::MouseEvent::RIGHT : 0x0;
  this->mouseEvent.buttons |= _event->buttons() & Qt::MidButton ?
    common::MouseEvent::MIDDLE : 0x0;

  this->mouseEvent.dragging = false;

  // Process Mouse Events
  MouseEventHandler::Instance()->HandlePress(this->mouseEvent);
}

/////////////////////////////////////////////////
bool GLWidget::OnMousePress(const common::MouseEvent & /*_event*/)
{
  if (this->state == "make_entity")
    this->OnMousePressMakeEntity();
  else if (this->state == "select")
    this->OnMousePressNormal();
  else if (this->state == "translate" || this->state == "rotate"
      || this->state == "scale")
    ModelManipulator::Instance()->OnMousePressEvent(this->mouseEvent);
  else if (this->state == "snap")
    ModelSnap::Instance()->OnMousePressEvent(this->mouseEvent);

  return true;
}

/////////////////////////////////////////////////
bool GLWidget::OnMouseRelease(const common::MouseEvent & /*_event*/)
{
  if (this->state == "make_entity")
    this->OnMouseReleaseMakeEntity();
  else if (this->state == "select")
    this->OnMouseReleaseNormal();
  else if (this->state == "translate" || this->state == "rotate"
      || this->state == "scale")
    ModelManipulator::Instance()->OnMouseReleaseEvent(this->mouseEvent);
  else if (this->state == "snap")
    ModelSnap::Instance()->OnMouseReleaseEvent(this->mouseEvent);

  return true;
}

/////////////////////////////////////////////////
bool GLWidget::OnMouseMove(const common::MouseEvent & /*_event*/)
{
  // Update the view depending on the current GUI state
  if (this->state == "make_entity")
    this->OnMouseMoveMakeEntity();
  else if (this->state == "select")
    this->OnMouseMoveNormal();
  else if (this->state == "translate" || this->state == "rotate"
      || this->state == "scale")
    ModelManipulator::Instance()->OnMouseMoveEvent(this->mouseEvent);
  else if (this->state == "snap")
    ModelSnap::Instance()->OnMouseMoveEvent(this->mouseEvent);

  return true;
}

/////////////////////////////////////////////////
bool GLWidget::OnMouseDoubleClick(const common::MouseEvent & /*_event*/)
{
  rendering::VisualPtr vis = this->userCamera->GetVisual(this->mouseEvent.pos);
  if (vis && gui::get_entity_id(vis->GetRootVisual()->GetName()))
  {
    if (vis->IsPlane())
    {
      math::Pose pose, camPose;
      camPose = this->userCamera->GetWorldPose();
      if (this->scene->GetFirstContact(this->userCamera,
                                   this->mouseEvent.pos, pose.pos))
      {
        this->userCamera->SetFocalPoint(pose.pos);
        math::Vector3 dir = pose.pos - camPose.pos;
        pose.pos = camPose.pos + (dir * 0.8);
        pose.rot = this->userCamera->GetWorldRotation();
        this->userCamera->MoveToPosition(pose, 0.5);
      }
    }
    else
    {
      this->userCamera->MoveToVisual(vis);
    }
  }
  else
    return false;

  return true;
}

/////////////////////////////////////////////////
void GLWidget::OnMousePressNormal()
{
  if (!this->userCamera)
    return;

  rendering::VisualPtr vis = this->userCamera->GetVisual(this->mouseEvent.pos);

  this->userCamera->HandleMouseEvent(this->mouseEvent);
}

/////////////////////////////////////////////////
void GLWidget::OnMousePressMakeEntity()
{
  if (this->entityMaker)
    this->entityMaker->OnMousePush(this->mouseEvent);
}

/////////////////////////////////////////////////
void GLWidget::wheelEvent(QWheelEvent *_event)
{
  if (!this->scene)
    return;

  this->mouseEvent.scroll.y = _event->delta() > 0 ? -1 : 1;
  this->mouseEvent.type = common::MouseEvent::SCROLL;
  this->mouseEvent.buttons |= _event->buttons() & Qt::LeftButton ?
    common::MouseEvent::LEFT : 0x0;
  this->mouseEvent.buttons |= _event->buttons() & Qt::RightButton ?
    common::MouseEvent::RIGHT : 0x0;
  this->mouseEvent.buttons |= _event->buttons() & Qt::MidButton ?
    common::MouseEvent::MIDDLE : 0x0;

  this->userCamera->HandleMouseEvent(this->mouseEvent);
}

/////////////////////////////////////////////////
void GLWidget::mouseMoveEvent(QMouseEvent *_event)
{
  if (!this->scene)
    return;

  this->setFocus(Qt::MouseFocusReason);

  this->mouseEvent.pos.Set(_event->pos().x(), _event->pos().y());
  this->mouseEvent.type = common::MouseEvent::MOVE;
  this->mouseEvent.buttons |= _event->buttons() & Qt::LeftButton ?
    common::MouseEvent::LEFT : 0x0;
  this->mouseEvent.buttons |= _event->buttons() & Qt::RightButton ?
    common::MouseEvent::RIGHT : 0x0;
  this->mouseEvent.buttons |= _event->buttons() & Qt::MidButton ?
    common::MouseEvent::MIDDLE : 0x0;

  if (_event->buttons())
    this->mouseEvent.dragging = true;
  else
    this->mouseEvent.dragging = false;

  // Process Mouse Events
  MouseEventHandler::Instance()->HandleMove(this->mouseEvent);

  this->mouseEvent.prevPos = this->mouseEvent.pos;
}

/////////////////////////////////////////////////
void GLWidget::OnMouseMoveMakeEntity()
{
  if (this->entityMaker)
  {
    if (this->mouseEvent.dragging)
      this->entityMaker->OnMouseDrag(this->mouseEvent);
    else
      this->entityMaker->OnMouseMove(this->mouseEvent);
  }
}

/////////////////////////////////////////////////
void GLWidget::OnMouseMoveNormal()
{
  if (!this->userCamera)
    return;

  rendering::VisualPtr vis = this->userCamera->GetVisual(this->mouseEvent.pos);

  if (vis && !vis->IsPlane())
    QApplication::setOverrideCursor(Qt::PointingHandCursor);
  else
    QApplication::setOverrideCursor(Qt::ArrowCursor);

  this->userCamera->HandleMouseEvent(this->mouseEvent);
}

/////////////////////////////////////////////////
void GLWidget::mouseReleaseEvent(QMouseEvent *_event)
{
  if (!this->scene)
    return;

  this->mouseEvent.pos.Set(_event->pos().x(), _event->pos().y());
  this->mouseEvent.prevPos = this->mouseEvent.pos;

  if (_event->button() == Qt::LeftButton)
    this->mouseEvent.button = common::MouseEvent::LEFT;
  else if (_event->button() == Qt::RightButton)
    this->mouseEvent.button = common::MouseEvent::RIGHT;
  else if (_event->button() == Qt::MidButton)
    this->mouseEvent.button = common::MouseEvent::MIDDLE;

  this->mouseEvent.buttons = common::MouseEvent::NO_BUTTON;
  this->mouseEvent.type = common::MouseEvent::RELEASE;

  this->mouseEvent.buttons |= _event->buttons() & Qt::LeftButton ?
    common::MouseEvent::LEFT : 0x0;

  this->mouseEvent.buttons |= _event->buttons() & Qt::RightButton ?
    common::MouseEvent::RIGHT : 0x0;

  this->mouseEvent.buttons |= _event->buttons() & Qt::MidButton ?
    common::MouseEvent::MIDDLE : 0x0;

  // Process Mouse Events
  MouseEventHandler::Instance()->HandleRelease(this->mouseEvent);

  emit clicked();
}

//////////////////////////////////////////////////
void GLWidget::OnMouseReleaseMakeEntity()
{
  if (this->entityMaker)
    this->entityMaker->OnMouseRelease(this->mouseEvent);
}

//////////////////////////////////////////////////
void GLWidget::OnMouseReleaseNormal()
{
  if (!this->userCamera)
    return;

  if (!this->mouseEvent.dragging)
  {
    rendering::VisualPtr vis =
      this->userCamera->GetVisual(this->mouseEvent.pos);

    if (vis)
    {
      rendering::VisualPtr selectVis;
      rendering::VisualPtr linkVis = vis->GetParent();
      if (!linkVis)
      {
        gzerr << "Link visual not found, this should not happen." << std::endl;
        return;
      }
      rendering::VisualPtr modelVis = vis->GetRootVisual();
      if (!modelVis)
      {
        gzerr << "Model visual not found, this should not happen." << std::endl;
        return;
      }

      // Flags to check if we should select a link or a model
      bool rightButton = (this->mouseEvent.button == common::MouseEvent::RIGHT);
      bool modelHighlighted = modelVis->GetHighlighted();
      int linkCount = 0;
      bool linkHighlighted = false;
      for (unsigned int i = 0; i < modelVis->GetChildCount(); ++i)
      {
        // Find out if there's only one link in the model
        uint32_t flags = modelVis->GetChild(i)->GetVisibilityFlags();
        if ((flags != GZ_VISIBILITY_ALL) && (flags & GZ_VISIBILITY_GUI))
        {
          continue;
        }
        linkCount++;

        // A link from the same model is currently selected
        if (modelVis->GetChild(i)->GetHighlighted())
        {
          linkHighlighted = true;
        }
      }

      // Select link
      if (linkCount > 1 && !this->mouseEvent.control &&
          ((modelHighlighted && !rightButton) || linkHighlighted))
      {
        selectVis = linkVis;
        this->selectionLevel = SelectionLevels::LINK;
      }
      // Select model
      else
      {
        // Can't select a link and a model at the same time
        if (this->selectionLevel == SelectionLevels::LINK)
          this->DeselectAllVisuals();

        selectVis = modelVis;
        this->selectionLevel = SelectionLevels::MODEL;
      }
      this->SetSelectedVisual(selectVis);
      event::Events::setSelectedEntity(selectVis->GetName(), "normal");

      // Open context menu
      if (rightButton)
      {
        if (selectVis == modelVis)
        {
          g_modelRightMenu->Run(selectVis->GetName(), QCursor::pos(),
              ModelRightMenu::EntityTypes::MODEL);
        }
        else if (selectVis == linkVis)
        {
          g_modelRightMenu->Run(selectVis->GetName(), QCursor::pos(),
              ModelRightMenu::EntityTypes::LINK);
        }
      }
    }
    else
      this->SetSelectedVisual(rendering::VisualPtr());
  }

  this->userCamera->HandleMouseEvent(this->mouseEvent);
}

//////////////////////////////////////////////////
void GLWidget::ViewScene(rendering::ScenePtr _scene)
{
  // The user camera name.
  std::string cameraBaseName = "gzclient_camera";
  std::string cameraName = cameraBaseName;

  transport::ConnectionPtr connection = transport::connectToMaster();
  if (connection)
  {
    std::string topicData;
    msgs::Packet packet;
    msgs::Request request;
    msgs::GzString_V topics;

    request.set_id(0);
    request.set_request("get_topics");
    connection->EnqueueMsg(msgs::Package("request", request), true);
    connection->Read(topicData);

    packet.ParseFromString(topicData);
    topics.ParseFromString(packet.serialized_data());

    std::string searchable;
    for (int i = 0; i < topics.data_size(); ++i)
      searchable += topics.data(i);

    int i = 0;
    while (searchable.find(cameraName) != std::string::npos)
    {
      cameraName = cameraBaseName + boost::lexical_cast<std::string>(++i);
    }
  }
  else
    gzerr << "Unable to connect to a running Gazebo master.\n";

  if (_scene->GetUserCameraCount() == 0)
  {
    this->userCamera = _scene->CreateUserCamera(cameraName,
        gazebo::gui::getINIProperty<int>("rendering.stereo", 0));
  }
  else
  {
    this->userCamera = _scene->GetUserCamera(0);
  }

  gui::set_active_camera(this->userCamera);
  this->scene = _scene;

  math::Vector3 camPos(5, -5, 2);
  math::Vector3 lookAt(0, 0, 0);
  math::Vector3 delta = lookAt - camPos;

  double yaw = atan2(delta.y, delta.x);

  double pitch = atan2(-delta.z, sqrt(delta.x*delta.x + delta.y*delta.y));
  this->userCamera->SetWorldPose(math::Pose(camPos,
        math::Vector3(0, pitch, yaw)));
}

/////////////////////////////////////////////////
rendering::ScenePtr GLWidget::GetScene() const
{
  return this->scene;
}

/////////////////////////////////////////////////
void GLWidget::Clear()
{
  gui::clear_active_camera();
  this->userCamera.reset();
  this->scene.reset();
  this->SetSelectedVisual(rendering::VisualPtr());
  this->hoverVis.reset();
  this->keyModifiers = 0;
}

//////////////////////////////////////////////////
rendering::UserCameraPtr GLWidget::GetCamera() const
{
  return this->userCamera;
}

//////////////////////////////////////////////////
std::string GLWidget::GetOgreHandle() const
{
  std::string ogreHandle;

#if defined(__APPLE__)
  ogreHandle = std::to_string(this->winId());
#elif defined(WIN32)
  ogreHandle = std::to_string(
      reinterpret_cast<uint32_t>(this->renderFrame->winId()));
#else
  QX11Info info = x11Info();
  QWidget *q_parent = dynamic_cast<QWidget*>(this->renderFrame);
  GZ_ASSERT(q_parent, "q_parent is null");

  ogreHandle =
    std::to_string(reinterpret_cast<uint64_t>(info.display())) + ":" +
    std::to_string(static_cast<uint32_t>(info.screen())) + ":" +
    std::to_string(static_cast<uint64_t>(q_parent->winId()));
#endif

  return ogreHandle;
}

/////////////////////////////////////////////////
void GLWidget::OnRemoveScene(const std::string &_name)
{
  if (this->scene && this->scene->GetName() == _name)
  {
    this->Clear();
  }
}

/////////////////////////////////////////////////
void GLWidget::OnCreateScene(const std::string &_name)
{
  this->hoverVis.reset();
  this->SetSelectedVisual(rendering::VisualPtr());

  this->ViewScene(rendering::get_scene(_name));

  ModelManipulator::Instance()->Init();
  ModelSnap::Instance()->Init();
  ModelAlign::Instance()->Init();
}

/////////////////////////////////////////////////
void GLWidget::OnMoveMode(bool _mode)
{
  if (_mode)
  {
    this->entityMaker = NULL;
    this->state = "select";
  }
}

/////////////////////////////////////////////////
void GLWidget::OnCreateEntity(const std::string &_type,
                              const std::string &_data)
{
  this->ClearSelection();

  if (this->entityMaker)
    this->entityMaker->Stop();

  this->entityMaker = NULL;

  if (_type == "box")
  {
    this->boxMaker.Start(this->userCamera);
    if (this->modelMaker.InitFromSDFString(this->boxMaker.GetSDFString()))
      this->entityMaker = &this->modelMaker;
  }
  else if (_type == "sphere")
  {
    this->sphereMaker.Start(this->userCamera);
    if (this->modelMaker.InitFromSDFString(this->sphereMaker.GetSDFString()))
      this->entityMaker = &this->modelMaker;
  }
  else if (_type == "cylinder")
  {
    this->cylinderMaker.Start(this->userCamera);
    if (this->modelMaker.InitFromSDFString(this->cylinderMaker.GetSDFString()))
      this->entityMaker = &this->modelMaker;
  }
  else if (_type == "mesh" && !_data.empty())
  {
    this->meshMaker.Init(_data);
    this->entityMaker = &this->meshMaker;
  }
  else if (_type == "model" && !_data.empty())
  {
    if (this->modelMaker.InitFromFile(_data))
      this->entityMaker = &this->modelMaker;
  }
  else if (_type == "pointlight")
    this->entityMaker =  &this->pointLightMaker;
  else if (_type == "spotlight")
    this->entityMaker =  &this->spotLightMaker;
  else if (_type == "directionallight")
    this->entityMaker =  &this->directionalLightMaker;

  if (this->entityMaker)
  {
    gui::Events::manipMode("make_entity");
    // TODO: change the cursor to a cross
    this->entityMaker->Start(this->userCamera);
  }
  else
  {
    this->state = "select";
    // TODO: make sure cursor state stays at the default
  }
}

/////////////////////////////////////////////////
void GLWidget::OnFPS()
{
  this->userCamera->SetViewController(
      rendering::FPSViewController::GetTypeString());
}
/////////////////////////////////////////////////
void GLWidget::OnOrbit()
{
  this->userCamera->SetViewController(
      rendering::OrbitViewController::GetTypeString());
}

/////////////////////////////////////////////////
void GLWidget::OnSelectionMsg(ConstSelectionPtr &_msg)
{
  if (_msg->has_selected() && _msg->selected())
  {
    this->selectionMsgReceived(QString(_msg->name().c_str()));
  }
}

/////////////////////////////////////////////////
void GLWidget::OnSelectionMsgEvent(const QString &_name)
{
  this->OnSetSelectedEntity(_name.toStdString(), "normal");
}

/////////////////////////////////////////////////
void GLWidget::SetSelectedVisual(rendering::VisualPtr _vis)
{
  // deselect all if not in multi-selection mode.
  if (!this->mouseEvent.control)
  {
    this->DeselectAllVisuals();
  }

  boost::mutex::scoped_lock lock(this->selectedVisMutex);

  msgs::Selection msg;

  if (_vis && !_vis->IsPlane())
  {
    if (_vis == _vis->GetRootVisual())
      this->selectionLevel = SelectionLevels::MODEL;
    else
      this->selectionLevel = SelectionLevels::LINK;

    _vis->SetHighlighted(true);

    // enable multi-selection if control is pressed
    if (this->selectedVisuals.empty() || this->mouseEvent.control)
    {
      std::vector<rendering::VisualPtr>::iterator it =
        std::find(this->selectedVisuals.begin(),
            this->selectedVisuals.end(), _vis);
      if (it == this->selectedVisuals.end())
        this->selectedVisuals.push_back(_vis);
      else
      {
        // if element already exists, move to the back of vector
        rendering::VisualPtr vis = (*it);
        this->selectedVisuals.erase(it);
        this->selectedVisuals.push_back(vis);
      }
    }
    g_copyAct->setEnabled(true);

    msg.set_id(_vis->GetId());
    msg.set_name(_vis->GetName());
    msg.set_selected(true);
    this->selectionPub->Publish(msg);
  }
  else if (g_copyAct)
  {
    g_copyAct->setEnabled(false);
  }

  if (g_alignAct)
    g_alignAct->setEnabled(this->selectedVisuals.size() > 1);
}

/////////////////////////////////////////////////
void GLWidget::DeselectAllVisuals()
{
  boost::mutex::scoped_lock lock(this->selectedVisMutex);

  msgs::Selection msg;
  for (unsigned int i = 0; i < this->selectedVisuals.size(); ++i)
  {
    this->selectedVisuals[i]->SetHighlighted(false);
    msg.set_id(this->selectedVisuals[i]->GetId());
    msg.set_name(this->selectedVisuals[i]->GetName());
    msg.set_selected(false);
    this->selectionPub->Publish(msg);
  }
  this->selectedVisuals.clear();
}

/////////////////////////////////////////////////
void GLWidget::OnManipMode(const std::string &_mode)
{
  this->state = _mode;

  if (!this->selectedVisuals.empty())
  {
    boost::mutex::scoped_lock lock(this->selectedVisMutex);
    ModelManipulator::Instance()->SetAttachedVisual(
        this->selectedVisuals.back());
  }

  ModelManipulator::Instance()->SetManipulationMode(_mode);
  ModelSnap::Instance()->Reset();

  if (this->state != "select")
  {
    boost::mutex::scoped_lock lock(this->selectedVisMutex);
    // only support multi-model selection in select mode for now.
    // deselect 0 to n-1 models.
    if (this->selectedVisuals.size() > 1)
    {
      for (std::vector<rendering::VisualPtr>::iterator it
          = this->selectedVisuals.begin(); it != --this->selectedVisuals.end();)
      {
         (*it)->SetHighlighted(false);
         it = this->selectedVisuals.erase(it);
      }
    }
  }
}

/////////////////////////////////////////////////
void GLWidget::OnCopy()
{
  boost::mutex::scoped_lock lock(this->selectedVisMutex);
  if (!this->selectedVisuals.empty() && !this->modelEditorEnabled)
  {
    this->Copy(this->selectedVisuals.back()->GetName());
  }
}

/////////////////////////////////////////////////
void GLWidget::OnPaste()
{
  if (!this->modelEditorEnabled)
    this->Paste(this->copyEntityName);
}

/////////////////////////////////////////////////
void GLWidget::Copy(const std::string &_name)
{
  this->copyEntityName = _name;
  g_pasteAct->setEnabled(true);
}

/////////////////////////////////////////////////
void GLWidget::Paste(const std::string &_name)
{
  if (!_name.empty())
  {
    bool isModel = false;
    bool isLight = false;
    if (scene->GetLight(_name))
      isLight = true;
    else if (scene->GetVisual(_name))
      isModel = true;

    if (isLight || isModel)
    {
      this->ClearSelection();
      if (this->entityMaker)
        this->entityMaker->Stop();

      if (isLight && this->lightMaker.InitFromLight(_name))
      {
        this->entityMaker = &this->lightMaker;
        this->entityMaker->Start(this->userCamera);
        // this makes the entity appear at the mouse cursor
        this->entityMaker->OnMouseMove(this->mouseEvent);
        gui::Events::manipMode("make_entity");
      }
      else if (isModel && this->modelMaker.InitFromModel(_name))
      {
        this->entityMaker = &this->modelMaker;
        this->entityMaker->Start(this->userCamera);
        // this makes the entity appear at the mouse cursor
        this->entityMaker->OnMouseMove(this->mouseEvent);
        gui::Events::manipMode("make_entity");
      }
    }
  }
}

/////////////////////////////////////////////////
void GLWidget::ClearSelection()
{
  if (this->hoverVis)
  {
    this->hoverVis->SetEmissive(common::Color(0, 0, 0));
    this->hoverVis.reset();
  }

  this->SetSelectedVisual(rendering::VisualPtr());

  this->scene->SelectVisual("", "normal");
}

/////////////////////////////////////////////////
void GLWidget::OnSetSelectedEntity(const std::string &_name,
                                   const std::string &_mode)
{
  if (!_name.empty())
  {
    std::string name = _name;
    boost::replace_first(name, gui::get_world()+"::", "");

    rendering::VisualPtr selection = this->scene->GetVisual(name);

    std::vector<rendering::VisualPtr>::iterator it =
      std::find(this->selectedVisuals.begin(),
          this->selectedVisuals.end(), selection);

    // Shortcircuit the case when GLWidget already selected the visual.
    if (it == this->selectedVisuals.end() || _name != (*it)->GetName())
    {
      this->SetSelectedVisual(selection);
      this->scene->SelectVisual(name, _mode);
    }
  }
  else if (!this->selectedVisuals.empty())
  {
    this->SetSelectedVisual(rendering::VisualPtr());
    this->scene->SelectVisual("", _mode);
  }

  this->hoverVis.reset();
}

/////////////////////////////////////////////////
void GLWidget::PushHistory(const std::string &_visName, const math::Pose &_pose)
{
  if (this->moveHistory.empty() ||
      this->moveHistory.back().first != _visName ||
      this->moveHistory.back().second != _pose)
  {
    this->moveHistory.push_back(std::make_pair(_visName, _pose));
  }
}

/////////////////////////////////////////////////
void GLWidget::PopHistory()
{
  if (!this->moveHistory.empty())
  {
    msgs::Model msg;
    msg.set_id(gui::get_entity_id(this->moveHistory.back().first));
    msg.set_name(this->moveHistory.back().first);

    msgs::Set(msg.mutable_pose(), this->moveHistory.back().second);
    this->scene->GetVisual(this->moveHistory.back().first)->SetWorldPose(
        this->moveHistory.back().second);

    this->modelPub->Publish(msg);

    this->moveHistory.pop_back();
  }
}

/////////////////////////////////////////////////
void GLWidget::OnRequest(ConstRequestPtr &_msg)
{
  if (_msg->request() == "entity_delete")
  {
    boost::mutex::scoped_lock lock(this->selectedVisMutex);
    if (!this->selectedVisuals.empty())
    {
      for (std::vector<rendering::VisualPtr>::iterator it =
          this->selectedVisuals.begin(); it != this->selectedVisuals.end();
          ++it)
      {
        if ((*it)->GetName() == _msg->data())
        {
          ModelManipulator::Instance()->Detach();
          this->selectedVisuals.erase(it);
          break;
        }
      }
    }

    if (this->copyEntityName == _msg->data())
    {
      this->copyEntityName = "";
      g_pasteAct->setEnabled(false);
    }
  }
}

/////////////////////////////////////////////////
void GLWidget::OnAlignMode(const std::string &_axis, const std::string &_config,
    const std::string &_target, bool _preview)
{
  ModelAlign::Instance()->AlignVisuals(this->selectedVisuals, _axis, _config,
      _target, !_preview);
}

/////////////////////////////////////////////////
void GLWidget::OnModelEditor(bool _checked)
{
  this->modelEditorEnabled = _checked;
  g_arrowAct->trigger();
  event::Events::setSelectedEntity("", "normal");

  // Manually deselect, in case the editor was opened with Ctrl
  this->DeselectAllVisuals();
}

/////////////////////////////////////////////////
void GLWidget::OnOrtho()
{
  // Disable view control options when in ortho projection
  g_fpsAct->setEnabled(false);
  g_orbitAct->setEnabled(false);
  this->userCamera->SetProjectionType("orthographic");
}

/////////////////////////////////////////////////
void GLWidget::OnPerspective()
{
  // Enable view control options when in perspective projection
  g_fpsAct->setEnabled(true);
  g_orbitAct->setEnabled(true);
  this->userCamera->SetProjectionType("perspective");
<<<<<<< HEAD
=======
}

/////////////////////////////////////////////////
QPaintEngine *GLWidget::paintEngine() const
{
  return NULL;
>>>>>>> 6a6d16e1
}<|MERGE_RESOLUTION|>--- conflicted
+++ resolved
@@ -170,8 +170,6 @@
   // Connect the perspective action
   connect(g_cameraPerspectiveAct, SIGNAL(triggered()), this,
           SLOT(OnPerspective()));
-<<<<<<< HEAD
-=======
 
   // Create the scene. This must be done in the constructor so that
   // we can then create a user camera.
@@ -192,7 +190,6 @@
     // we have to create a dummy 1x1 window in RenderEngine::Load.
     this->OnCreateScene(this->scene->GetName());
   }
->>>>>>> 6a6d16e1
 }
 
 /////////////////////////////////////////////////
@@ -235,25 +232,21 @@
 /////////////////////////////////////////////////
 void GLWidget::showEvent(QShowEvent *_event)
 {
-  // These two functions are most applicable for Linux.
   QApplication::flush();
-  QApplication::syncX();
-
-  // Get the window handle in a form that OGRE can use.
-  std::string winHandle = this->GetOgreHandle();
-
-  // Create the OGRE render window
-  this->windowId = rendering::RenderEngine::Instance()->GetWindowManager()->
-    CreateWindow(winHandle, this->width(), this->height());
-
-  // Attach the user camera to the window
-  rendering::RenderEngine::Instance()->GetWindowManager()->SetCamera(
-      this->windowId, this->userCamera);
-
-  // Let QT continue processing the show event.
+
+  if (this->windowId < 0)
+  {
+    this->windowId = rendering::RenderEngine::Instance()->GetWindowManager()->
+        CreateWindow(this->GetOgreHandle(), this->width(), this->height());
+    if (this->userCamera)
+    {
+      rendering::RenderEngine::Instance()->GetWindowManager()->SetCamera(
+        this->windowId, this->userCamera);
+    }
+  }
+
   QWidget::showEvent(_event);
 
-  // Grab focus.
   this->setFocus();
 }
 
@@ -277,6 +270,11 @@
 /////////////////////////////////////////////////
 void GLWidget::paintEvent(QPaintEvent *_e)
 {
+  // Timing may cause GLWidget to miss the OnCreateScene event. So, we check
+  // here to make sure it's handled.
+  if (!this->sceneCreated && rendering::get_scene())
+    this->OnCreateScene(rendering::get_scene()->GetName());
+
   rendering::UserCameraPtr cam = gui::get_active_camera();
   if (cam && cam->GetInitialized())
   {
@@ -293,20 +291,20 @@
   }
 
   this->update();
-
   _e->accept();
 }
 
 /////////////////////////////////////////////////
 void GLWidget::resizeEvent(QResizeEvent *_e)
 {
+  if (!this->scene)
+    return;
+
   if (this->windowId >= 0)
   {
     rendering::RenderEngine::Instance()->GetWindowManager()->Resize(
         this->windowId, _e->size().width(), _e->size().height());
-
-    if (this->userCamera)
-      this->userCamera->Resize(_e->size().width(), _e->size().height());
+    this->userCamera->Resize(_e->size().width(), _e->size().height());
   }
 }
 
@@ -864,14 +862,10 @@
     gzerr << "Unable to connect to a running Gazebo master.\n";
 
   if (_scene->GetUserCameraCount() == 0)
-  {
     this->userCamera = _scene->CreateUserCamera(cameraName,
         gazebo::gui::getINIProperty<int>("rendering.stereo", 0));
-  }
   else
-  {
     this->userCamera = _scene->GetUserCamera(0);
-  }
 
   gui::set_active_camera(this->userCamera);
   this->scene = _scene;
@@ -885,6 +879,12 @@
   double pitch = atan2(-delta.z, sqrt(delta.x*delta.x + delta.y*delta.y));
   this->userCamera->SetWorldPose(math::Pose(camPos,
         math::Vector3(0, pitch, yaw)));
+
+  if (this->windowId >= 0)
+  {
+    rendering::RenderEngine::Instance()->GetWindowManager()->SetCamera(
+        this->windowId, this->userCamera);
+  }
 }
 
 /////////////////////////////////////////////////
@@ -904,6 +904,7 @@
   this->keyModifiers = 0;
 }
 
+
 //////////////////////////////////////////////////
 rendering::UserCameraPtr GLWidget::GetCamera() const
 {
@@ -915,20 +916,20 @@
 {
   std::string ogreHandle;
 
-#if defined(__APPLE__)
-  ogreHandle = std::to_string(this->winId());
-#elif defined(WIN32)
-  ogreHandle = std::to_string(
-      reinterpret_cast<uint32_t>(this->renderFrame->winId()));
+#if defined(WIN32) || defined(__APPLE__)
+  ogreHandle = boost::lexical_cast<std::string>(this->winId());
 #else
   QX11Info info = x11Info();
   QWidget *q_parent = dynamic_cast<QWidget*>(this->renderFrame);
+  ogreHandle = boost::lexical_cast<std::string>(
+      reinterpret_cast<uint64_t>(info.display()));
+  ogreHandle += ":";
+  ogreHandle += boost::lexical_cast<std::string>(
+      static_cast<uint32_t>(info.screen()));
+  ogreHandle += ":";
   GZ_ASSERT(q_parent, "q_parent is null");
-
-  ogreHandle =
-    std::to_string(reinterpret_cast<uint64_t>(info.display())) + ":" +
-    std::to_string(static_cast<uint32_t>(info.screen())) + ":" +
-    std::to_string(static_cast<uint64_t>(q_parent->winId()));
+  ogreHandle += boost::lexical_cast<std::string>(
+      static_cast<uint64_t>(q_parent->winId()));
 #endif
 
   return ogreHandle;
@@ -954,6 +955,8 @@
   ModelManipulator::Instance()->Init();
   ModelSnap::Instance()->Init();
   ModelAlign::Instance()->Init();
+
+  this->sceneCreated = true;
 }
 
 /////////////////////////////////////////////////
@@ -1098,13 +1101,12 @@
     msg.set_selected(true);
     this->selectionPub->Publish(msg);
   }
-  else if (g_copyAct)
+  else
   {
     g_copyAct->setEnabled(false);
   }
 
-  if (g_alignAct)
-    g_alignAct->setEnabled(this->selectedVisuals.size() > 1);
+  g_alignAct->setEnabled(this->selectedVisuals.size() > 1);
 }
 
 /////////////////////////////////////////////////
@@ -1357,13 +1359,10 @@
   g_fpsAct->setEnabled(true);
   g_orbitAct->setEnabled(true);
   this->userCamera->SetProjectionType("perspective");
-<<<<<<< HEAD
-=======
 }
 
 /////////////////////////////////////////////////
 QPaintEngine *GLWidget::paintEngine() const
 {
   return NULL;
->>>>>>> 6a6d16e1
 }