--- conflicted
+++ resolved
@@ -1112,17 +1112,13 @@
   {
     if (!this->selectedVisuals.empty())
     {
-<<<<<<< HEAD
-      this->selectedVis.reset();
-      this->SetSelectedVisual(rendering::VisualPtr());
-      ModelManipulator::Instance()->Detach();
-=======
       for (std::vector<rendering::VisualPtr>::iterator it =
           this->selectedVisuals.begin(); it != this->selectedVisuals.end();
           ++it)
       {
         if ((*it)->GetName() == _msg->data())
         {
+          ModelManipulator::Instance()->Detach();
           this->selectedVisuals.erase(it);
           break;
         }
@@ -1133,7 +1129,6 @@
     {
       this->copyEntityName = "";
       g_pasteAct->setEnabled(false);
->>>>>>> 6b88d39b
     }
   }
 }
