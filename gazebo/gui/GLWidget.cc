--- conflicted
+++ resolved
@@ -736,6 +736,7 @@
           ((modelHighlighted && !rightButton) || linkHighlighted))
       {
         selectVis = linkVis;
+        this->selectionLevel = SelectionLevels::LINK;
       }
       // Select model
       else
@@ -745,6 +746,7 @@
           this->DeselectAllVisuals();
 
         selectVis = modelVis;
+        this->selectionLevel = SelectionLevels::MODEL;
       }
       this->SetSelectedVisual(selectVis);
       event::Events::setSelectedEntity(selectVis->GetName(), "normal");
@@ -753,7 +755,6 @@
       if (rightButton)
       {
         if (selectVis == modelVis)
-<<<<<<< HEAD
         {
           g_modelRightMenu->Run(selectVis->GetName(), QCursor::pos(),
               ModelRightMenu::EntityTypes::MODEL);
@@ -763,11 +764,6 @@
           g_modelRightMenu->Run(selectVis->GetName(), QCursor::pos(),
               ModelRightMenu::EntityTypes::LINK);
         }
-=======
-          g_modelRightMenu->Run(selectVis->GetName(), QCursor::pos());
-        // else if (selectVis == linkVis)
-          // TODO: Open link right menu
->>>>>>> 044d4f26
       }
     }
     else
