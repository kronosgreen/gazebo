/*
 * Copyright (C) 2015 Open Source Robotics Foundation
 *
 * Licensed under the Apache License, Version 2.0 (the "License");
 * you may not use this file except in compliance with the License.
 * You may obtain a copy of the License at
 *
 *     http://www.apache.org/licenses/LICENSE-2.0
 *
 * Unless required by applicable law or agreed to in writing, software
 * distributed under the License is distributed on an "AS IS" BASIS,
 * WITHOUT WARRANTIES OR CONDITIONS OF ANY KIND, either express or implied.
 * See the License for the specific language governing permissions and
 * limitations under the License.
 *
*/

#include "gazebo/common/Color.hh"
#include "gazebo/gui/Conversions.hh"
#include "test/util.hh"

using namespace gazebo;

class GuiConversionsTest : public gazebo::testing::AutoLogFixture { };

/////////////////////////////////////////////////
TEST_F(GuiConversionsTest, Color)
{
  // Gazebo to Qt to Gazebo
  {
    double red = 0.1;
    double green = 0.3;
    double blue = 0.5;
    double alpha = 0.7;

    double tol = 0.01;

    gazebo::common::Color color(red, green, blue, alpha);
    auto newColor = gazebo::gui::Conversions::Convert(
                    gazebo::gui::Conversions::Convert(color));

    EXPECT_NEAR(newColor.r, newColor.r, tol);
    EXPECT_NEAR(newColor.g, newColor.g, tol);
    EXPECT_NEAR(newColor.b, newColor.b, tol);
    EXPECT_NEAR(newColor.a, newColor.a, tol);
  }

  // Qt to Gazebo to Qt
  {
    int red = 100;
    int green = 150;
    int blue = 200;
    int alpha = 186;

    QColor color(red, green, blue, alpha);
    EXPECT_EQ(gazebo::gui::Conversions::Convert(
              gazebo::gui::Conversions::Convert(color)), color);
  }
}
<<<<<<< HEAD

/////////////////////////////////////////////////
void Conversions_TEST::Point2d()
{
  // Gazebo to Qt to Gazebo
  {
    double x = -0.5;
    double y = 123;

    ignition::math::Vector2d point(x, y);
    QCOMPARE(gazebo::gui::Conversions::Convert(
             gazebo::gui::Conversions::Convert(point)), point);
  }

  // Qt to Gazebo to Qt
  {
    double x = -0.5;
    double y = 123;

    QPointF point(x, y);
    QCOMPARE(gazebo::gui::Conversions::Convert(
             gazebo::gui::Conversions::Convert(point)), point);
  }
}

// Generate a main function for the test
QTEST_MAIN(Conversions_TEST)
=======
>>>>>>> 799f05b4
<|MERGE_RESOLUTION|>--- conflicted
+++ resolved
@@ -57,10 +57,9 @@
               gazebo::gui::Conversions::Convert(color)), color);
   }
 }
-<<<<<<< HEAD
 
 /////////////////////////////////////////////////
-void Conversions_TEST::Point2d()
+TEST_F(GuiConversionsTest, Point2d)
 {
   // Gazebo to Qt to Gazebo
   {
@@ -68,8 +67,8 @@
     double y = 123;
 
     ignition::math::Vector2d point(x, y);
-    QCOMPARE(gazebo::gui::Conversions::Convert(
-             gazebo::gui::Conversions::Convert(point)), point);
+    EXPECT_EQ(gazebo::gui::Conversions::Convert(
+              gazebo::gui::Conversions::Convert(point)), point);
   }
 
   // Qt to Gazebo to Qt
@@ -78,12 +77,7 @@
     double y = 123;
 
     QPointF point(x, y);
-    QCOMPARE(gazebo::gui::Conversions::Convert(
-             gazebo::gui::Conversions::Convert(point)), point);
+    EXPECT_EQ(gazebo::gui::Conversions::Convert(
+              gazebo::gui::Conversions::Convert(point)), point);
   }
-}
-
-// Generate a main function for the test
-QTEST_MAIN(Conversions_TEST)
-=======
->>>>>>> 799f05b4
+}