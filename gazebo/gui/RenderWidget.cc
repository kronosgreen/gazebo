/*
 * Copyright (C) 2012-2015 Open Source Robotics Foundation
 *
 * Licensed under the Apache License, Version 2.0 (the "License");
 * you may not use this file except in compliance with the License.
 * You may obtain a copy of the License at
 *
 *     http://www.apache.org/licenses/LICENSE-2.0
 *
 * Unless required by applicable law or agreed to in writing, software
 * distributed under the License is distributed on an "AS IS" BASIS,
 * WITHOUT WARRANTIES OR CONDITIONS OF ANY KIND, either express or implied.
 * See the License for the specific language governing permissions and
 * limitations under the License.
 *
 */
#include <iomanip>

#include "gazebo/rendering/UserCamera.hh"
#include "gazebo/rendering/RenderingIface.hh"
#include "gazebo/rendering/Scene.hh"

#include "gazebo/gui/GuiPlugin.hh"
#include "gazebo/gui/Actions.hh"
#include "gazebo/gui/GuiIface.hh"
#include "gazebo/gui/GLWidget.hh"
#include "gazebo/gui/GuiEvents.hh"
#include "gazebo/gui/TimePanel.hh"
#include "gazebo/gui/RenderWidget.hh"

using namespace gazebo;
using namespace gui;

/////////////////////////////////////////////////
RenderWidget::RenderWidget(QWidget *_parent)
  : QWidget(_parent)
{
  this->setObjectName("renderWidget");
  this->show();

  QVBoxLayout *mainLayout = new QVBoxLayout;
  this->mainFrame = new QFrame;
  this->mainFrame->setFrameShape(QFrame::NoFrame);
  this->mainFrame->show();

  QVBoxLayout *frameLayout = new QVBoxLayout;

  this->toolFrame = new QFrame;
  this->toolFrame->setObjectName("toolFrame");
  this->toolFrame->setSizePolicy(QSizePolicy::Expanding, QSizePolicy::Minimum);

  this->toolbar = new QToolBar;
  QHBoxLayout *toolLayout = new QHBoxLayout;
  toolLayout->setContentsMargins(0, 0, 0, 0);

  // Manipulation modes
  QActionGroup *actionGroup = new QActionGroup(this->toolFrame);
  if (g_arrowAct)
  {
    actionGroup->addAction(g_arrowAct);
    this->toolbar->addAction(g_arrowAct);
  }
  if (g_translateAct)
  {
    actionGroup->addAction(g_translateAct);
    this->toolbar->addAction(g_translateAct);
  }
  if (g_rotateAct)
  {
    actionGroup->addAction(g_rotateAct);
    this->toolbar->addAction(g_rotateAct);
  }
  if (g_scaleAct)
  {
    actionGroup->addAction(g_scaleAct);
    this->toolbar->addAction(g_scaleAct);
  }

  this->toolbar->addSeparator();

  // Insert simple shapes
  if (g_boxCreateAct)
    this->toolbar->addAction(g_boxCreateAct);
  if (g_sphereCreateAct)
    this->toolbar->addAction(g_sphereCreateAct);
  if (g_cylinderCreateAct)
    this->toolbar->addAction(g_cylinderCreateAct);

  // Insert lights
  this->toolbar->addSeparator();

  // Insert lights
  if (g_pointLghtCreateAct)
    this->toolbar->addAction(g_pointLghtCreateAct);
  if (g_spotLghtCreateAct)
    this->toolbar->addAction(g_spotLghtCreateAct);
  if (g_dirLghtCreateAct)
    this->toolbar->addAction(g_dirLghtCreateAct);
  this->toolbar->addSeparator();

  // Copy & Paste
<<<<<<< HEAD
=======
  this->toolbar->addSeparator();
>>>>>>> 10d3e872
  if (g_copyAct)
    this->toolbar->addAction(g_copyAct);
  if (g_pasteAct)
    this->toolbar->addAction(g_pasteAct);

  this->toolbar->addSeparator();

  // Align
  if (g_alignAct)
  {
    QToolButton *alignButton = new QToolButton;
    alignButton->setToolButtonStyle(Qt::ToolButtonIconOnly);
    alignButton->setIcon(QIcon(":/images/align.png"));
    alignButton->setToolTip(
        tr("In Selection Mode, hold Ctrl and select 2 objects to align"));
    alignButton->setArrowType(Qt::NoArrow);
    QMenu *alignMenu = new QMenu(alignButton);
    alignMenu->addAction(g_alignAct);
    alignButton->setMenu(alignMenu);
    alignButton->setPopupMode(QToolButton::InstantPopup);
    g_alignButtonAct = this->toolbar->addWidget(alignButton);
    connect(alignButton, SIGNAL(pressed()), g_alignAct, SLOT(trigger()));
  }

  this->toolbar->addSeparator();

  // Snap
  if (g_snapAct)
  {
    actionGroup->addAction(g_snapAct);
    this->toolbar->addAction(g_snapAct);
  }

  // Empty space to push whatever comes next to the right
  QWidget *spacer = new QWidget();
  spacer->setSizePolicy(QSizePolicy::Expanding, QSizePolicy::Expanding);
  this->toolbar->addWidget(spacer);

  // Screenshot / logging
  if (g_screenshotAct)
    this->toolbar->addAction(g_screenshotAct);
  if (g_dataLoggerAct)
    this->toolbar->addAction(g_dataLoggerAct);

  toolLayout->addSpacing(10);
  toolLayout->addWidget(this->toolbar);
  toolLayout->addSpacing(10);
  this->toolFrame->setLayout(toolLayout);

  this->glWidget = new GLWidget(this->mainFrame);
  rendering::ScenePtr scene = rendering::create_scene(gui::get_world(), true);

  this->msgOverlayLabel = new QLabel(this->glWidget);
  this->msgOverlayLabel->setStyleSheet(
      "QLabel { background-color : white; color : gray; }");
  this->msgOverlayLabel->setVisible(false);

  QHBoxLayout *bottomPanelLayout = new QHBoxLayout;

  this->timePanel = new TimePanel(this);

  this->bottomFrame = new QFrame;
  this->bottomFrame->setObjectName("renderBottomFrame");
  this->bottomFrame->setSizePolicy(QSizePolicy::Expanding,
      QSizePolicy::Minimum);

  bottomPanelLayout->addWidget(this->timePanel, 0);
  bottomPanelLayout->setSpacing(0);
  bottomPanelLayout->setContentsMargins(0, 0, 0, 0);
  this->bottomFrame->setLayout(bottomPanelLayout);

  QFrame *render3DFrame = new QFrame;
  render3DFrame->setObjectName("render3DFrame");
  QVBoxLayout *render3DLayout = new QVBoxLayout;
  render3DLayout->addWidget(this->toolFrame);
  render3DLayout->addWidget(this->glWidget);
  render3DLayout->setContentsMargins(0, 0, 0, 0);
  render3DLayout->setSpacing(0);
  render3DFrame->setLayout(render3DLayout);

  this->splitter = new QSplitter(this);
  this->splitter->addWidget(render3DFrame);
  QList<int> sizes;
  sizes.push_back(300);
  this->splitter->setSizes(sizes);
  this->splitter->setStretchFactor(0, 1);
  this->splitter->setOrientation(Qt::Vertical);

  frameLayout->addWidget(this->splitter);
  frameLayout->addWidget(this->bottomFrame);
  frameLayout->setContentsMargins(0, 0, 0, 0);
  frameLayout->setSpacing(0);

  this->mainFrame->setLayout(frameLayout);
  this->mainFrame->layout()->setContentsMargins(0, 0, 0, 0);

  mainLayout->addWidget(this->mainFrame);

  this->setLayout(mainLayout);
  this->layout()->setContentsMargins(0, 0, 0, 0);

  this->connections.push_back(
      gui::Events::ConnectFollow(
        boost::bind(&RenderWidget::OnFollow, this, _1)));

  // Load all GUI Plugins
  std::string filenames = getINIProperty<std::string>(
      "overlay_plugins.filenames", "");
  std::vector<std::string> pluginFilenames;

  // Split the colon separated libraries
  boost::split(pluginFilenames, filenames, boost::is_any_of(":"));

  // Load each plugin
  for (std::vector<std::string>::iterator iter = pluginFilenames.begin();
       iter != pluginFilenames.end(); ++iter)
  {
    // Make sure the string is not empty
    if (!(*iter).empty())
    {
      // Try to create the plugin
      gazebo::GUIPluginPtr plugin = gazebo::GUIPlugin::Create(*iter, *iter);

      if (!plugin)
      {
        gzerr << "Unable to create gui overlay plugin with filename["
          << *iter << "]\n";
      }
      else
      {
        gzlog << "Loaded GUI plugin[" << *iter << "]\n";

        // Set the plugin's parent and store the plugin
        plugin->setParent(this->glWidget);
        this->plugins.push_back(plugin);
      }
    }
  }
}

/////////////////////////////////////////////////
RenderWidget::~RenderWidget()
{
  delete this->glWidget;
  this->glWidget = NULL;

  delete this->toolbar;
  this->toolbar = NULL;

  // we created the scene here we are responsible for removing it.
  rendering::remove_scene(gui::get_world());
}

/////////////////////////////////////////////////
void RenderWidget::InsertWidget(unsigned int _index, QWidget *_widget)
{
  if (static_cast<int>(_index) <= this->splitter->count())
  {
    // set equal size for now. There should always be at least one widget
    // (render3DFrame) in the splitter.
    int childCount = this->splitter->count();
    GZ_ASSERT(childCount > 0,
        "RenderWidget splitter has no child widget");

    QSize widgetSize = this->size();
    int newSize = widgetSize.height() / (this->splitter->count()+1);
    QList<int> newSizes;
    for (int i = 0; i < childCount+1; ++i)
      newSizes.append(newSize);

    this->splitter->insertWidget(_index, _widget);
    this->splitter->setSizes(newSizes);
    this->splitter->setStretchFactor(_index, 1);
  }
  else
    gzerr << "Unable to add widget, index out of range " << std::endl;
}

/////////////////////////////////////////////////
void RenderWidget::ShowTimePanel(bool _show)
{
  if (_show)
    this->bottomFrame->show();
  else
    this->bottomFrame->hide();
}

/////////////////////////////////////////////////
TimePanel *RenderWidget::GetTimePanel() const
{
  return this->timePanel;
}

/////////////////////////////////////////////////
void RenderWidget::RemoveScene(const std::string &_name)
{
  rendering::remove_scene(_name);
}

/////////////////////////////////////////////////
void RenderWidget::CreateScene(const std::string &_name)
{
  rendering::create_scene(_name, true);
}

/////////////////////////////////////////////////
void RenderWidget::DisplayOverlayMsg(const std::string &_msg, int _duration)
{
  std::string msg = this->baseOverlayMsg.empty() ? _msg
      : this->baseOverlayMsg + "\n" + _msg;
  this->msgOverlayLabel->setText(tr(msg.c_str()));
  if (msg.empty())
  {
    this->msgOverlayLabel->setVisible(false);
    return;
  }
  this->msgOverlayLabel->resize(
      this->msgOverlayLabel->fontMetrics().width(tr(msg.c_str())),
      this->msgOverlayLabel->fontMetrics().height());
  this->msgOverlayLabel->setVisible(true);

  if (_duration > 0)
    QTimer::singleShot(_duration, this, SLOT(OnClearOverlayMsg()));
}

/////////////////////////////////////////////////
void RenderWidget::SetOverlaysVisible(const bool _visible)
{
  for (auto const &plugin : this->plugins)
    plugin->setVisible(_visible);
}

/////////////////////////////////////////////////
std::string RenderWidget::GetOverlayMsg() const
{
  return this->msgOverlayLabel->text().toStdString();
}

/////////////////////////////////////////////////
void RenderWidget::ShowToolbar(const bool _show)
{
  if (this->toolbar)
  {
    if (_show)
    {
      this->toolFrame->show();
    }
    else
    {
      this->toolFrame->hide();
    }
  }
}

/////////////////////////////////////////////////
QToolBar *RenderWidget::GetToolbar() const
{
  return this->toolbar;
}

/////////////////////////////////////////////////
void RenderWidget::OnClearOverlayMsg()
{
  this->DisplayOverlayMsg("");
}

/////////////////////////////////////////////////
void RenderWidget::OnFollow(const std::string &_modelName)
{
  if (_modelName.empty())
  {
    g_translateAct->setEnabled(true);
    g_rotateAct->setEnabled(true);
  }
  else
  {
    g_translateAct->setEnabled(false);
    g_rotateAct->setEnabled(false);
  }
}

/////////////////////////////////////////////////
void RenderWidget::AddPlugin(GUIPluginPtr _plugin, sdf::ElementPtr _elem)
{
  // Set the plugin's parent and store the plugin
  _plugin->setParent(this->glWidget);
  this->plugins.push_back(_plugin);

  // Load the plugin.
  _plugin->Load(_elem);

  _plugin->show();
}<|MERGE_RESOLUTION|>--- conflicted
+++ resolved
@@ -85,8 +85,6 @@
     this->toolbar->addAction(g_sphereCreateAct);
   if (g_cylinderCreateAct)
     this->toolbar->addAction(g_cylinderCreateAct);
-
-  // Insert lights
   this->toolbar->addSeparator();
 
   // Insert lights
@@ -99,10 +97,6 @@
   this->toolbar->addSeparator();
 
   // Copy & Paste
-<<<<<<< HEAD
-=======
-  this->toolbar->addSeparator();
->>>>>>> 10d3e872
   if (g_copyAct)
     this->toolbar->addAction(g_copyAct);
   if (g_pasteAct)
