/*
 * Copyright (C) 2012-2015 Open Source Robotics Foundation
 *
 * Licensed under the Apache License, Version 2.0 (the "License");
 * you may not use this file except in compliance with the License.
 * You may obtain a copy of the License at
 *
 *     http://www.apache.org/licenses/LICENSE-2.0
 *
 * Unless required by applicable law or agreed to in writing, software
 * distributed under the License is distributed on an "AS IS" BASIS,
 * WITHOUT WARRANTIES OR CONDITIONS OF ANY KIND, either express or implied.
 * See the License for the specific language governing permissions and
 * limitations under the License.
 *
*/

#ifdef _WIN32
  // Ensure that Winsock2.h is included before Windows.h, which can get
  // pulled in by anybody (e.g., Boost).
  #include <Winsock2.h>
#endif

#include "gazebo/transport/transport.hh"
#include "gazebo/rendering/UserCamera.hh"
#include "gazebo/rendering/Scene.hh"
#include "gazebo/rendering/Visual.hh"

#include "gazebo/gui/KeyEventHandler.hh"
#include "gazebo/gui/GuiEvents.hh"
#include "gazebo/gui/Actions.hh"
#include "gazebo/gui/GuiIface.hh"
#include "gazebo/gui/ApplyWrenchDialog.hh"
#include "gazebo/gui/ModelRightMenu.hh"

using namespace gazebo;
using namespace gui;

/////////////////////////////////////////////////
ModelRightMenu::ModelRightMenu()
{
  KeyEventHandler::Instance()->AddReleaseFilter("ModelRightMenu",
        boost::bind(&ModelRightMenu::OnKeyRelease, this, _1));

  this->moveToAct = new QAction(tr("Move To"), this);
  this->moveToAct->setStatusTip(tr("Move camera to the selection"));
  connect(this->moveToAct, SIGNAL(triggered()), this, SLOT(OnMoveTo()));

  this->followAct = new QAction(tr("Follow"), this);
  this->followAct->setStatusTip(tr("Follow the selection"));
  connect(this->followAct, SIGNAL(triggered()), this, SLOT(OnFollow()));

  this->editAct = new QAction(tr("Edit model"), this);
  this->editAct->setStatusTip(tr("Open on Model Editor"));
  connect(this->editAct, SIGNAL(triggered()), this, SLOT(OnEdit()));
<<<<<<< HEAD
=======

  this->applyWrenchAct = new QAction(tr("Apply Force/Torque"), this);
  this->applyWrenchAct->setStatusTip(tr("Apply force and torque to a link"));
  connect(this->applyWrenchAct, SIGNAL(triggered()), this,
      SLOT(OnApplyWrench()));
>>>>>>> 7c22a662

  // \todo Reimplement
  // this->snapBelowAct = new QAction(tr("Snap"), this);
  // this->snapBelowAct->setStatusTip(tr("Snap to object below"));
  // connect(this->snapBelowAct, SIGNAL(triggered()), this,
  //          SLOT(OnSnapBelow()));

  // Create the delete action
  g_deleteAct = new DeleteAction(tr("Delete"), this);
  g_deleteAct->setStatusTip(tr("Delete a model"));
  connect(g_deleteAct, SIGNAL(DeleteSignal(const std::string &)), this,
          SLOT(OnDelete(const std::string &)));
  connect(g_deleteAct, SIGNAL(triggered()), this,
          SLOT(OnDelete()));

  ViewState *state = new ViewState(this, "set_transparent", "set_opaque");
  state->action = new QAction(tr("Transparent"), this);
  state->action->setStatusTip(tr("Make model transparent"));
  state->action->setCheckable(true);
  connect(state->action, SIGNAL(triggered()), state, SLOT(Callback()));
  this->viewStates.push_back(state);

  state = new ViewState(this, "set_wireframe", "set_solid");
  state->action = new QAction(tr("Wireframe"), this);
  state->action->setStatusTip(tr("Wireframe mode"));
  state->action->setCheckable(true);
  connect(state->action, SIGNAL(triggered()), state, SLOT(Callback()));
  this->viewStates.push_back(state);

  state = new ViewState(this, "show_collision", "hide_collision");
  state->action = new QAction(tr("Collisions"), this);
  state->action->setStatusTip(tr("Show collision objects"));
  state->action->setCheckable(true);
  connect(state->action, SIGNAL(triggered()), state, SLOT(Callback()));
  this->viewStates.push_back(state);

  state = new ViewState(this, "show_joints", "hide_joints");
  state->action = new QAction(tr("Joints"), this);
  state->action->setStatusTip(tr("Show joints"));
  state->action->setCheckable(true);
  connect(state->action, SIGNAL(triggered()), state, SLOT(Callback()));
  this->viewStates.push_back(state);

  state = new ViewState(this, "show_com", "hide_com");
  state->action = new QAction(tr("Center of mass"), this);
  state->action->setStatusTip(tr("Show center of mass"));
  state->action->setCheckable(true);
  connect(state->action, SIGNAL(triggered()), state, SLOT(Callback()));
  this->viewStates.push_back(state);

  state = new ViewState(this, "show_inertia", "hide_inertia");
  state->action = new QAction(tr("Inertia"), this);
  state->action->setStatusTip(tr("Show moments of inertia"));
  state->action->setCheckable(true);
  connect(state->action, SIGNAL(triggered()), state, SLOT(Callback()));
  this->viewStates.push_back(state);

  // \todo Reimplement
  // this->skeletonAction = new QAction(tr("Skeleton"), this);
  // this->skeletonAction->setStatusTip(tr("Show model skeleton"));
  // this->skeletonAction->setCheckable(true);
  // connect(this->skeletonAction, SIGNAL(triggered()), this,
  //         SLOT(OnSkeleton()));
}

//////////////////////////////////////////////////
bool ModelRightMenu::Init()
{
  this->node = transport::NodePtr(new transport::Node());
  this->node->Init();
  this->requestSub = this->node->Subscribe("~/request",
      &ModelRightMenu::OnRequest, this);

  return true;
}

/////////////////////////////////////////////////
bool ModelRightMenu::OnKeyRelease(const common::KeyEvent &_event)
{
  if (_event.key == Qt::Key_Escape)
  {
    rendering::UserCameraPtr cam = gui::get_active_camera();
    cam->TrackVisual("");
    gui::Events::follow("");
  }

  return false;
}

/////////////////////////////////////////////////
ModelRightMenu::~ModelRightMenu()
{
  this->node->Fini();
}

/////////////////////////////////////////////////
void ModelRightMenu::Run(const std::string &_entityName, const QPoint &_pt,
    EntityTypes _type)
{
  if (_type == EntityTypes::MODEL || _type == EntityTypes::LIGHT)
  {
    this->entityName = _entityName.substr(0, _entityName.find("::"));
  }
  else if (_type == EntityTypes::LINK)
  {
    this->entityName = _entityName;
  }

  QMenu menu;

  menu.addAction(this->moveToAct);
  menu.addAction(this->followAct);

<<<<<<< HEAD
=======
  if (_type == EntityTypes::MODEL || _type == EntityTypes::LINK)
    menu.addAction(this->applyWrenchAct);

>>>>>>> 7c22a662
  if (_type == EntityTypes::MODEL)
  {
    // disable editing planes for now
    rendering::UserCameraPtr cam = gui::get_active_camera();
    rendering::ScenePtr scene = cam->GetScene();
    rendering::VisualPtr vis = scene->GetVisual(this->entityName);
    if (vis && !vis->IsPlane())
    {
      menu.addSeparator();
      menu.addAction(this->editAct);
      menu.addSeparator();
    }
<<<<<<< HEAD

    // menu.addAction(this->snapBelowAct);

    // Create the view menu
    QMenu *viewMenu = menu.addMenu(tr("View"));
    for (std::vector<ViewState*>::iterator iter = this->viewStates.begin();
         iter != this->viewStates.end(); ++iter)
    {
      viewMenu->addAction((*iter)->action);

      std::map<std::string, bool>::iterator modelIter =
        (*iter)->modelStates.find(this->entityName);

=======

    // menu.addAction(this->snapBelowAct);

    // Create the view menu
    QMenu *viewMenu = menu.addMenu(tr("View"));
    for (std::vector<ViewState*>::iterator iter = this->viewStates.begin();
         iter != this->viewStates.end(); ++iter)
    {
      viewMenu->addAction((*iter)->action);

      std::map<std::string, bool>::iterator modelIter =
        (*iter)->modelStates.find(this->entityName);

>>>>>>> 7c22a662
      if (modelIter == (*iter)->modelStates.end())
        (*iter)->action->setChecked((*iter)->globalEnable);
      else
        (*iter)->action->setChecked(modelIter->second);
    }
  }

  if (_type == EntityTypes::MODEL || _type == EntityTypes::LIGHT)
  {
    if (g_copyAct && g_pasteAct)
    {
      menu.addSeparator();
      menu.addAction(g_copyAct);
      menu.addAction(g_pasteAct);
    }

    menu.addSeparator();
    menu.addAction(g_deleteAct);
  }

  // \todo Reimplement these features.
  // menu.addAction(this->skeletonAction);

  menu.exec(_pt);
}

/////////////////////////////////////////////////
void ModelRightMenu::OnMoveTo()
{
  rendering::UserCameraPtr cam = gui::get_active_camera();
  cam->MoveToVisual(this->entityName);
}

/////////////////////////////////////////////////
void ModelRightMenu::OnFollow()
{
  rendering::UserCameraPtr cam = gui::get_active_camera();
  cam->TrackVisual(this->entityName);
  gui::Events::follow(this->entityName);
}

/////////////////////////////////////////////////
void ModelRightMenu::OnEdit()
{
  g_editModelAct->trigger();
  gui::Events::editModel(this->entityName);
<<<<<<< HEAD
=======
}

/////////////////////////////////////////////////
void ModelRightMenu::OnApplyWrench()
{
  ApplyWrenchDialog *applyWrenchDialog = new ApplyWrenchDialog();

  rendering::VisualPtr vis = gui::get_active_camera()->GetScene()->
      GetVisual(this->entityName);

  if (!vis)
  {
    gzerr << "Can't find entity " << this->entityName << std::endl;
    return;
  }

  std::string modelName, linkName;
  if (vis == vis->GetRootVisual())
  {
    modelName = this->entityName;
    // If model selected just take the first link
    linkName = vis->GetChild(0)->GetName();
  }
  else
  {
    modelName = vis->GetRootVisual()->GetName();
    linkName = this->entityName;
  }

  applyWrenchDialog->Init(modelName, linkName);
>>>>>>> 7c22a662
}

/////////////////////////////////////////////////
// void ModelRightMenu::OnSnapBelow()
// {
//   rendering::UserCameraPtr cam = gui::get_active_camera();
//   if (!cam)
//     gzerr << "Invalid user camera\n";
//
//   if (!cam->GetScene())
//     gzerr << "Invalid user camera scene\n";
//
//   // cam->GetScene()->SnapVisualToNearestBelow(this->entityName);
// }

/////////////////////////////////////////////////
void ModelRightMenu::OnDelete(const std::string &_name)
{
  std::string name = _name;
  if (name.empty())
    name = this->entityName;

  // Delete the entity
  if (!name.empty())
    transport::requestNoReply(this->node, "entity_delete", name);
}

/////////////////////////////////////////////////
void ModelRightMenu::OnRequest(ConstRequestPtr &_msg)
{
  // Process the request by looking at all the view states.
  for (std::vector<ViewState*>::iterator iter = this->viewStates.begin();
       iter != this->viewStates.end(); ++iter)
  {
    // Only proceed if the request matches one of the check or uncheck
    // requests of the view state
    if (_msg->request() == (*iter)->checkRequest ||
        _msg->request() == (*iter)->uncheckRequest)
    {
      // Determine the value(state) of the view states
      bool value = _msg->request() == (*iter)->checkRequest ? true : false;

      // If the request is for all objects...
      if (_msg->data() == "all")
      {
        // Set all model states within the view state to the value.
        for (std::map<std::string, bool>::iterator modelIter =
            (*iter)->modelStates.begin();
            modelIter != (*iter)->modelStates.end(); ++modelIter)
        {
          modelIter->second = value;
        }

        // Use a globalEnable to handle the case when new models are added
        (*iter)->globalEnable = value;
      }
      // Otherwise the request is for a single model...
      else
      {
        // Set the state of the given model
        (*iter)->modelStates[_msg->data()] = value;
      }
    }
  }
}

/////////////////////////////////////////////////
ViewState::ViewState(ModelRightMenu *_parent,
                     const std::string &_checkRequest,
                     const std::string &_uncheckRequest)
  : QObject(_parent)
{
  this->globalEnable = false;
  this->action = NULL;
  this->parent = _parent;
  this->checkRequest = _checkRequest;
  this->uncheckRequest = _uncheckRequest;
}

/////////////////////////////////////////////////
void ViewState::Callback()
{
  // Store the check state for the model
  this->modelStates[this->parent->entityName] = this->action->isChecked();

  // Send a message with the new check state. The Scene listens to these
  // messages and updates the visualizations accordingly.
  if (this->action->isChecked())
  {
    transport::requestNoReply(this->parent->node, this->checkRequest,
                              this->parent->entityName);
  }
  else
  {
    transport::requestNoReply(this->parent->node, this->uncheckRequest,
                              this->parent->entityName);
  }
}

/// \todo Reimplement these functions.
/////////////////////////////////////////////////
// void ModelRightMenu::OnSkeleton()
// {
//   this->skeletonActionState[this->entityName] =
//     this->skeletonAction->isChecked();
//
//   if (this->skeletonAction->isChecked())
//   {
//     this->requestMsg = msgs::CreateRequest("show_skeleton",
//         this->entityName);
//     this->requestMsg->set_dbl_data(1.0);
//   }
//   else
//   {
//     this->requestMsg = msgs::CreateRequest("show_skeleton",
//         this->entityName);
//     this->requestMsg->set_dbl_data(0.0);
//   }
//
//   this->requestPub->Publish(*this->requestMsg);
// }<|MERGE_RESOLUTION|>--- conflicted
+++ resolved
@@ -53,14 +53,11 @@
   this->editAct = new QAction(tr("Edit model"), this);
   this->editAct->setStatusTip(tr("Open on Model Editor"));
   connect(this->editAct, SIGNAL(triggered()), this, SLOT(OnEdit()));
-<<<<<<< HEAD
-=======
 
   this->applyWrenchAct = new QAction(tr("Apply Force/Torque"), this);
   this->applyWrenchAct->setStatusTip(tr("Apply force and torque to a link"));
   connect(this->applyWrenchAct, SIGNAL(triggered()), this,
       SLOT(OnApplyWrench()));
->>>>>>> 7c22a662
 
   // \todo Reimplement
   // this->snapBelowAct = new QAction(tr("Snap"), this);
@@ -174,12 +171,9 @@
   menu.addAction(this->moveToAct);
   menu.addAction(this->followAct);
 
-<<<<<<< HEAD
-=======
   if (_type == EntityTypes::MODEL || _type == EntityTypes::LINK)
     menu.addAction(this->applyWrenchAct);
 
->>>>>>> 7c22a662
   if (_type == EntityTypes::MODEL)
   {
     // disable editing planes for now
@@ -192,7 +186,6 @@
       menu.addAction(this->editAct);
       menu.addSeparator();
     }
-<<<<<<< HEAD
 
     // menu.addAction(this->snapBelowAct);
 
@@ -206,21 +199,6 @@
       std::map<std::string, bool>::iterator modelIter =
         (*iter)->modelStates.find(this->entityName);
 
-=======
-
-    // menu.addAction(this->snapBelowAct);
-
-    // Create the view menu
-    QMenu *viewMenu = menu.addMenu(tr("View"));
-    for (std::vector<ViewState*>::iterator iter = this->viewStates.begin();
-         iter != this->viewStates.end(); ++iter)
-    {
-      viewMenu->addAction((*iter)->action);
-
-      std::map<std::string, bool>::iterator modelIter =
-        (*iter)->modelStates.find(this->entityName);
-
->>>>>>> 7c22a662
       if (modelIter == (*iter)->modelStates.end())
         (*iter)->action->setChecked((*iter)->globalEnable);
       else
@@ -267,8 +245,6 @@
 {
   g_editModelAct->trigger();
   gui::Events::editModel(this->entityName);
-<<<<<<< HEAD
-=======
 }
 
 /////////////////////////////////////////////////
@@ -299,7 +275,6 @@
   }
 
   applyWrenchDialog->Init(modelName, linkName);
->>>>>>> 7c22a662
 }
 
 /////////////////////////////////////////////////
