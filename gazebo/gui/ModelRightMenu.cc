/*
 * Copyright (C) 2012-2015 Open Source Robotics Foundation
 *
 * Licensed under the Apache License, Version 2.0 (the "License");
 * you may not use this file except in compliance with the License.
 * You may obtain a copy of the License at
 *
 *     http://www.apache.org/licenses/LICENSE-2.0
 *
 * Unless required by applicable law or agreed to in writing, software
 * distributed under the License is distributed on an "AS IS" BASIS,
 * WITHOUT WARRANTIES OR CONDITIONS OF ANY KIND, either express or implied.
 * See the License for the specific language governing permissions and
 * limitations under the License.
 *
*/

#include "gazebo/transport/transport.hh"
#include "gazebo/rendering/UserCamera.hh"
#include "gazebo/rendering/Scene.hh"
#include "gazebo/rendering/Visual.hh"

#include "gazebo/gui/KeyEventHandler.hh"
#include "gazebo/gui/GuiEvents.hh"
#include "gazebo/gui/Actions.hh"
#include "gazebo/gui/GuiIface.hh"
#include "gazebo/gui/ModelRightMenu.hh"

using namespace gazebo;
using namespace gui;

/////////////////////////////////////////////////
ModelRightMenu::ModelRightMenu()
{
  KeyEventHandler::Instance()->AddReleaseFilter("ModelRightMenu",
        boost::bind(&ModelRightMenu::OnKeyRelease, this, _1));

  this->moveToAct = new QAction(tr("Move To"), this);
  this->moveToAct->setStatusTip(tr("Move camera to the selection"));
  connect(this->moveToAct, SIGNAL(triggered()), this, SLOT(OnMoveTo()));

  this->followAct = new QAction(tr("Follow"), this);
  this->followAct->setStatusTip(tr("Follow the selection"));
  connect(this->followAct, SIGNAL(triggered()), this, SLOT(OnFollow()));

  this->editAct = new QAction(tr("Edit model"), this);
  this->editAct->setStatusTip(tr("Open on Model Editor"));
  connect(this->editAct, SIGNAL(triggered()), this, SLOT(OnEdit()));

  // \todo Reimplement
  // this->snapBelowAct = new QAction(tr("Snap"), this);
  // this->snapBelowAct->setStatusTip(tr("Snap to object below"));
  // connect(this->snapBelowAct, SIGNAL(triggered()), this,
  //          SLOT(OnSnapBelow()));

  // Create the delete action
  g_deleteAct = new DeleteAction(tr("Delete"), this);
  g_deleteAct->setStatusTip(tr("Delete a model"));
  connect(g_deleteAct, SIGNAL(DeleteSignal(const std::string &)), this,
          SLOT(OnDelete(const std::string &)));
  connect(g_deleteAct, SIGNAL(triggered()), this,
          SLOT(OnDelete()));

  ViewState *state = new ViewState(this, "set_transparent", "set_opaque");
  state->action = new QAction(tr("Transparent"), this);
  state->action->setStatusTip(tr("Make model transparent"));
  state->action->setCheckable(true);
  connect(state->action, SIGNAL(triggered()), state, SLOT(Callback()));
  this->viewStates.push_back(state);

  state = new ViewState(this, "set_wireframe", "set_solid");
  state->action = new QAction(tr("Wireframe"), this);
  state->action->setStatusTip(tr("Wireframe mode"));
  state->action->setCheckable(true);
  connect(state->action, SIGNAL(triggered()), state, SLOT(Callback()));
  this->viewStates.push_back(state);

  state = new ViewState(this, "show_collision", "hide_collision");
  state->action = new QAction(tr("Collisions"), this);
  state->action->setStatusTip(tr("Show collision objects"));
  state->action->setCheckable(true);
  connect(state->action, SIGNAL(triggered()), state, SLOT(Callback()));
  this->viewStates.push_back(state);

  state = new ViewState(this, "show_joints", "hide_joints");
  state->action = new QAction(tr("Joints"), this);
  state->action->setStatusTip(tr("Show joints"));
  state->action->setCheckable(true);
  connect(state->action, SIGNAL(triggered()), state, SLOT(Callback()));
  this->viewStates.push_back(state);

  state = new ViewState(this, "show_com", "hide_com");
  state->action = new QAction(tr("Center of mass"), this);
  state->action->setStatusTip(tr("Show center of mass"));
  state->action->setCheckable(true);
  connect(state->action, SIGNAL(triggered()), state, SLOT(Callback()));
  this->viewStates.push_back(state);

  state = new ViewState(this, "show_inertia", "hide_inertia");
  state->action = new QAction(tr("Inertia"), this);
  state->action->setStatusTip(tr("Show moments of inertia"));
  state->action->setCheckable(true);
  connect(state->action, SIGNAL(triggered()), state, SLOT(Callback()));
  this->viewStates.push_back(state);

  // \todo Reimplement
  // this->skeletonAction = new QAction(tr("Skeleton"), this);
  // this->skeletonAction->setStatusTip(tr("Show model skeleton"));
  // this->skeletonAction->setCheckable(true);
  // connect(this->skeletonAction, SIGNAL(triggered()), this,
  //         SLOT(OnSkeleton()));
}

//////////////////////////////////////////////////
bool ModelRightMenu::Init()
{
  this->node = transport::NodePtr(new transport::Node());
  this->node->Init();
  this->requestSub = this->node->Subscribe("~/request",
      &ModelRightMenu::OnRequest, this);

  return true;
}

/////////////////////////////////////////////////
bool ModelRightMenu::OnKeyRelease(const common::KeyEvent &_event)
{
  if (_event.key == Qt::Key_Escape)
  {
    rendering::UserCameraPtr cam = gui::get_active_camera();
    cam->TrackVisual("");
    gui::Events::follow("");
  }

  return false;
}

/////////////////////////////////////////////////
ModelRightMenu::~ModelRightMenu()
{
  this->node->Fini();
}

/////////////////////////////////////////////////
void ModelRightMenu::Run(const std::string &_entityName, const QPoint &_pt,
    EntityTypes _type)
{
<<<<<<< HEAD
  std::vector<QAction *> empty;
  this->Run(_modelName, _pt, empty, _type);
}

/////////////////////////////////////////////////
void ModelRightMenu::Run(const std::string &_modelName, const QPoint &_pt,
    const std::vector<QAction *> &_customActions, EntityTypes _type)
{

  this->modelName = _modelName.substr(0, _modelName.find("::"));
=======
  if (_type == EntityTypes::MODEL || _type == EntityTypes::LIGHT)
  {
    this->entityName = _entityName.substr(0, _entityName.find("::"));
  }
  else if (_type == EntityTypes::LINK)
  {
    this->entityName = _entityName;
  }
>>>>>>> 8a3529dc

  QMenu menu;

  menu.addAction(this->moveToAct);
  menu.addAction(this->followAct);

  if (_type == EntityTypes::MODEL)
  {
    // disable editing planes for now
    rendering::UserCameraPtr cam = gui::get_active_camera();
    rendering::ScenePtr scene = cam->GetScene();
    rendering::VisualPtr vis = scene->GetVisual(this->entityName);
    if (vis && !vis->IsPlane())
    {
      menu.addSeparator();
      menu.addAction(this->editAct);
      menu.addSeparator();
    }

    // menu.addAction(this->snapBelowAct);

    // Create the view menu
    QMenu *viewMenu = menu.addMenu(tr("View"));
    for (std::vector<ViewState*>::iterator iter = this->viewStates.begin();
         iter != this->viewStates.end(); ++iter)
    {
      viewMenu->addAction((*iter)->action);

      std::map<std::string, bool>::iterator modelIter =
        (*iter)->modelStates.find(this->entityName);

      if (modelIter == (*iter)->modelStates.end())
        (*iter)->action->setChecked((*iter)->globalEnable);
      else
        (*iter)->action->setChecked(modelIter->second);
    }
  }

  if (_type == EntityTypes::MODEL || _type == EntityTypes::LIGHT)
  {
    if (g_copyAct && g_pasteAct)
    {
      menu.addSeparator();
      menu.addAction(g_copyAct);
      menu.addAction(g_pasteAct);
    }

    menu.addSeparator();
    menu.addAction(g_deleteAct);
  }

  // \todo Reimplement these features.
  // menu.addAction(this->skeletonAction);

  if (_customActions.size() > 0)
  {
    menu.addSeparator();
    for (unsigned int i = 0; i < _customActions.size(); ++i)
      menu.addAction(_customActions[i]);
  }

  menu.exec(_pt);
}

/////////////////////////////////////////////////
void ModelRightMenu::OnMoveTo()
{
  rendering::UserCameraPtr cam = gui::get_active_camera();
  cam->MoveToVisual(this->entityName);
}

/////////////////////////////////////////////////
void ModelRightMenu::OnFollow()
{
  rendering::UserCameraPtr cam = gui::get_active_camera();
  cam->TrackVisual(this->entityName);
  gui::Events::follow(this->entityName);
}

/////////////////////////////////////////////////
void ModelRightMenu::OnEdit()
{
  g_editModelAct->trigger();
  gui::Events::editModel(this->entityName);
}

/////////////////////////////////////////////////
// void ModelRightMenu::OnSnapBelow()
// {
//   rendering::UserCameraPtr cam = gui::get_active_camera();
//   if (!cam)
//     gzerr << "Invalid user camera\n";
//
//   if (!cam->GetScene())
//     gzerr << "Invalid user camera scene\n";
//
//   // cam->GetScene()->SnapVisualToNearestBelow(this->entityName);
// }

/////////////////////////////////////////////////
void ModelRightMenu::OnDelete(const std::string &_name)
{
  std::string name = _name;
  if (name.empty())
    name = this->entityName;

  // Delete the entity
  if (!name.empty())
    transport::requestNoReply(this->node, "entity_delete", name);
}

/////////////////////////////////////////////////
void ModelRightMenu::OnRequest(ConstRequestPtr &_msg)
{
  // Process the request by looking at all the view states.
  for (std::vector<ViewState*>::iterator iter = this->viewStates.begin();
       iter != this->viewStates.end(); ++iter)
  {
    // Only proceed if the request matches one of the check or uncheck
    // requests of the view state
    if (_msg->request() == (*iter)->checkRequest ||
        _msg->request() == (*iter)->uncheckRequest)
    {
      // Determine the value(state) of the view states
      bool value = _msg->request() == (*iter)->checkRequest ? true : false;

      // If the request is for all objects...
      if (_msg->data() == "all")
      {
        // Set all model states within the view state to the value.
        for (std::map<std::string, bool>::iterator modelIter =
            (*iter)->modelStates.begin();
            modelIter != (*iter)->modelStates.end(); ++modelIter)
        {
          modelIter->second = value;
        }

        // Use a globalEnable to handle the case when new models are added
        (*iter)->globalEnable = value;
      }
      // Otherwise the request is for a single model...
      else
      {
        // Set the state of the given model
        (*iter)->modelStates[_msg->data()] = value;
      }
    }
  }
}

/////////////////////////////////////////////////
ViewState::ViewState(ModelRightMenu *_parent,
                     const std::string &_checkRequest,
                     const std::string &_uncheckRequest)
  : QObject(_parent)
{
  this->globalEnable = false;
  this->action = NULL;
  this->parent = _parent;
  this->checkRequest = _checkRequest;
  this->uncheckRequest = _uncheckRequest;
}

/////////////////////////////////////////////////
void ViewState::Callback()
{
  // Store the check state for the model
  this->modelStates[this->parent->entityName] = this->action->isChecked();

  // Send a message with the new check state. The Scene listens to these
  // messages and updates the visualizations accordingly.
  if (this->action->isChecked())
  {
    transport::requestNoReply(this->parent->node, this->checkRequest,
                              this->parent->entityName);
  }
  else
  {
    transport::requestNoReply(this->parent->node, this->uncheckRequest,
                              this->parent->entityName);
  }
}

/// \todo Reimplement these functions.
/////////////////////////////////////////////////
// void ModelRightMenu::OnSkeleton()
// {
//   this->skeletonActionState[this->entityName] =
//     this->skeletonAction->isChecked();
//
//   if (this->skeletonAction->isChecked())
//   {
//     this->requestMsg = msgs::CreateRequest("show_skeleton",
//         this->entityName);
//     this->requestMsg->set_dbl_data(1.0);
//   }
//   else
//   {
//     this->requestMsg = msgs::CreateRequest("show_skeleton",
//         this->entityName);
//     this->requestMsg->set_dbl_data(0.0);
//   }
//
//   this->requestPub->Publish(*this->requestMsg);
// }<|MERGE_RESOLUTION|>--- conflicted
+++ resolved
@@ -145,18 +145,14 @@
 void ModelRightMenu::Run(const std::string &_entityName, const QPoint &_pt,
     EntityTypes _type)
 {
-<<<<<<< HEAD
   std::vector<QAction *> empty;
-  this->Run(_modelName, _pt, empty, _type);
-}
-
-/////////////////////////////////////////////////
-void ModelRightMenu::Run(const std::string &_modelName, const QPoint &_pt,
+  this->Run(_entityName, _pt, empty, _type);
+}
+
+/////////////////////////////////////////////////
+void ModelRightMenu::Run(const std::string &_entityName, const QPoint &_pt,
     const std::vector<QAction *> &_customActions, EntityTypes _type)
 {
-
-  this->modelName = _modelName.substr(0, _modelName.find("::"));
-=======
   if (_type == EntityTypes::MODEL || _type == EntityTypes::LIGHT)
   {
     this->entityName = _entityName.substr(0, _entityName.find("::"));
@@ -165,7 +161,7 @@
   {
     this->entityName = _entityName;
   }
->>>>>>> 8a3529dc
+
 
   QMenu menu;
 
