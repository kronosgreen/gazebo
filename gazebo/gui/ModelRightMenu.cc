--- conflicted
+++ resolved
@@ -162,11 +162,8 @@
 
   QMenu menu;
 
-  if (_type == EntityTypes::MODEL || _type == EntityTypes::LIGHT)
-  {
-    menu.addAction(this->moveToAct);
-    menu.addAction(this->followAct);
-  }
+  menu.addAction(this->moveToAct);
+  menu.addAction(this->followAct);
 
   if (_type == EntityTypes::MODEL || _type == EntityTypes::LINK)
     menu.addAction(this->applyWrenchAct);
@@ -242,7 +239,6 @@
 {
   g_editModelAct->trigger();
   gui::Events::editModel(this->entityName);
-<<<<<<< HEAD
 }
 
 /////////////////////////////////////////////////
@@ -273,8 +269,6 @@
   }
 
   applyWrenchDialog->Init(modelName, linkName);
-=======
->>>>>>> 8a3529dc
 }
 
 /////////////////////////////////////////////////
