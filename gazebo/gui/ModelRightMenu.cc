/*
 * Copyright (C) 2012-2015 Open Source Robotics Foundation
 *
 * Licensed under the Apache License, Version 2.0 (the "License");
 * you may not use this file except in compliance with the License.
 * You may obtain a copy of the License at
 *
 *     http://www.apache.org/licenses/LICENSE-2.0
 *
 * Unless required by applicable law or agreed to in writing, software
 * distributed under the License is distributed on an "AS IS" BASIS,
 * WITHOUT WARRANTIES OR CONDITIONS OF ANY KIND, either express or implied.
 * See the License for the specific language governing permissions and
 * limitations under the License.
 *
*/

#include "gazebo/transport/transport.hh"
#include "gazebo/rendering/UserCamera.hh"
#include "gazebo/rendering/Scene.hh"
#include "gazebo/rendering/Visual.hh"

#include "gazebo/gui/KeyEventHandler.hh"
#include "gazebo/gui/GuiEvents.hh"
#include "gazebo/gui/Actions.hh"
#include "gazebo/gui/GuiIface.hh"
#include "gazebo/gui/ModelRightMenu.hh"

using namespace gazebo;
using namespace gui;

/////////////////////////////////////////////////
ModelRightMenu::ModelRightMenu()
{
  KeyEventHandler::Instance()->AddReleaseFilter("ModelRightMenu",
        boost::bind(&ModelRightMenu::OnKeyRelease, this, _1));

  this->moveToAct = new QAction(tr("Move To"), this);
  this->moveToAct->setStatusTip(tr("Move camera to the selection"));
  connect(this->moveToAct, SIGNAL(triggered()), this, SLOT(OnMoveTo()));

  this->followAct = new QAction(tr("Follow"), this);
  this->followAct->setStatusTip(tr("Follow the selection"));
  connect(this->followAct, SIGNAL(triggered()), this, SLOT(OnFollow()));

  this->editAct = new QAction(tr("Edit model"), this);
  this->editAct->setStatusTip(tr("Open on Model Editor"));
  connect(this->editAct, SIGNAL(triggered()), this, SLOT(OnEdit()));

  // \todo Reimplement
  // this->snapBelowAct = new QAction(tr("Snap"), this);
  // this->snapBelowAct->setStatusTip(tr("Snap to object below"));
  // connect(this->snapBelowAct, SIGNAL(triggered()), this,
  //          SLOT(OnSnapBelow()));

  // Create the delete action
  g_deleteAct = new DeleteAction(tr("Delete"), this);
  g_deleteAct->setStatusTip(tr("Delete a model"));
  connect(g_deleteAct, SIGNAL(DeleteSignal(const std::string &)), this,
          SLOT(OnDelete(const std::string &)));
  connect(g_deleteAct, SIGNAL(triggered()), this,
          SLOT(OnDelete()));

  ViewState *state = new ViewState(this, "set_transparent", "set_opaque");
  state->action = new QAction(tr("Transparent"), this);
  state->action->setStatusTip(tr("Make model transparent"));
  state->action->setCheckable(true);
  connect(state->action, SIGNAL(triggered()), state, SLOT(Callback()));
  this->viewStates.push_back(state);

  state = new ViewState(this, "set_wireframe", "set_solid");
  state->action = new QAction(tr("Wireframe"), this);
  state->action->setStatusTip(tr("Wireframe mode"));
  state->action->setCheckable(true);
  connect(state->action, SIGNAL(triggered()), state, SLOT(Callback()));
  this->viewStates.push_back(state);

  state = new ViewState(this, "show_collision", "hide_collision");
  state->action = new QAction(tr("Collisions"), this);
  state->action->setStatusTip(tr("Show collision objects"));
  state->action->setCheckable(true);
  connect(state->action, SIGNAL(triggered()), state, SLOT(Callback()));
  this->viewStates.push_back(state);

  state = new ViewState(this, "show_joints", "hide_joints");
  state->action = new QAction(tr("Joints"), this);
  state->action->setStatusTip(tr("Show joints"));
  state->action->setCheckable(true);
  connect(state->action, SIGNAL(triggered()), state, SLOT(Callback()));
  this->viewStates.push_back(state);

  state = new ViewState(this, "show_com", "hide_com");
  state->action = new QAction(tr("Center of mass"), this);
  state->action->setStatusTip(tr("Show center of mass"));
  state->action->setCheckable(true);
  connect(state->action, SIGNAL(triggered()), state, SLOT(Callback()));
  this->viewStates.push_back(state);

  state = new ViewState(this, "show_inertia", "hide_inertia");
  state->action = new QAction(tr("Inertia"), this);
  state->action->setStatusTip(tr("Show moments of inertia"));
  state->action->setCheckable(true);
  connect(state->action, SIGNAL(triggered()), state, SLOT(Callback()));
  this->viewStates.push_back(state);

  // \todo Reimplement
  // this->skeletonAction = new QAction(tr("Skeleton"), this);
  // this->skeletonAction->setStatusTip(tr("Show model skeleton"));
  // this->skeletonAction->setCheckable(true);
  // connect(this->skeletonAction, SIGNAL(triggered()), this,
  //         SLOT(OnSkeleton()));
}

//////////////////////////////////////////////////
bool ModelRightMenu::Init()
{
  this->node = transport::NodePtr(new transport::Node());
  this->node->Init();
  this->requestSub = this->node->Subscribe("~/request",
      &ModelRightMenu::OnRequest, this);

  return true;
}

/////////////////////////////////////////////////
bool ModelRightMenu::OnKeyRelease(const common::KeyEvent &_event)
{
  if (_event.key == Qt::Key_Escape)
  {
    rendering::UserCameraPtr cam = gui::get_active_camera();
    cam->TrackVisual("");
    gui::Events::follow("");
  }

  return false;
}

/////////////////////////////////////////////////
ModelRightMenu::~ModelRightMenu()
{
  this->node->Fini();
}

/////////////////////////////////////////////////
void ModelRightMenu::Run(const std::string &_entityName, const QPoint &_pt,
    EntityTypes _type)
{
  std::vector<QAction *> empty;
<<<<<<< HEAD
  this->Run(_modelName, _pt, empty, _type);
}

/////////////////////////////////////////////////
void ModelRightMenu::Run(const std::string &_modelName, const QPoint &_pt,
    const std::vector<QAction *> &_customActions, EntityTypes _type)
{

  this->modelName = _modelName.substr(0, _modelName.find("::"));
=======
  this->Run(_entityName, _pt, empty, _type);
}

/////////////////////////////////////////////////
void ModelRightMenu::Run(const std::string &_entityName, const QPoint &_pt,
    const std::vector<QAction *> &_customActions, EntityTypes _type)
{
  if (_type == EntityTypes::MODEL || _type == EntityTypes::LIGHT)
  {
    this->entityName = _entityName.substr(0, _entityName.find("::"));
  }
  else if (_type == EntityTypes::LINK)
  {
    this->entityName = _entityName;
  }

>>>>>>> 4fb85d0b

  QMenu menu;

  menu.addAction(this->moveToAct);
  menu.addAction(this->followAct);

  if (_type == EntityTypes::MODEL)
  {
    // disable editing planes for now
    rendering::UserCameraPtr cam = gui::get_active_camera();
    rendering::ScenePtr scene = cam->GetScene();
    rendering::VisualPtr vis = scene->GetVisual(this->entityName);
    if (vis && !vis->IsPlane())
    {
      menu.addSeparator();
      menu.addAction(this->editAct);
      menu.addSeparator();
    }

    // menu.addAction(this->snapBelowAct);

    // Create the view menu
    QMenu *viewMenu = menu.addMenu(tr("View"));
    for (std::vector<ViewState*>::iterator iter = this->viewStates.begin();
         iter != this->viewStates.end(); ++iter)
    {
      viewMenu->addAction((*iter)->action);

      std::map<std::string, bool>::iterator modelIter =
        (*iter)->modelStates.find(this->entityName);

      if (modelIter == (*iter)->modelStates.end())
        (*iter)->action->setChecked((*iter)->globalEnable);
      else
        (*iter)->action->setChecked(modelIter->second);
    }
  }

  if (_type == EntityTypes::MODEL || _type == EntityTypes::LIGHT)
  {
    if (g_copyAct && g_pasteAct)
    {
      menu.addSeparator();
      menu.addAction(g_copyAct);
      menu.addAction(g_pasteAct);
    }

    menu.addSeparator();
    menu.addAction(g_deleteAct);
  }

  // \todo Reimplement these features.
  // menu.addAction(this->skeletonAction);

  if (_customActions.size() > 0)
  {
    menu.addSeparator();
    for (unsigned int i = 0; i < _customActions.size(); ++i)
      menu.addAction(_customActions[i]);
  }

  menu.exec(_pt);
}

/////////////////////////////////////////////////
void ModelRightMenu::OnMoveTo()
{
  rendering::UserCameraPtr cam = gui::get_active_camera();
  cam->MoveToVisual(this->entityName);
}

/////////////////////////////////////////////////
void ModelRightMenu::OnFollow()
{
  rendering::UserCameraPtr cam = gui::get_active_camera();
  cam->TrackVisual(this->entityName);
  gui::Events::follow(this->entityName);
}

/////////////////////////////////////////////////
void ModelRightMenu::OnEdit()
{
  g_editModelAct->trigger();
  gui::Events::editModel(this->entityName);
}

/////////////////////////////////////////////////
// void ModelRightMenu::OnSnapBelow()
// {
//   rendering::UserCameraPtr cam = gui::get_active_camera();
//   if (!cam)
//     gzerr << "Invalid user camera\n";
//
//   if (!cam->GetScene())
//     gzerr << "Invalid user camera scene\n";
//
//   // cam->GetScene()->SnapVisualToNearestBelow(this->entityName);
// }

/////////////////////////////////////////////////
void ModelRightMenu::OnDelete(const std::string &_name)
{
  std::string name = _name;
  if (name.empty())
    name = this->entityName;

  // Delete the entity
  if (!name.empty())
    transport::requestNoReply(this->node, "entity_delete", name);
}

/////////////////////////////////////////////////
void ModelRightMenu::OnRequest(ConstRequestPtr &_msg)
{
  // Process the request by looking at all the view states.
  for (std::vector<ViewState*>::iterator iter = this->viewStates.begin();
       iter != this->viewStates.end(); ++iter)
  {
    // Only proceed if the request matches one of the check or uncheck
    // requests of the view state
    if (_msg->request() == (*iter)->checkRequest ||
        _msg->request() == (*iter)->uncheckRequest)
    {
      // Determine the value(state) of the view states
      bool value = _msg->request() == (*iter)->checkRequest ? true : false;

      // If the request is for all objects...
      if (_msg->data() == "all")
      {
        // Set all model states within the view state to the value.
        for (std::map<std::string, bool>::iterator modelIter =
            (*iter)->modelStates.begin();
            modelIter != (*iter)->modelStates.end(); ++modelIter)
        {
          modelIter->second = value;
        }

        // Use a globalEnable to handle the case when new models are added
        (*iter)->globalEnable = value;
      }
      // Otherwise the request is for a single model...
      else
      {
        // Set the state of the given model
        (*iter)->modelStates[_msg->data()] = value;
      }
    }
  }
}

/////////////////////////////////////////////////
ViewState::ViewState(ModelRightMenu *_parent,
                     const std::string &_checkRequest,
                     const std::string &_uncheckRequest)
  : QObject(_parent)
{
  this->globalEnable = false;
  this->action = NULL;
  this->parent = _parent;
  this->checkRequest = _checkRequest;
  this->uncheckRequest = _uncheckRequest;
}

/////////////////////////////////////////////////
void ViewState::Callback()
{
  // Store the check state for the model
  this->modelStates[this->parent->entityName] = this->action->isChecked();

  // Send a message with the new check state. The Scene listens to these
  // messages and updates the visualizations accordingly.
  if (this->action->isChecked())
  {
    transport::requestNoReply(this->parent->node, this->checkRequest,
                              this->parent->entityName);
  }
  else
  {
    transport::requestNoReply(this->parent->node, this->uncheckRequest,
                              this->parent->entityName);
  }
}

/// \todo Reimplement these functions.
/////////////////////////////////////////////////
// void ModelRightMenu::OnSkeleton()
// {
//   this->skeletonActionState[this->entityName] =
//     this->skeletonAction->isChecked();
//
//   if (this->skeletonAction->isChecked())
//   {
//     this->requestMsg = msgs::CreateRequest("show_skeleton",
//         this->entityName);
//     this->requestMsg->set_dbl_data(1.0);
//   }
//   else
//   {
//     this->requestMsg = msgs::CreateRequest("show_skeleton",
//         this->entityName);
//     this->requestMsg->set_dbl_data(0.0);
//   }
//
//   this->requestPub->Publish(*this->requestMsg);
// }<|MERGE_RESOLUTION|>--- conflicted
+++ resolved
@@ -146,17 +146,6 @@
     EntityTypes _type)
 {
   std::vector<QAction *> empty;
-<<<<<<< HEAD
-  this->Run(_modelName, _pt, empty, _type);
-}
-
-/////////////////////////////////////////////////
-void ModelRightMenu::Run(const std::string &_modelName, const QPoint &_pt,
-    const std::vector<QAction *> &_customActions, EntityTypes _type)
-{
-
-  this->modelName = _modelName.substr(0, _modelName.find("::"));
-=======
   this->Run(_entityName, _pt, empty, _type);
 }
 
@@ -173,7 +162,6 @@
     this->entityName = _entityName;
   }
 
->>>>>>> 4fb85d0b
 
   QMenu menu;
 
