--- conflicted
+++ resolved
@@ -6,7 +6,6 @@
 )
 
 include_directories(
-  ${CMAKE_SOURCE_DIR}/deps
   ${QWT_INCLUDE_DIR}
 )
 
@@ -85,7 +84,6 @@
   viewers/ViewFactory.hh
 )
 
-<<<<<<< HEAD
 if (HAVE_QWT)
   set (sources ${sources}
     Diagnostics.cc
@@ -98,23 +96,21 @@
 endif()
 
 set (display_tests
-=======
-set (qt_tests 
->>>>>>> 45422796
   DataLogger_TEST.cc
   TimePanel_TEST.cc
   viewers/ImagesView_TEST.cc
 )
 
-gz_build_qt_tests(${qt_tests})
+# Generate executables for each of the QT unit tests
+gz_build_display_tests(${tests})
 
 set (resources resources.qrc)
-
 
 QT4_WRAP_CPP(headers_MOC ${qt_headers})
 QT4_ADD_RESOURCES(resources_RCC ${resources})
 
 gz_add_executable(gzclient ${sources} main.cc ${headers_MOC} ${headers} ${resources_RCC})
+
 gz_add_library(gazebo_gui ${sources} ${headers_MOC} ${headers} ${resources_RCC})
 
 add_dependencies(gazebo_gui gazebo_msgs)
