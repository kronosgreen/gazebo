--- conflicted
+++ resolved
@@ -195,31 +195,7 @@
   ${QT_LIBRARIES}
   ${ogre_libraries}
   ${Boost_LIBRARIES}
-<<<<<<< HEAD
   ${QWT_LIBRARY}
-  pthread
-)
-
-target_link_libraries(gzclient
-  gazebo_common
-  gazebo_transport
-  gazebo_rendering
-  gazebo_sensors
-  gazebo_msgs
-  gazebo_gui
-  gazebo_gui_building
-  gazebo_gui_model
-  gazebo_gui_terrain
-  gazebo_gui_viewers
-  gzqtpropertybrowser
-  libgazebo
-  ${QT_LIBRARIES}
-  ${ogre_libraries}
-  ${Boost_LIBRARIES}
-  ${QWT_LIBRARY}
-  pthread
-)
-=======
   ${tinyxml_LIBRARIES}
 )
 
@@ -232,7 +208,6 @@
 if (UNIX)
   target_link_libraries(gzclient pthread)
 endif()
->>>>>>> 4425779e
 
 if (SPNAV_LIBRARY)
   target_link_libraries(gazebo_gui ${SPNAV_LIBRARY})
