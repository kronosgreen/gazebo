include (${gazebo_cmake_dir}/GazeboUtils.cmake)

include ( ${QT_USE_FILE} )

link_directories(
  ${Boost_LIBRARY_DIRS}
  ${tinyxml_LIBRARY_DIRS}
)

include_directories(
  ${CMAKE_SOURCE_DIR}/deps
  ${QWT_INCLUDE_DIR}
)

include_directories(${tinyxml_INCLUDE_DIRS})

add_definitions(${QT_DEFINITIONS})

add_subdirectory(qtpropertybrowser)

set (internal_qt_headers
  VideoRecorder.hh)

set (sources
  Actions.cc
  AlignWidget.cc
  ApplyWrenchDialog.cc
  CloneWindow.cc
  ConfigWidget.cc
  Conversions.cc
  DataLogger.cc
  Editor.cc
  EntityMaker.cc
  GLWidget.cc
  GuiEvents.cc
  GuiIface.cc
  InsertModelWidget.cc
  JointControlWidget.cc
  KeyEventHandler.cc
  LayersWidget.cc
  LightMaker.cc
  LogPlayWidget.cc
  MainWindow.cc
  ModelAlign.cc
  ModelListWidget.cc
  ModelMaker.cc
  ModelManipulator.cc
  ModelRightMenu.cc
  ModelSnap.cc
  MouseEventHandler.cc
  RenderWidget.cc
  SaveEntityDialog.cc
  SpaceNav.cc
  SplashScreen.cc
  TimePanel.cc
  TimeWidget.cc
  ToolsWidget.cc
  TopicSelector.cc
  TopToolbar.cc
  UserCmdHistory.cc
  VideoRecorder.cc
  ViewAngleWidget.cc
)

if (NOT USE_EXTERNAL_TINYXML)
  include_directories (${CMAKE_SOURCE_DIR}/deps/win/tinyxml)
  set (sources ${sources}
       ${CMAKE_SOURCE_DIR}/deps/win/tinyxml/tinystr.cpp
       ${CMAKE_SOURCE_DIR}/deps/win/tinyxml/tinyxml.cpp
       ${CMAKE_SOURCE_DIR}/deps/win/tinyxml/tinyxmlerror.cpp
       ${CMAKE_SOURCE_DIR}/deps/win/tinyxml/tinyxmlparser.cpp)
endif()

set (qt_headers
  Actions.hh
  AlignWidget.hh
  ApplyWrenchDialog.hh
  CloneWindow.hh
  ConfigWidget.hh
  DataLogger.hh
  Editor.hh
  GLWidget.hh
  InsertModelWidget.hh
  JointControlWidget.hh
  LayersWidget.hh
  LogPlayWidget.hh
  MainWindow.hh
  ModelListWidget.hh
  ModelRightMenu.hh
  RenderWidget.hh
  SaveEntityDialog.hh
  SplashScreen.hh
  TimePanel.hh
  TimeWidget.hh
  ToolsWidget.hh
  TopicSelector.hh
  TopToolbar.hh
  UserCmdHistory.hh
  ViewAngleWidget.hh
)

set (headers
  qt.h
  qt_test.h
  Conversions.hh
  EntityMaker.hh
  GuiIface.hh
  GuiEvents.hh
  GuiPlugin.hh
  GuiTypes.hh
  KeyEventHandler.hh
  LightMaker.hh
  ModelAlign.hh
  ModelManipulator.hh
  ModelSnap.hh
  MouseEventHandler.hh
  ModelMaker.hh
  SpaceNav.hh
)

if (HAVE_OCULUS)
  set (sources ${sources}
    OculusWindow.cc
  )
  set (qt_headers ${qt_headers}
    OculusWindow.hh
  )
endif ()

set (qt_tests
  BuildingEditor_TEST.cc
  ConfigWidget_TEST.cc
  DataLogger_TEST.cc
  GLWidget_TEST.cc
  GLWidget_TEST2.cc
  GuiIface_TEST.cc
  LightMaker_TEST.cc
  ModelAlign_TEST.cc
  ModelListWidget_TEST.cc
  ModelMaker_TEST.cc
  ModelManipulator_TEST.cc
  RenderWidget_TEST.cc
  SaveEntityDialog_TEST.cc
  SplashScreen_TEST.cc
  TimePanel_TEST.cc
  TimeWidget_TEST.cc
  TopToolbar_TEST.cc
  ViewAngleWidget_TEST.cc
)

add_subdirectory(viewers)
add_subdirectory(terrain)
add_subdirectory(building)
add_subdirectory(model)
add_subdirectory(plot)

if (HAVE_GRAPHVIZ)
  add_definitions(-DWITH_CGRAPH)
  add_definitions(-DHAVE_STRING_H)
  # Activate Export macro for building the library itself
  # if QGVCORE_LIB is not set or equal 0 (null), import macro is used
  add_definitions(-DQGVCORE_LIB)
  include_directories(${GRAPHVIZ_INCLUDE_DIR})
  include_directories(${CMAKE_CURRENT_SOURCE_DIR}/qgv)
  include_directories(${CMAKE_CURRENT_SOURCE_DIR}/qgv/private)
  add_subdirectory(qgv)
endif()

# MainWindow is using screen rendering
if (ENABLE_SCREEN_TESTS)
  set (qt_tests
      ${qt_tests}
      ApplyWrenchDialog_TEST.cc
      LaserVisualization_TEST.cc
      LayersWidget_TEST.cc
      MainWindow_TEST.cc
      ModelSnap_TEST.cc
      Projection_TEST.cc)
endif()

# Generate executables for each of the QT unit tests
gz_build_qt_tests(${qt_tests})

set (resources resources.qrc)

QT4_WRAP_CPP(headers_MOC ${qt_headers} ${internal_qt_headers})
QT4_ADD_RESOURCES(resources_RCC ${resources})

gz_add_library(gazebo_gui ${sources} ${headers_MOC} ${resources_RCC})
set_target_properties(gazebo_gui PROPERTIES COMPILE_DEFINITIONS "QWT_DLL")
gz_add_executable(gzclient main.cc ${resources_RCC})

add_dependencies(gazebo_gui gazebo_msgs)
add_dependencies(gzclient gazebo_gui)

add_definitions(-DBUILDING_DLL_GZ_GUI)

target_link_libraries(gazebo_gui
  libgazebo_client
  gazebo_common
  gazebo_transport
  gazebo_rendering
  gazebo_msgs
  gzqtpropertybrowser
  ${QT_LIBRARIES}
  ${ogre_libraries}
  ${Boost_LIBRARIES}
  ${tinyxml_LIBRARIES}
  ${QWT_LIBRARY}
  ${IGNITION-MSGS_LIBRARIES}
)

if (UNIX)
  target_link_libraries(gazebo_gui pthread)
endif()

if (HAVE_GRAPHVIZ)
  target_link_libraries(gazebo_gui ${GRAPHVIZ_LIBRARIES})
endif()

target_link_libraries(gzclient gazebo_gui)

if (UNIX)
  target_link_libraries(gzclient pthread)
endif()

if (SPNAV_LIBRARY)
  target_link_libraries(gazebo_gui ${SPNAV_LIBRARY})
  target_link_libraries(gzclient ${SPNAV_LIBRARY})
endif()

if (USE_PCH)
  add_pch(gazebo_gui gui_pch.hh)
endif()

set (gtest_sources
  Conversions_TEST.cc
)

gz_build_tests(${gtest_sources} EXTRA_LIBS gazebo_gui)

add_definitions(${QT_DEFINITIONS})

set (gui_headers "" CACHE INTERNAL "gui headers" FORCE)
foreach (hdr ${headers} ${qt_headers})
  APPEND_TO_CACHED_STRING(gui_headers
    "GUI Headers" "#include \"gazebo/gui/${hdr}\"\n")
endforeach()
configure_file (${CMAKE_CURRENT_SOURCE_DIR}/gui.hh.in ${CMAKE_CURRENT_BINARY_DIR}/gui.hh )

gz_install_library(gazebo_gui)
gz_install_includes("gui" ${headers} ${qt_headers} ${CMAKE_CURRENT_BINARY_DIR}/gui.hh)
gz_install_executable(gzclient)

if (UNIX)
  manpage(gzclient 1)
endif()

if (BUILD_OSX_BUNDLE)
<<<<<<< HEAD
  install (TARGETS gzclient BUNDLE DESTINATION .)
  set (APPS "${CMAKE_BINARY_DIR}/gzclient.app/Contents/MacOS/gzclient")
  set (DIRS
      ${OGRE_LIBRARY_DIRS}
      ${CMAKE_BINARY_DIR}/lib
      ${CMAKE_BINARY_DIR}/gazebo/util
      ${CMAKE_BINARY_DIR}/gazebo/sensors
      ${CMAKE_BINARY_DIR}/gazebo/math
      ${CMAKE_BINARY_DIR}/gazebo/msgs
      ${CMAKE_BINARY_DIR}/gazebo/physics
      ${CMAKE_BINARY_DIR}/gazebo/sensors
=======

  message ("bundle dirs qt: ${QT_LIBRARY_DIR}")

  install (TARGETS gzclient BUNDLE DESTINATION .)
  set (APP_CLIENT "${CMAKE_BINARY_DIR}/gzclient.app/Contents/MacOS/gzclient")

  set (DIRS_CLIENT
      ${IGNITION-MATH_LIBRARY_DIRS}
      ${IGNITION-MSGS_LIBRARY_DIRS}
      ${IGNITION-TRANSPORT_LIBRARY_DIRS}
      ${SDFormat_LIBRARY_DIRS}
      ${OGRE_LIBRARY_DIRS}
      ${QT_LIBRARY_DIR}
      ${CMAKE_BINARY_DIR}/lib
      ${CMAKE_BINARY_DIR}/gazebo/util
      ${CMAKE_BINARY_DIR}/gazebo/math
      ${CMAKE_BINARY_DIR}/gazebo/msgs
>>>>>>> 2e7d8867
      ${CMAKE_BINARY_DIR}/gazebo/transport
      ${CMAKE_BINARY_DIR}/gazebo/common
      ${CMAKE_BINARY_DIR}/gazebo/rendering)

<<<<<<< HEAD
=======
  SET(OGRE_COMPONENT_DIR gzclient.app/Contents/)
  FILE (GLOB OGRE_COMPONENTS "${OGRE_LIBRARY_DIRS}/libOgrePaging.*")
    INSTALL(FILES ${OGRE_COMPONENTS}
    DESTINATION ${OGRE_COMPONENT_DIR}/Components)

>>>>>>> 2e7d8867
  INSTALL(CODE "
    # Needed for getting the right permissions when using brew
    set (BU_CHMOD_BUNDLE_ITEMS ON)
    include(BundleUtilities)
<<<<<<< HEAD
      fixup_bundle(\"${APPS}\" \"\"  \"${DIRS}\")
=======
    fixup_bundle(\"${APP_CLIENT}\" \"\"  \"${DIRS_CLIENT}\")
>>>>>>> 2e7d8867
  " COMPONENT Runtime)
endif()<|MERGE_RESOLUTION|>--- conflicted
+++ resolved
@@ -257,19 +257,6 @@
 endif()
 
 if (BUILD_OSX_BUNDLE)
-<<<<<<< HEAD
-  install (TARGETS gzclient BUNDLE DESTINATION .)
-  set (APPS "${CMAKE_BINARY_DIR}/gzclient.app/Contents/MacOS/gzclient")
-  set (DIRS
-      ${OGRE_LIBRARY_DIRS}
-      ${CMAKE_BINARY_DIR}/lib
-      ${CMAKE_BINARY_DIR}/gazebo/util
-      ${CMAKE_BINARY_DIR}/gazebo/sensors
-      ${CMAKE_BINARY_DIR}/gazebo/math
-      ${CMAKE_BINARY_DIR}/gazebo/msgs
-      ${CMAKE_BINARY_DIR}/gazebo/physics
-      ${CMAKE_BINARY_DIR}/gazebo/sensors
-=======
 
   message ("bundle dirs qt: ${QT_LIBRARY_DIR}")
 
@@ -287,27 +274,19 @@
       ${CMAKE_BINARY_DIR}/gazebo/util
       ${CMAKE_BINARY_DIR}/gazebo/math
       ${CMAKE_BINARY_DIR}/gazebo/msgs
->>>>>>> 2e7d8867
       ${CMAKE_BINARY_DIR}/gazebo/transport
       ${CMAKE_BINARY_DIR}/gazebo/common
       ${CMAKE_BINARY_DIR}/gazebo/rendering)
 
-<<<<<<< HEAD
-=======
   SET(OGRE_COMPONENT_DIR gzclient.app/Contents/)
   FILE (GLOB OGRE_COMPONENTS "${OGRE_LIBRARY_DIRS}/libOgrePaging.*")
     INSTALL(FILES ${OGRE_COMPONENTS}
     DESTINATION ${OGRE_COMPONENT_DIR}/Components)
 
->>>>>>> 2e7d8867
   INSTALL(CODE "
     # Needed for getting the right permissions when using brew
     set (BU_CHMOD_BUNDLE_ITEMS ON)
     include(BundleUtilities)
-<<<<<<< HEAD
-      fixup_bundle(\"${APPS}\" \"\"  \"${DIRS}\")
-=======
     fixup_bundle(\"${APP_CLIENT}\" \"\"  \"${DIRS_CLIENT}\")
->>>>>>> 2e7d8867
   " COMPONENT Runtime)
 endif()