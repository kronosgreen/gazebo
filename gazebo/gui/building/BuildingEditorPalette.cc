--- conflicted
+++ resolved
@@ -108,32 +108,6 @@
   mainLayout->addLayout(buttonsLayout);
   mainLayout->setAlignment(Qt::AlignTop | Qt::AlignHCenter);
 
-<<<<<<< HEAD
-=======
-  std::stringstream tipsText;
-  tipsText << "<font size=3><p><b> Tips: </b></b>"
-      << "<p>Add Walls: Click/release to start a wall."
-      << "<br>Click again to start a new, attached wall.</br>"
-      << "<br>Double-click to stop drawing.</br></p>"
-      << "<p>Add Window/Doorway: Click/release in Palette, "
-      << "click/release again in 2D View to place the object.<p>"
-      << "<p>Double-click an object to open an Inspector with configuration "
-      << "options.</p>"
-      << "<p>Note: Currently, windows & doors are simple holes in the wall.</p>"
-      << "<p>Note: Because Gazebo only supports simple primitive shapes, "
-      << "all floors will be rectangular.</p>";
-
-  QTextEdit *tipsTextEdit = new QTextEdit(this);
-  tipsTextEdit->setObjectName("tipsTextEdit");
-  tipsTextEdit->setText(tr(tipsText.str().c_str()));
-  tipsTextEdit->setContentsMargins(0, 0, 0, 0);
-  tipsTextEdit->setReadOnly(true);
-
-  mainLayout->addItem(new QSpacerItem(10, 20, QSizePolicy::Expanding,
-                      QSizePolicy::Minimum));
-  mainLayout->addWidget(tipsTextEdit);
-
->>>>>>> 4630f59c
   this->setLayout(mainLayout);
 
   this->connections.push_back(
