--- conflicted
+++ resolved
@@ -130,26 +130,6 @@
   QLabel *colorLabel = new QLabel(tr("Color: "));
   colorLayout->addWidget(colorLabel);
   colorLayout->addWidget(this->colorComboBox);
-<<<<<<< HEAD
-=======
-
-  QLabel *textureLabel = new QLabel(tr("Texture: "));
-  this->textureComboBox = new QComboBox;
-  this->textureComboBox->setIconSize(QSize(30, 30));
-  this->textureComboBox->setMinimumWidth(50);
-  this->textureComboBox->setMinimumHeight(50);
-  this->textureComboBox->setSizePolicy(QSizePolicy::Fixed, QSizePolicy::Fixed);
-  this->textureList.push_back(":wood.jpg");
-  this->textureList.push_back(":tiles.jpg");
-  this->textureList.push_back(":bricks.png");
-  for (unsigned int i = 0; i < this->textureList.size(); ++i)
-  {
-    this->textureComboBox->addItem(QPixmap(this->textureList[i]).scaled(
-        QSize(90, 90), Qt::IgnoreAspectRatio), QString(""));
-  }
-  this->textureComboBox->addItem("X");
-  this->textureComboBox->setCurrentIndex(this->textureComboBox->count()-1);
->>>>>>> 31f9db18
 
   this->InitTextureComboBox();
   QHBoxLayout *textureLayout = new QHBoxLayout;
