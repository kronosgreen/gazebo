--- conflicted
+++ resolved
@@ -786,6 +786,7 @@
     this->levels[this->currentLevel]->backgroundPixmap->setVisible(false);
     gui::editor::Events::triggerShowFloorplan();
   }
+  gui::editor::Events::createBuildingEditorItem(std::string());
 }
 
 /////////////////////////////////////////////////
@@ -801,17 +802,12 @@
     this->drawMode = DOOR;
   else if (_type == "stairs")
     this->drawMode = STAIRS;
-<<<<<<< HEAD
-=======
   else if (_type == "image")
   {
     this->drawMode = NONE;
     ImportImageDialog *importImage = new ImportImageDialog(this);
     importImage->show();
   }
-  else
-    this->drawMode = NONE;
->>>>>>> 4630f59c
 
   if (this->drawInProgress && this->currentMouseItem)
   {
