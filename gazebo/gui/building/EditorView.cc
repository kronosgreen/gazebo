/*
 * Copyright (C) 2012-2014 Open Source Robotics Foundation
 *
 * Licensed under the Apache License, Version 2.0 (the "License");
 * you may not use this file except in compliance with the License.
 * You may obtain a copy of the License at
 *
 *     http://www.apache.org/licenses/LICENSE-2.0
 *
 * Unless required by applicable law or agreed to in writing, software
 * distributed under the License is distributed on an "AS IS" BASIS,
 * WITHOUT WARRANTIES OR CONDITIONS OF ANY KIND, either express or implied.
 * See the License for the specific language governing permissions and
 * limitations under the License.
 *
*/

#include "gazebo/math/Angle.hh"
#include "gazebo/gui/building/ImportImageDialog.hh"
#include "gazebo/gui/building/BuildingItem.hh"
#include "gazebo/gui/building/GridLines.hh"
#include "gazebo/gui/building/EditorItem.hh"
#include "gazebo/gui/building/RectItem.hh"
#include "gazebo/gui/building/WindowItem.hh"
#include "gazebo/gui/building/DoorItem.hh"
#include "gazebo/gui/building/StairsItem.hh"
#include "gazebo/gui/building/FloorItem.hh"
#include "gazebo/gui/building/GrabberHandle.hh"
#include "gazebo/gui/building/WallSegmentItem.hh"
#include "gazebo/gui/building/BuildingMaker.hh"
#include "gazebo/gui/building/LevelInspectorDialog.hh"
#include "gazebo/gui/building/BuildingEditorEvents.hh"
#include "gazebo/gui/building/EditorView.hh"

using namespace gazebo;
using namespace gui;

/////////////////////////////////////////////////
EditorView::EditorView(QWidget *_parent)
  : QGraphicsView(_parent), currentMouseItem(0)
{
  this->setObjectName("editorView");

  this->drawMode = NONE;
  this->drawInProgress = false;
  this->floorplanVisible = true;
  this->elementsVisible = true;

  this->connections.push_back(
  gui::editor::Events::ConnectCreateBuildingEditorItem(
    boost::bind(&EditorView::OnCreateEditorItem, this, _1)));

  this->connections.push_back(
      gui::editor::Events::ConnectColorSelected(
      boost::bind(&EditorView::OnColorSelected, this, _1)));

  this->connections.push_back(
      gui::editor::Events::ConnectNewBuildingModel(
      boost::bind(&EditorView::OnDiscardModel, this)));

  this->connections.push_back(
<<<<<<< HEAD
      gui::editor::Events::ConnectDiscardBuildingModel(
      boost::bind(&EditorView::OnDiscardModel, this)));

  this->connections.push_back(
      gui::editor::Events::ConnectAddBuildingLevel(
      boost::bind(&EditorView::OnAddLevel, this)));

  this->connections.push_back(
      gui::editor::Events::ConnectDeleteBuildingLevel(
      boost::bind(&EditorView::OnDeleteLevel, this)));

  this->connections.push_back(
=======
      gui::editor::Events::ConnectAddBuildingLevel(
      boost::bind(&EditorView::OnAddLevel, this)));

  this->connections.push_back(
      gui::editor::Events::ConnectDeleteBuildingLevel(
      boost::bind(&EditorView::OnDeleteLevel, this)));

  this->connections.push_back(
>>>>>>> 9fd9549d
      gui::editor::Events::ConnectChangeBuildingLevel(
      boost::bind(&EditorView::OnChangeLevel, this, _1)));

  this->connections.push_back(
      gui::editor::Events::ConnectShowFloorplan(
      boost::bind(&EditorView::OnShowFloorplan, this)));

  this->connections.push_back(
      gui::editor::Events::ConnectShowElements(
      boost::bind(&EditorView::OnShowElements, this)));

  this->mousePressRotation = 0;

  this->buildingMaker = new BuildingMaker();
  this->currentLevel = 0;
  this->levelDefaultHeight = 250;

  Level *newLevel = new Level();
  newLevel->level = 0;
  newLevel->baseHeight = 0;
  newLevel->height = this->levelDefaultHeight;
  newLevel->name = "Level 1";
  this->levels.push_back(newLevel);

  this->levelInspector = new LevelInspectorDialog();
  this->levelInspector->setModal(false);
  connect(this->levelInspector, SIGNAL(Applied()), this, SLOT(OnLevelApply()));

  this->openLevelInspectorAct = new QAction(tr("&Open Level Inspector"), this);
  this->openLevelInspectorAct->setStatusTip(tr("Open Level Inspector"));
  connect(this->openLevelInspectorAct, SIGNAL(triggered()),
    this, SLOT(OnOpenLevelInspector()));

  this->addLevelAct = new QAction(tr("&Add Level"), this);
  this->addLevelAct->setStatusTip(tr("Add Level"));
  connect(this->addLevelAct, SIGNAL(triggered()),
    this, SLOT(OnAddLevel()));

  this->deleteLevelAct = new QAction(tr("&Delete Level"), this);
  this->deleteLevelAct->setStatusTip(tr("Delete Level"));
  connect(this->deleteLevelAct, SIGNAL(triggered()),
    this, SLOT(OnDeleteLevel()));

  this->setTransformationAnchor(QGraphicsView::AnchorUnderMouse);
//  this->setRenderHint(QPainter::SmoothPixmapTransform);
//  this->setRenderHint(QPainter::Antialiasing);
  this->gridLines = NULL;

  this->viewScale = 1.0;
  this->levelCounter = 0;

  this->mouseTooltip = new QGraphicsTextItem;
  this->mouseTooltip->setPlainText(
      "Oops! Color can only be added in the 3D view.");
  this->mouseTooltip->setZValue(10);
}

/////////////////////////////////////////////////
EditorView::~EditorView()
{
  if (this->buildingMaker)
    delete this->buildingMaker;

  delete this->levelInspector;
}

/////////////////////////////////////////////////
void EditorView::scrollContentsBy(int _dx, int _dy)
{
  QGraphicsView::scrollContentsBy(_dx, _dy);

  if (this->gridLines && this->scene())
  {
    this->gridLines->setPos(this->mapToScene(QPoint(this->width()/2,
        this->height()/2)));
  }
}

/////////////////////////////////////////////////
void EditorView::resizeEvent(QResizeEvent *_event)
{
  if (this->scene())
  {
    if (!this->gridLines)
    {
      this->gridLines = new GridLines(_event->size().width(),
          _event->size().height());
      this->scene()->addItem(this->gridLines);
    }
    else
    {
      this->gridLines->SetSize(_event->size().width(),
          _event->size().height());
    }
    this->gridLines->setPos(this->mapToScene(
        QPoint(_event->size().width()/2, _event->size().height()/2)));
  }
}

/////////////////////////////////////////////////
void EditorView::contextMenuEvent(QContextMenuEvent *_event)
{
  if (this->drawMode == COLOR)
    return;

  if (this->drawInProgress)
  {
    this->CancelDrawMode();
    gui::editor::Events::createBuildingEditorItem(std::string());
    _event->accept();
    return;
  }

  QGraphicsItem *item = this->scene()->itemAt(this->mapToScene(_event->pos()));
  if (item && item != this->levels[this->currentLevel]->backgroundPixmap)
  {
    _event->ignore();
    QGraphicsView::contextMenuEvent(_event);
    return;
  }

  QMenu menu(this);
  menu.addAction(this->addLevelAct);
  menu.addAction(this->deleteLevelAct);
  menu.addAction(this->openLevelInspectorAct);
  menu.exec(_event->globalPos());
  _event->accept();
}

/////////////////////////////////////////////////
void EditorView::wheelEvent(QWheelEvent *_event)
{
  int numSteps = (_event->delta()/8) / 15;

  QMatrix mat = matrix();
  QPointF mousePosition = _event->pos();

  mat.translate((width()/2) - mousePosition.x(), (height() / 2) -
    mousePosition.y());

  double scaleFactor = 1.15;

  if (numSteps > 0)
  {
    mat.scale(numSteps*scaleFactor, numSteps*scaleFactor);
    this->viewScale *= numSteps*scaleFactor;
  }
  else
  {
    mat.scale(-1/(numSteps*scaleFactor), -1/(numSteps*scaleFactor));
    this->viewScale *= -1/(numSteps*scaleFactor);
  }
  mat.translate(mousePosition.x() - (this->width()/2),
      mousePosition.y() -(this->height()/2));
  this->setMatrix(mat);

  if (this->gridLines)
  {
    this->gridLines->setPos(this->mapToScene(
        QPoint(this->width()/2, this->height()/2)));
  }

  gui::editor::Events::changeBuildingEditorZoom(this->viewScale);
  _event->accept();
}

/////////////////////////////////////////////////
void EditorView::mousePressEvent(QMouseEvent *_event)
{
  if (!this->drawInProgress && this->drawMode != WALL && this->drawMode != COLOR
      && (_event->button() != Qt::RightButton))
  {
    QGraphicsItem *mouseItem =
        this->scene()->itemAt(this->mapToScene(_event->pos()));
    if (mouseItem && !mouseItem->isSelected())
    {
      EditorItem *editorItem = dynamic_cast<EditorItem*>(mouseItem);
      if (editorItem)
      {
        this->scene()->clearSelection();
        mouseItem->setSelected(true);
      }
    }
    QGraphicsView::mousePressEvent(_event);
  }
}

/////////////////////////////////////////////////
void EditorView::mouseReleaseEvent(QMouseEvent *_event)
{
  if (this->drawMode == WALL)
  {
    this->DrawWall(_event->pos());
  }
  else if (this->drawMode != NONE)
  {
    if (this->drawInProgress)
    {
      if (this->drawMode == WINDOW)
      {
        this->windowList.push_back(dynamic_cast<WindowItem *>(
            this->currentMouseItem));
      }
      else if (this->drawMode == DOOR)
      {
        this->doorList.push_back(dynamic_cast<DoorItem *>(
            this->currentMouseItem));
      }
      else if (this->drawMode == STAIRS)
      {
        StairsItem *stairsItem = dynamic_cast<StairsItem *>(
            this->currentMouseItem);
<<<<<<< HEAD
=======
        stairsItem->Set3dTexture(QString(""));
>>>>>>> 9fd9549d
        stairsItem->Set3dColor(Qt::white);
        this->stairsList.push_back(stairsItem);
        if ((this->currentLevel) < static_cast<int>(floorList.size()))
        {
          this->buildingMaker->AttachManip(this->itemToVisualMap[stairsItem],
              this->itemToVisualMap[floorList[this->currentLevel]]);
        }
      }
      dynamic_cast<EditorItem *>(this->currentMouseItem)->
          SetHighlighted(false);

      this->drawMode = NONE;
      this->drawInProgress = false;
      gui::editor::Events::createBuildingEditorItem(std::string());
    }
  }

  if (!this->drawInProgress)
    this->currentMouseItem = NULL;

  QGraphicsView::mouseReleaseEvent(_event);
}

/////////////////////////////////////////////////
void EditorView::mouseMoveEvent(QMouseEvent *_event)
{
  switch (this->drawMode)
  {
    case NONE:
      break;
    case WALL:
    {
      WallSegmentItem *wallSegmentItem = dynamic_cast<WallSegmentItem *>(
          this->currentMouseItem);
      if (this->drawInProgress && wallSegmentItem)
      {
        this->snapToGrabber = false;
        this->snapGrabberOther = NULL;
        this->snapGrabberCurrent = NULL;

        QPointF p1 = wallSegmentItem->line().p1();
        QPointF p2 = this->mapToScene(_event->pos());
        QPointF pf;
        pf = p2;

        if (!(QApplication::keyboardModifiers() & Qt::ShiftModifier))
        {
          double distanceToClose = 30;

          // Snap to other walls' points
          QList<QGraphicsItem *> itemsList = this->scene()->items(QRectF(
              QPointF(p2.x() - distanceToClose/2, p2.y() - distanceToClose/2),
              QPointF(p2.x() + distanceToClose/2, p2.y() + distanceToClose/2)));
          for (QList<QGraphicsItem *>::iterator it = itemsList.begin();
              it  != itemsList.end(); ++it)
          {
            WallSegmentItem *anotherWall = dynamic_cast<WallSegmentItem *>
                (*it);
            if (anotherWall && anotherWall != wallSegmentItem)
            {
              if (QVector2D(p2 - anotherWall->GetStartPoint()).length() <=
                  distanceToClose)
              {
                pf = anotherWall->GetStartPoint();
                this->snapGrabberOther = anotherWall->grabbers[0];
                this->snapGrabberCurrent = wallSegmentItem->grabbers[1];
                this->snapToGrabber = true;
                break;
              }
              else if (QVector2D(p2 - anotherWall->GetEndPoint()).length() <=
                  distanceToClose)
              {
                pf = anotherWall->GetEndPoint();
                this->snapGrabberOther = anotherWall->grabbers[1];
                this->snapGrabberCurrent = wallSegmentItem->grabbers[1];
                this->snapToGrabber = true;
                break;
              }
            }
          }

          if (!this->snapToGrabber)
          {
            // Snap to angular increments
            QLineF newLine(p1, p2);
            double angle = GZ_DTOR(QLineF(p1, p2).angle());
            double range = GZ_DTOR(SegmentItem::SnapAngle);
            int angleIncrement = angle / range;

            if ((angle - range*angleIncrement) > range*0.5)
              angleIncrement++;
            angle = -range*angleIncrement;

            // Snap to length increments
            double newLength = newLine.length();
            double lengthIncrement = SegmentItem::SnapLength /
                wallSegmentItem->GetScale();
            newLength  = round(newLength/lengthIncrement)*lengthIncrement-
                wallSegmentItem->GetThickness();

            pf.setX(p1.x() + qCos(angle)*newLength);
            pf.setY(p1.y() + qSin(angle)*newLength);
          }
        }
        wallSegmentItem->SetEndPoint(pf);
        wallSegmentItem->Update();
      }
      QApplication::setOverrideCursor(QCursor(Qt::CrossCursor));
      break;
    }
    case WINDOW:
      this->DrawWindow(_event->pos());
      break;
    case DOOR:
      this->DrawDoor(_event->pos());
      break;
    case STAIRS:
      this->DrawStairs(_event->pos());
      break;
    case COLOR:
    {
      if (!this->mouseTooltip->scene())
        this->scene()->addItem(this->mouseTooltip);

      this->mouseTooltip->setPos(this->mapToScene(_event->pos()) +
          QPointF(15, 15));
      break;
    }
    default:
      break;
  }

  // auto attach windows and doors to walls
  QGraphicsItem *grabber = this->scene()->mouseGrabberItem();
  if (!grabber)
    grabber = this->currentMouseItem;
  RectItem *editorItem = dynamic_cast<RectItem *>(grabber);
  if (grabber && editorItem && (editorItem->GetType() == "Window"
      || editorItem->GetType() == "Door") )
  {
    if (grabber->parentItem())
    {
      WallSegmentItem *wallSegmentItem =
            dynamic_cast<WallSegmentItem *>(grabber->parentItem());
      if (wallSegmentItem)
      {
        QLineF segmentLine(wallSegmentItem->line());
        segmentLine.setP1(wallSegmentItem->mapToScene(segmentLine.p1()));
        segmentLine.setP2(wallSegmentItem->mapToScene(segmentLine.p2()));
        QPointF mousePoint = this->mapToScene(_event->pos());
        QPointF deltaLine = segmentLine.p2() - segmentLine.p1();
        QPointF deltaMouse = mousePoint - segmentLine.p1();
        double deltaLineMouse2 = deltaLine.x()*(-deltaMouse.y())
            - (-deltaMouse.x())*deltaLine.y();
        double deltaLine2 = (deltaLine.x()*deltaLine.x())
            + deltaLine.y()*deltaLine.y();
        double mouseDotLine = deltaMouse.x()*deltaLine.x()
              + deltaMouse.y()*deltaLine.y();
        double t = mouseDotLine / deltaLine2;
        double distance = fabs(deltaLineMouse2) / sqrt(deltaLine2);
        if (distance > 30 || t > 1.0 || t < 0.0)
        {
          editorItem->setParentItem(NULL);
          editorItem->SetPositionOnWall(0);
          editorItem->SetAngleOnWall(0);
          this->buildingMaker->DetachManip(this->itemToVisualMap[editorItem],
                this->itemToVisualMap[wallSegmentItem]);
          editorItem->SetRotation(editorItem->GetRotation()
            - this->mousePressRotation);
          editorItem->SetPosition(mousePoint);
        }
        else
        {
          QPointF closest(segmentLine.p1() + t*deltaLine);
          grabber->setPos(wallSegmentItem->mapFromScene(closest));
          grabber->setRotation(wallSegmentItem->rotation());

          QPointF absPositionOnWall = grabber->pos() -
              wallSegmentItem->line().p1();
          double positionLength = sqrt(absPositionOnWall.x()*
                                       absPositionOnWall.x() +
                                       absPositionOnWall.y()*
                                       absPositionOnWall.y());
          editorItem->SetPositionOnWall(positionLength /
              wallSegmentItem->line().length());
        }
        return;
      }
    }
    else
    {
      QList<QGraphicsItem *> overlaps = this->scene()->collidingItems(
          grabber, Qt::IntersectsItemBoundingRect);
      for (int i = 0; i < overlaps.size(); ++i)
      {
        WallSegmentItem *wallSegmentItem =
            dynamic_cast<WallSegmentItem *>(overlaps[i]);
        if (wallSegmentItem)
        {
          QPointF scenePos =  grabber->scenePos();
          if (wallSegmentItem->contains(wallSegmentItem->mapFromScene(
              scenePos)))
          {
            editorItem->setParentItem(wallSegmentItem);
            this->buildingMaker->AttachManip(
                this->itemToVisualMap[editorItem],
                this->itemToVisualMap[wallSegmentItem]);
            editorItem->SetPosition(wallSegmentItem->mapFromScene(scenePos));
            this->mousePressRotation = -wallSegmentItem->line().angle();
            editorItem->SetRotation(this->mousePressRotation);

            QPointF absPositionOnWall = editorItem->pos() -
                wallSegmentItem->line().p1();
            double positionLength = sqrt(absPositionOnWall.x()*
                                         absPositionOnWall.x() +
                                         absPositionOnWall.y()*
                                         absPositionOnWall.y());
            editorItem->SetPositionOnWall(positionLength /
                wallSegmentItem->line().length());
            return;
          }
        }
      }
    }
  }

  if (!drawInProgress)
  {
    QGraphicsView::mouseMoveEvent(_event);
  }
}

/////////////////////////////////////////////////
void EditorView::leaveEvent(QEvent */*_event*/)
{
  if (this->mouseTooltip &&
      this->scene()->items().contains(this->mouseTooltip))
  {
    this->scene()->removeItem(this->mouseTooltip);
  }
}

/////////////////////////////////////////////////
void EditorView::keyPressEvent(QKeyEvent *_event)
{
  if (_event->key() == Qt::Key_Delete || _event->key() == Qt::Key_Backspace)
  {
    QList<QGraphicsItem *> selectedItems = this->scene()->selectedItems();

    for (int i = 0; i < selectedItems.size(); ++i)
    {
      EditorItem *item = dynamic_cast<EditorItem *>(selectedItems[i]);
      if (item)
      {
        this->DeleteItem(item);
      }
    }
    this->drawMode = NONE;
    this->drawInProgress = false;
    this->currentMouseItem = NULL;
    this->releaseKeyboard();
    QApplication::setOverrideCursor(QCursor(Qt::ArrowCursor));
    gui::editor::Events::createBuildingEditorItem(std::string());
  }
  else if (_event->key() == Qt::Key_Escape)
  {
    if (this->mouseTooltip &&
        this->scene()->items().contains(this->mouseTooltip))
      this->scene()->removeItem(this->mouseTooltip);
    this->CancelDrawMode();
    gui::editor::Events::createBuildingEditorItem(std::string());
    this->releaseKeyboard();
  }
}

/////////////////////////////////////////////////
void EditorView::mouseDoubleClickEvent(QMouseEvent *_event)
{
  if (this->drawMode == WALL)
  {
    WallSegmentItem *wallSegmentItem = dynamic_cast<WallSegmentItem *>(
        this->currentMouseItem);
    this->itemToVisualMap.erase(wallSegmentItem);

    this->UnlinkGrabbers(wallSegmentItem->grabbers[0]);

    this->scene()->removeItem(this->currentMouseItem);
    delete this->currentMouseItem;

    this->snapToGrabber = false;
    this->snapGrabberOther = NULL;
    this->snapGrabberCurrent = NULL;
    this->currentMouseItem = NULL;
    this->drawMode = NONE;
    this->drawInProgress = false;
    this->releaseKeyboard();
    QApplication::setOverrideCursor(QCursor(Qt::ArrowCursor));
    gui::editor::Events::createBuildingEditorItem(std::string());
  }
  else if (this->drawMode == COLOR)
  {
    return;
  }
  else
  {
    if (!this->scene()->itemAt(this->mapToScene(_event->pos())))
      this->OnOpenLevelInspector();
  }

  if (!this->drawInProgress)
    QGraphicsView::mouseDoubleClickEvent(_event);
}

/////////////////////////////////////////////////
void EditorView::DeleteItem(EditorItem *_item)
{
  if (!_item)
    return;

<<<<<<< HEAD
=======
  // To make holes in the final model, windows and doors are attached to walls,
  // and stairs are attached to floors above them.
  // Detach 3D manip, but 2D items may remain as children.
>>>>>>> 9fd9549d
  this->buildingMaker->DetachAllChildren(this->itemToVisualMap[_item]);

  if (_item->GetType() == "WallSegment")
  {
    WallSegmentItem *wallSegmentItem = dynamic_cast<WallSegmentItem *>(_item);
<<<<<<< HEAD
=======

    // Delete item's child doors and windows before deleting item
    for (int i = wallSegmentItem->childItems().size()-1; i >=0; --i)
    {
      // WallSegmentItems have other children besides RectItems
      RectItem *rectItem = dynamic_cast<RectItem *>(
          wallSegmentItem->childItems().at(i));

      if (rectItem)
      {
        this->DeleteItem(rectItem);
      }
    }

>>>>>>> 9fd9549d
    this->UnlinkGrabbers(wallSegmentItem->grabbers[0]);
    this->UnlinkGrabbers(wallSegmentItem->grabbers[1]);

    this->wallSegmentList.erase(std::remove(this->wallSegmentList.begin(),
        this->wallSegmentList.end(), dynamic_cast<WallSegmentItem *>(_item)),
        this->wallSegmentList.end());
  }
  else if (_item->GetType() == "Window")
  {
    this->windowList.erase(std::remove(this->windowList.begin(),
        this->windowList.end(), dynamic_cast<WindowItem *>(_item)),
        this->windowList.end());
  }
  else if (_item->GetType() == "Door")
  {
    this->doorList.erase(std::remove(this->doorList.begin(),
        this->doorList.end(), dynamic_cast<DoorItem *>(_item)),
        this->doorList.end());
  }
  else if (_item->GetType() == "Stairs")
  {
    this->stairsList.erase(std::remove(this->stairsList.begin(),
        this->stairsList.end(), dynamic_cast<StairsItem *>(_item)),
        this->stairsList.end());
  }
  else if (_item->GetType() == "Floor")
  {
    this->floorList.erase(std::remove(this->floorList.begin(),
        this->floorList.end(), dynamic_cast<FloorItem *>(_item)),
        this->floorList.end());
  }

  this->itemToVisualMap.erase(_item);
  delete _item;
}

/////////////////////////////////////////////////
void EditorView::DrawWall(const QPoint &_pos)
{
  WallSegmentItem *wallSegmentItem = NULL;

  // First point on the chain
  if (!this->drawInProgress)
  {
    QPointF pointStart = mapToScene(_pos);
    QPointF pointEnd = pointStart + QPointF(1, 0);

    wallSegmentItem = new WallSegmentItem(pointStart, pointEnd,
        this->levelDefaultHeight);

    if (!(QApplication::keyboardModifiers() & Qt::ShiftModifier))
    {
      double distanceToClose = 30;

      // Snap to other walls' points
      QList<QGraphicsItem *> itemsList = this->scene()->items(QRectF(
          QPointF(pointStart.x() - distanceToClose/2,
                  pointStart.y() - distanceToClose/2),
          QPointF(pointStart.x() + distanceToClose/2,
                  pointStart.y() + distanceToClose/2)));
      for (QList<QGraphicsItem *>::iterator it = itemsList.begin();
          it  != itemsList.end(); ++it)
      {
        WallSegmentItem *anotherWall = dynamic_cast<WallSegmentItem *>(*it);
        if (anotherWall)
        {
          if (QVector2D(pointStart - anotherWall->GetStartPoint()).length()
              <= distanceToClose)
          {
            wallSegmentItem->SetStartPoint(anotherWall->GetStartPoint());
            this->LinkGrabbers(anotherWall->grabbers[0],
                wallSegmentItem->grabbers[0]);
            break;
          }
          else if (QVector2D(pointStart - anotherWall->GetEndPoint()).length()
              <= distanceToClose)
          {
            wallSegmentItem->SetStartPoint(anotherWall->GetEndPoint());
            this->LinkGrabbers(anotherWall->grabbers[1],
                wallSegmentItem->grabbers[0]);
            break;
          }
        }
      }
    }

    wallSegmentItem->SetLevel(this->currentLevel);
    wallSegmentItem->SetLevelBaseHeight(this->levels[this->currentLevel]->
        baseHeight);
    this->scene()->addItem(wallSegmentItem);
    this->currentMouseItem = wallSegmentItem;
    this->drawInProgress = true;
  }
  // Subsequent points get linked in the chain
  else
  {
    // Snap currently finishing segment to a grabber in scene
    if (this->snapToGrabber && this->snapGrabberOther &&
        this->snapGrabberCurrent)
<<<<<<< HEAD
    {
      this->LinkGrabbers(this->snapGrabberOther, this->snapGrabberCurrent);
    }

    // Reset and start a new segment
    this->snapToGrabber = false;
    this->snapGrabberOther = NULL;
    this->snapGrabberCurrent = NULL;

    wallSegmentItem = dynamic_cast<WallSegmentItem*>(this->currentMouseItem);
    wallSegmentItem->Set3dColor(Qt::white);
    wallSegmentItem->SetHighlighted(false);
    wallSegmentList.push_back(wallSegmentItem);
    if (wallSegmentItem->GetLevel() > 0)
    {
      floorList[wallSegmentItem->GetLevel()-1]->AttachWallSegment(
          wallSegmentItem);
    }

=======
    {
      this->LinkGrabbers(this->snapGrabberOther, this->snapGrabberCurrent);
    }

    // Reset and start a new segment
    this->snapToGrabber = false;
    this->snapGrabberOther = NULL;
    this->snapGrabberCurrent = NULL;

    wallSegmentItem = dynamic_cast<WallSegmentItem*>(this->currentMouseItem);
    wallSegmentItem->Set3dTexture(QString(""));
    wallSegmentItem->Set3dColor(Qt::white);
    wallSegmentItem->SetHighlighted(false);
    wallSegmentList.push_back(wallSegmentItem);
    if (wallSegmentItem->GetLevel() > 0)
    {
      floorList[wallSegmentItem->GetLevel()-1]->AttachWallSegment(
          wallSegmentItem);
    }

>>>>>>> 9fd9549d
    // Start from previous segment's end
    QPointF newPointStart = wallSegmentItem->GetEndPoint();
    QPointF newPointEnd = newPointStart + QPointF(1, 0);
    GrabberHandle *grabberStart = wallSegmentItem->grabbers[1];

    wallSegmentItem = new WallSegmentItem(newPointStart,
        newPointEnd, this->levelDefaultHeight);
    wallSegmentItem->SetLevel(this->currentLevel);
    wallSegmentItem->SetLevelBaseHeight(this->levels[
       this->currentLevel]->baseHeight);
    this->scene()->addItem(wallSegmentItem);
    this->currentMouseItem = wallSegmentItem;

    this->LinkGrabbers(grabberStart, wallSegmentItem->grabbers[0]);
  }

  // 3D counterpart
  if (wallSegmentItem)
  {
    QVector3D segmentPosition = wallSegmentItem->GetScenePosition();
    segmentPosition.setZ(wallSegmentItem->GetLevelBaseHeight() +
        segmentPosition.z());
    QVector3D segmentSize = wallSegmentItem->GetSize();
    segmentSize.setZ(wallSegmentItem->GetHeight());
    std::string wallSegmentName = this->buildingMaker->AddWall(
        segmentSize, segmentPosition, wallSegmentItem->GetSceneRotation());
    this->buildingMaker->ConnectItem(wallSegmentName, wallSegmentItem);
    this->itemToVisualMap[wallSegmentItem] = wallSegmentName;
    wallSegmentItem->SetName(wallSegmentName);
  }
}

/////////////////////////////////////////////////
void EditorView::DrawWindow(const QPoint &_pos)
{
  WindowItem *windowItem = NULL;
  if (!drawInProgress)
  {
    windowItem = new WindowItem();
    windowItem->SetLevel(this->currentLevel);
    windowItem->SetLevelBaseHeight(
        this->levels[this->currentLevel]->baseHeight);
    this->scene()->addItem(windowItem);
    this->currentMouseItem = windowItem;

    QVector3D windowPosition = windowItem->GetScenePosition();
    windowPosition.setZ(windowItem->GetLevelBaseHeight() + windowPosition.z());
    std::string windowName = this->buildingMaker->AddWindow(
        windowItem->GetSize(), windowPosition, windowItem->GetSceneRotation());
    this->buildingMaker->ConnectItem(windowName, windowItem);
    this->itemToVisualMap[windowItem] = windowName;
    windowItem->SetName(windowName);
    this->drawInProgress = true;
  }
  windowItem = dynamic_cast<WindowItem*>(this->currentMouseItem);
  if (windowItem)
  {
    QPointF scenePos = this->mapToScene(_pos);
    windowItem->SetPosition(scenePos.x(), scenePos.y());
  }
}

/////////////////////////////////////////////////
void EditorView::DrawDoor(const QPoint &_pos)
{
  DoorItem *doorItem = NULL;
  if (!drawInProgress)
  {
    doorItem = new DoorItem();
    doorItem->SetLevel(this->currentLevel);
    doorItem->SetLevelBaseHeight(this->levels[this->currentLevel]->baseHeight);
    this->scene()->addItem(doorItem);
    this->currentMouseItem = doorItem;
    QVector3D doorPosition = doorItem->GetScenePosition();
    doorPosition.setZ(doorItem->GetLevelBaseHeight() + doorPosition.z());
    std::string doorName = this->buildingMaker->AddDoor(
        doorItem->GetSize(), doorPosition, doorItem->GetSceneRotation());
    this->buildingMaker->ConnectItem(doorName, doorItem);
    this->itemToVisualMap[doorItem] = doorName;
    doorItem->SetName(doorName);
    this->drawInProgress = true;
  }
  doorItem = dynamic_cast<DoorItem*>(currentMouseItem);
  if (doorItem)
  {
    QPointF scenePos = this->mapToScene(_pos);
    doorItem->SetPosition(scenePos.x(), scenePos.y());
  }
}

/////////////////////////////////////////////////
void EditorView::DrawStairs(const QPoint &_pos)
{
  StairsItem *stairsItem = NULL;
  if (!drawInProgress)
  {
    stairsItem = new StairsItem();
    stairsItem->SetLevel(this->currentLevel);
    stairsItem->SetLevelBaseHeight(
        this->levels[this->currentLevel]->baseHeight);
    this->scene()->addItem(stairsItem);
    this->currentMouseItem = stairsItem;

    QVector3D stairsPosition = stairsItem->GetScenePosition();
    stairsPosition.setZ(stairsItem->GetLevelBaseHeight() + stairsPosition.z());
    std::string stairsName = this->buildingMaker->AddStairs(
        stairsItem->GetSize(), stairsPosition, stairsItem->GetSceneRotation(),
        stairsItem->GetSteps());

    this->buildingMaker->ConnectItem(stairsName, stairsItem);
    this->itemToVisualMap[stairsItem] = stairsName;
    stairsItem->SetName(stairsName);
    this->drawInProgress = true;
  }
  stairsItem = dynamic_cast<StairsItem*>(this->currentMouseItem);
  if (stairsItem)
  {
    QPointF scenePos = this->mapToScene(_pos);
    stairsItem->SetPosition(scenePos.x(), scenePos.y());
  }
}

/////////////////////////////////////////////////
void EditorView::Create3DVisual(EditorItem *_item)
{
  if (_item->GetType() == "Stairs")
  {
    StairsItem *stairsItem = dynamic_cast<StairsItem *>(_item);
    QVector3D stairsPosition = stairsItem->GetScenePosition();
    stairsPosition.setZ(stairsItem->GetLevelBaseHeight() + stairsPosition.z());
    std::string stairsName = this->buildingMaker->AddStairs(
        stairsItem->GetSize(), stairsPosition, stairsItem->GetSceneRotation(),
        stairsItem->GetSteps());
    this->buildingMaker->ConnectItem(stairsName, stairsItem);
    this->itemToVisualMap[stairsItem] = stairsName;
    stairsItem->SetName(stairsName);
    if (stairsItem->GetLevel() < static_cast<int>(floorList.size()))
    {
      this->buildingMaker->AttachManip(stairsName,
          this->itemToVisualMap[floorList[stairsItem->GetLevel()]]);
    }
  }
  // TODO add implementation for other times
}

/////////////////////////////////////////////////
void EditorView::SetBackgroundImage(const std::string &_filename,
    double _resolution)
{
  QImage img(QString::fromStdString(_filename));
  int newHeight = (img.height() * 100) / _resolution;
  img = img.scaledToHeight(newHeight);

  if (!this->levels[this->currentLevel]->backgroundPixmap)
  {
    this->levels[this->currentLevel]->backgroundPixmap =
      new QGraphicsPixmapItem(QPixmap::fromImage(img));
    this->scene()->addItem(this->levels[this->currentLevel]->backgroundPixmap);
  }
  else
  {
    this->levels[this->currentLevel]->backgroundPixmap->setPixmap(
        QPixmap::fromImage(img));
  }

  this->levels[this->currentLevel]->backgroundPixmap->
      setX(img.width() * -0.5);
  this->levels[this->currentLevel]->backgroundPixmap->
      setY(img.height() * -0.5);
  this->setSceneRect(img.width() * -0.5, img.height() * -0.5,
                     img.width(), img.height());

  if (!this->floorplanVisible)
  {
    this->levels[this->currentLevel]->backgroundPixmap->setVisible(false);
    gui::editor::Events::triggerShowFloorplan();
  }
  gui::editor::Events::createBuildingEditorItem(std::string());
}

/////////////////////////////////////////////////
void EditorView::OnCreateEditorItem(const std::string &_type)
{
  this->CancelDrawMode();

  if (_type == "wall")
    this->drawMode = WALL;
  else if (_type == "window")
    this->drawMode = WINDOW;
  else if (_type == "door")
    this->drawMode = DOOR;
  else if (_type == "stairs")
    this->drawMode = STAIRS;
  else if (_type == "image")
  {
    this->drawMode = NONE;
    ImportImageDialog *importImage = new ImportImageDialog(this);
    importImage->show();
  }

  if (this->drawInProgress && this->currentMouseItem)
  {
    this->scene()->removeItem(this->currentMouseItem);
    this->currentMouseItem = NULL;
    this->drawInProgress = false;
  }

  this->scene()->clearSelection();

  if (this->drawMode == WALL)
    QApplication::setOverrideCursor(QCursor(Qt::CrossCursor));

  if (!this->elementsVisible)
    gui::editor::Events::triggerShowElements();

  // this->grabKeyboard();
}

/////////////////////////////////////////////////
void EditorView::OnColorSelected(QColor _color)
{
  this->CancelDrawMode();
  this->scene()->clearSelection();

  if (_color.isValid())
    this->drawMode = COLOR;
}

/////////////////////////////////////////////////
void EditorView::OnDiscardModel()
{
  this->wallSegmentList.clear();
  this->windowList.clear();
  this->doorList.clear();
  this->stairsList.clear();
  this->floorList.clear();
  this->itemToVisualMap.clear();
  this->buildingMaker->Reset();

  for (unsigned int i = 0; i < this->levels.size(); ++i)
    delete this->levels[i];
  this->levels.clear();
  this->currentLevel = 0;

  Level *newLevel = new Level();
  newLevel->level = 0;
  newLevel->baseHeight = 0;
  newLevel->height = this->levelDefaultHeight;
  newLevel->name = "Level 1";
  this->levels.push_back(newLevel);
  this->levelCounter = 0;

  // clear the scene but add the grid back in
  this->scene()->clear();
  this->gridLines = new GridLines(this->scene()->sceneRect().width(),
      this->scene()->sceneRect().height());
  this->scene()->addItem(this->gridLines);

  this->currentMouseItem = NULL;
  this->drawInProgress = false;
  this->drawMode = NONE;
  gui::editor::Events::createBuildingEditorItem(std::string());
}

/////////////////////////////////////////////////
void EditorView::OnAddLevel()
{
  if (this->wallSegmentList.empty())
  {
    QMessageBox msgBox;
    msgBox.setText("Create new levels after adding walls.");
    msgBox.exec();
    return;
  }

  if (!this->elementsVisible)
    gui::editor::Events::triggerShowElements();

  if (this->levels[this->currentLevel]->backgroundPixmap)
    this->levels[this->currentLevel]->backgroundPixmap->setVisible(false);

  int newLevelNum = this->levels.size();
  std::stringstream levelNameStr;
  levelNameStr << "Level " << ++this->levelCounter + 1;
  std::string levelName = levelNameStr.str();
  this->currentLevel = newLevelNum;
  Level *newLevel = new Level();
  newLevel->name = levelName;
  newLevel->level = newLevelNum;
  newLevel->height = this->levelDefaultHeight;
  this->levels.push_back(newLevel);
  gui::editor::Events::updateLevelWidget(this->currentLevel, levelName);

  std::vector<WallSegmentItem *>::iterator wallIt =
      this->wallSegmentList.begin();
  double wallHeight = (*wallIt)->GetHeight() + (*wallIt)->GetLevelBaseHeight();
  double maxHeight = wallHeight;
  int wallLevel = 0;

  ++wallIt;
  for (wallIt; wallIt != this->wallSegmentList.end(); ++wallIt)
  {
    wallHeight = (*wallIt)->GetHeight() + (*wallIt)->GetLevelBaseHeight();
    if ( wallHeight > maxHeight)
    {
      maxHeight = wallHeight;
      wallLevel = (*wallIt)->GetLevel();
    }
  }
  newLevel->baseHeight = maxHeight;

  FloorItem *floorItem = new FloorItem();
  this->levels[this->currentLevel]->floorItem = floorItem;
  std::vector<WallSegmentItem *> newWalls;
  std::map<WallSegmentItem *, WallSegmentItem *> clonedWallMap;
  for (std::vector<WallSegmentItem *>::iterator it = wallSegmentList.begin();
      it  != this->wallSegmentList.end(); ++it)
  {
    if ((*it)->GetLevel() != wallLevel)
      continue;

    WallSegmentItem *wallSegmentItem = (*it)->Clone();
    clonedWallMap[(*it)] = wallSegmentItem;
    wallSegmentItem->SetLevel(newLevelNum);
    wallSegmentItem->SetLevelBaseHeight(this->levels[this->currentLevel]->
        baseHeight);
    this->scene()->addItem(wallSegmentItem);
    newWalls.push_back(wallSegmentItem);

    QVector3D segmentSize = wallSegmentItem->GetSize();
    segmentSize.setZ(wallSegmentItem->GetHeight());
    QVector3D segmentPosition = wallSegmentItem->GetScenePosition();
    segmentPosition.setZ(wallSegmentItem->GetLevelBaseHeight()
        + segmentPosition.z());
    std::string wallSegmentName = this->buildingMaker->AddWall(
        segmentSize, segmentPosition, wallSegmentItem->GetSceneRotation());
    this->buildingMaker->ConnectItem(wallSegmentName, wallSegmentItem);
    this->itemToVisualMap[wallSegmentItem] = wallSegmentName;

    floorItem->AttachWallSegment(wallSegmentItem);
<<<<<<< HEAD
=======
    wallSegmentItem->Set3dTexture(QString(""));
>>>>>>> 9fd9549d
    wallSegmentItem->Set3dColor(Qt::white);
    wallSegmentItem->SetHighlighted(false);
  }

  // Clone linked grabber relations
  typedef std::map<WallSegmentItem *, WallSegmentItem *>::iterator clonedIt;
  for (clonedIt iterator = clonedWallMap.begin(); iterator !=
      clonedWallMap.end(); ++iterator)
  {
    WallSegmentItem *oldWall = iterator->first;
    WallSegmentItem *newWall = iterator->second;

    // start / end
    for (int g = 0; g < 2; ++g)
    {
      for (unsigned int i = 0; i < oldWall->grabbers[g]->linkedGrabbers.size();
          ++i)
      {
        WallSegmentItem *parentItem = dynamic_cast<WallSegmentItem*>(
            oldWall->grabbers[g]->linkedGrabbers[i]->parentItem());
        int index = oldWall->grabbers[g]->linkedGrabbers[i]->GetIndex();

        newWall->grabbers[g]->linkedGrabbers.push_back(
            clonedWallMap[parentItem]->grabbers[index]);
      }
    }
  }

  this->wallSegmentList.insert(this->wallSegmentList.end(), newWalls.begin(),
      newWalls.end());

  floorItem->SetLevel(this->currentLevel);
  floorItem->SetLevelBaseHeight(this->levels[this->currentLevel]->baseHeight);
  std::string floorName = this->buildingMaker->AddFloor(
      floorItem->GetSize(), floorItem->GetScenePosition(), 0);
  for (std::vector<StairsItem *>::iterator it = this->stairsList.begin();
      it != this->stairsList.end(); ++it)
  {
    if ((*it)->GetLevel() == (newLevelNum - 1))
      buildingMaker->AttachManip(this->itemToVisualMap[(*it)], floorName);
  }
  this->buildingMaker->ConnectItem(floorName, floorItem);
  this->itemToVisualMap[floorItem] = floorName;
  this->scene()->addItem(floorItem);
  this->floorList.push_back(floorItem);
<<<<<<< HEAD
=======
  floorItem->Set3dTexture(QString(""));
>>>>>>> 9fd9549d
  floorItem->Set3dColor(Qt::white);
  floorItem->SetHighlighted(false);
}

/////////////////////////////////////////////////
void EditorView::OnDeleteLevel()
{
  this->DeleteLevel(this->currentLevel);
}

/////////////////////////////////////////////////
void EditorView::DeleteLevel(int _level)
{
  if (this->levels.size() == 1
      || _level >= static_cast<int>(this->levels.size()))
    return;

  // Delete current level and move to level below or above
  int newLevelIndex = _level - 1;
  if (newLevelIndex < 0)
    newLevelIndex = _level + 1;

  if (this->levels[_level]->backgroundPixmap)
  {
    this->scene()->removeItem(this->levels[_level]->backgroundPixmap);
    delete this->levels[_level]->backgroundPixmap;
    this->levels[_level]->backgroundPixmap = NULL;
  }

  this->OnChangeLevel(newLevelIndex);

  double deletedHeight = this->levels[_level]->height;
  std::vector<EditorItem *> toBeDeleted;
  for (std::vector<WindowItem *>::iterator it = this->windowList.begin();
      it != this->windowList.end(); ++it)
  {
    if ((*it)->GetLevel() == _level)
      toBeDeleted.push_back(*it);
    else if ((*it)->GetLevel() > _level)
    {
      (*it)->SetLevel((*it)->GetLevel()-1);
      (*it)->SetLevelBaseHeight((*it)->GetLevelBaseHeight() - deletedHeight);
      (*it)->WindowChanged();
    }
  }
  for (std::vector<DoorItem *>::iterator it = this->doorList.begin();
      it != this->doorList.end(); ++it)
  {
    if ((*it)->GetLevel() == _level)
      toBeDeleted.push_back(*it);
    else if ((*it)->GetLevel() > _level)
    {
      (*it)->SetLevel((*it)->GetLevel()-1);
      (*it)->SetLevelBaseHeight((*it)->GetLevelBaseHeight()-deletedHeight);
      (*it)->DoorChanged();
    }
  }
  for (std::vector<StairsItem *>::iterator it = this->stairsList.begin();
      it != this->stairsList.end(); ++it)
  {
    if ((*it)->GetLevel() == _level)
      toBeDeleted.push_back(*it);
    else if ((*it)->GetLevel() > _level)
    {
      (*it)->SetLevel((*it)->GetLevel()-1);
      (*it)->SetLevelBaseHeight((*it)->GetLevelBaseHeight()-deletedHeight);
      (*it)->StairsChanged();
    }
  }
  for (std::vector<FloorItem *>::iterator it = this->floorList.begin();
      it != this->floorList.end(); ++it)
  {
    if ((*it)->GetLevel() == _level)
      toBeDeleted.push_back(*it);
    else if ((*it)->GetLevel() > _level)
    {
      (*it)->SetLevel((*it)->GetLevel()-1);
      (*it)->SetLevelBaseHeight((*it)->GetLevelBaseHeight()-deletedHeight);
      (*it)->FloorChanged();
    }
  }
  for (std::vector<WallSegmentItem *>::iterator it =
      this->wallSegmentList.begin();
      it != this->wallSegmentList.end(); ++it)
  {
    if ((*it)->GetLevel() == _level)
      toBeDeleted.push_back(*it);
    else if ((*it)->GetLevel() > _level)
    {
      (*it)->SetLevel((*it)->GetLevel()-1);
      (*it)->SetLevelBaseHeight((*it)->GetLevelBaseHeight()-deletedHeight);
      (*it)->WallSegmentChanged();
    }
  }

  for (unsigned int i = 0; i < toBeDeleted.size(); ++i)
  {
    this->DeleteItem(toBeDeleted[i]);
  }

  int levelNum = 0;
  for (unsigned int i = 0; i < this->levels.size(); ++i)
  {
    if (this->levels[i]->level == _level)
    {
      delete this->levels[i];
      levelNum = i;
    }
    else if (this->levels[i]->level > _level)
    {
      this->levels[i]->level--;
      this->levels[i]->baseHeight -= deletedHeight;
    }
  }
  this->levels.erase(this->levels.begin() + levelNum);
  this->currentLevel = newLevelIndex;

  gui::editor::Events::updateLevelWidget(_level, "");
}

/////////////////////////////////////////////////
void EditorView::OnChangeLevel(int _level)
{
  if (_level < 0)
    return;

  if (this->levels[this->currentLevel]->backgroundPixmap)
    this->levels[this->currentLevel]->backgroundPixmap->setVisible(false);

  if (_level < static_cast<int>(this->levels.size()) &&
      this->levels[_level]->backgroundPixmap &&
      this->floorplanVisible)
  {
    this->levels[_level]->backgroundPixmap->setVisible(true);
  }

  this->currentLevel = _level;
  this->ShowCurrentLevelItems();
}

/////////////////////////////////////////////////
void EditorView::OnOpenLevelInspector()
{
  this->levelInspector->SetLevelName(this->levels[this->currentLevel]->name);
  FloorItem *floorItem = this->levels[this->currentLevel]->floorItem;
  if (floorItem)
  {
    this->levelInspector->floorWidget->show();
    this->levelInspector->SetFloorColor(floorItem->Get3dColor());
<<<<<<< HEAD
=======
    this->levelInspector->SetFloorTexture(floorItem->Get3dTexture());
>>>>>>> 9fd9549d
  }
  else
  {
    this->levelInspector->floorWidget->hide();
  }
  this->levelInspector->move(QCursor::pos());
  this->levelInspector->show();
}

/////////////////////////////////////////////////
void EditorView::OnLevelApply()
{
  LevelInspectorDialog *dialog =
      qobject_cast<LevelInspectorDialog *>(QObject::sender());

  std::string newLevelName = dialog->GetLevelName();
  this->levels[this->currentLevel]->name = newLevelName;
  FloorItem *floorItem = this->levels[this->currentLevel]->floorItem;
  if (floorItem)
<<<<<<< HEAD
  {
    floorItem->Set3dColor(dialog->GetFloorColor());
    floorItem->Set3dTransparency(0.4);
    floorItem->FloorChanged();
  }
  gui::editor::Events::updateLevelWidget(this->currentLevel, newLevelName);
}

/////////////////////////////////////////////////
void EditorView::CancelDrawMode()
{
  if (this->drawMode != NONE)
  {
    if (this->currentMouseItem)
    {
      EditorItem *item = dynamic_cast<EditorItem *>(this->currentMouseItem);
      this->itemToVisualMap.erase(item);

      WallSegmentItem *wallSegmentItem = dynamic_cast<WallSegmentItem *>(item);

      if (wallSegmentItem)
      {
        this->UnlinkGrabbers(wallSegmentItem->grabbers[0]);
      }
      this->scene()->removeItem(this->currentMouseItem);
      delete this->currentMouseItem;
    }
    this->snapToGrabber = false;
    this->snapGrabberOther = NULL;
    this->snapGrabberCurrent = NULL;
    this->drawMode = NONE;
    this->drawInProgress = false;
    this->currentMouseItem = NULL;
    QApplication::setOverrideCursor(QCursor(Qt::ArrowCursor));
  }
}

/////////////////////////////////////////////////
void EditorView::OnShowFloorplan()
{
  this->floorplanVisible = !this->floorplanVisible;

  if (this->levels[this->currentLevel]->backgroundPixmap)
    this->levels[this->currentLevel]->backgroundPixmap->setVisible(
        !this->levels[this->currentLevel]->backgroundPixmap->isVisible());
}

/////////////////////////////////////////////////
void EditorView::OnShowElements()
{
  this->elementsVisible = !this->elementsVisible;

  this->ShowCurrentLevelItems();
}

/////////////////////////////////////////////////
void EditorView::ShowCurrentLevelItems()
{
  for (std::vector<WallSegmentItem *>::iterator it =
      this->wallSegmentList.begin(); it != this->wallSegmentList.end(); ++it)
  {
=======
  {
    floorItem->Set3dTexture(dialog->GetFloorTexture());
    floorItem->Set3dColor(dialog->GetFloorColor());
    floorItem->Set3dTransparency(0.4);
    floorItem->FloorChanged();
  }
  gui::editor::Events::updateLevelWidget(this->currentLevel, newLevelName);
}

/////////////////////////////////////////////////
void EditorView::CancelDrawMode()
{
  if (this->drawMode != NONE)
  {
    if (this->currentMouseItem)
    {
      EditorItem *item = dynamic_cast<EditorItem *>(this->currentMouseItem);
      this->itemToVisualMap.erase(item);

      WallSegmentItem *wallSegmentItem = dynamic_cast<WallSegmentItem *>(item);

      if (wallSegmentItem)
      {
        this->UnlinkGrabbers(wallSegmentItem->grabbers[0]);
      }
      this->scene()->removeItem(this->currentMouseItem);
      delete this->currentMouseItem;
    }
    this->snapToGrabber = false;
    this->snapGrabberOther = NULL;
    this->snapGrabberCurrent = NULL;
    this->drawMode = NONE;
    this->drawInProgress = false;
    this->currentMouseItem = NULL;
    QApplication::setOverrideCursor(QCursor(Qt::ArrowCursor));
  }
}

/////////////////////////////////////////////////
void EditorView::OnShowFloorplan()
{
  this->floorplanVisible = !this->floorplanVisible;

  if (this->levels[this->currentLevel]->backgroundPixmap)
    this->levels[this->currentLevel]->backgroundPixmap->setVisible(
        !this->levels[this->currentLevel]->backgroundPixmap->isVisible());
}

/////////////////////////////////////////////////
void EditorView::OnShowElements()
{
  this->elementsVisible = !this->elementsVisible;

  this->ShowCurrentLevelItems();
}

/////////////////////////////////////////////////
void EditorView::ShowCurrentLevelItems()
{
  for (std::vector<WallSegmentItem *>::iterator it =
      this->wallSegmentList.begin(); it != this->wallSegmentList.end(); ++it)
  {
>>>>>>> 9fd9549d
    if ((*it)->GetLevel() != this->currentLevel)
      (*it)->setVisible(false);
    else
      (*it)->setVisible(this->elementsVisible);
  }
  for (std::vector<WindowItem *>::iterator it = this->windowList.begin();
      it != this->windowList.end(); ++it)
  {
    if ((*it)->GetLevel() != this->currentLevel)
      (*it)->setVisible(false);
    else
      (*it)->setVisible(this->elementsVisible);
  }
  for (std::vector<DoorItem *>::iterator it = this->doorList.begin();
      it != this->doorList.end(); ++it)
  {
    if ((*it)->GetLevel() != this->currentLevel)
      (*it)->setVisible(false);
    else
      (*it)->setVisible(this->elementsVisible);
  }
  for (std::vector<StairsItem *>::iterator it = this->stairsList.begin();
      it != this->stairsList.end(); ++it)
  {
    if ((*it)->GetLevel() != this->currentLevel && (*it)->GetLevel() !=
        (this->currentLevel - 1))
      (*it)->setVisible(false);
    else
      (*it)->setVisible(this->elementsVisible);
  }
  for (std::vector<FloorItem *>::iterator it = this->floorList.begin();
      it != this->floorList.end(); ++it)
  {
    if ((*it)->GetLevel() != this->currentLevel)
      (*it)->setVisible(false);
    else
      (*it)->setVisible(this->elementsVisible);
  }
}

/////////////////////////////////////////////////
void EditorView::LinkGrabbers(GrabberHandle *_grabber1,
    GrabberHandle *_grabber2)
{
  if (_grabber1 && _grabber2 && _grabber1 != _grabber2)
  {
    // if _grabber2 is not yet linked to _grabber1
    if (std::find(_grabber1->linkedGrabbers.begin(),
                  _grabber1->linkedGrabbers.end(), _grabber2) ==
                  _grabber1->linkedGrabbers.end())
    {
      // Add _grabber2 so it moves when _grabber1 is moved
      _grabber1->linkedGrabbers.push_back(_grabber2);
      // also link _grabber1 to all grabbers already linked to _grabber2
      for (unsigned int i2 = 0; i2 < _grabber2->linkedGrabbers.size(); ++i2)
      {
        this->LinkGrabbers(_grabber1, _grabber2->linkedGrabbers[i2]);
      }
    }
    // if _grabber1 is not yet linked to _grabber2
    if (std::find(_grabber2->linkedGrabbers.begin(),
                  _grabber2->linkedGrabbers.end(), _grabber1) ==
                  _grabber2->linkedGrabbers.end())
    {
      // Add _grabber1 so it moves when _grabber2 is moved
      _grabber2->linkedGrabbers.push_back(_grabber1);
      // also link _grabber2 to all grabbers already linked to _grabber1
      for (unsigned int i1 = 0; i1 < _grabber1->linkedGrabbers.size(); ++i1)
      {
        this->LinkGrabbers(_grabber2, _grabber1->linkedGrabbers[i1]);
      }
    }
  }
}

/////////////////////////////////////////////////
void EditorView::UnlinkGrabbers(GrabberHandle *_grabber1,
    GrabberHandle *_grabber2)
{
  // If only one grabber, erase it from all grabbers it is linked
  if (!_grabber2)
  {
    for (unsigned int i = 0; i < _grabber1->linkedGrabbers.size(); ++i)
    {
      _grabber1->linkedGrabbers[i]->linkedGrabbers.erase(
          std::remove(_grabber1->linkedGrabbers[i]->linkedGrabbers.begin(),
          _grabber1->linkedGrabbers[i]->linkedGrabbers.end(), _grabber1),
          _grabber1->linkedGrabbers[i]->linkedGrabbers.end());
    }
  }

  // TODO: add option to unlink grabbers besides when deleting one of them,
  // perhaps using a hot-key or at the wall inspector
}<|MERGE_RESOLUTION|>--- conflicted
+++ resolved
@@ -59,11 +59,6 @@
       boost::bind(&EditorView::OnDiscardModel, this)));
 
   this->connections.push_back(
-<<<<<<< HEAD
-      gui::editor::Events::ConnectDiscardBuildingModel(
-      boost::bind(&EditorView::OnDiscardModel, this)));
-
-  this->connections.push_back(
       gui::editor::Events::ConnectAddBuildingLevel(
       boost::bind(&EditorView::OnAddLevel, this)));
 
@@ -72,16 +67,6 @@
       boost::bind(&EditorView::OnDeleteLevel, this)));
 
   this->connections.push_back(
-=======
-      gui::editor::Events::ConnectAddBuildingLevel(
-      boost::bind(&EditorView::OnAddLevel, this)));
-
-  this->connections.push_back(
-      gui::editor::Events::ConnectDeleteBuildingLevel(
-      boost::bind(&EditorView::OnDeleteLevel, this)));
-
-  this->connections.push_back(
->>>>>>> 9fd9549d
       gui::editor::Events::ConnectChangeBuildingLevel(
       boost::bind(&EditorView::OnChangeLevel, this, _1)));
 
@@ -294,10 +279,7 @@
       {
         StairsItem *stairsItem = dynamic_cast<StairsItem *>(
             this->currentMouseItem);
-<<<<<<< HEAD
-=======
         stairsItem->Set3dTexture(QString(""));
->>>>>>> 9fd9549d
         stairsItem->Set3dColor(Qt::white);
         this->stairsList.push_back(stairsItem);
         if ((this->currentLevel) < static_cast<int>(floorList.size()))
@@ -617,19 +599,14 @@
   if (!_item)
     return;
 
-<<<<<<< HEAD
-=======
   // To make holes in the final model, windows and doors are attached to walls,
   // and stairs are attached to floors above them.
   // Detach 3D manip, but 2D items may remain as children.
->>>>>>> 9fd9549d
   this->buildingMaker->DetachAllChildren(this->itemToVisualMap[_item]);
 
   if (_item->GetType() == "WallSegment")
   {
     WallSegmentItem *wallSegmentItem = dynamic_cast<WallSegmentItem *>(_item);
-<<<<<<< HEAD
-=======
 
     // Delete item's child doors and windows before deleting item
     for (int i = wallSegmentItem->childItems().size()-1; i >=0; --i)
@@ -644,7 +621,6 @@
       }
     }
 
->>>>>>> 9fd9549d
     this->UnlinkGrabbers(wallSegmentItem->grabbers[0]);
     this->UnlinkGrabbers(wallSegmentItem->grabbers[1]);
 
@@ -744,27 +720,6 @@
     // Snap currently finishing segment to a grabber in scene
     if (this->snapToGrabber && this->snapGrabberOther &&
         this->snapGrabberCurrent)
-<<<<<<< HEAD
-    {
-      this->LinkGrabbers(this->snapGrabberOther, this->snapGrabberCurrent);
-    }
-
-    // Reset and start a new segment
-    this->snapToGrabber = false;
-    this->snapGrabberOther = NULL;
-    this->snapGrabberCurrent = NULL;
-
-    wallSegmentItem = dynamic_cast<WallSegmentItem*>(this->currentMouseItem);
-    wallSegmentItem->Set3dColor(Qt::white);
-    wallSegmentItem->SetHighlighted(false);
-    wallSegmentList.push_back(wallSegmentItem);
-    if (wallSegmentItem->GetLevel() > 0)
-    {
-      floorList[wallSegmentItem->GetLevel()-1]->AttachWallSegment(
-          wallSegmentItem);
-    }
-
-=======
     {
       this->LinkGrabbers(this->snapGrabberOther, this->snapGrabberCurrent);
     }
@@ -785,7 +740,6 @@
           wallSegmentItem);
     }
 
->>>>>>> 9fd9549d
     // Start from previous segment's end
     QPointF newPointStart = wallSegmentItem->GetEndPoint();
     QPointF newPointEnd = newPointStart + QPointF(1, 0);
@@ -1126,10 +1080,7 @@
     this->itemToVisualMap[wallSegmentItem] = wallSegmentName;
 
     floorItem->AttachWallSegment(wallSegmentItem);
-<<<<<<< HEAD
-=======
     wallSegmentItem->Set3dTexture(QString(""));
->>>>>>> 9fd9549d
     wallSegmentItem->Set3dColor(Qt::white);
     wallSegmentItem->SetHighlighted(false);
   }
@@ -1175,10 +1126,7 @@
   this->itemToVisualMap[floorItem] = floorName;
   this->scene()->addItem(floorItem);
   this->floorList.push_back(floorItem);
-<<<<<<< HEAD
-=======
   floorItem->Set3dTexture(QString(""));
->>>>>>> 9fd9549d
   floorItem->Set3dColor(Qt::white);
   floorItem->SetHighlighted(false);
 }
@@ -1328,10 +1276,7 @@
   {
     this->levelInspector->floorWidget->show();
     this->levelInspector->SetFloorColor(floorItem->Get3dColor());
-<<<<<<< HEAD
-=======
     this->levelInspector->SetFloorTexture(floorItem->Get3dTexture());
->>>>>>> 9fd9549d
   }
   else
   {
@@ -1351,8 +1296,8 @@
   this->levels[this->currentLevel]->name = newLevelName;
   FloorItem *floorItem = this->levels[this->currentLevel]->floorItem;
   if (floorItem)
-<<<<<<< HEAD
-  {
+  {
+    floorItem->Set3dTexture(dialog->GetFloorTexture());
     floorItem->Set3dColor(dialog->GetFloorColor());
     floorItem->Set3dTransparency(0.4);
     floorItem->FloorChanged();
@@ -1413,70 +1358,6 @@
   for (std::vector<WallSegmentItem *>::iterator it =
       this->wallSegmentList.begin(); it != this->wallSegmentList.end(); ++it)
   {
-=======
-  {
-    floorItem->Set3dTexture(dialog->GetFloorTexture());
-    floorItem->Set3dColor(dialog->GetFloorColor());
-    floorItem->Set3dTransparency(0.4);
-    floorItem->FloorChanged();
-  }
-  gui::editor::Events::updateLevelWidget(this->currentLevel, newLevelName);
-}
-
-/////////////////////////////////////////////////
-void EditorView::CancelDrawMode()
-{
-  if (this->drawMode != NONE)
-  {
-    if (this->currentMouseItem)
-    {
-      EditorItem *item = dynamic_cast<EditorItem *>(this->currentMouseItem);
-      this->itemToVisualMap.erase(item);
-
-      WallSegmentItem *wallSegmentItem = dynamic_cast<WallSegmentItem *>(item);
-
-      if (wallSegmentItem)
-      {
-        this->UnlinkGrabbers(wallSegmentItem->grabbers[0]);
-      }
-      this->scene()->removeItem(this->currentMouseItem);
-      delete this->currentMouseItem;
-    }
-    this->snapToGrabber = false;
-    this->snapGrabberOther = NULL;
-    this->snapGrabberCurrent = NULL;
-    this->drawMode = NONE;
-    this->drawInProgress = false;
-    this->currentMouseItem = NULL;
-    QApplication::setOverrideCursor(QCursor(Qt::ArrowCursor));
-  }
-}
-
-/////////////////////////////////////////////////
-void EditorView::OnShowFloorplan()
-{
-  this->floorplanVisible = !this->floorplanVisible;
-
-  if (this->levels[this->currentLevel]->backgroundPixmap)
-    this->levels[this->currentLevel]->backgroundPixmap->setVisible(
-        !this->levels[this->currentLevel]->backgroundPixmap->isVisible());
-}
-
-/////////////////////////////////////////////////
-void EditorView::OnShowElements()
-{
-  this->elementsVisible = !this->elementsVisible;
-
-  this->ShowCurrentLevelItems();
-}
-
-/////////////////////////////////////////////////
-void EditorView::ShowCurrentLevelItems()
-{
-  for (std::vector<WallSegmentItem *>::iterator it =
-      this->wallSegmentList.begin(); it != this->wallSegmentList.end(); ++it)
-  {
->>>>>>> 9fd9549d
     if ((*it)->GetLevel() != this->currentLevel)
       (*it)->setVisible(false);
     else
