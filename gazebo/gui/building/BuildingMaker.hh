--- conflicted
+++ resolved
@@ -65,12 +65,8 @@
       /// \brief Destructor
       public: virtual ~BuildingMaker();
 
-<<<<<<< HEAD
-      /// \brief TODO
-=======
       /// \brief QT callback when entering or leaving building edit mode
       /// \param[in] _checked True if the menu item is checked
->>>>>>> 49dedbef
       public: void OnEdit(bool _checked);
 
       /// \brief Set the name of this building model.
@@ -303,27 +299,6 @@
       /// \param[in] _level The level that is currently being edited.
       private: void OnChangeLevel(int _level);
 
-<<<<<<< HEAD
-      /// \brief TODO
-      private: void StopMaterialModes();
-
-      /// \brief TODO
-      private: void OnColorSelected(QColor _color);
-
-      /// \brief TODO
-      private: void OnTextureSelected(QString _texture);
-
-      /// \brief TODO
-      private: bool On3dMouseMove(const common::MouseEvent &_event);
-
-      /// \brief TODO
-      private: bool On3dMousePress(const common::MouseEvent &_event);
-
-      /// \brief TODO
-      private: bool On3dMouseRelease(const common::MouseEvent &_event);
-
-      /// \brief TODO
-=======
       /// \brief Cancel material modes.
       private: void StopMaterialModes();
 
@@ -336,6 +311,9 @@
       /// \param[in] _color Selected color.
       private: void OnColorSelected(QColor _color);
 
+      /// \brief TODO
+      private: void OnTextureSelected(QString _texture);
+
       /// \brief Mouse event filter callback when mouse is moved.
       /// \param[in] _event The mouse event.
       /// \return True if the event was handled
@@ -354,7 +332,6 @@
       /// \brief Key event filter callback when key is pressed.
       /// \param[in] _event The key event.
       /// \return True if the event was handled
->>>>>>> 49dedbef
       private: bool On3dKeyPress(const common::KeyEvent &_event);
 
       /// \brief Conversion scale used by the Convert helper functions.
@@ -427,21 +404,15 @@
       /// \brief A dialog for setting building model name and save location.
       private: FinishBuildingDialog *saveDialog;
 
-      /// \brief Visual that is currently hovered over by the mouse
-      private: rendering::VisualPtr hoverVis;
-
-      /// \brief TODO
-      private: QColor selectedColor;
-
-      /// \brief TODO
-      private: QString selectedTexture;
-
       /// \brief Visual that is currently hovered over by the mouse.
       private: rendering::VisualPtr hoverVis;
 
       /// \brief The color currently selected. If none is selected, it will be
       /// QColor::Invalid.
       private: QColor selectedColor;
+
+      /// \brief TODO
+      private: QString selectedTexture;
 
       /// \brief The current level that is being edited.
       private: int currentLevel;
