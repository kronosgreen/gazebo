--- conflicted
+++ resolved
@@ -351,16 +351,9 @@
 
       /// \brief A dialog for setting building model name and save location.
       private: FinishBuildingDialog *saveDialog;
-<<<<<<< HEAD
-=======
-
-      /// \brief A dialog that prompts to confirm model completion and uploading
-      /// to the server
-      private: FinishBuildingDialog *finishDialog;
 
       /// \brief The current level that is being edited.
       private: int currentLevel;
->>>>>>> 75d40c56
     };
     /// \}
   }
