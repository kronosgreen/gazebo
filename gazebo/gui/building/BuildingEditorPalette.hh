--- conflicted
+++ resolved
@@ -65,21 +65,13 @@
       /// \brief Qt callback when the draw stairs button is pressed.
       private slots: void OnAddStair();
 
-<<<<<<< HEAD
       /// \brief Qt callback when a brush is pressed, if it is a color button,
       /// it is handled here.
       /// \param[in] _colorId Id of the button clicked.
       private slots: void OnColor(int _colorId);
 
-      /// \brief Qt callback when the discard button is pressed.
-      private slots: void OnDiscard();
-
-      /// \brief Qt callback when the save button is pressed.
-      private slots: void OnSave();
-=======
       /// \brief Qt callback when the Model Name field is changed.
       private slots: void OnNameChanged(const QString &_name);
->>>>>>> 8088a8e3
 
       /// \brief Callback when user has provided information on where to save
       /// the model to.
