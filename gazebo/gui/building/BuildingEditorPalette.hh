/*
 * Copyright (C) 2012-2014 Open Source Robotics Foundation
 *
 * Licensed under the Apache License, Version 2.0 (the "License");
 * you may not use this file except in compliance with the License.
 * You may obtain a copy of the License at
 *
 *     http://www.apache.org/licenses/LICENSE-2.0
 *
 * Unless required by applicable law or agreed to in writing, software
 * distributed under the License is distributed on an "AS IS" BASIS,
 * WITHOUT WARRANTIES OR CONDITIONS OF ANY KIND, either express or implied.
 * See the License for the specific language governing permissions and
 * limitations under the License.
 *
*/

#ifndef _BUILDING_EDITOR_PALETTE_HH_
#define _BUILDING_EDITOR_PALETTE_HH_

#include <string>
#include <vector>
#include <list>

#include "gazebo/gui/qt.h"
#include "gazebo/common/Events.hh"
#include "gazebo/util/system.hh"

namespace gazebo
{
  namespace gui
  {
    /// \addtogroup gazebo_gui
    /// \{

    /// \class BuildingEditorPalette BuildingEditorPalette.hh
    /// \brief A palette of building items which can be added to the editor.
    class GAZEBO_VISIBLE BuildingEditorPalette : public QWidget
    {
      Q_OBJECT

      /// \brief Constructor
      /// \param[in] _parent Parent QWidget.
      public: BuildingEditorPalette(QWidget *_parent = 0);

      /// \brief Destructor
      public: ~BuildingEditorPalette();

      /// \brief Get model name
      /// \return Model name
      public: std::string GetModelName() const;

      /// \brief Qt callback when the draw wall button is pressed.
      private slots: void OnDrawWall();

      // private slots: void OnImportImage();

      /// \brief Qt callback when the draw window button is pressed.
      private slots: void OnAddWindow();

      /// \brief Qt callback when the draw door button is pressed.
      private slots: void OnAddDoor();

      /// \brief Qt callback when the draw stairs button is pressed.
      private slots: void OnAddStair();

      /// \brief Qt callback when the discard button is pressed.
      private slots: void OnDiscard();

      /// \brief Qt callback when the save button is pressed.
      private slots: void OnSave();

      /// \brief Qt callback when the done button is pressed.
      private slots: void OnDone();

      /// \brief Callback when user has provided information on where to save
      /// the model to.
      /// \param[in] _saveName Name of model being saved.
      /// \param[in] _saveLocation Location to save the model to.
      private: void OnSaveModel(const std::string &_saveName,
          const std::string &_saveLocation);

      /// \brief Event received when an editor item is selected.
      /// \param[in] _mode Type of item to add or empty for none.
      private: void OnCreateEditorItem(const std::string &_mode);

      /// \brief Event received when a building model has been discarded.
      private: void OnDiscardModel();

<<<<<<< HEAD
      /// \brief Qt callback when the palette is pressed.
      /// \param[in] _event Event.
      private: void mousePressEvent(QMouseEvent *_event);
=======
      /// \brief Default name of the building model.
      private: std::string buildingDefaultName;
>>>>>>> cc46f995

      /// \brief A label that displays the name of the building model.
      private: QLabel *modelNameLabel;

      /// \brief Edit the name of the building model.
      private: QLineEdit *modelNameEdit;

      /// \brief Save button.
      private: QPushButton *saveButton;

      /// \brief All the brushes (wall, door, window, stair, etc).
      private: QButtonGroup *brushes;


      /// \brief Save location.
      private: std::string saveLocation;

      /// \brief A list of gui editor events connected to this palette.
      private: std::vector<event::ConnectionPtr> connections;

      /// \brief The current draw mode, empty for none.
      private: std::string currentMode;
    };
    /// \}
  }
}

#endif<|MERGE_RESOLUTION|>--- conflicted
+++ resolved
@@ -87,17 +87,12 @@
       /// \brief Event received when a building model has been discarded.
       private: void OnDiscardModel();
 
-<<<<<<< HEAD
       /// \brief Qt callback when the palette is pressed.
       /// \param[in] _event Event.
       private: void mousePressEvent(QMouseEvent *_event);
-=======
+
       /// \brief Default name of the building model.
       private: std::string buildingDefaultName;
->>>>>>> cc46f995
-
-      /// \brief A label that displays the name of the building model.
-      private: QLabel *modelNameLabel;
 
       /// \brief Edit the name of the building model.
       private: QLineEdit *modelNameEdit;
@@ -108,6 +103,8 @@
       /// \brief All the brushes (wall, door, window, stair, etc).
       private: QButtonGroup *brushes;
 
+      /// \brief Name of model.
+      private: std::string modelName;
 
       /// \brief Save location.
       private: std::string saveLocation;
