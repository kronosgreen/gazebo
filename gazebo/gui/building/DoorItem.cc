--- conflicted
+++ resolved
@@ -15,14 +15,7 @@
  *
 */
 
-<<<<<<< HEAD
-=======
 #include "gazebo/gui/Conversions.hh"
-#include "gazebo/gui/building/EditorView.hh"
-#include "gazebo/gui/building/EditorItem.hh"
-#include "gazebo/gui/building/RectItem.hh"
-#include "gazebo/gui/building/WindowDoorInspectorDialog.hh"
->>>>>>> 8c81ef16
 #include "gazebo/gui/building/BuildingMaker.hh"
 #include "gazebo/gui/building/DoorItem.hh"
 #include "gazebo/gui/building/DoorItemPrivate.hh"
@@ -165,26 +158,14 @@
 
   QPointF itemPos = this->dataPtr->doorPos * this->itemScale;
   itemPos.setY(-itemPos.y());
-<<<<<<< HEAD
-  this->SetSize(QSize(dialog->GetWidth() / this->itemScale,
-      (dialog->GetDepth() / this->itemScale)));
-  this->dataPtr->doorWidth = dialog->GetWidth() / this->itemScale;
-  this->dataPtr->doorHeight = dialog->GetHeight() / this->itemScale;
-  this->dataPtr->doorDepth = dialog->GetDepth() / this->itemScale;
-  this->dataPtr->doorElevation =
-      dialog->GetElevation() / this->itemScale;
-  if ((fabs(dialog->GetPosition().x() - itemPos.x()) >= 0.01)
-      || (fabs(dialog->GetPosition().y() - itemPos.y()) >= 0.01))
-=======
   this->SetSize(QSize(dialog->Width() / this->itemScale,
       (dialog->Depth() / this->itemScale)));
-  this->doorWidth = dialog->Width() / this->itemScale;
-  this->doorHeight = dialog->Height() / this->itemScale;
-  this->doorDepth = dialog->Depth() / this->itemScale;
-  this->doorElevation = dialog->Elevation() / this->itemScale;
+  this->dataPtr->doorWidth = dialog->Width() / this->itemScale;
+  this->dataPtr->doorHeight = dialog->Height() / this->itemScale;
+  this->dataPtr->doorDepth = dialog->Depth() / this->itemScale;
+  this->dataPtr->doorElevation = dialog->Elevation() / this->itemScale;
   if ((fabs(dialog->Position().X() - itemPos.x()) >= 0.01)
       || (fabs(dialog->Position().Y() - itemPos.y()) >= 0.01))
->>>>>>> 8c81ef16
   {
     itemPos = Conversions::Convert(dialog->Position()) / this->itemScale;
     itemPos.setY(-itemPos.y());
@@ -209,15 +190,9 @@
       this->dataPtr->doorElevation * this->itemScale);
   QPointF itemPos = this->dataPtr->doorPos * this->itemScale;
   itemPos.setY(-itemPos.y());
-<<<<<<< HEAD
-  this->dataPtr->inspector->SetPosition(itemPos);
+  this->dataPtr->inspector->SetPosition(Conversions::Convert(itemPos));
   this->dataPtr->inspector->move(QCursor::pos());
   this->dataPtr->inspector->show();
-=======
-  this->inspector->SetPosition(Conversions::Convert(itemPos));
-  this->inspector->move(QCursor::pos());
-  this->inspector->show();
->>>>>>> 8c81ef16
 }
 
 /////////////////////////////////////////////////
