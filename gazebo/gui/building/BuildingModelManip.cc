/*
 * Copyright (C) 2012-2016 Open Source Robotics Foundation
 *
 * Licensed under the Apache License, Version 2.0 (the "License");
 * you may not use this file except in compliance with the License.
 * You may obtain a copy of the License at
 *
 *     http://www.apache.org/licenses/LICENSE-2.0
 *
 * Unless required by applicable law or agreed to in writing, software
 * distributed under the License is distributed on an "AS IS" BASIS,
 * WITHOUT WARRANTIES OR CONDITIONS OF ANY KIND, either express or implied.
 * See the License for the specific language governing permissions and
 * limitations under the License.
 *
*/

#include <functional>
#include <ignition/math/Pose3.hh>
#include <ignition/math/Quaternion.hh>
#include <ignition/math/Vector3.hh>

#include "gazebo/rendering/Visual.hh"

#include "gazebo/gui/Conversions.hh"
#include "gazebo/gui/building/BuildingEditorEvents.hh"
#include "gazebo/gui/building/BuildingMaker.hh"
#include "gazebo/gui/building/BuildingModelManip.hh"
#include "gazebo/gui/building/BuildingModelManipPrivate.hh"

using namespace gazebo;
using namespace gui;

/////////////////////////////////////////////////
BuildingModelManip::BuildingModelManip()
  : dataPtr(new BuildingModelManipPrivate)
{
  this->dataPtr->level = 0;

  this->dataPtr->connections.push_back(
      gui::editor::Events::ConnectChangeBuildingLevel(
      std::bind(&BuildingModelManip::OnChangeLevel, this,
      std::placeholders::_1)));
}

/////////////////////////////////////////////////
BuildingModelManip::~BuildingModelManip()
{
}

/////////////////////////////////////////////////
void BuildingModelManip::SetName(const std::string &_name)
{
  this->dataPtr->name = _name;
}

/////////////////////////////////////////////////
void BuildingModelManip::SetVisual(const rendering::VisualPtr &_visual)
{
  this->dataPtr->visual = _visual;
}

/////////////////////////////////////////////////
std::string BuildingModelManip::Name() const
{
  return this->dataPtr->name;
}

/////////////////////////////////////////////////
rendering::VisualPtr BuildingModelManip::Visual() const
{
  return this->dataPtr->visual;
}

/////////////////////////////////////////////////
double BuildingModelManip::Transparency() const
{
  return this->dataPtr->transparency;
}

/////////////////////////////////////////////////
common::Color BuildingModelManip::Color() const
{
  return this->dataPtr->color;
}

/////////////////////////////////////////////////
std::string BuildingModelManip::Texture() const
{
  return this->dataPtr->texture;
}

/////////////////////////////////////////////////
void BuildingModelManip::SetMaker(BuildingMaker *_maker)
{
  this->dataPtr->maker = _maker;
}

/////////////////////////////////////////////////
void BuildingModelManip::OnSizeChanged(double _width, double _depth,
    double _height)
{
  this->dataPtr->size =
      BuildingMaker::ConvertSize(_width, _depth, _height);
  double dScaleZ = this->dataPtr->visual->GetScale().Ign().Z() -
                   this->dataPtr->size.Z();
  this->dataPtr->visual->SetScale(this->dataPtr->size);
  auto originalPos = this->dataPtr->visual->GetPosition().Ign();
  auto newPos = originalPos - ignition::math::Vector3d(0, 0, dScaleZ/2.0);
  this->dataPtr->visual->SetPosition(newPos);
  this->dataPtr->maker->BuildingChanged();
}

/////////////////////////////////////////////////
void BuildingModelManip::OnPoseChanged(double _x, double _y, double _z,
    double _roll, double _pitch, double _yaw)
{
  this->SetPose(_x, _y, _z, _roll, _pitch, _yaw);
  this->dataPtr->maker->BuildingChanged();
}

/////////////////////////////////////////////////
void BuildingModelManip::OnPoseOriginTransformed(double _x, double _y,
    double _z, double _roll, double _pitch, double _yaw)
{
  // Handle translations, currently used by polylines
  auto trans = BuildingMaker::ConvertPose(_x, -_y, _z, _roll, _pitch,
      _yaw);

  auto oldPose = this->dataPtr->visual->GetParent()->GetWorldPose().Ign();

  this->dataPtr->visual->GetParent()->SetWorldPose(oldPose + trans);
  this->dataPtr->maker->BuildingChanged();
}

/////////////////////////////////////////////////
void BuildingModelManip::OnPositionChanged(double _x, double _y, double _z)
{
  double scaledX = BuildingMaker::Convert(_x);
  double scaledY = BuildingMaker::Convert(-_y);
  double scaledZ = BuildingMaker::Convert(_z);

  this->dataPtr->visual->GetParent()->SetWorldPosition(ignition::math::Vector3d(
      scaledX, scaledY, scaledZ));
  this->dataPtr->maker->BuildingChanged();
}

/////////////////////////////////////////////////
void BuildingModelManip::OnWidthChanged(double _width)
{
  double scaledWidth = BuildingMaker::Convert(_width);
  this->dataPtr->size = this->dataPtr->visual->GetScale().Ign();
  this->dataPtr->size.X(scaledWidth);
  this->dataPtr->visual->SetScale(this->dataPtr->size);
  this->dataPtr->maker->BuildingChanged();
}

/////////////////////////////////////////////////
void BuildingModelManip::OnDepthChanged(double _depth)
{
  double scaledDepth = BuildingMaker::Convert(_depth);
  this->dataPtr->size = this->dataPtr->visual->GetScale().Ign();
  this->dataPtr->size.Y(scaledDepth);
  this->dataPtr->visual->SetScale(this->dataPtr->size);
  this->dataPtr->maker->BuildingChanged();
}

/////////////////////////////////////////////////
void BuildingModelManip::OnHeightChanged(double _height)
{
  double scaledHeight = BuildingMaker::Convert(_height);
  this->dataPtr->size = this->dataPtr->visual->GetScale().Ign();
  this->dataPtr->size.Z(scaledHeight);
  auto dScale = this->dataPtr->visual->GetScale().Ign() - this->dataPtr->size;
  auto originalPos = this->dataPtr->visual->GetPosition().Ign();
  this->dataPtr->visual->SetScale(this->dataPtr->size);

  auto newPos = originalPos - ignition::math::Vector3d(0, 0, dScale.Z()/2.0);

  this->dataPtr->visual->SetPosition(newPos);
  this->dataPtr->maker->BuildingChanged();
}

/////////////////////////////////////////////////
void BuildingModelManip::OnPosXChanged(double _posX)
{
  auto visualPose = this->dataPtr->visual->GetParent()->GetWorldPose().Ign();
  double scaledX = BuildingMaker::Convert(_posX);
  visualPose.Pos().X(scaledX);
  this->dataPtr->visual->GetParent()->SetWorldPosition(visualPose.Pos());
  this->dataPtr->maker->BuildingChanged();
}

/////////////////////////////////////////////////
void BuildingModelManip::OnPosYChanged(double _posY)
{
  auto visualPose = this->dataPtr->visual->GetParent()->GetWorldPose().Ign();
  double scaledY = BuildingMaker::Convert(_posY);
  visualPose.Pos().Y(-scaledY);
  this->dataPtr->visual->GetParent()->SetWorldPosition(visualPose.Pos());
  this->dataPtr->maker->BuildingChanged();
}

/////////////////////////////////////////////////
void BuildingModelManip::OnPosZChanged(double _posZ)
{
  auto visualPose = this->dataPtr->visual->GetParent()->GetWorldPose().Ign();
  double scaledZ = BuildingMaker::Convert(_posZ);
  visualPose.Pos().Z(scaledZ);
  this->dataPtr->visual->GetParent()->SetWorldPosition(visualPose.Pos());
  this->dataPtr->maker->BuildingChanged();
}

/////////////////////////////////////////////////
void BuildingModelManip::OnYawChanged(double _yaw)
{
  double newYaw = BuildingMaker::ConvertAngle(_yaw);
  auto angles = this->dataPtr->visual->GetRotation().GetAsEuler().Ign();
  angles.Z(-newYaw);
  this->dataPtr->visual->GetParent()->SetRotation(
      ignition::math::Quaterniond(angles));
  this->dataPtr->maker->BuildingChanged();
}

/////////////////////////////////////////////////
void BuildingModelManip::OnRotationChanged(double _roll, double _pitch,
    double _yaw)
{
  this->SetRotation(_roll, _pitch, _yaw);
  this->dataPtr->maker->BuildingChanged();
}

/////////////////////////////////////////////////
void BuildingModelManip::OnLevelChanged(int _level)
{
  this->SetLevel(_level);
}

/////////////////////////////////////////////////
void BuildingModelManip::OnColorChanged(const common::Color &_color)
{
  this->SetColor(Conversions::Convert(_color));
  this->dataPtr->maker->BuildingChanged();
}

/////////////////////////////////////////////////
void BuildingModelManip::OnTextureChanged(const std::string &_texture)
{
  this->SetTexture(QString::fromStdString(_texture));
  this->dataPtr->maker->BuildingChanged();
}

/////////////////////////////////////////////////
void BuildingModelManip::OnTransparencyChanged(float _transparency)
{
  this->SetTransparency(_transparency);
  // For now transparency is used only to aid in the preview and doesn't affect
  // the saved building
  // this->dataPtr->maker->BuildingChanged();
}

/////////////////////////////////////////////////
void BuildingModelManip::OnDeleted()
{
  this->dataPtr->maker->RemovePart(this->dataPtr->name);
}

/////////////////////////////////////////////////
void BuildingModelManip::SetPose(double _x, double _y, double _z,
    double _roll, double _pitch, double _yaw)
{
  this->SetPosition(_x, _y, _z);
  this->SetRotation(_roll, _pitch, _yaw);
}

/////////////////////////////////////////////////
void BuildingModelManip::SetPosition(double _x, double _y, double _z)
{
  double scaledX = BuildingMaker::Convert(_x);
  double scaledY = BuildingMaker::Convert(-_y);
  double scaledZ = BuildingMaker::Convert(_z);
  this->dataPtr->visual->GetParent()->SetWorldPosition(
      ignition::math::Vector3d(scaledX, scaledY, scaledZ));
}

/////////////////////////////////////////////////
void BuildingModelManip::SetRotation(double _roll, double _pitch, double _yaw)
{
  double rollRad = BuildingMaker::ConvertAngle(_roll);
  double pitchRad = BuildingMaker::ConvertAngle(_pitch);
  double yawRad = BuildingMaker::ConvertAngle(_yaw);

  this->dataPtr->visual->GetParent()->SetRotation(
      ignition::math::Quaterniond(rollRad, pitchRad, -yawRad));
}

/////////////////////////////////////////////////
void BuildingModelManip::SetSize(double _width, double _depth, double _height)
{
  this->dataPtr->size = BuildingMaker::ConvertSize(_width, _depth, _height);

<<<<<<< HEAD
  ignition::math::Vector3d dScale =
    this->dataPtr->visual->GetScale().Ign() - this->dataPtr->size;

  ignition::math::Vector3d originalPos =
    this->dataPtr->visual->GetPosition().Ign();
=======
  auto dScale = this->dataPtr->visual->GetScale().Ign() - this->dataPtr->size;

  auto originalPos = this->dataPtr->visual->GetPosition().Ign();
>>>>>>> dfb2f123
  this->dataPtr->visual->SetPosition(ignition::math::Vector3d(0, 0, 0));
  this->dataPtr->visual->SetScale(this->dataPtr->size);

  // adjust position due to difference in pivot points
  ignition::math::Vector3d newPos = originalPos - dScale/2.0;

  this->dataPtr->visual->SetPosition(newPos);
}

/////////////////////////////////////////////////
void BuildingModelManip::SetColor(QColor _color)
{
  common::Color newColor(_color.red(), _color.green(), _color.blue());
  this->dataPtr->color = newColor;
  this->dataPtr->visual->SetAmbient(this->dataPtr->color);
  this->dataPtr->maker->BuildingChanged();
  emit ColorChanged(Conversions::Convert(_color));
}

/////////////////////////////////////////////////
void BuildingModelManip::SetTexture(QString _texture)
{
  // TODO For now setting existing material scripts.
  // Add support for custom textures.
  this->dataPtr->texture = "Gazebo/Grey";
  if (_texture == ":wood.jpg")
    this->dataPtr->texture = "Gazebo/Wood";
  else if (_texture == ":tiles.jpg")
    this->dataPtr->texture = "Gazebo/CeilingTiled";
  else if (_texture == ":bricks.png")
    this->dataPtr->texture = "Gazebo/Bricks";

  // BuildingModelManip and BuildingMaker handle material names,
  // Inspectors and palette handle thumbnail uri
  this->dataPtr->visual->SetMaterial(this->dataPtr->texture);
  // Must set color after texture otherwise it gets overwritten
  this->dataPtr->visual->SetAmbient(this->dataPtr->color);
  this->dataPtr->maker->BuildingChanged();
  emit TextureChanged(_texture.toStdString());
}

/////////////////////////////////////////////////
void BuildingModelManip::SetTransparency(float _transparency)
{
  this->dataPtr->transparency = _transparency;
  this->dataPtr->visual->SetTransparency(this->dataPtr->transparency);
}

/////////////////////////////////////////////////
void BuildingModelManip::SetVisible(bool _visible)
{
  this->dataPtr->visual->SetVisible(_visible);
}

/////////////////////////////////////////////////
void BuildingModelManip::SetLevel(const int _level)
{
  this->dataPtr->level = _level;
}

/////////////////////////////////////////////////
int BuildingModelManip::Level() const
{
  return this->dataPtr->level;
}

/////////////////////////////////////////////////
void BuildingModelManip::OnChangeLevel(int _level)
{
  if (this->dataPtr->level > _level)
    this->SetVisible(false);
  else if (this->dataPtr->level < _level)
  {
    this->SetVisible(true);
    this->SetTransparency(0.0);
  }
  else
  {
    this->SetVisible(true);
    this->SetTransparency(0.4);
  }
}<|MERGE_RESOLUTION|>--- conflicted
+++ resolved
@@ -299,22 +299,14 @@
 {
   this->dataPtr->size = BuildingMaker::ConvertSize(_width, _depth, _height);
 
-<<<<<<< HEAD
-  ignition::math::Vector3d dScale =
-    this->dataPtr->visual->GetScale().Ign() - this->dataPtr->size;
-
-  ignition::math::Vector3d originalPos =
-    this->dataPtr->visual->GetPosition().Ign();
-=======
   auto dScale = this->dataPtr->visual->GetScale().Ign() - this->dataPtr->size;
 
   auto originalPos = this->dataPtr->visual->GetPosition().Ign();
->>>>>>> dfb2f123
   this->dataPtr->visual->SetPosition(ignition::math::Vector3d(0, 0, 0));
   this->dataPtr->visual->SetScale(this->dataPtr->size);
 
   // adjust position due to difference in pivot points
-  ignition::math::Vector3d newPos = originalPos - dScale/2.0;
+  auto newPos = originalPos - dScale/2.0;
 
   this->dataPtr->visual->SetPosition(newPos);
 }
