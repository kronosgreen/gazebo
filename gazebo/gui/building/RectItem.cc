--- conflicted
+++ resolved
@@ -32,10 +32,7 @@
 
   this->width = 100;
   this->height = 100;
-<<<<<<< HEAD
-=======
   this->highlighted = true;
->>>>>>> 7de9f894
 
   this->drawingOriginX = 0;
   this->drawingOriginY = 0;
@@ -160,11 +157,8 @@
     this->rotateHandle->removeSceneEventFilter(this);
     this->Set3dTransparency(0.4);
   }
-<<<<<<< HEAD
-=======
   this->highlighted = _highlighted;
   this->UpdateMeasures();
->>>>>>> 7de9f894
 }
 
 /////////////////////////////////////////////////
