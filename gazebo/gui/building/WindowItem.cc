/*
 * Copyright (C) 2012-2015 Open Source Robotics Foundation
 *
 * Licensed under the Apache License, Version 2.0 (the "License");
 * you may not use this file except in compliance with the License.
 * You may obtain a copy of the License at
 *
 *     http://www.apache.org/licenses/LICENSE-2.0
 *
 * Unless required by applicable law or agreed to in writing, software
 * distributed under the License is distributed on an "AS IS" BASIS,
 * WITHOUT WARRANTIES OR CONDITIONS OF ANY KIND, either express or implied.
 * See the License for the specific language governing permissions and
 * limitations under the License.
 *
*/

<<<<<<< HEAD
#include "gazebo/gui/building/BuildingMaker.hh"
=======
#include "gazebo/gui/Conversions.hh"
>>>>>>> 8c81ef16
#include "gazebo/gui/building/EditorView.hh"
#include "gazebo/gui/building/WindowDoorInspectorDialog.hh"
#include "gazebo/gui/building/WindowItem.hh"
#include "gazebo/gui/building/WindowItemPrivate.hh"

using namespace gazebo;
using namespace gui;

/////////////////////////////////////////////////
WindowItem::WindowItem() : RectItem(), dataPtr(new WindowItemPrivate())
{
  this->editorType = "Window";
  this->itemScale = BuildingMaker::conversionScale;

  this->level = 0;
  this->levelBaseHeight = 0;

  this->dataPtr->windowDepth = 17;
  this->dataPtr->windowHeight = 80;
  this->dataPtr->windowWidth = 80;
  this->dataPtr->windowSideBar = 10;
  this->dataPtr->windowPos = this->scenePos();
  this->dataPtr->windowElevation = 50;

  this->width = this->dataPtr->windowWidth;
  this->height = this->dataPtr->windowDepth;
  this->drawingWidth = this->width;
  this->drawingHeight = this->height;

  this->UpdateCornerPositions();
  this->UpdateMeasures();

  this->zValueIdle = 3;
  this->setZValue(this->zValueIdle);

  this->dataPtr->inspector = new WindowDoorInspectorDialog(
      WindowDoorInspectorDialog::WINDOW);
  this->dataPtr->inspector->setModal(false);
  connect(this->dataPtr->inspector, SIGNAL(Applied()), this, SLOT(OnApply()));

  this->openInspectorAct =
      new QAction(tr("&Open Window Inspector"), this);
  this->openInspectorAct->setStatusTip(tr("Open Window Inspector"));
  connect(this->openInspectorAct, SIGNAL(triggered()),
    this, SLOT(OnOpenInspector()));
  this->deleteItemAct = new QAction(tr("&Delete"), this);
  this->deleteItemAct->setStatusTip(tr("Delete"));
  connect(this->deleteItemAct, SIGNAL(triggered()),
    this, SLOT(OnDeleteItem()));

  this->SetResizeFlag(ITEM_WIDTH);
}

/////////////////////////////////////////////////
WindowItem::~WindowItem()
{
  delete this->dataPtr->inspector;
}

/////////////////////////////////////////////////
QVector3D WindowItem::GetSize() const
{
  return QVector3D(this->dataPtr->windowWidth,
                   this->dataPtr->windowDepth,
                   this->dataPtr->windowHeight);
}

/////////////////////////////////////////////////
QVector3D WindowItem::GetScenePosition() const
{
  return QVector3D(this->scenePos().x(), this->scenePos().y(),
      this->dataPtr->windowElevation);
}

/////////////////////////////////////////////////
double WindowItem::GetSceneRotation() const
{
  return this->rotationAngle;
}

/////////////////////////////////////////////////
void WindowItem::paint(QPainter *_painter,
    const QStyleOptionGraphicsItem * /*_option*/, QWidget * /*_widget*/)
{
  QPointF topLeft(this->drawingOriginX - this->drawingWidth/2,
      this->drawingOriginY - this->drawingHeight/2);
  QPointF topRight(
      this->drawingOriginX + this->drawingWidth/2,
      this->drawingOriginY - this->drawingHeight/2);
  QPointF bottomLeft(
      this->drawingOriginX - this->drawingWidth/2,
      this->drawingOriginY + this->drawingHeight/2);
  QPointF bottomRight(
      this->drawingOriginX  + this->drawingWidth/2,
      this->drawingOriginY + this->drawingHeight/2);

  QPointF midLeft(this->drawingOriginX - this->drawingWidth/2,
      this->drawingOriginY);
  QPointF midRight(
      this->drawingOriginX + this->drawingWidth/2,
      this->drawingOriginY);

  _painter->save();

  if (this->isSelected())
    this->DrawBoundingBox(_painter);
  this->ShowHandles(this->isSelected());

  QPen windowPen;
  windowPen.setStyle(Qt::SolidLine);
  windowPen.setColor(this->borderColor);
  _painter->setPen(windowPen);

  _painter->drawLine(topLeft, bottomLeft);
  _painter->drawLine(topRight, bottomRight);

  windowPen.setWidth(this->dataPtr->windowDepth/2.0);
  _painter->setPen(windowPen);
  _painter->drawLine(midLeft + QPointF(this->dataPtr->windowDepth/4, 0),
      midRight - QPointF(this->dataPtr->windowDepth/4, 0));

  double borderSize = 1.0;
  windowPen.setColor(Qt::white);
  windowPen.setWidth(this->dataPtr->windowDepth/2.0 - borderSize*2);
  _painter->setPen(windowPen);
  _painter->drawLine(midLeft + QPointF(this->dataPtr->windowDepth/4.0, 0),
      midRight - QPointF(this->dataPtr->windowDepth/4.0 - 0.5, 0) );

  this->dataPtr->windowWidth = this->drawingWidth;
  this->dataPtr->windowDepth = this->drawingHeight;
  this->dataPtr->windowPos = this->scenePos();
  _painter->restore();

  //  QGraphicsPolygonItem::paint(_painter, _option, _widget);
}

/////////////////////////////////////////////////
void WindowItem::mouseDoubleClickEvent(QGraphicsSceneMouseEvent *_event)
{
  this->OnOpenInspector();
  _event->setAccepted(true);
}

/////////////////////////////////////////////////
void WindowItem::OnApply()
{
  WindowDoorInspectorDialog *dialog =
     qobject_cast<WindowDoorInspectorDialog *>(QObject::sender());

  QPointF itemPos = this->dataPtr->windowPos * this->itemScale;
  itemPos.setY(-itemPos.y());
<<<<<<< HEAD
  this->SetSize(QSize(dialog->GetWidth() / this->itemScale,
      dialog->GetDepth() / this->itemScale));
  this->dataPtr->windowWidth = dialog->GetWidth() / this->itemScale;
  this->dataPtr->windowHeight = dialog->GetHeight() / this->itemScale;
  this->dataPtr->windowDepth = dialog->GetDepth() / this->itemScale;
  this->dataPtr->windowElevation =
      dialog->GetElevation() / this->itemScale;
  if ((fabs(dialog->GetPosition().x() - itemPos.x()) >= 0.01)
      || (fabs(dialog->GetPosition().y() - itemPos.y()) >= 0.01))
=======
  this->SetSize(QSize(dialog->Width() / this->itemScale,
      dialog->Depth() / this->itemScale));
  this->windowWidth = dialog->Width() / this->itemScale;
  this->windowHeight = dialog->Height() / this->itemScale;
  this->windowDepth = dialog->Depth() / this->itemScale;
  this->windowElevation = dialog->Elevation() / this->itemScale;
  if ((fabs(dialog->Position().X() - itemPos.x()) >= 0.01)
      || (fabs(dialog->Position().Y() - itemPos.y()) >= 0.01))
>>>>>>> 8c81ef16
  {
    itemPos = Conversions::Convert(dialog->Position()) / this->itemScale;
    itemPos.setY(-itemPos.y());
    this->dataPtr->windowPos = itemPos;
    this->setPos(this->dataPtr->windowPos);
    // this->dataPtr->setParentItem(NULL);
  }
  this->WindowChanged();
}

/////////////////////////////////////////////////
void WindowItem::WindowChanged()
{
  emit WidthChanged(this->dataPtr->windowWidth);
  emit DepthChanged(this->dataPtr->windowDepth);
  emit HeightChanged(this->dataPtr->windowHeight);
  emit PositionChanged(this->dataPtr->windowPos.x(),
      this->dataPtr->windowPos.y(),
      this->levelBaseHeight + this->dataPtr->windowElevation);
}

/*
/////////////////////////////////////////////////
void WindowItem::contextMenuEvent(QGraphicsSceneContextMenuEvent *_event)
{
  QMenu menu;
  menu.addAction(this->openInspectorAct);
  menu.exec(_event->screenPos());
  _event->accept();
}
*/

/////////////////////////////////////////////////
void WindowItem::OnOpenInspector()
{
  this->dataPtr->inspector->SetName(this->GetName());
  this->dataPtr->inspector->SetWidth(
      this->dataPtr->windowWidth * this->itemScale);
  this->dataPtr->inspector->SetHeight(
      this->dataPtr->windowHeight * this->itemScale);
  this->dataPtr->inspector->SetElevation(
      this->dataPtr->windowElevation * this->itemScale);
  this->dataPtr->inspector->SetDepth(
      this->dataPtr->windowDepth * this->itemScale);

  QPointF itemPos = this->dataPtr->windowPos * this->itemScale;
  itemPos.setY(-itemPos.y());
<<<<<<< HEAD
  this->dataPtr->inspector->SetPosition(itemPos);
  this->dataPtr->inspector->move(QCursor::pos());
  this->dataPtr->inspector->show();
=======
  this->inspector->SetPosition(Conversions::Convert(itemPos));
  this->inspector->move(QCursor::pos());
  this->inspector->show();
>>>>>>> 8c81ef16
}

/////////////////////////////////////////////////
void WindowItem::OnDeleteItem()
{
  dynamic_cast<EditorView *>(this->scene()->views()[0])->DeleteItem(this);
}<|MERGE_RESOLUTION|>--- conflicted
+++ resolved
@@ -15,11 +15,8 @@
  *
 */
 
-<<<<<<< HEAD
+#include "gazebo/gui/Conversions.hh"
 #include "gazebo/gui/building/BuildingMaker.hh"
-=======
-#include "gazebo/gui/Conversions.hh"
->>>>>>> 8c81ef16
 #include "gazebo/gui/building/EditorView.hh"
 #include "gazebo/gui/building/WindowDoorInspectorDialog.hh"
 #include "gazebo/gui/building/WindowItem.hh"
@@ -171,26 +168,14 @@
 
   QPointF itemPos = this->dataPtr->windowPos * this->itemScale;
   itemPos.setY(-itemPos.y());
-<<<<<<< HEAD
-  this->SetSize(QSize(dialog->GetWidth() / this->itemScale,
-      dialog->GetDepth() / this->itemScale));
-  this->dataPtr->windowWidth = dialog->GetWidth() / this->itemScale;
-  this->dataPtr->windowHeight = dialog->GetHeight() / this->itemScale;
-  this->dataPtr->windowDepth = dialog->GetDepth() / this->itemScale;
-  this->dataPtr->windowElevation =
-      dialog->GetElevation() / this->itemScale;
-  if ((fabs(dialog->GetPosition().x() - itemPos.x()) >= 0.01)
-      || (fabs(dialog->GetPosition().y() - itemPos.y()) >= 0.01))
-=======
   this->SetSize(QSize(dialog->Width() / this->itemScale,
       dialog->Depth() / this->itemScale));
-  this->windowWidth = dialog->Width() / this->itemScale;
-  this->windowHeight = dialog->Height() / this->itemScale;
-  this->windowDepth = dialog->Depth() / this->itemScale;
-  this->windowElevation = dialog->Elevation() / this->itemScale;
+  this->dataPtr->windowWidth = dialog->Width() / this->itemScale;
+  this->dataPtr->windowHeight = dialog->Height() / this->itemScale;
+  this->dataPtr->windowDepth = dialog->Depth() / this->itemScale;
+  this->dataPtr->windowElevation = dialog->Elevation() / this->itemScale;
   if ((fabs(dialog->Position().X() - itemPos.x()) >= 0.01)
       || (fabs(dialog->Position().Y() - itemPos.y()) >= 0.01))
->>>>>>> 8c81ef16
   {
     itemPos = Conversions::Convert(dialog->Position()) / this->itemScale;
     itemPos.setY(-itemPos.y());
@@ -238,15 +223,9 @@
 
   QPointF itemPos = this->dataPtr->windowPos * this->itemScale;
   itemPos.setY(-itemPos.y());
-<<<<<<< HEAD
-  this->dataPtr->inspector->SetPosition(itemPos);
+  this->dataPtr->inspector->SetPosition(Conversions::Convert(itemPos));
   this->dataPtr->inspector->move(QCursor::pos());
   this->dataPtr->inspector->show();
-=======
-  this->inspector->SetPosition(Conversions::Convert(itemPos));
-  this->inspector->move(QCursor::pos());
-  this->inspector->show();
->>>>>>> 8c81ef16
 }
 
 /////////////////////////////////////////////////
