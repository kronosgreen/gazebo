--- conflicted
+++ resolved
@@ -15,25 +15,12 @@
  *
 */
 
-<<<<<<< HEAD
-#include "gazebo/common/Console.hh"
-
-#include "gazebo/msgs/msgs.hh"
-#include "gazebo/gui/ConfigWidget.hh"
-
-#include "gazebo/gui/model/ModelEditorEvents.hh"
-#include "gazebo/gui/model/LinkConfig.hh"
-#include "gazebo/gui/model/VisualConfig.hh"
-=======
->>>>>>> 3fddddf7
 #include "gazebo/gui/model/CollisionConfig.hh"
 #include "gazebo/gui/model/LinkConfig.hh"
 #include "gazebo/gui/model/LinkInspector.hh"
 #include "gazebo/gui/model/LinkInspectorPrivate.hh"
 #include "gazebo/gui/model/ModelEditorEvents.hh"
 #include "gazebo/gui/model/VisualConfig.hh"
-
-#include "gazebo/math/Helpers.hh"
 
 using namespace gazebo;
 using namespace gui;
@@ -91,11 +78,7 @@
   QPushButton *cancelButton = new QPushButton(tr("Cancel"));
   connect(cancelButton, SIGNAL(clicked()), this, SLOT(OnCancel()));
 
-  QPushButton *applyButton = new QPushButton(tr("Apply"));
-  connect(applyButton, SIGNAL(clicked()), this, SLOT(OnApply()));
-
   QPushButton *OKButton = new QPushButton(tr("OK"));
-  OKButton->setDefault(true);
   connect(OKButton, SIGNAL(clicked()), this, SLOT(OnOK()));
 
   QHBoxLayout *buttonsLayout = new QHBoxLayout;
@@ -103,7 +86,6 @@
   buttonsLayout->addStretch(5);
   buttonsLayout->addWidget(resetButton);
   buttonsLayout->addWidget(cancelButton);
-  buttonsLayout->addWidget(applyButton);
   buttonsLayout->addWidget(OKButton);
   buttonsLayout->setAlignment(Qt::AlignRight);
 
@@ -116,14 +98,14 @@
   // Conections
   connect(this, SIGNAL(rejected()), this, SLOT(RestoreOriginalData()));
 
-  connect(this->linkConfig, SIGNAL(DensityValueChanged(const double &)),
+  connect(this->dataPtr->linkConfig,
+      SIGNAL(DensityValueChanged(const double &)),
       this, SLOT(OnDensityValueChanged(const double &)));
 
-  connect(this->linkConfig, SIGNAL(MassValueChanged(const double &)),
+  connect(this->dataPtr->linkConfig, SIGNAL(MassValueChanged(const double &)),
       this, SLOT(OnMassValueChanged(const double &)));
 
-  connect(
-      this->collisionConfig,
+  connect(this->dataPtr->collisionConfig,
       SIGNAL(CollisionChanged(const std::string &, const std::string &)),
       this,
       SLOT(OnCollisionChanged(const std::string &, const std::string &)));
@@ -180,12 +162,6 @@
 
 /////////////////////////////////////////////////
 void LinkInspector::OnConfigApplied()
-{
-  emit Applied();
-}
-
-/////////////////////////////////////////////////
-void LinkInspector::OnApply()
 {
   emit Applied();
 }
@@ -243,9 +219,10 @@
 {
   double volume = 0;
 
-  for (auto it : this->collisionConfig->ConfigData())
-  {
-    msgs::Collision *coll = this->collisionConfig->GetData(it.second->name);
+  for (auto it : this->dataPtr->collisionConfig->ConfigData())
+  {
+    msgs::Collision *coll =
+        this->dataPtr->collisionConfig->GetData(it.second->name);
     if (coll)
       volume += LinkData::ComputeVolume(*coll);
   }
@@ -258,9 +235,10 @@
   ignition::math::Vector3d I = ignition::math::Vector3d::Zero;
 
   // Use first collision entry
-  for (auto it : this->collisionConfig->ConfigData())
-  {
-    msgs::Collision *coll = this->collisionConfig->GetData(it.second->name);
+  for (auto it : this->dataPtr->collisionConfig->ConfigData())
+  {
+    msgs::Collision *coll =
+        this->dataPtr->collisionConfig->GetData(it.second->name);
     if (coll)
     {
       I = gui::LinkData::ComputeMomentOfInertia(*coll, _mass);
@@ -276,11 +254,11 @@
   double volume = ComputeVolume();
   double mass = volume * _value;
 
-  if (!ignition::math::equal(this->linkConfig->Mass(), mass))
+  if (!ignition::math::equal(this->dataPtr->linkConfig->Mass(), mass))
   {
     ignition::math::Vector3d I = ComputeInertia(mass);
-    this->linkConfig->SetMass(mass);
-    this->linkConfig->SetInertiaMatrix(I.X(), I.Y(), I.Z(), 0, 0, 0);
+    this->dataPtr->linkConfig->SetMass(mass);
+    this->dataPtr->linkConfig->SetInertiaMatrix(I.X(), I.Y(), I.Z(), 0, 0, 0);
   }
 }
 
@@ -292,11 +270,11 @@
   if (!math::equal(volume, 0.0))
   {
     double density = _value / volume;
-    if (!math::equal(this->linkConfig->Density(), density))
+    if (!math::equal(this->dataPtr->linkConfig->Density(), density))
     {
       ignition::math::Vector3d I = ComputeInertia(_value);
-      this->linkConfig->SetDensity(density);
-      this->linkConfig->SetInertiaMatrix(I.X(), I.Y(), I.Z(), 0, 0, 0);
+      this->dataPtr->linkConfig->SetDensity(density);
+      this->dataPtr->linkConfig->SetInertiaMatrix(I.X(), I.Y(), I.Z(), 0, 0, 0);
     }
   }
 }
@@ -311,10 +289,10 @@
 
     if (!math::equal(volume, 0.0))
     {
-      double mass = this->linkConfig->Mass();
+      double mass = this->dataPtr->linkConfig->Mass();
       double density = mass / volume;
 
-      this->linkConfig->SetDensity(density);
+      this->dataPtr->linkConfig->SetDensity(density);
     }
   }
 }
