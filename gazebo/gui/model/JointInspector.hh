--- conflicted
+++ resolved
@@ -167,11 +167,6 @@
       /// \brief Unique ID which identifies this joint in the joint maker.
       private: std::string jointId;
 
-<<<<<<< HEAD
-      /// \brief Label holding icon which represents the parent link. The icon
-      /// color changes according to the joint type.
-      private: QLabel *parentIcon;
-=======
       /// \brief Flag that indicates whether current joint name is valid.
       private: bool validJointName;
 
@@ -181,7 +176,10 @@
       /// \brief Message containing the data which was in the widget when first
       /// open.
       private: msgs::Joint originalDataMsg;
->>>>>>> 846e07a0
+
+      /// \brief Label holding icon which represents the parent link. The icon
+      /// color changes according to the joint type.
+      private: QLabel *parentIcon;
     };
     /// \}
   }
