/*
 * Copyright (C) 2014-2015 Open Source Robotics Foundation
 *
 * Licensed under the Apache License, Version 2.0 (the "License");
 * you may not use this file except in compliance with the License.
 * You may obtain a copy of the License at
 *
 *     http://www.apache.org/licenses/LICENSE-2.0
 *
 * Unless required by applicable law or agreed to in writing, software
 * distributed under the License is distributed on an "AS IS" BASIS,
 * WITHOUT WARRANTIES OR CONDITIONS OF ANY KIND, either express or implied.
 * See the License for the specific language governing permissions and
 * limitations under the License.
 *
*/

#ifndef _GAZEBO_JOINT_INSPECTOR_HH_
#define _GAZEBO_JOINT_INSPECTOR_HH_

#include <string>
#include <vector>

#include "gazebo/gui/qt.h"
#include "gazebo/gui/model/JointMaker.hh"
#include "gazebo/util/system.hh"


namespace gazebo
{
  namespace gui
  {
    class JointMaker;
    class ConfigWidget;
    class ConfigChildWidget;

    /// \class JointInspector gui/JointInspector.hh
    /// \brief A class to inspect and modify joints.
    class GZ_GUI_VISIBLE JointInspector : public QDialog
    {
      Q_OBJECT

      /// \brief Constructor
      /// \param[in] _jointMaker Pointer to joint maker.
      /// \param[in] _parent Parent QWidget.
      public: JointInspector(JointMaker *_jointMaker, QWidget *_parent = 0);

      /// \brief Destructor
      public: ~JointInspector();

      /// \brief Update the joint config widget with a joint msg.
      /// \param[in] _jointMsg Joint message.
      public: void Update(ConstJointPtr _jointMsg);

      /// \brief Get the msg containing all joint data.
      /// \return Joint msg.
      public: msgs::Joint *GetData() const;

      /// \brief Set the pose of the joint.
      /// \param[in] _pose Pose to set the joint to.
      public: void SetPose(const math::Pose &_pose);

      /// \brief Open the inspector.
      public: void Open();

      /// \brief Set the unique id for the joint this inspector is attached to.
      /// The ID might be generated after the inspector.
      /// \param[in] _id Unique id.
      public: void SetJointId(const std::string &_id);

      /// \brief Qt event emiited when the mouse enters this widget.
      /// \param[in] _event Qt event.
      protected: virtual void enterEvent(QEvent *_event);

      /// \brief Qt callback when an enum value has changed.
      /// \param[in] _name of widget in the config widget that emitted the
      /// signal.
      /// \param[in] _value New value in string.
      private slots: void OnEnumChanged(const QString &_name,
          const QString &_value);

      /// \brief Qt callback when a pose value has changed.
      /// \param[in] _name of widget in the config widget that emitted the
      /// signal.
      /// \param[in] _value New value.
      private slots: void OnPoseChanged(const QString &_name,
          const ignition::math::Pose3d &_value);

      /// \brief Qt callback when a Vector3d value has changed.
      /// \param[in] _name of widget in the config widget that emitted the
      /// signal.
      /// \param[in] _value New value.
      private slots: void OnVector3dChanged(const QString &_name,
          const ignition::math::Vector3d &_value);

      /// \brief Qt callback when a string value has changed.
      /// \param[in] _name of widget in the config widget that emitted the
      /// signal.
      /// \param[in] _value New value.
      private slots: void OnStringChanged(const QString &_name,
          const std::string &_value);

      /// \brief Callback when the joint type has changed.
      /// \param[in] _value New joint type.
      private: void OnJointTypeChanged(const QString &_value);

      /// \brief Callback when the joint parent or child link has changed.
      /// \param[in] _linkName New link's name.
      private: void OnLinksChanged(const QString &_linkName = "");

      /// \brief Callback when the swap button is pressed.
      private slots: void OnSwap();

      /// \brief Add a link to the parent and child lists.
      /// \param[in] _linkName Scoped link name.
      private slots: void OnLinkInserted(const std::string &_linkName);

      /// \brief Remove a link from the parent and child lists.
      /// \param[in] _linkName Link name.
      private slots: void OnLinkRemoved(const std::string &_linkName);

      /// \brief Qt signal emitted to indicate that changes should be applied.
      Q_SIGNALS: void Applied();

      /// \brief Qt callback when the Remove button is pressed.
      private slots: void OnRemove();

      /// \brief Qt callback when the Cancel button is pressed.
      private slots: void OnCancel();

      /// \brief Qt callback when the Ok button is pressed.
      private slots: void OnOK();

      /// \brief Restore the widget's data to how it was when first opened.
      private slots: void RestoreOriginalData();

      /// \brief Qt key press event.
      /// \param[in] _event Qt key event.
      private: void keyPressEvent(QKeyEvent *_event);

      /// \brief Enable ok button if all values in the dialog are valid.
<<<<<<< HEAD
      private: void CheckValid();
=======
      /// \return True if all values are valid.
      private: bool CheckValid();
>>>>>>> 99a41018

      /// \brief Config widget for configuring joint properties.
      private: ConfigWidget *configWidget;

      /// \brief Widget for the joint name.
      private: ConfigChildWidget *nameWidget;

      /// \brief Custom widget for the parent link to be used instead of the one
      /// generated by parsing the joint message.
      private: ConfigChildWidget *parentLinkWidget;

      /// \brief Custom widget for the child link to be used instead of the one
      /// generated by parsing the joint message.
      private: ConfigChildWidget *childLinkWidget;

      /// \brief Ok button.
      private: QPushButton *okButton;

      /// \brief A list of gui editor events connected to this.
      private: std::vector<event::ConnectionPtr> connections;

      /// \brief Pointer to the joint maker.
      private: JointMaker *jointMaker;

      /// \brief Unique ID which identifies this joint in the joint maker.
      private: std::string jointId;

      /// \brief Flag that indicates whether current joint name is valid.
      private: bool validJointName;

      /// \brief Flag that indicates whether current links are valid.
      private: bool validLinks;

      /// \brief Message containing the data which was in the widget when first
      /// open.
      private: msgs::Joint originalDataMsg;

      /// \brief Label holding icon which represents the parent link. The icon
      /// color changes according to the joint type.
      private: QLabel *parentIcon;

      /// \brief Flag that indicates whether current joint name is valid.
      private: bool validJointName;

      /// \brief Flag that indicates whether current links are valid.
      private: bool validLinks;

      /// \brief Message containing the data which was in the widget when first
      /// open.
      private: msgs::Joint originalDataMsg;
    };
    /// \}
  }
}

#endif<|MERGE_RESOLUTION|>--- conflicted
+++ resolved
@@ -139,12 +139,8 @@
       private: void keyPressEvent(QKeyEvent *_event);
 
       /// \brief Enable ok button if all values in the dialog are valid.
-<<<<<<< HEAD
-      private: void CheckValid();
-=======
       /// \return True if all values are valid.
       private: bool CheckValid();
->>>>>>> 99a41018
 
       /// \brief Config widget for configuring joint properties.
       private: ConfigWidget *configWidget;
@@ -172,16 +168,6 @@
       /// \brief Unique ID which identifies this joint in the joint maker.
       private: std::string jointId;
 
-      /// \brief Flag that indicates whether current joint name is valid.
-      private: bool validJointName;
-
-      /// \brief Flag that indicates whether current links are valid.
-      private: bool validLinks;
-
-      /// \brief Message containing the data which was in the widget when first
-      /// open.
-      private: msgs::Joint originalDataMsg;
-
       /// \brief Label holding icon which represents the parent link. The icon
       /// color changes according to the joint type.
       private: QLabel *parentIcon;
