/*
 * Copyright (C) 2014-2015 Open Source Robotics Foundation
 *
 * Licensed under the Apache License, Version 2.0 (the "License");
 * you may not use this file except in compliance with the License.
 * You may obtain a copy of the License at
 *
 *     http://www.apache.org/licenses/LICENSE-2.0
 *
 * Unless required by applicable law or agreed to in writing, software
 * distributed under the License is distributed on an "AS IS" BASIS,
 * WITHOUT WARRANTIES OR CONDITIONS OF ANY KIND, either express or implied.
 * See the License for the specific language governing permissions and
 * limitations under the License.
 *
 */

#include <boost/thread/recursive_mutex.hpp>
#include <boost/filesystem.hpp>
#include <sstream>
#include <string>

#include "gazebo/common/Exception.hh"
#include "gazebo/common/SVGLoader.hh"

#include "gazebo/rendering/UserCamera.hh"
#include "gazebo/rendering/Material.hh"
#include "gazebo/rendering/Scene.hh"

#include "gazebo/math/Quaternion.hh"

#include "gazebo/transport/Publisher.hh"
#include "gazebo/transport/Node.hh"
#include "gazebo/transport/TransportIface.hh"

#include "gazebo/gui/Actions.hh"
#include "gazebo/gui/KeyEventHandler.hh"
#include "gazebo/gui/MouseEventHandler.hh"
#include "gazebo/gui/GuiEvents.hh"
#include "gazebo/gui/GuiIface.hh"
#include "gazebo/gui/ModelManipulator.hh"
#include "gazebo/gui/ModelSnap.hh"
#include "gazebo/gui/ModelAlign.hh"
#include "gazebo/gui/SaveDialog.hh"
#include "gazebo/gui/MainWindow.hh"

#include "gazebo/gui/model/ModelData.hh"
#include "gazebo/gui/model/LinkInspector.hh"
#include "gazebo/gui/model/JointMaker.hh"
#include "gazebo/gui/model/ModelEditorEvents.hh"
#include "gazebo/gui/model/ModelCreator.hh"

using namespace gazebo;
using namespace gui;

const std::string ModelCreator::modelDefaultName = "Untitled";
const std::string ModelCreator::previewName = "ModelPreview";

/////////////////////////////////////////////////
ModelCreator::ModelCreator()
{
  this->active = false;

  this->modelTemplateSDF.reset(new sdf::SDF);
  this->modelTemplateSDF->SetFromString(ModelData::GetTemplateSDFString());

  this->updateMutex = new boost::recursive_mutex();

  this->manipMode = "";
  this->linkCounter = 0;
  this->modelCounter = 0;

  this->node = transport::NodePtr(new transport::Node());
  this->node->Init();
  this->makerPub = this->node->Advertise<msgs::Factory>("~/factory");
  this->requestPub = this->node->Advertise<msgs::Request>("~/request");

  this->jointMaker = new JointMaker();

  connect(g_editModelAct, SIGNAL(toggled(bool)), this, SLOT(OnEdit(bool)));
  this->inspectAct = new QAction(tr("Open Link Inspector"), this);
  connect(this->inspectAct, SIGNAL(triggered()), this,
      SLOT(OnOpenInspector()));

  connect(g_deleteAct, SIGNAL(DeleteSignal(const std::string &)), this,
          SLOT(OnDelete(const std::string &)));

  this->connections.push_back(
      gui::Events::ConnectEditModel(
      boost::bind(&ModelCreator::OnEditModel, this, _1)));

  this->connections.push_back(
      gui::model::Events::ConnectSaveModelEditor(
      boost::bind(&ModelCreator::OnSave, this)));

  this->connections.push_back(
      gui::model::Events::ConnectSaveAsModelEditor(
      boost::bind(&ModelCreator::OnSaveAs, this)));

  this->connections.push_back(
      gui::model::Events::ConnectNewModelEditor(
      boost::bind(&ModelCreator::OnNew, this)));

  this->connections.push_back(
      gui::model::Events::ConnectExitModelEditor(
      boost::bind(&ModelCreator::OnExit, this)));

  this->connections.push_back(
    gui::model::Events::ConnectModelNameChanged(
      boost::bind(&ModelCreator::OnNameChanged, this, _1)));

  this->connections.push_back(
      gui::model::Events::ConnectModelChanged(
      boost::bind(&ModelCreator::ModelChanged, this)));

  this->connections.push_back(
      gui::model::Events::ConnectOpenLinkInspector(
      boost::bind(&ModelCreator::OpenInspector, this, _1)));

  this->connections.push_back(
      gui::Events::ConnectAlignMode(
        boost::bind(&ModelCreator::OnAlignMode, this, _1, _2, _3, _4)));

  this->connections.push_back(
      gui::Events::ConnectManipMode(
        boost::bind(&ModelCreator::OnManipMode, this, _1)));

  this->connections.push_back(
     event::Events::ConnectSetSelectedEntity(
       boost::bind(&ModelCreator::OnSetSelectedEntity, this, _1, _2)));

  this->connections.push_back(
      gui::Events::ConnectScaleEntity(
      boost::bind(&ModelCreator::OnEntityScaleChanged, this, _1, _2)));

  this->connections.push_back(
      event::Events::ConnectPreRender(
        boost::bind(&ModelCreator::Update, this)));

  g_copyAct->setEnabled(false);
  g_pasteAct->setEnabled(false);

  connect(g_copyAct, SIGNAL(triggered()), this, SLOT(OnCopy()));
  connect(g_pasteAct, SIGNAL(triggered()), this, SLOT(OnPaste()));

  this->saveDialog = new SaveDialog(SaveDialog::MODEL);

  this->Reset();
}

/////////////////////////////////////////////////
ModelCreator::~ModelCreator()
{
  while (!this->allLinks.empty())
    this->RemoveLink(this->allLinks.begin()->first);

  this->allLinks.clear();
  this->node->Fini();
  this->node.reset();
  this->modelTemplateSDF.reset();
  this->requestPub.reset();
  this->makerPub.reset();
  this->connections.clear();

  delete this->saveDialog;
  delete this->updateMutex;

  delete jointMaker;
}

/////////////////////////////////////////////////
void ModelCreator::OnEdit(bool _checked)
{
  if (_checked)
  {
    this->active = true;
    this->modelCounter++;
    KeyEventHandler::Instance()->AddPressFilter("model_creator",
        boost::bind(&ModelCreator::OnKeyPress, this, _1));

    MouseEventHandler::Instance()->AddPressFilter("model_creator",
        boost::bind(&ModelCreator::OnMousePress, this, _1));

    MouseEventHandler::Instance()->AddReleaseFilter("model_creator",
        boost::bind(&ModelCreator::OnMouseRelease, this, _1));

    MouseEventHandler::Instance()->AddMoveFilter("model_creator",
        boost::bind(&ModelCreator::OnMouseMove, this, _1));

    MouseEventHandler::Instance()->AddDoubleClickFilter("model_creator",
        boost::bind(&ModelCreator::OnMouseDoubleClick, this, _1));

    this->jointMaker->EnableEventHandlers();
  }
  else
  {
    this->active = false;
    KeyEventHandler::Instance()->RemovePressFilter("model_creator");
    MouseEventHandler::Instance()->RemovePressFilter("model_creator");
    MouseEventHandler::Instance()->RemoveReleaseFilter("model_creator");
    MouseEventHandler::Instance()->RemoveMoveFilter("model_creator");
    MouseEventHandler::Instance()->RemoveDoubleClickFilter("model_creator");
    this->jointMaker->DisableEventHandlers();
    this->jointMaker->Stop();

    this->DeselectAll();
  }
}

/////////////////////////////////////////////////
void ModelCreator::OnEditModel(const std::string &_modelName)
{
  if (!gui::get_active_camera() ||
      !gui::get_active_camera()->GetScene())
  {
    gzerr << "Unable to edit model. GUI camera or scene is NULL"
        << std::endl;
    return;
  }

  if (!this->active)
  {
    gzwarn << "Model Editor must be active before loading a model. " <<
              "Not loading model " << _modelName << std::endl;
    return;
  }

  // Get SDF model element from model name
  // TODO replace with entity_info and parse gazebo.msgs.Model msgs
  // or handle model_sdf requests in world.
  boost::shared_ptr<msgs::Response> response =
    transport::request(gui::get_world(), "world_sdf");

  msgs::GzString msg;
  // Make sure the response is correct
  if (response->type() == msg.GetTypeName())
  {
    // Parse the response message
    msg.ParseFromString(response->serialized_data());

    // Parse the string into sdf
    sdf::SDF sdfParsed;
    sdfParsed.SetFromString(msg.data());

    // Check that sdf contains world
    if (sdfParsed.root->HasElement("world") &&
        sdfParsed.root->GetElement("world")->HasElement("model"))
    {
      sdf::ElementPtr world = sdfParsed.root->GetElement("world");
      sdf::ElementPtr model = world->GetElement("model");
      while (model)
      {
        if (model->GetAttribute("name")->GetAsString() == _modelName)
        {
          this->LoadSDF(model);

          // Hide the model from the scene to substitute with the preview visual
          this->SetModelVisible(_modelName, false);

          rendering::ScenePtr scene = gui::get_active_camera()->GetScene();
          rendering::VisualPtr visual = scene->GetVisual(_modelName);

          math::Pose pose;
          if (visual)
          {
            pose = visual->GetWorldPose();
            this->previewVisual->SetWorldPose(pose);
          }

          this->serverModelName = _modelName;
          this->serverModelSDF = model;
          this->modelPose = pose;

          return;
        }
        model = model->GetNextElement("model");
      }
      gzwarn << "Couldn't find SDF for " << _modelName << ". Not loading it."
          << std::endl;
    }
  }
  else
  {
    GZ_ASSERT(response->type() == msg.GetTypeName(),
        "Received incorrect response from 'world_sdf' request.");
  }
}

/////////////////////////////////////////////////
void ModelCreator::LoadSDF(sdf::ElementPtr _modelElem)
{
  // Reset preview visual in case there was something already loaded
  this->Reset();

  // Model general info
  // Keep previewModel with previewName to avoid conflicts
  if (_modelElem->HasAttribute("name"))
    this->SetModelName(_modelElem->Get<std::string>("name"));

  if (_modelElem->HasElement("pose"))
    this->modelPose = _modelElem->Get<math::Pose>("pose");
  else
    this->modelPose = math::Pose::Zero;
  this->previewVisual->SetPose(this->modelPose);

  if (_modelElem->HasElement("static"))
    this->isStatic = _modelElem->Get<bool>("static");
  if (_modelElem->HasElement("allow_auto_disable"))
    this->autoDisable = _modelElem->Get<bool>("allow_auto_disable");
  gui::model::Events::modelPropertiesChanged(this->isStatic, this->autoDisable,
      this->modelPose, this->GetModelName());

  // Links
  if (!_modelElem->HasElement("link"))
  {
    gzerr << "Can't load a model without links." << std::endl;
    return;
  }
  sdf::ElementPtr linkElem = _modelElem->GetElement("link");
  while (linkElem)
  {
    this->CreateLinkFromSDF(linkElem);
    linkElem = linkElem->GetNextElement("link");
  }

  // Joints
  std::stringstream preivewModelName;
  preivewModelName << this->previewName << "_" << this->modelCounter;
  sdf::ElementPtr jointElem;
  if (_modelElem->HasElement("joint"))
     jointElem = _modelElem->GetElement("joint");

  while (jointElem)
  {
    this->jointMaker->CreateJointFromSDF(jointElem, preivewModelName.str());
    jointElem = jointElem->GetNextElement("joint");
  }
}

/////////////////////////////////////////////////
void ModelCreator::OnNew()
{
  this->Stop();

  if (this->allLinks.empty())
  {
    this->Reset();
    gui::model::Events::newModel();
    return;
  }
  QString msg;
  QMessageBox msgBox(QMessageBox::Warning, QString("New"), msg);
  QPushButton *cancelButton = msgBox.addButton("Cancel",
      QMessageBox::RejectRole);
  msgBox.setEscapeButton(cancelButton);
  QPushButton *saveButton = new QPushButton("Save");

  switch (this->currentSaveState)
  {
    case ALL_SAVED:
    {
      msg.append("Are you sure you want to close this model and open a new "
                 "canvas?\n\n");
      QPushButton *newButton =
          msgBox.addButton("New Canvas", QMessageBox::AcceptRole);
      msgBox.setDefaultButton(newButton);
      break;
    }
    case UNSAVED_CHANGES:
    case NEVER_SAVED:
    {
      msg.append("You have unsaved changes. Do you want to save this model "
                 "and open a new canvas?\n\n");
      msgBox.addButton("Don't Save", QMessageBox::DestructiveRole);
      msgBox.addButton(saveButton, QMessageBox::AcceptRole);
      msgBox.setDefaultButton(saveButton);
      break;
    }
    default:
      return;
  }

  msgBox.setText(msg);

  msgBox.exec();

  if (msgBox.clickedButton() != cancelButton)
  {
    if (msgBox.clickedButton() == saveButton)
    {
      if (!this->OnSave())
      {
        return;
      }
    }

    this->Reset();
    gui::model::Events::newModel();
  }
}

/////////////////////////////////////////////////
bool ModelCreator::OnSave()
{
  this->Stop();

  switch (this->currentSaveState)
  {
    case UNSAVED_CHANGES:
    {
      this->SaveModelFiles();
      gui::model::Events::saveModel(this->modelName);
      return true;
    }
    case NEVER_SAVED:
    {
      return this->OnSaveAs();
    }
    default:
      return false;
  }
}

/////////////////////////////////////////////////
bool ModelCreator::OnSaveAs()
{
  this->Stop();

  if (this->saveDialog->OnSaveAs())
  {
    // Prevent changing save location
    this->currentSaveState = ALL_SAVED;
    // Get name set by user
    this->SetModelName(this->saveDialog->GetModelName());
    // Update name on palette
    gui::model::Events::saveModel(this->modelName);
    // Generate and save files
    this->SaveModelFiles();
    return true;
  }
  return false;
}

/////////////////////////////////////////////////
void ModelCreator::OnNameChanged(const std::string &_name)
{
  if (_name.compare(this->modelName) == 0)
    return;

  this->SetModelName(_name);
  this->ModelChanged();
}

/////////////////////////////////////////////////
void ModelCreator::OnExit()
{
  this->Stop();

  if (this->allLinks.empty())
  {
    if (!this->serverModelName.empty())
      this->SetModelVisible(this->serverModelName, true);
    this->Reset();
    gui::model::Events::newModel();
    gui::model::Events::finishModel();
    return;
  }

  switch (this->currentSaveState)
  {
    case ALL_SAVED:
    {
      QString msg("Are you ready to exit?\n\n");
      QMessageBox msgBox(QMessageBox::NoIcon, QString("Exit"), msg);

      QPushButton *cancelButton = msgBox.addButton("Cancel",
          QMessageBox::RejectRole);
      QPushButton *exitButton =
          msgBox.addButton("Exit", QMessageBox::AcceptRole);
      msgBox.setDefaultButton(exitButton);
      msgBox.setEscapeButton(cancelButton);

      msgBox.exec();
      if (msgBox.clickedButton() == cancelButton)
      {
        return;
      }
      this->FinishModel();
      break;
    }
    case UNSAVED_CHANGES:
    case NEVER_SAVED:
    {
      QString msg("Save Changes before exiting?\n\n");

      QMessageBox msgBox(QMessageBox::NoIcon, QString("Exit"), msg);
      QPushButton *cancelButton = msgBox.addButton("Cancel",
          QMessageBox::RejectRole);
      msgBox.addButton("Don't Save, Exit", QMessageBox::DestructiveRole);
      QPushButton *saveButton = msgBox.addButton("Save and Exit",
          QMessageBox::AcceptRole);
      msgBox.setDefaultButton(cancelButton);
      msgBox.setDefaultButton(saveButton);

      msgBox.exec();
      if (msgBox.clickedButton() == cancelButton)
        return;

      if (msgBox.clickedButton() == saveButton)
      {
        if (!this->OnSave())
        {
          return;
        }
      }
      break;
    }
    default:
      return;
  }

  // Create entity on main window up to the saved point
  if (this->currentSaveState != NEVER_SAVED)
    this->FinishModel();
  else
    this->SetModelVisible(this->serverModelName, true);

  this->Reset();

  gui::model::Events::newModel();
  gui::model::Events::finishModel();
}

/////////////////////////////////////////////////
void ModelCreator::SaveModelFiles()
{
  this->saveDialog->GenerateConfig();
  this->saveDialog->SaveToConfig();
  this->GenerateSDF();
  this->saveDialog->SaveToSDF(this->modelSDF);
  this->currentSaveState = ALL_SAVED;
}

/////////////////////////////////////////////////
std::string ModelCreator::CreateModel()
{
  this->Reset();
  return this->folderName;
}

/////////////////////////////////////////////////
void ModelCreator::AddJoint(const std::string &_type)
{
  this->Stop();
  if (this->jointMaker)
    this->jointMaker->AddJoint(_type);
}

/////////////////////////////////////////////////
std::string ModelCreator::AddShape(LinkType _type,
    const math::Vector3 &_size, const math::Pose &_pose,
    const std::string &_uri, unsigned int _samples)
{
  if (!this->previewVisual)
  {
    this->Reset();
  }

  std::stringstream linkNameStream;
  linkNameStream << this->previewName << "_" << this->modelCounter
      << "::link_" << this->linkCounter++;
  std::string linkName = linkNameStream.str();

  rendering::VisualPtr linkVisual(new rendering::Visual(linkName,
      this->previewVisual));
  linkVisual->Load();
  linkVisual->SetTransparency(ModelData::GetEditTransparency());

  std::ostringstream visualName;
  visualName << linkName << "::visual";
  rendering::VisualPtr visVisual(new rendering::Visual(visualName.str(),
      linkVisual));
  sdf::ElementPtr visualElem =  this->modelTemplateSDF->root
      ->GetElement("model")->GetElement("link")->GetElement("visual");

  sdf::ElementPtr geomElem =  visualElem->GetElement("geometry");
  geomElem->ClearElements();

  if (_type == LINK_CYLINDER)
  {
    sdf::ElementPtr cylinderElem = geomElem->AddElement("cylinder");
    (cylinderElem->GetElement("radius"))->Set(_size.x*0.5);
    (cylinderElem->GetElement("length"))->Set(_size.z);
  }
  else if (_type == LINK_SPHERE)
  {
    ((geomElem->AddElement("sphere"))->GetElement("radius"))->Set(_size.x*0.5);
  }
  else if (_type == LINK_MESH)
  {
    sdf::ElementPtr meshElem = geomElem->AddElement("mesh");
    meshElem->GetElement("scale")->Set(_size);
    meshElem->GetElement("uri")->Set(_uri);
  }
  else if (_type == LINK_POLYLINE)
  {
    QFileInfo info(QString::fromStdString(_uri));
    if (!info.isFile() || info.completeSuffix().toLower() != "svg")
    {
      gzerr << "File [" << _uri << "] not found or invalid!" << std::endl;
      return std::string();
    }

    common::SVGLoader svgLoader(_samples);
    std::vector<common::SVGPath> paths;
    svgLoader.Parse(_uri, paths);

    if (paths.empty())
    {
      gzerr << "No paths found on file [" << _uri << "]" << std::endl;
      return std::string();
    }

    // Find extreme values to center the polylines
    math::Vector2d min(paths[0].polylines[0][0]);
    math::Vector2d max(min);
    for (common::SVGPath p : paths)
    {
      for (std::vector<math::Vector2d> poly : p.polylines)
      {
        for (math::Vector2d pt : poly)
        {
          if (pt.x < min.x)
            min.x = pt.x;
          if (pt.y < min.y)
            min.y = pt.y;
          if (pt.x > max.x)
            max.x = pt.x;
          if (pt.y > max.y)
            max.y = pt.y;
        }
      }
    }

    for (common::SVGPath p : paths)
    {
      for (std::vector<math::Vector2d> poly : p.polylines)
      {
        sdf::ElementPtr polylineElem = geomElem->AddElement("polyline");
        polylineElem->GetElement("height")->Set(_size.z);

        for (math::Vector2d pt : poly)
        {
          // Translate to center
          pt = pt - min - (max-min)*0.5;
          // Swap X and Y so Z will point up
          // (in 2D it points into the screen)
          sdf::ElementPtr pointElem = polylineElem->AddElement("point");
          pointElem->Set(math::Vector2d(pt.y*_size.y, pt.x*_size.x));
        }
      }
    }
  }
  else
  {
    if (_type != LINK_BOX)
    {
      gzwarn << "Unknown link type '" << _type << "'. " <<
          "Adding a box" << std::endl;
    }
    ((geomElem->AddElement("box"))->GetElement("size"))->Set(_size);
  }

  visVisual->Load(visualElem);
  this->CreateLink(visVisual);

  linkVisual->SetPose(_pose);

  // insert over ground plane for now
  math::Vector3 linkPos = linkVisual->GetWorldPose().pos;
  if (_type == LINK_BOX || _type == LINK_CYLINDER || _type == LINK_SPHERE)
  {
    linkPos.z = _size.z * 0.5;
  }
  // override orientation as it's more natural to insert objects upright rather
  // than inserting it in the model frame.
  linkVisual->SetWorldPose(math::Pose(linkPos, math::Quaternion()));

  this->mouseVisual = linkVisual;

  return linkName;
}

/////////////////////////////////////////////////
void ModelCreator::CreateLink(const rendering::VisualPtr &_visual)
{
  LinkData *link = new LinkData();
  MainWindow *mainWindow = gui::get_main_window();
  if (mainWindow)
  {
    connect(gui::get_main_window(), SIGNAL(Close()), link->inspector,
        SLOT(close()));
  }

  link->linkVisual = _visual->GetParent();
  link->AddVisual(_visual);

  // override transparency
  _visual->SetTransparency(_visual->GetTransparency() *
      (1-ModelData::GetEditTransparency()-0.1)
      + ModelData::GetEditTransparency());

  // create collision with identical geometry
  rendering::VisualPtr collisionVis =
      _visual->Clone(link->linkVisual->GetName() + "::collision",
      link->linkVisual);

  // orange
  collisionVis->SetMaterial("Gazebo/Orange");
  collisionVis->SetTransparency(
      math::clamp(ModelData::GetEditTransparency() * 2.0, 0.0, 0.8));
  // fix for transparency alpha compositing
  Ogre::MovableObject *colObj = collisionVis->GetSceneNode()->
      getAttachedObject(0);
  colObj->setRenderQueueGroup(colObj->getRenderQueueGroup()+1);
  link->AddCollision(collisionVis);

  std::string linkName = link->linkVisual->GetName();

  std::string leafName = linkName;
  size_t idx = linkName.find_last_of("::");
  if (idx != std::string::npos)
    leafName = linkName.substr(idx+1);

  link->SetName(leafName);

  {
    boost::recursive_mutex::scoped_lock lock(*this->updateMutex);
    this->allLinks[linkName] = link;
    if (this->canonicalLink.empty())
      this->canonicalLink = linkName;
  }

  rendering::ScenePtr scene = link->linkVisual->GetScene();

  this->ModelChanged();
}

/////////////////////////////////////////////////
LinkData *ModelCreator::CloneLink(const std::string &_linkName)
{
  boost::recursive_mutex::scoped_lock lock(*this->updateMutex);

  auto it = this->allLinks.find(_linkName);
  if (it == allLinks.end())
  {
    gzerr << "No link with name: " << _linkName << " found."  << std::endl;
    return NULL;
  }

  // generate unique name.
  std::string newName = _linkName + "_clone";
  auto itName = this->allLinks.find(newName);
  int nameCounter = 0;
  while (itName != this->allLinks.end())
  {
    std::stringstream newLinkName;
    newLinkName << _linkName << "_clone_" << nameCounter++;
    newName = newLinkName.str();
    itName = this->allLinks.find(newName);
  }

  std::string leafName = newName;
  size_t idx = newName.find_last_of("::");
  if (idx != std::string::npos)
    leafName = newName.substr(idx+1);
  LinkData *link = it->second->Clone(leafName);

  this->allLinks[newName] = link;

  this->ModelChanged();

  return link;
}

/////////////////////////////////////////////////
void ModelCreator::CreateLinkFromSDF(sdf::ElementPtr _linkElem)
{
  LinkData *link = new LinkData();
  MainWindow *mainWindow = gui::get_main_window();
  if (mainWindow)
  {
    connect(gui::get_main_window(), SIGNAL(Close()), link->inspector,
        SLOT(close()));
  }

  link->Load(_linkElem);

  // Link
  std::stringstream linkNameStream;
  std::string leafName = link->GetName();

  linkNameStream << this->previewName << "_" << this->modelCounter << "::";
  linkNameStream << leafName;
  std::string linkName = linkNameStream.str();

  if (this->canonicalLink.empty())
    this->canonicalLink = linkName;

  link->SetName(leafName);

  // if link name is scoped, it could mean that it's from an included model.
  // The joint maker needs to know about this in order to specify the correct
  // parent and child links in sdf generation step.
  if (leafName.find("::") != std::string::npos)
    this->jointMaker->AddScopedLinkName(leafName);

  rendering::VisualPtr linkVisual(new rendering::Visual(linkName,
      this->previewVisual));
  linkVisual->Load();
  linkVisual->SetPose(link->GetPose());
  link->linkVisual = linkVisual;

  // Visuals
  int visualIndex = 0;
  sdf::ElementPtr visualElem;

  if (_linkElem->HasElement("visual"))
    visualElem = _linkElem->GetElement("visual");

  linkVisual->SetTransparency(ModelData::GetEditTransparency());

  while (visualElem)
  {
    // Visual name
    std::string visualName;
    if (visualElem->HasAttribute("name"))
    {
      visualName = linkName + "::" + visualElem->Get<std::string>("name");
      visualIndex++;
    }
    else
    {
      std::stringstream visualNameStream;
      visualNameStream << linkName << "::visual_" << visualIndex++;
      visualName = visualNameStream.str();
      gzwarn << "SDF missing visual name attribute. Created name " << visualName
          << std::endl;
    }
    rendering::VisualPtr visVisual(new rendering::Visual(visualName,
        linkVisual));
    visVisual->Load(visualElem);

    // Visual pose
    math::Pose visualPose;
    if (visualElem->HasElement("pose"))
      visualPose = visualElem->Get<math::Pose>("pose");
    else
      visualPose.Set(0, 0, 0, 0, 0, 0);
    visVisual->SetPose(visualPose);

    // Add to link
    link->AddVisual(visVisual);

    // override transparency
    visVisual->SetTransparency(visVisual->GetTransparency() *
        (1-ModelData::GetEditTransparency()-0.1)
        + ModelData::GetEditTransparency());

    visualElem = visualElem->GetNextElement("visual");
  }

  // Collisions
  int collisionIndex = 0;
  sdf::ElementPtr collisionElem;

  if (_linkElem->HasElement("collision"))
    collisionElem = _linkElem->GetElement("collision");

  while (collisionElem)
  {
    // Collision name
    std::string collisionName;
    if (collisionElem->HasAttribute("name"))
    {
      collisionName = linkName + "::" + collisionElem->Get<std::string>("name");
      collisionIndex++;
    }
    else
    {
      std::ostringstream collisionNameStream;
      collisionNameStream << linkName << "::collision_" << collisionIndex++;
      collisionName = collisionNameStream.str();
      gzwarn << "SDF missing collision name attribute. Created name " <<
          collisionName << std::endl;
    }
    rendering::VisualPtr colVisual(new rendering::Visual(collisionName,
        linkVisual));

    // Collision pose
    math::Pose collisionPose;
    if (collisionElem->HasElement("pose"))
      collisionPose = collisionElem->Get<math::Pose>("pose");
    else
      collisionPose.Set(0, 0, 0, 0, 0, 0);

    // Make a visual element from the collision element
    sdf::ElementPtr colVisualElem =  this->modelTemplateSDF->root
        ->GetElement("model")->GetElement("link")->GetElement("visual");

    sdf::ElementPtr geomElem = colVisualElem->GetElement("geometry");
    geomElem->ClearElements();
    geomElem->Copy(collisionElem->GetElement("geometry"));

    colVisual->Load(colVisualElem);
    colVisual->SetPose(collisionPose);
    colVisual->SetMaterial("Gazebo/Orange");
    colVisual->SetTransparency(
        math::clamp(ModelData::GetEditTransparency() * 2.0, 0.0, 0.8));
    // fix for transparency alpha compositing
    Ogre::MovableObject *colObj = colVisual->GetSceneNode()->
        getAttachedObject(0);
    colObj->setRenderQueueGroup(colObj->getRenderQueueGroup()+1);

    // Add to link
    link->AddCollision(colVisual);

    collisionElem = collisionElem->GetNextElement("collision");
  }

  {
    boost::recursive_mutex::scoped_lock lock(*this->updateMutex);
    this->allLinks[linkName] = link;
    gui::model::Events::linkInserted(linkName);
  }

  rendering::ScenePtr scene = link->linkVisual->GetScene();
<<<<<<< HEAD
  scene->AddVisual(link->linkVisual);
=======

>>>>>>> c7d0c0d6
  this->ModelChanged();
}

/////////////////////////////////////////////////
void ModelCreator::RemoveLink(const std::string &_linkName)
{
  if (!this->previewVisual)
  {
    this->Reset();
    return;
  }

  LinkData *link = NULL;
  {
    boost::recursive_mutex::scoped_lock lock(*this->updateMutex);
    if (this->allLinks.find(_linkName) == this->allLinks.end())
      return;
    link = this->allLinks[_linkName];
  }

  if (!link)
    return;

  // Copy before reference is deleted.
  std::string linkName(_linkName);

  rendering::ScenePtr scene = link->linkVisual->GetScene();
  if (scene)
  {
    for (auto &it : link->visuals)
    {
      rendering::VisualPtr vis = it.first;
      scene->RemoveVisual(vis);
    }
    scene->RemoveVisual(link->linkVisual);
    for (auto &colIt : link->collisions)
    {
      rendering::VisualPtr vis = colIt.first;
      scene->RemoveVisual(vis);
    }

    scene->RemoveVisual(link->linkVisual);
  }

  link->linkVisual.reset();
  {
    boost::recursive_mutex::scoped_lock lock(*this->updateMutex);
    this->allLinks.erase(_linkName);
    delete link;
  }
  gui::model::Events::linkRemoved(linkName);

  std::string leafName = _linkName;
  size_t idx = _linkName.find_last_of("::");
  if (idx != std::string::npos)
    leafName = _linkName.substr(idx+1);
  gui::model::Events::linkRemoved(leafName);
  this->ModelChanged();
}

/////////////////////////////////////////////////
void ModelCreator::Reset()
{
  delete this->saveDialog;
  this->saveDialog = new SaveDialog(SaveDialog::MODEL);

  this->jointMaker->Reset();
  this->selectedVisuals.clear();
  g_copyAct->setEnabled(false);
  g_pasteAct->setEnabled(false);

  this->currentSaveState = NEVER_SAVED;
  this->SetModelName(this->modelDefaultName);
  this->serverModelName = "";
  this->serverModelSDF.reset();
  this->serverModelVisible.clear();
  this->canonicalLink = "";

  this->modelTemplateSDF.reset(new sdf::SDF);
  this->modelTemplateSDF->SetFromString(ModelData::GetTemplateSDFString());

  this->modelSDF.reset(new sdf::SDF);

  this->isStatic = false;
  this->autoDisable = true;
  gui::model::Events::modelPropertiesChanged(this->isStatic, this->autoDisable,
      this->modelPose, this->GetModelName());

  while (!this->allLinks.empty())
    this->RemoveLink(this->allLinks.begin()->first);
  this->allLinks.clear();

  if (!gui::get_active_camera() ||
    !gui::get_active_camera()->GetScene())
  return;

  rendering::ScenePtr scene = gui::get_active_camera()->GetScene();
  if (this->previewVisual)
    scene->RemoveVisual(this->previewVisual);

  this->previewVisual.reset(new rendering::Visual(this->previewName,
      scene->GetWorldVisual()));

  this->previewVisual->Load();
  this->modelPose = math::Pose::Zero;
  this->previewVisual->SetPose(this->modelPose);
}

/////////////////////////////////////////////////
void ModelCreator::SetModelName(const std::string &_modelName)
{
  this->modelName = _modelName;
  this->saveDialog->SetModelName(_modelName);

  this->folderName = this->saveDialog->
      GetFolderNameFromModelName(this->modelName);

  if (this->currentSaveState == NEVER_SAVED)
  {
    // Set new saveLocation
    boost::filesystem::path oldPath(this->saveDialog->GetSaveLocation());

    boost::filesystem::path newPath = oldPath.parent_path() / this->folderName;
    this->saveDialog->SetSaveLocation(newPath.string());
  }
}

/////////////////////////////////////////////////
std::string ModelCreator::GetModelName() const
{
  return this->modelName;
}

/////////////////////////////////////////////////
void ModelCreator::SetStatic(bool _static)
{
  this->isStatic = _static;
  this->ModelChanged();
}

/////////////////////////////////////////////////
void ModelCreator::SetAutoDisable(bool _auto)
{
  this->autoDisable = _auto;
  this->ModelChanged();
}

/////////////////////////////////////////////////
void ModelCreator::FinishModel()
{
  if (!this->serverModelName.empty())
  {
    // delete model on server first before spawning the updated one.
    transport::request(gui::get_world(), "entity_delete",
        this->serverModelName);
    int timeoutCounter = 0;
    int timeout = 100;
    while (timeoutCounter < timeout)
    {
      boost::shared_ptr<msgs::Response> response =
          transport::request(gui::get_world(), "entity_info",
          this->serverModelName);
      // Make sure the response is correct
      if (response->response() == "nonexistent")
        break;

      common::Time::MSleep(100);
      timeoutCounter++;
    }
  }
  event::Events::setSelectedEntity("", "normal");
  this->CreateTheEntity();
  this->Reset();
}

/////////////////////////////////////////////////
void ModelCreator::CreateTheEntity()
{
  if (!this->modelSDF->root->HasElement("model"))
  {
    gzerr << "Generated invalid SDF! Cannot create entity." << std::endl;
    return;
  }

  msgs::Factory msg;
  // Create a new name if the model exists
  sdf::ElementPtr modelElem = this->modelSDF->root->GetElement("model");
  std::string modelElemName = modelElem->Get<std::string>("name");
  if (has_entity_name(modelElemName))
  {
    int i = 0;
    while (has_entity_name(modelElemName))
    {
      modelElemName = modelElem->Get<std::string>("name") + "_" +
        boost::lexical_cast<std::string>(i++);
    }
    modelElem->GetAttribute("name")->Set(modelElemName);
  }

  msg.set_sdf(this->modelSDF->ToString());
  msgs::Set(msg.mutable_pose(), this->modelPose);
  this->makerPub->Publish(msg);
}

/////////////////////////////////////////////////
void ModelCreator::AddLink(LinkType _type)
{
  if (!this->previewVisual)
  {
    this->Reset();
  }

  this->Stop();

  this->addLinkType = _type;
  if (_type != LINK_NONE)
    this->AddShape(_type);
}

/////////////////////////////////////////////////
void ModelCreator::Stop()
{
  if (this->addLinkType != LINK_NONE && this->mouseVisual)
  {
    this->RemoveLink(this->mouseVisual->GetName());
    this->mouseVisual.reset();
    emit LinkAdded();
  }
  if (this->jointMaker)
    this->jointMaker->Stop();
}

/////////////////////////////////////////////////
void ModelCreator::OnDelete(const std::string &_entity)
{
  boost::recursive_mutex::scoped_lock lock(*this->updateMutex);

  // if it's a link
  if (this->allLinks.find(_entity) != this->allLinks.end())
  {
    if (this->jointMaker)
      this->jointMaker->RemoveJointsByLink(_entity);
    this->RemoveLink(_entity);
    return;
  }

  // if it's a visual
  rendering::VisualPtr vis =
      gui::get_active_camera()->GetScene()->GetVisual(_entity);
  if (vis)
  {
    rendering::VisualPtr parentLink = vis->GetParent();
    std::string parentLinkName = parentLink->GetName();

    if (this->allLinks.find(parentLinkName) != this->allLinks.end())
    {
      // remove the parent link if it's the only child
      if (parentLink->GetChildCount() == 1)
      {
        if (this->jointMaker)
          this->jointMaker->RemoveJointsByLink(parentLink->GetName());
        this->RemoveLink(parentLink->GetName());
        return;
      }
    }
  }
}

/////////////////////////////////////////////////
bool ModelCreator::OnKeyPress(const common::KeyEvent &_event)
{
  if (_event.key == Qt::Key_Escape)
  {
    this->Stop();
  }
  else if (_event.key == Qt::Key_Delete)
  {
    if (!this->selectedVisuals.empty())
    {
      for (auto it = this->selectedVisuals.begin();
          it != this->selectedVisuals.end();)
      {
        (*it)->SetHighlighted(false);
        this->OnDelete((*it)->GetName());
        it = this->selectedVisuals.erase(it);
      }
    }
  }
  else if (_event.control)
  {
    if (_event.key == Qt::Key_C && _event.control)
    {
      g_copyAct->trigger();
      return true;
    }
    if (_event.key == Qt::Key_V && _event.control)
    {
      g_pasteAct->trigger();
      return true;
    }
  }
  return false;
}

/////////////////////////////////////////////////
bool ModelCreator::OnMousePress(const common::MouseEvent &_event)
{
  rendering::UserCameraPtr userCamera = gui::get_active_camera();
  if (!userCamera)
    return false;

  if (this->jointMaker->GetState() != JointMaker::JOINT_NONE)
  {
    userCamera->HandleMouseEvent(_event);
    return true;
  }

  rendering::VisualPtr vis = userCamera->GetVisual(_event.pos);
  if (vis)
  {
    if (!vis->IsPlane() && gui::get_entity_id(vis->GetRootVisual()->GetName()))
    {
      // Handle snap from GLWidget
      if (g_snapAct->isChecked())
        return false;

      // Prevent interaction with other models, send event only to
      // user camera
      userCamera->HandleMouseEvent(_event);
      return true;
    }
  }
  return false;
}

/////////////////////////////////////////////////
bool ModelCreator::OnMouseRelease(const common::MouseEvent &_event)
{
  rendering::UserCameraPtr userCamera = gui::get_active_camera();
  if (!userCamera)
    return false;

  boost::recursive_mutex::scoped_lock lock(*this->updateMutex);

  if (this->mouseVisual)
  {
    if (_event.button == common::MouseEvent::RIGHT)
      return true;

    // set the link data pose
    if (this->allLinks.find(this->mouseVisual->GetName()) !=
        this->allLinks.end())
    {
      LinkData *link = this->allLinks[this->mouseVisual->GetName()];
      link->SetPose(this->mouseVisual->GetWorldPose()-this->modelPose);
      gui::model::Events::linkInserted(this->mouseVisual->GetName());
    }

    // reset and return
    emit LinkAdded();
    this->mouseVisual.reset();
    this->AddLink(LINK_NONE);
    return true;
  }

  rendering::VisualPtr vis = userCamera->GetVisual(_event.pos);
  if (vis)
  {
    rendering::VisualPtr linkVis = vis->GetParent();
    // Is link
    if (this->allLinks.find(linkVis->GetName()) !=
        this->allLinks.end())
    {
      // Handle snap from GLWidget
      if (g_snapAct->isChecked())
        return false;

      // trigger link inspector on right click
      if (_event.button == common::MouseEvent::RIGHT)
      {
        this->inspectVis = vis->GetParent();

        QMenu menu;
        menu.addAction(this->inspectAct);

        std::vector<JointData *> joints = this->jointMaker->GetJointDataByLink(
            this->inspectVis->GetName());

        if (!joints.empty())
        {
          QMenu *jointsMenu = menu.addMenu(tr("Open Joint Inspector"));

          for (auto joint : joints)
          {
            QAction *jointAct = new QAction(tr(joint->name.c_str()), this);
            connect(jointAct, SIGNAL(triggered()), joint,
                SLOT(OnOpenInspector()));
            jointsMenu->addAction(jointAct);
          }
        }

        menu.exec(QCursor::pos());
        return true;
      }

      // Not in multi-selection mode.
      if (!(QApplication::keyboardModifiers() & Qt::ControlModifier))
      {
        this->DeselectAll();

        // Highlight and selected clicked link
        linkVis->SetHighlighted(true);
        this->selectedVisuals.push_back(linkVis);
      }
      // Multi-selection mode
      else
      {
        auto it = std::find(this->selectedVisuals.begin(),
            this->selectedVisuals.end(), linkVis);
        // Highlight and select clicked link if not already selected
        if (it == this->selectedVisuals.end())
        {
          linkVis->SetHighlighted(true);
          this->selectedVisuals.push_back(linkVis);
        }
        // Deselect if already selected
        else
        {
          linkVis->SetHighlighted(false);
          this->selectedVisuals.erase(it);
        }
      }
      g_copyAct->setEnabled(!this->selectedVisuals.empty());
      g_alignAct->setEnabled(this->selectedVisuals.size() > 1);

      if (this->manipMode == "translate" || this->manipMode == "rotate" ||
          this->manipMode == "scale")
      {
        this->OnManipMode(this->manipMode);
      }

      return true;
    }
    // Not link
    else
    {
      this->DeselectAll();

      g_alignAct->setEnabled(false);
      g_copyAct->setEnabled(!this->selectedVisuals.empty());

      if (!vis->IsPlane())
        return true;
    }
  }
  return false;
}

/////////////////////////////////////////////////
bool ModelCreator::OnMouseMove(const common::MouseEvent &_event)
{
  this->lastMouseEvent = _event;
  rendering::UserCameraPtr userCamera = gui::get_active_camera();
  if (!userCamera)
    return false;

  if (!this->mouseVisual)
  {
    rendering::VisualPtr vis = userCamera->GetVisual(_event.pos);
    if (vis && !vis->IsPlane())
    {
      // Main window models always handled here
      if (this->allLinks.find(vis->GetParent()->GetName()) ==
          this->allLinks.end())
      {
        // Prevent highlighting for snapping
        if (this->manipMode == "snap" || this->manipMode == "select" ||
            this->manipMode == "")
        {
          // Don't change cursor on hover
          QApplication::setOverrideCursor(QCursor(Qt::ArrowCursor));
          userCamera->HandleMouseEvent(_event);
        }
        // Allow ModelManipulator to work while dragging handle over this
        else if (_event.dragging)
        {
          ModelManipulator::Instance()->OnMouseMoveEvent(_event);
        }
        return true;
      }
    }
    return false;
  }

  math::Pose pose = this->mouseVisual->GetWorldPose();
  pose.pos = ModelManipulator::GetMousePositionOnPlane(
      userCamera, _event);

  if (!_event.shift)
  {
    pose.pos = ModelManipulator::SnapPoint(pose.pos);
  }
  pose.pos.z = this->mouseVisual->GetWorldPose().pos.z;

  this->mouseVisual->SetWorldPose(pose);

  return true;
}

/////////////////////////////////////////////////
bool ModelCreator::OnMouseDoubleClick(const common::MouseEvent &_event)
{
  // open the link inspector on double click
  rendering::VisualPtr vis = gui::get_active_camera()->GetVisual(_event.pos);
  if (!vis)
    return false;

  boost::recursive_mutex::scoped_lock lock(*this->updateMutex);

  if (this->allLinks.find(vis->GetParent()->GetName()) !=
      this->allLinks.end())
  {
    this->OpenInspector(vis->GetParent()->GetName());
    return true;
  }

  return false;
}

/////////////////////////////////////////////////
void ModelCreator::OnOpenInspector()
{
  this->OpenInspector(this->inspectVis->GetName());
  this->inspectVis.reset();
}

/////////////////////////////////////////////////
void ModelCreator::OpenInspector(const std::string &_name)
{
  boost::recursive_mutex::scoped_lock lock(*this->updateMutex);
  LinkData *link = this->allLinks[_name];
  if (!link)
  {
    gzerr << "Link [" << _name << "] not found." << std::endl;
    return;
  }
  link->SetPose(link->linkVisual->GetWorldPose()-this->modelPose);
  link->UpdateConfig();
  link->inspector->move(QCursor::pos());
  link->inspector->show();
}

/////////////////////////////////////////////////
void ModelCreator::OnCopy()
{
  if (!g_editModelAct->isChecked())
    return;

  if (!this->selectedVisuals.empty())
  {
    this->copiedLinkNames.clear();
    for (auto vis : this->selectedVisuals)
    {
      this->copiedLinkNames.push_back(vis->GetName());
    }
    g_pasteAct->setEnabled(true);
  }
}

/////////////////////////////////////////////////
void ModelCreator::OnPaste()
{
  if (this->copiedLinkNames.empty() || !g_editModelAct->isChecked())
  {
    return;
  }

  boost::recursive_mutex::scoped_lock lock(*this->updateMutex);

  // For now, only copy the last selected model
  auto it = this->allLinks.find(this->copiedLinkNames.back());
  if (it != this->allLinks.end())
  {
    LinkData *copiedLink = it->second;
    if (!copiedLink)
      return;

    this->Stop();
    this->DeselectAll();

    if (!this->previewVisual)
    {
      this->Reset();
    }

    LinkData* clonedLink = this->CloneLink(it->first);

    math::Pose clonePose = copiedLink->linkVisual->GetWorldPose();
    rendering::UserCameraPtr userCamera = gui::get_active_camera();
    if (userCamera)
    {
      math::Vector3 mousePosition =
        ModelManipulator::GetMousePositionOnPlane(userCamera,
                                                  this->lastMouseEvent);
      clonePose.pos.x = mousePosition.x;
      clonePose.pos.y = mousePosition.y;
    }

    clonedLink->linkVisual->SetWorldPose(clonePose);
    this->addLinkType = LINK_MESH;
    this->mouseVisual = clonedLink->linkVisual;
  }
}

/////////////////////////////////////////////////
JointMaker *ModelCreator::GetJointMaker() const
{
  return this->jointMaker;
}

/////////////////////////////////////////////////
void ModelCreator::GenerateSDF()
{
  sdf::ElementPtr modelElem;

  this->modelSDF.reset(new sdf::SDF);
  this->modelSDF->SetFromString(ModelData::GetTemplateSDFString());

  modelElem = this->modelSDF->root->GetElement("model");

  modelElem->ClearElements();
  modelElem->GetAttribute("name")->Set(this->folderName);

  boost::recursive_mutex::scoped_lock lock(*this->updateMutex);

  if (this->serverModelName.empty())
  {
    // set center of all links to be origin
    // TODO set a better origin other than the centroid
    math::Vector3 mid;
    for (auto &linksIt : this->allLinks)
    {
      LinkData *link = linksIt.second;
      mid += link->GetPose().pos;
    }
    if (!this->allLinks.empty())
      mid /= this->allLinks.size();
    this->modelPose.pos = mid;
  }

  // Update preview model and link poses in case they changed
  for (auto &linksIt : this->allLinks)
  {
    this->previewVisual->SetWorldPose(this->modelPose);
    LinkData *link = linksIt.second;
    link->SetPose(link->linkVisual->GetWorldPose() - this->modelPose);
    link->linkVisual->SetPose(link->GetPose());
  }

  // generate canonical link sdf first.
  if (!this->canonicalLink.empty())
  {
    auto canonical = this->allLinks.find(this->canonicalLink);
    if (canonical != this->allLinks.end())
    {
      LinkData *link = canonical->second;
      link->UpdateConfig();

      sdf::ElementPtr newLinkElem = this->GenerateLinkSDF(link);
      modelElem->InsertElement(newLinkElem);
    }
  }

  // loop through rest of all links and generate sdf
  for (auto &linksIt : this->allLinks)
  {
    if (linksIt.first == this->canonicalLink)
      continue;

    LinkData *link = linksIt.second;
    link->UpdateConfig();

    sdf::ElementPtr newLinkElem = this->GenerateLinkSDF(link);
    modelElem->InsertElement(newLinkElem);
  }

  // Add joint sdf elements
  this->jointMaker->GenerateSDF();
  sdf::ElementPtr jointsElem = this->jointMaker->GetSDF();

  sdf::ElementPtr jointElem;
  if (jointsElem->HasElement("joint"))
    jointElem = jointsElem->GetElement("joint");
  while (jointElem)
  {
    modelElem->InsertElement(jointElem->Clone());
    jointElem = jointElem->GetNextElement("joint");
  }

  // Model settings
  modelElem->GetElement("static")->Set(this->isStatic);
  modelElem->GetElement("allow_auto_disable")->Set(this->autoDisable);

  // If we're editing an existing model, copy the original plugin sdf elements
  // since we are not generating them.
  if (this->serverModelSDF)
  {
    if (this->serverModelSDF->HasElement("plugin"))
    {
      sdf::ElementPtr pluginElem = this->serverModelSDF->GetElement("plugin");
      while (pluginElem)
      {
        modelElem->InsertElement(pluginElem->Clone());
        pluginElem = pluginElem->GetNextElement("plugin");
      }
    }
  }
}

/////////////////////////////////////////////////
sdf::ElementPtr ModelCreator::GenerateLinkSDF(LinkData *_link)
{
  std::stringstream visualNameStream;
  std::stringstream collisionNameStream;
  visualNameStream.str("");
  collisionNameStream.str("");

  sdf::ElementPtr newLinkElem = _link->linkSDF->Clone();
  newLinkElem->GetElement("pose")->Set(_link->linkVisual->GetWorldPose()
      - this->modelPose);

  // visuals
  for (auto const &it : _link->visuals)
  {
    rendering::VisualPtr visual = it.first;
    msgs::Visual visualMsg = it.second;
    sdf::ElementPtr visualElem = visual->GetSDF()->Clone();

    visualElem->GetElement("transparency")->Set<double>(
        visualMsg.transparency());
    newLinkElem->InsertElement(visualElem);
  }

  // collisions
  for (auto const &colIt : _link->collisions)
  {
    sdf::ElementPtr collisionElem = msgs::CollisionToSDF(colIt.second);
    newLinkElem->InsertElement(collisionElem);
  }
  return newLinkElem;
}

/////////////////////////////////////////////////
void ModelCreator::OnAlignMode(const std::string &_axis,
    const std::string &_config, const std::string &_target, bool _preview)
{
  ModelAlign::Instance()->AlignVisuals(this->selectedVisuals, _axis, _config,
      _target, !_preview);
}

/////////////////////////////////////////////////
void ModelCreator::DeselectAll()
{
  if (!this->selectedVisuals.empty())
  {
    for (auto &vis : this->selectedVisuals)
    {
      vis->SetHighlighted(false);
    }
    this->selectedVisuals.clear();
  }
}

/////////////////////////////////////////////////
void ModelCreator::OnManipMode(const std::string &_mode)
{
  if (!this->active)
    return;

  this->manipMode = _mode;

  if (!this->selectedVisuals.empty())
  {
    ModelManipulator::Instance()->SetAttachedVisual(
        this->selectedVisuals.back());
  }

  ModelManipulator::Instance()->SetManipulationMode(_mode);
  ModelSnap::Instance()->Reset();

  // deselect 0 to n-1 models.
  if (this->selectedVisuals.size() > 1)
  {
    for (auto it = this->selectedVisuals.begin();
        it != --this->selectedVisuals.end();)
    {
       (*it)->SetHighlighted(false);
       it = this->selectedVisuals.erase(it);
    }
  }
}

/////////////////////////////////////////////////
void ModelCreator::OnSetSelectedEntity(const std::string &/*_name*/,
    const std::string &/*_mode*/)
{
  this->DeselectAll();
}

/////////////////////////////////////////////////
void ModelCreator::ModelChanged()
{
  if (this->currentSaveState != NEVER_SAVED)
    this->currentSaveState = UNSAVED_CHANGES;
}

/////////////////////////////////////////////////
void ModelCreator::Update()
{
  boost::recursive_mutex::scoped_lock lock(*this->updateMutex);

  // Check if any links have been moved or resized and trigger ModelChanged
  for (auto &linksIt : this->allLinks)
  {
    LinkData *link = linksIt.second;
    if (link->GetPose() != link->linkVisual->GetPose())
    {
      link->SetPose(link->linkVisual->GetWorldPose() - this->modelPose);
      this->ModelChanged();
    }
    for (auto &scaleIt : this->linkScaleUpdate)
    {
      if (link->linkVisual->GetName() == scaleIt.first)
        link->SetScale(scaleIt.second);
    }
    if (!this->linkScaleUpdate.empty())
      this->ModelChanged();
    this->linkScaleUpdate.clear();
  }
}

/////////////////////////////////////////////////
void ModelCreator::OnEntityScaleChanged(const std::string &_name,
  const math::Vector3 &_scale)
{
  boost::recursive_mutex::scoped_lock lock(*this->updateMutex);
  for (auto linksIt : this->allLinks)
  {
    if (_name == linksIt.first ||
        _name.find(linksIt.first) != std::string::npos)
    {
      this->linkScaleUpdate[linksIt.first] = _scale;
      break;
    }
  }
}

/////////////////////////////////////////////////
void ModelCreator::SetModelVisible(const std::string &_name, bool _visible)
{
  rendering::ScenePtr scene = gui::get_active_camera()->GetScene();
  rendering::VisualPtr visual = scene->GetVisual(_name);
  if (!visual)
    return;

  this->SetModelVisible(visual, _visible);

  if (_visible)
    visual->SetHighlighted(false);
}

/////////////////////////////////////////////////
void ModelCreator::SetModelVisible(rendering::VisualPtr _visual, bool _visible)
{
  if (!_visual)
    return;

  for (unsigned int i = 0; i < _visual->GetChildCount(); ++i)
    this->SetModelVisible(_visual->GetChild(i), _visible);

  if (!_visible)
  {
    // store original visibility
    this->serverModelVisible[_visual->GetId()] = _visual->GetVisible();
    _visual->SetVisible(_visible);
  }
  else
  {
    // restore original visibility
    auto it = this->serverModelVisible.find(_visual->GetId());
    if (it != this->serverModelVisible.end())
    {
      _visual->SetVisible(it->second, false);
    }
  }
}
/////////////////////////////////////////////////
ModelCreator::SaveState ModelCreator::GetCurrentSaveState() const
{
  return this->currentSaveState;
}<|MERGE_RESOLUTION|>--- conflicted
+++ resolved
@@ -935,11 +935,6 @@
   }
 
   rendering::ScenePtr scene = link->linkVisual->GetScene();
-<<<<<<< HEAD
-  scene->AddVisual(link->linkVisual);
-=======
-
->>>>>>> c7d0c0d6
   this->ModelChanged();
 }
 
