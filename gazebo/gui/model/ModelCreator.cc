--- conflicted
+++ resolved
@@ -1019,11 +1019,7 @@
 NestedModelData *ModelCreator::CloneNestedModel(
     const std::string &_nestedModelName)
 {
-<<<<<<< HEAD
-  boost::recursive_mutex::scoped_lock lock(*this->updateMutex);
-=======
   std::lock_guard<std::recursive_mutex> lock(this->updateMutex);
->>>>>>> 02369ac8
 
   auto it = this->allNestedModels.find(_nestedModelName);
   if (it == allNestedModels.end())
@@ -1033,7 +1029,6 @@
     return NULL;
   }
 
-<<<<<<< HEAD
   // generate unique name.
   std::string newName = _nestedModelName + "_clone";
   auto itName = this->allNestedModels.find(newName);
@@ -1053,18 +1048,6 @@
   NestedModelData *modelData = it->second->Clone(leafName);
 
   this->allNestedModels[newName] = modelData;
-=======
-  std::string newName = _nestedModelName + "_clone";
-  std::string leafName = newName;
-  size_t idx = newName.rfind("::");
-  if (idx != std::string::npos)
-    leafName = newName.substr(idx+2);
-  sdf::ElementPtr cloneSDF = it->second->modelSDF->Clone();
-  cloneSDF->GetAttribute("name")->Set(leafName);
-
-  NestedModelData *modelData = this->CreateModelFromSDF(cloneSDF,
-    it->second->modelVisual->GetParent(), false);
->>>>>>> 02369ac8
 
   this->ModelChanged();
 
@@ -1088,16 +1071,8 @@
   // Link
   std::stringstream linkNameStream;
   std::string leafName = link->GetName();
-<<<<<<< HEAD
-
-  if (_parentVis->GetName() == this->previewName)
-    linkNameStream << this->previewName << "_" << this->modelCounter << "::";
-  else
-    linkNameStream << _parentVis->GetName() << "::";
-
-=======
   linkNameStream << _parentVis->GetName() << "::";
->>>>>>> 02369ac8
+
   linkNameStream << leafName;
   std::string linkName = linkNameStream.str();
 
@@ -1408,17 +1383,10 @@
   if (this->previewVisual)
     scene->RemoveVisual(this->previewVisual);
 
-<<<<<<< HEAD
-  std::stringstream visName;
-  visName << this->previewName << "_" << this->modelCounter;
-  this->previewVisual.reset(new rendering::Visual(visName.str(),
-      scene->GetWorldVisual()));
-=======
   std::stringstream previewModelName;
   previewModelName << this->previewName << "_" << this->modelCounter++;
   this->previewVisual.reset(new rendering::Visual(previewModelName.str(),
       scene->WorldVisual(), false));
->>>>>>> 02369ac8
 
   this->previewVisual->Load();
   this->modelPose = ignition::math::Pose3d::Zero;
@@ -1533,21 +1501,11 @@
 
   if (_sdf->GetName() == "model")
   {
-<<<<<<< HEAD
-    // Create a top-level nested model
-    NestedModelData *modelData =
-        this->CreateModelFromSDF(_sdf, this->previewVisual);
-
-    rendering::VisualPtr entityVisual = modelData->modelVisual;
-
-    this->addEntityType = ENTITY_MODEL;
-    this->mouseVisual = entityVisual;
-=======
+
     this->addEntityType = ENTITY_MODEL;
     NestedModelData *modelData = this->AddModel(_sdf);
     if (modelData)
       this->mouseVisual = modelData->modelVisual;
->>>>>>> 02369ac8
   }
 }
 
@@ -1690,15 +1648,7 @@
   }
   else if (_event.key == Qt::Key_Delete)
   {
-<<<<<<< HEAD
-    for (auto nestedModelVis : this->selectedNestedModels)
-    {
-      this->OnDelete(nestedModelVis->GetName());
-    }
-    if (!this->selectedLinks.empty())
-=======
     for (const auto &nestedModelVis : this->selectedNestedModels)
->>>>>>> 02369ac8
     {
       this->OnDelete(nestedModelVis->GetName());
     }
@@ -1812,13 +1762,6 @@
     if (!topLevelVis)
       return false;
 
-<<<<<<< HEAD
-    // Is link / nested model
-    if (this->allLinks.find(topLevelVis->GetName()) !=
-        this->allLinks.end() ||
-        this->allNestedModels.find(topLevelVis->GetName()) !=
-        this->allNestedModels.end())
-=======
     bool isLink = this->allLinks.find(topLevelVis->GetName()) !=
         this->allLinks.end();
     bool isNestedModel = this->allNestedModels.find(topLevelVis->GetName()) !=
@@ -1827,7 +1770,6 @@
     bool isSelectedLink = false;
     bool isSelectedNestedModel = false;
     if (isLink)
->>>>>>> 02369ac8
     {
       isSelectedLink = std::find(this->selectedLinks.begin(),
           this->selectedLinks.end(), topLevelVis) !=
@@ -1886,18 +1828,8 @@
       {
         this->DeselectAllModelPlugins();
 
-<<<<<<< HEAD
-        auto itLink = std::find(this->selectedLinks.begin(),
-            this->selectedLinks.end(), topLevelVis);
-        auto itNestedModel = std::find(this->selectedNestedModels.begin(),
-            this->selectedNestedModels.end(), topLevelVis);
-        // Highlight and select clicked link if not already selected
-        if (itLink == this->selectedLinks.end() &&
-            itNestedModel == this->selectedNestedModels.end())
-=======
         // Highlight and select clicked entity if not already selected
         if (!isSelectedLink && !isSelectedNestedModel)
->>>>>>> 02369ac8
         {
           this->SetSelected(topLevelVis, true);
         }
@@ -1971,22 +1903,11 @@
       return;
   }
 
-<<<<<<< HEAD
-    menu.addSeparator();
-
-    menu.addAction(g_copyAct);
-    menu.addAction(g_pasteAct);
-
-    menu.addSeparator();
-
-    if (this->jointMaker)
-=======
   // context menu for link
   if (isLink)
   {
     this->inspectName = _entity;
     if (this->inspectAct)
->>>>>>> 02369ac8
     {
       menu.addAction(this->inspectAct);
 
@@ -2186,11 +2107,7 @@
   if (!g_editModelAct->isChecked())
     return;
 
-<<<<<<< HEAD
-  if (this->selectedLinks.empty() && this->selectedNestedModels.empty())
-=======
   if (this->selectedLinks.empty()  && this->selectedNestedModels.empty())
->>>>>>> 02369ac8
     return;
 
   this->copiedNames.clear();
@@ -2198,19 +2115,11 @@
   for (auto vis : this->selectedLinks)
   {
     this->copiedNames.push_back(vis->GetName());
-<<<<<<< HEAD
   }
   for (auto vis : this->selectedNestedModels)
   {
     this->copiedNames.push_back(vis->GetName());
   }
-=======
-  }
-  for (auto vis : this->selectedNestedModels)
-  {
-    this->copiedNames.push_back(vis->GetName());
-  }
->>>>>>> 02369ac8
   g_pasteAct->setEnabled(true);
 }
 
@@ -2224,16 +2133,6 @@
 
   std::lock_guard<std::recursive_mutex> lock(this->updateMutex);
 
-<<<<<<< HEAD
-  math::Pose clonePose;
-  rendering::UserCameraPtr userCamera = gui::get_active_camera();
-  if (userCamera)
-  {
-    math::Vector3 mousePosition = ModelManipulator::GetMousePositionOnPlane(
-        userCamera, this->lastMouseEvent);
-    clonePose.pos.x = mousePosition.x;
-    clonePose.pos.y = mousePosition.y;
-=======
   ignition::math::Pose3d clonePose;
   rendering::UserCameraPtr userCamera = gui::get_active_camera();
   if (userCamera)
@@ -2243,7 +2142,6 @@
         userCamera, this->lastMouseEvent).Ign();
     clonePose.Pos().X() = mousePosition.X();
     clonePose.Pos().Y() = mousePosition.Y();
->>>>>>> 02369ac8
   }
 
   // For now, only copy the last selected (nested models come after)
@@ -2264,15 +2162,9 @@
     }
 
     // Propagate copied entity's Z position and rotation
-<<<<<<< HEAD
-    math::Pose copiedPose = copiedLink->Pose();
-    clonePose.pos.z = copiedPose.pos.z;
-    clonePose.rot = copiedPose.rot;
-=======
     ignition::math::Pose3d copiedPose = copiedLink->Pose();
     clonePose.Pos().Z() = this->modelPose.Pos().Z() + copiedPose.Pos().Z();
     clonePose.Rot() = copiedPose.Rot();
->>>>>>> 02369ac8
 
     LinkData *clonedLink = this->CloneLink(it->first);
     clonedLink->linkVisual->SetWorldPose(clonePose);
@@ -2298,15 +2190,9 @@
       }
 
       // Propagate copied entity's Z position and rotation
-<<<<<<< HEAD
-      math::Pose copiedPose = copiedNestedModel->Pose();
-      clonePose.pos.z = copiedPose.pos.z;
-      clonePose.rot = copiedPose.rot;
-=======
       ignition::math::Pose3d copiedPose = copiedNestedModel->Pose();
       clonePose.Pos().Z() = this->modelPose.Pos().Z() + copiedPose.Pos().Z();
       clonePose.Rot() = copiedPose.Rot();
->>>>>>> 02369ac8
 
       NestedModelData *clonedNestedModel = this->CloneNestedModel(it2->first);
       clonedNestedModel->modelVisual->SetWorldPose(clonePose);
@@ -2529,7 +2415,6 @@
   }
 
   // Add joint sdf elements
-  this->jointMaker->SetModelName(this->modelName);
   this->jointMaker->GenerateSDF();
   sdf::ElementPtr jointsElem = this->jointMaker->SDF();
 
@@ -2546,8 +2431,15 @@
   modelElem->GetElement("static")->Set(this->isStatic);
   modelElem->GetElement("allow_auto_disable")->Set(this->autoDisable);
 
-<<<<<<< HEAD
-  // If we're editing an existing model, copy the original plugin sdf elements
+    // Add plugin elements
+  for (auto modelPlugin : this->allModelPlugins)
+    modelElem->InsertElement(modelPlugin.second->modelPluginSDF->Clone());
+
+  // update root visual pose at the end after link, model, joint visuals
+  this->previewVisual->SetWorldPose(this->modelPose);
+
+
+/*  // If we're editing an existing model, copy the original plugin sdf elements
   // since we are not generating them.
   if (this->serverModelSDF)
   {
@@ -2570,21 +2462,13 @@
   {
     modelElem->InsertElement(pluginElem->Clone());
     pluginElem = pluginElem->GetNextElement("plugin");
-  }
+  }*/
 }
 
 /////////////////////////////////////////////////
 const sdf::ElementPtr ModelCreator::GetSDFToAppend()
 {
   return this->sdfToAppend;
-=======
-  // Add plugin elements
-  for (auto modelPlugin : this->allModelPlugins)
-    modelElem->InsertElement(modelPlugin.second->modelPluginSDF->Clone());
-
-  // update root visual pose at the end after link, model, joint visuals
-  this->previewVisual->SetWorldPose(this->modelPose);
->>>>>>> 02369ac8
 }
 
 /////////////////////////////////////////////////
@@ -2624,8 +2508,10 @@
     const std::string &_config, const std::string &_target, const bool _preview,
     const bool _inverted)
 {
-<<<<<<< HEAD
-  // this messes up the first/last logic inside align
+  ModelAlign::Instance()->AlignVisuals(this->selectedLinks, _axis, _config,
+      _target, !_preview, _inverted);
+
+/*  // this messes up the first/last logic inside align
   std::vector<rendering::VisualPtr> selectedAll;
 
   if (!this->selectedLinks.empty())
@@ -2640,12 +2526,7 @@
         this->selectedNestedModels.begin(), this->selectedNestedModels.end());
   }
 
-  ModelAlign::Instance()->AlignVisuals(selectedAll, _axis, _config,
-      _target, !_preview);
-=======
-  ModelAlign::Instance()->AlignVisuals(this->selectedLinks, _axis, _config,
-      _target, !_preview, _inverted);
->>>>>>> 02369ac8
+  ModelAlign::Instance()->AlignVisuals(selectedAll, _axis, _config,*/
 }
 
 /////////////////////////////////////////////////
@@ -2668,15 +2549,11 @@
     model::Events::setSelectedLink(vis->GetName(), false);
   }
   this->selectedLinks.clear();
-<<<<<<< HEAD
-
-=======
 }
 
 /////////////////////////////////////////////////
 void ModelCreator::DeselectAllNestedModels()
 {
->>>>>>> 02369ac8
   while (!this->selectedNestedModels.empty())
   {
     rendering::VisualPtr vis = this->selectedNestedModels[0];
@@ -2702,33 +2579,6 @@
 /////////////////////////////////////////////////
 void ModelCreator::SetSelected(const std::string &_name, const bool _selected)
 {
-<<<<<<< HEAD
-  auto itLink = this->allLinks.find(_name);
-  if (itLink != this->allLinks.end())
-    this->SetSelected((*itLink).second->linkVisual, _selected);
-
-  auto itNestedModel = this->allNestedModels.find(_name);
-  if (itNestedModel != this->allNestedModels.end())
-    this->SetSelected((*itNestedModel).second->modelVisual, _selected);
-}
-
-/////////////////////////////////////////////////
-void ModelCreator::SetSelected(rendering::VisualPtr _topLevelVis,
-    bool _selected)
-{
-  if (!_topLevelVis)
-    return;
-
-  _topLevelVis->SetHighlighted(_selected);
-
-  auto itLink = this->allLinks.find(_topLevelVis->GetName());
-  auto itNestedModel = this->allNestedModels.find(_topLevelVis->GetName());
-
-  auto itLinkSelected = std::find(this->selectedLinks.begin(),
-      this->selectedLinks.end(), _topLevelVis);
-  auto itNestedModelSelected = std::find(this->selectedNestedModels.begin(),
-      this->selectedNestedModels.end(), _topLevelVis);
-=======
   auto it = this->allLinks.find(_name);
   if (it != this->allLinks.end())
   {
@@ -2744,7 +2594,7 @@
 
 /////////////////////////////////////////////////
 void ModelCreator::SetSelected(rendering::VisualPtr _entityVis,
-    const bool _selected)
+    bool _selected)
 {
   if (!_entityVis)
     return;
@@ -2758,33 +2608,20 @@
       this->selectedLinks.end(), _entityVis);
   auto itNestedModelSelected = std::find(this->selectedNestedModels.begin(),
       this->selectedNestedModels.end(), _entityVis);
->>>>>>> 02369ac8
 
   if (_selected)
   {
     if (itLink != this->allLinks.end() &&
         itLinkSelected == this->selectedLinks.end())
-<<<<<<< HEAD
-    {
-      this->selectedLinks.push_back(_topLevelVis);
-      model::Events::setSelectedLink(_topLevelVis->GetName(), _selected);
+    {
+      this->selectedLinks.push_back(_entityVis);
+      model::Events::setSelectedLink(_entityVis->GetName(), _selected);
     }
     else if (itNestedModel != this->allNestedModels.end() &&
              itNestedModelSelected == this->selectedNestedModels.end())
     {
-      this->selectedNestedModels.push_back(_topLevelVis);
-      model::Events::setSelectedLink(_topLevelVis->GetName(), _selected);
-=======
-    {
-      this->selectedLinks.push_back(_entityVis);
-      model::Events::setSelectedLink(_entityVis->GetName(), _selected);
-    }
-    else if (itNestedModel != this->allNestedModels.end() &&
-             itNestedModelSelected == this->selectedNestedModels.end())
-    {
       this->selectedNestedModels.push_back(_entityVis);
       model::Events::setSelectedLink(_entityVis->GetName(), _selected);
->>>>>>> 02369ac8
     }
   }
   else
@@ -2793,25 +2630,12 @@
         itLinkSelected != this->selectedLinks.end())
     {
       this->selectedLinks.erase(itLinkSelected);
-<<<<<<< HEAD
-      model::Events::setSelectedLink(_topLevelVis->GetName(), _selected);
-=======
       model::Events::setSelectedLink(_entityVis->GetName(), _selected);
->>>>>>> 02369ac8
     }
     else if (itNestedModel != this->allNestedModels.end() &&
              itNestedModelSelected != this->selectedNestedModels.end())
     {
       this->selectedNestedModels.erase(itNestedModelSelected);
-<<<<<<< HEAD
-      model::Events::setSelectedLink(_topLevelVis->GetName(), _selected);
-    }
-  }
-  g_copyAct->setEnabled(this->selectedLinks.size() +
-      this->selectedNestedModels.size() > 0);
-  g_alignAct->setEnabled(this->selectedLinks.size() +
-      this->selectedNestedModels.size() > 1);
-=======
       model::Events::setSelectedLink(_entityVis->GetName(), _selected);
     }
   }
@@ -2820,7 +2644,6 @@
       this->selectedNestedModels.size() > 0u);
   g_alignAct->setEnabled(this->selectedLinks.size() +
       this->selectedNestedModels.size() > 1u);
->>>>>>> 02369ac8
 }
 
 /////////////////////////////////////////////////
@@ -3000,7 +2823,6 @@
 }
 
 /////////////////////////////////////////////////
-<<<<<<< HEAD
 void ModelCreator::AppendPluginElement(const std::string &_name,
     const std::string &_filename, sdf::ElementPtr _sdfElement)
 {
@@ -3074,8 +2896,6 @@
 }
 
 /////////////////////////////////////////////////
-void ModelCreator::AddModelPlugin(const sdf::ElementPtr _pluginElem)
-=======
 void ModelCreator::OnAddModelPlugin(const std::string &_name,
     const std::string &_filename, const std::string &_innerxml)
 {
@@ -3108,7 +2928,6 @@
 
 /////////////////////////////////////////////////
 void ModelCreator::AddModelPlugin(const sdf::ElementPtr &_pluginElem)
->>>>>>> 02369ac8
 {
   if (_pluginElem->HasAttribute("name"))
   {
