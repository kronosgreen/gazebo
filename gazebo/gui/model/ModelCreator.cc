/*
 * Copyright (C) 2014-2015 Open Source Robotics Foundation
 *
 * Licensed under the Apache License, Version 2.0 (the "License");
 * you may not use this file except in compliance with the License.
 * You may obtain a copy of the License at
 *
 *     http://www.apache.org/licenses/LICENSE-2.0
 *
 * Unless required by applicable law or agreed to in writing, software
 * distributed under the License is distributed on an "AS IS" BASIS,
 * WITHOUT WARRANTIES OR CONDITIONS OF ANY KIND, either express or implied.
 * See the License for the specific language governing permissions and
 * limitations under the License.
 *
 */

#ifdef _WIN32
  // Ensure that Winsock2.h is included before Windows.h, which can get
  // pulled in by anybody (e.g., Boost).
  #include <Winsock2.h>
#endif

#include <boost/thread/recursive_mutex.hpp>
#include <boost/filesystem.hpp>
#include <sstream>
#include <string>

#include "gazebo/common/Exception.hh"
#include "gazebo/common/SVGLoader.hh"

#include "gazebo/rendering/UserCamera.hh"
#include "gazebo/rendering/Material.hh"
#include "gazebo/rendering/Scene.hh"

#include "gazebo/math/Quaternion.hh"

#include "gazebo/transport/Publisher.hh"
#include "gazebo/transport/Node.hh"
#include "gazebo/transport/TransportIface.hh"

#include "gazebo/gui/Actions.hh"
#include "gazebo/gui/KeyEventHandler.hh"
#include "gazebo/gui/MouseEventHandler.hh"
#include "gazebo/gui/GuiEvents.hh"
#include "gazebo/gui/GuiIface.hh"
#include "gazebo/gui/ModelManipulator.hh"
#include "gazebo/gui/ModelSnap.hh"
#include "gazebo/gui/ModelAlign.hh"
#include "gazebo/gui/SaveDialog.hh"
#include "gazebo/gui/MainWindow.hh"

#include "gazebo/gui/model/ModelData.hh"
#include "gazebo/gui/model/LinkInspector.hh"
#include "gazebo/gui/model/ModelPluginInspector.hh"
#include "gazebo/gui/model/JointMaker.hh"
#include "gazebo/gui/model/ModelEditorEvents.hh"
#include "gazebo/gui/model/ModelCreator.hh"

using namespace gazebo;
using namespace gui;

const std::string ModelCreator::modelDefaultName = "Untitled";
const std::string ModelCreator::previewName = "ModelPreview";

/////////////////////////////////////////////////
ModelCreator::ModelCreator()
{
  this->active = false;

  this->modelTemplateSDF.reset(new sdf::SDF);
  this->modelTemplateSDF->SetFromString(ModelData::GetTemplateSDFString());

  this->updateMutex = new boost::recursive_mutex();

  this->manipMode = "";
  this->linkCounter = 0;
  this->modelCounter = 0;

  this->node = transport::NodePtr(new transport::Node());
  this->node->Init();
  this->makerPub = this->node->Advertise<msgs::Factory>("~/factory");
  this->requestPub = this->node->Advertise<msgs::Request>("~/request");

  this->jointMaker = new JointMaker();

  this->sdfToAppend.reset(new sdf::Element);
  this->sdfToAppend->SetName("sdf_to_append");

  connect(g_editModelAct, SIGNAL(toggled(bool)), this, SLOT(OnEdit(bool)));
  this->inspectAct = new QAction(tr("Open Link Inspector"), this);
  connect(this->inspectAct, SIGNAL(triggered()), this,
      SLOT(OnOpenInspector()));

  if (g_deleteAct)
  {
    connect(g_deleteAct, SIGNAL(DeleteSignal(const std::string &)), this,
        SLOT(OnDelete(const std::string &)));
  }

  this->connections.push_back(
      gui::Events::ConnectEditModel(
      boost::bind(&ModelCreator::OnEditModel, this, _1)));

  this->connections.push_back(
      gui::model::Events::ConnectSaveModelEditor(
      boost::bind(&ModelCreator::OnSave, this)));

  this->connections.push_back(
      gui::model::Events::ConnectSaveAsModelEditor(
      boost::bind(&ModelCreator::OnSaveAs, this)));

  this->connections.push_back(
      gui::model::Events::ConnectNewModelEditor(
      boost::bind(&ModelCreator::OnNew, this)));

  this->connections.push_back(
      gui::model::Events::ConnectExitModelEditor(
      boost::bind(&ModelCreator::OnExit, this)));

  this->connections.push_back(
    gui::model::Events::ConnectModelNameChanged(
      boost::bind(&ModelCreator::OnNameChanged, this, _1)));

  this->connections.push_back(
      gui::model::Events::ConnectModelChanged(
      boost::bind(&ModelCreator::ModelChanged, this)));

  this->connections.push_back(
      gui::model::Events::ConnectOpenLinkInspector(
      boost::bind(&ModelCreator::OpenInspector, this, _1)));

  this->connections.push_back(
      gui::model::Events::ConnectOpenModelPluginInspector(
      boost::bind(&ModelCreator::OpenModelPluginInspector, this, _1)));

  this->connections.push_back(
      gui::Events::ConnectAlignMode(
        boost::bind(&ModelCreator::OnAlignMode, this, _1, _2, _3, _4)));

  this->connections.push_back(
      gui::Events::ConnectManipMode(
        boost::bind(&ModelCreator::OnManipMode, this, _1)));

  this->connections.push_back(
     event::Events::ConnectSetSelectedEntity(
       boost::bind(&ModelCreator::OnSetSelectedEntity, this, _1, _2)));

  this->connections.push_back(
     gui::model::Events::ConnectSetSelectedLink(
       boost::bind(&ModelCreator::OnSetSelectedLink, this, _1, _2)));

  this->connections.push_back(
      gui::Events::ConnectScaleEntity(
      boost::bind(&ModelCreator::OnEntityScaleChanged, this, _1, _2)));

  this->connections.push_back(
      gui::model::Events::ConnectShowLinkContextMenu(
      boost::bind(&ModelCreator::ShowContextMenu, this, _1)));

  this->connections.push_back(
      event::Events::ConnectPreRender(
        boost::bind(&ModelCreator::Update, this)));

  if (g_copyAct)
  {
    g_copyAct->setEnabled(false);
    connect(g_copyAct, SIGNAL(triggered()), this, SLOT(OnCopy()));
  }
  if (g_pasteAct)
  {
    g_pasteAct->setEnabled(false);
    connect(g_pasteAct, SIGNAL(triggered()), this, SLOT(OnPaste()));
  }

  this->saveDialog = new SaveDialog(SaveDialog::MODEL);

  this->Reset();
}

/////////////////////////////////////////////////
ModelCreator::~ModelCreator()
{
  while (!this->allLinks.empty())
    this->RemoveLinkImpl(this->allLinks.begin()->first);

  while (!this->nestedLinks.empty())
    this->RemoveLinkImpl(this->nestedLinks.begin()->first);

  while (!this->allNestedModels.empty())
    this->RemoveNestedModelImpl(this->allNestedModels.begin()->first);

  this->allLinks.clear();
  this->nestedLinks.clear();
  this->allModelPlugins.clear();
  this->allNestedModels.clear();
  this->node->Fini();
  this->node.reset();
  this->modelTemplateSDF.reset();
  this->requestPub.reset();
  this->makerPub.reset();
  this->connections.clear();

  delete this->saveDialog;
  delete this->updateMutex;

  delete jointMaker;
}

/////////////////////////////////////////////////
void ModelCreator::OnEdit(bool _checked)
{
  if (_checked)
  {
    this->active = true;
    this->modelCounter++;
    KeyEventHandler::Instance()->AddPressFilter("model_creator",
        boost::bind(&ModelCreator::OnKeyPress, this, _1));

    MouseEventHandler::Instance()->AddPressFilter("model_creator",
        boost::bind(&ModelCreator::OnMousePress, this, _1));

    MouseEventHandler::Instance()->AddReleaseFilter("model_creator",
        boost::bind(&ModelCreator::OnMouseRelease, this, _1));

    MouseEventHandler::Instance()->AddMoveFilter("model_creator",
        boost::bind(&ModelCreator::OnMouseMove, this, _1));

    MouseEventHandler::Instance()->AddDoubleClickFilter("model_creator",
        boost::bind(&ModelCreator::OnMouseDoubleClick, this, _1));

    this->jointMaker->EnableEventHandlers();
  }
  else
  {
    this->active = false;
    KeyEventHandler::Instance()->RemovePressFilter("model_creator");
    MouseEventHandler::Instance()->RemovePressFilter("model_creator");
    MouseEventHandler::Instance()->RemoveReleaseFilter("model_creator");
    MouseEventHandler::Instance()->RemoveMoveFilter("model_creator");
    MouseEventHandler::Instance()->RemoveDoubleClickFilter("model_creator");
    this->jointMaker->DisableEventHandlers();
    this->jointMaker->Stop();

    this->DeselectAll();
  }
}

/////////////////////////////////////////////////
void ModelCreator::OnEditModel(const std::string &_modelName)
{
  if (!gui::get_active_camera() ||
      !gui::get_active_camera()->GetScene())
  {
    gzerr << "Unable to edit model. GUI camera or scene is NULL"
        << std::endl;
    return;
  }

  if (!this->active)
  {
    gzwarn << "Model Editor must be active before loading a model. " <<
              "Not loading model " << _modelName << std::endl;
    return;
  }

  // Get SDF model element from model name
  // TODO replace with entity_info and parse gazebo.msgs.Model msgs
  // or handle model_sdf requests in world.
  boost::shared_ptr<msgs::Response> response =
    transport::request(gui::get_world(), "world_sdf");

  msgs::GzString msg;
  // Make sure the response is correct
  if (response->type() == msg.GetTypeName())
  {
    // Parse the response message
    msg.ParseFromString(response->serialized_data());

    // Parse the string into sdf
    sdf::SDF sdfParsed;
    sdfParsed.SetFromString(msg.data());

    // Check that sdf contains world
    if (sdfParsed.Root()->HasElement("world") &&
        sdfParsed.Root()->GetElement("world")->HasElement("model"))
    {
      sdf::ElementPtr world = sdfParsed.Root()->GetElement("world");
      sdf::ElementPtr model = world->GetElement("model");
      while (model)
      {
        if (model->GetAttribute("name")->GetAsString() == _modelName)
        {
          NestedModelData *modelData = this->CreateModelFromSDF(model);
          rendering::VisualPtr modelVis = modelData->modelVisual;

          // Hide the model from the scene to substitute with the preview visual
          this->SetModelVisible(_modelName, false);

          rendering::ScenePtr scene = gui::get_active_camera()->GetScene();
          rendering::VisualPtr visual = scene->GetVisual(_modelName);

          math::Pose pose;
          if (visual)
          {
            pose = visual->GetWorldPose();
            this->previewVisual->SetWorldPose(pose);
          }

          this->serverModelName = _modelName;
          this->serverModelSDF = model;
          this->modelPose = pose;

          std::stringstream ss;
          ss << "<sdf version='" << SDF_VERSION << "'>"
             << model->ToString("")
             << "</sdf>";

          gui::model::Events::editModel(_modelName, modelVis->GetName(),
              ss.str());
          return;
        }
        model = model->GetNextElement("model");
      }
      gzwarn << "Couldn't find SDF for " << _modelName << ". Not loading it."
          << std::endl;
    }
  }
  else
  {
    GZ_ASSERT(response->type() == msg.GetTypeName(),
        "Received incorrect response from 'world_sdf' request.");
  }
}

/////////////////////////////////////////////////
NestedModelData *ModelCreator::CreateModelFromSDF(sdf::ElementPtr
    _modelElem, rendering::VisualPtr _parentVis, bool _attachedToMouse)
{
  rendering::VisualPtr modelVisual;
  std::stringstream modelNameStream;
  std::string nestedModelName;
  NestedModelData *modelData = new NestedModelData();

  // If no parent vis, this is the root model
  if (!_parentVis)
  {
    // Reset preview visual in case there was something already loaded
    this->Reset();

    // Keep previewModel with previewName to avoid conflicts
    modelVisual = this->previewVisual;
    modelNameStream << this->previewName << "_" << this->modelCounter;

    // Model general info
    if (_modelElem->HasAttribute("name"))
      this->SetModelName(_modelElem->Get<std::string>("name"));

    if (_modelElem->HasElement("pose"))
      this->modelPose = _modelElem->Get<math::Pose>("pose");
    else
      this->modelPose = math::Pose::Zero;
    this->previewVisual->SetPose(this->modelPose);

    if (_modelElem->HasElement("static"))
      this->isStatic = _modelElem->Get<bool>("static");
    if (_modelElem->HasElement("allow_auto_disable"))
      this->autoDisable = _modelElem->Get<bool>("allow_auto_disable");
    gui::model::Events::modelPropertiesChanged(this->isStatic,
        this->autoDisable, this->modelPose, this->GetModelName());

    modelData->modelVisual = modelVisual;
  }
  // Nested models are attached to a parent visual
  else
  {
    // Internal name
    std::stringstream parentNameStream;
    parentNameStream << _parentVis->GetName();
    if (_parentVis->GetName() == this->previewName)
      parentNameStream << "_" << this->modelCounter;

    modelNameStream << parentNameStream.str() << "::" <<
        _modelElem->Get<std::string>("name");
    nestedModelName = modelNameStream.str();

    // Generate unique name
    auto itName = this->allNestedModels.find(nestedModelName);
    int nameCounter = 0;
    std::string uniqueName;
    while (itName != this->allNestedModels.end())
    {
      std::stringstream uniqueNameStr;
      uniqueNameStr << nestedModelName << "_" << nameCounter++;
      uniqueName = uniqueNameStr.str();
      itName = this->allNestedModels.find(uniqueName);
    }
    if (!uniqueName.empty())
      nestedModelName = uniqueName;

    // Model Visual
    modelVisual.reset(new rendering::Visual(nestedModelName, _parentVis));
    modelVisual->Load();
    modelVisual->SetTransparency(ModelData::GetEditTransparency());

    if (_modelElem->HasElement("pose"))
      modelVisual->SetPose(_modelElem->Get<math::Pose>("pose"));

    // Only keep SDF and preview visual
    std::string leafName = nestedModelName;
    leafName = leafName.substr(leafName.rfind("::")+2);

//    modelData->modelSDF = _modelElem->Clone();
    modelData->modelSDF = _modelElem;
    modelData->modelVisual = modelVisual;
    modelData->SetName(leafName);
    modelData->SetPose(_modelElem->Get<math::Pose>("pose"));
  }

  // Nested models
  sdf::ElementPtr nestedModelElem;
  if (_modelElem->HasElement("model"))
     nestedModelElem = _modelElem->GetElement("model");
  while (nestedModelElem)
  {
    if (this->canonicalModel.empty())
      this->canonicalModel = nestedModelName;

    NestedModelData *nestedModelData =
        this->CreateModelFromSDF(nestedModelElem, modelVisual);
    rendering::VisualPtr nestedModelVis = nestedModelData->modelVisual;
    modelData->models[nestedModelVis->GetName()] = nestedModelVis;
    nestedModelElem = nestedModelElem->GetNextElement("model");
  }

  // Links
  sdf::ElementPtr linkElem;
  if (_modelElem->HasElement("link"))
    linkElem = _modelElem->GetElement("link");
  while (linkElem)
  {
    LinkData *linkData = this->CreateLinkFromSDF(linkElem, modelVisual);
    rendering::VisualPtr linkVis = linkData->linkVisual;

    modelData->links[linkVis->GetName()] = linkVis;
    linkElem = linkElem->GetNextElement("link");
  }

  // Don't load joints for nested models
  if (!_parentVis)
  {
    sdf::ElementPtr jointElem;
    if (_modelElem->HasElement("joint"))
       jointElem = _modelElem->GetElement("joint");

    while (jointElem)
    {
      this->jointMaker->CreateJointFromSDF(jointElem, modelNameStream.str());
      jointElem = jointElem->GetNextElement("joint");
    }

  // Plugins
  sdf::ElementPtr pluginElem;
  if (_modelElem->HasElement("plugin"))
    pluginElem = _modelElem->GetElement("plugin");
  while (pluginElem)
  {
    this->AddModelPlugin(pluginElem);
    pluginElem = pluginElem->GetNextElement("plugin");
  }
  }

  // Nested models only
  if (_parentVis)
  {
    boost::recursive_mutex::scoped_lock lock(*this->updateMutex);
    this->allNestedModels[nestedModelName] = modelData;

    if (!_attachedToMouse)
      gui::model::Events::nestedModelInserted(nestedModelName);
  }

  return modelData;
}

/////////////////////////////////////////////////
void ModelCreator::OnNew()
{
  this->Stop();

  if (this->allLinks.empty() && this->allNestedModels.empty())
  {
    this->Reset();
    gui::model::Events::newModel();
    return;
  }
  QString msg;
  QMessageBox msgBox(QMessageBox::Warning, QString("New"), msg);
  QPushButton *cancelButton = msgBox.addButton("Cancel",
      QMessageBox::RejectRole);
  msgBox.setEscapeButton(cancelButton);
  QPushButton *saveButton = new QPushButton("Save");

  switch (this->currentSaveState)
  {
    case ALL_SAVED:
    {
      msg.append("Are you sure you want to close this model and open a new "
                 "canvas?\n\n");
      QPushButton *newButton =
          msgBox.addButton("New Canvas", QMessageBox::AcceptRole);
      msgBox.setDefaultButton(newButton);
      break;
    }
    case UNSAVED_CHANGES:
    case NEVER_SAVED:
    {
      msg.append("You have unsaved changes. Do you want to save this model "
                 "and open a new canvas?\n\n");
      msgBox.addButton("Don't Save", QMessageBox::DestructiveRole);
      msgBox.addButton(saveButton, QMessageBox::AcceptRole);
      msgBox.setDefaultButton(saveButton);
      break;
    }
    default:
      return;
  }

  msgBox.setText(msg);

  msgBox.exec();

  if (msgBox.clickedButton() != cancelButton)
  {
    if (msgBox.clickedButton() == saveButton)
    {
      if (!this->OnSave())
      {
        return;
      }
    }

    this->Reset();
    gui::model::Events::newModel();
  }
}

/////////////////////////////////////////////////
bool ModelCreator::OnSave()
{
  this->Stop();

  switch (this->currentSaveState)
  {
    case UNSAVED_CHANGES:
    {
      this->SaveModelFiles();
      gui::model::Events::saveModel(this->modelName);
      return true;
    }
    case NEVER_SAVED:
    {
      return this->OnSaveAs();
    }
    default:
      return false;
  }
}

/////////////////////////////////////////////////
bool ModelCreator::OnSaveAs()
{
  this->Stop();

  if (this->saveDialog->OnSaveAs())
  {
    // Prevent changing save location
    this->currentSaveState = ALL_SAVED;
    // Get name set by user
    this->SetModelName(this->saveDialog->GetModelName());
    // Update name on palette
    gui::model::Events::saveModel(this->modelName);
    // Generate and save files
    this->SaveModelFiles();
    return true;
  }
  return false;
}

/////////////////////////////////////////////////
void ModelCreator::OnNameChanged(const std::string &_name)
{
  if (_name.compare(this->modelName) == 0)
    return;

  this->SetModelName(_name);
  this->ModelChanged();
}

/////////////////////////////////////////////////
void ModelCreator::OnExit()
{
  this->Stop();

  if (this->allLinks.empty() && this->allNestedModels.empty())
  {
    if (!this->serverModelName.empty())
      this->SetModelVisible(this->serverModelName, true);
    this->Reset();
    gui::model::Events::newModel();
    gui::model::Events::finishModel();
    return;
  }

  switch (this->currentSaveState)
  {
    case ALL_SAVED:
    {
      QString msg("Are you ready to exit?\n\n");
      QMessageBox msgBox(QMessageBox::NoIcon, QString("Exit"), msg);

      QPushButton *cancelButton = msgBox.addButton("Cancel",
          QMessageBox::RejectRole);
      QPushButton *exitButton =
          msgBox.addButton("Exit", QMessageBox::AcceptRole);
      msgBox.setDefaultButton(exitButton);
      msgBox.setEscapeButton(cancelButton);

      msgBox.exec();
      if (msgBox.clickedButton() == cancelButton)
      {
        return;
      }
      this->FinishModel();
      break;
    }
    case UNSAVED_CHANGES:
    case NEVER_SAVED:
    {
      QString msg("Save Changes before exiting?\n\n");

      QMessageBox msgBox(QMessageBox::NoIcon, QString("Exit"), msg);
      QPushButton *cancelButton = msgBox.addButton("Cancel",
          QMessageBox::RejectRole);
      msgBox.addButton("Don't Save, Exit", QMessageBox::DestructiveRole);
      QPushButton *saveButton = msgBox.addButton("Save and Exit",
          QMessageBox::AcceptRole);
      msgBox.setDefaultButton(cancelButton);
      msgBox.setDefaultButton(saveButton);

      msgBox.exec();
      if (msgBox.clickedButton() == cancelButton)
        return;

      if (msgBox.clickedButton() == saveButton)
      {
        if (!this->OnSave())
        {
          return;
        }
      }
      break;
    }
    default:
      return;
  }

  // Create entity on main window up to the saved point
  if (this->currentSaveState != NEVER_SAVED)
    this->FinishModel();
  else
    this->SetModelVisible(this->serverModelName, true);

  this->Reset();

  gui::model::Events::newModel();
  gui::model::Events::finishModel();
}

/////////////////////////////////////////////////
void ModelCreator::SaveModelFiles()
{
  this->saveDialog->GenerateConfig();
  this->saveDialog->SaveToConfig();
  this->GenerateSDF();
  this->saveDialog->SaveToSDF(this->modelSDF);
  this->currentSaveState = ALL_SAVED;
}

/////////////////////////////////////////////////
std::string ModelCreator::CreateModel()
{
  this->Reset();
  return this->folderName;
}

/////////////////////////////////////////////////
void ModelCreator::AddJoint(const std::string &_type)
{
  this->Stop();
  if (this->jointMaker)
    this->jointMaker->AddJoint(_type);
}

/////////////////////////////////////////////////
std::string ModelCreator::AddShape(LinkType _type,
    const math::Vector3 &_size, const math::Pose &_pose,
    const std::string &_uri, unsigned int _samples)
{
  if (!this->previewVisual)
  {
    this->Reset();
  }

  std::stringstream linkNameStream;
  linkNameStream << this->previewName << "_" << this->modelCounter
      << "::link_" << this->linkCounter++;
  std::string linkName = linkNameStream.str();

  rendering::VisualPtr linkVisual(new rendering::Visual(linkName,
      this->previewVisual));
  linkVisual->Load();
  linkVisual->SetTransparency(ModelData::GetEditTransparency());

  std::ostringstream visualName;
  visualName << linkName << "::visual";
  rendering::VisualPtr visVisual(new rendering::Visual(visualName.str(),
      linkVisual));
  sdf::ElementPtr visualElem =  this->modelTemplateSDF->Root()
      ->GetElement("model")->GetElement("link")->GetElement("visual");

  sdf::ElementPtr geomElem =  visualElem->GetElement("geometry");
  geomElem->ClearElements();

  if (_type == LINK_CYLINDER)
  {
    sdf::ElementPtr cylinderElem = geomElem->AddElement("cylinder");
    (cylinderElem->GetElement("radius"))->Set(_size.x*0.5);
    (cylinderElem->GetElement("length"))->Set(_size.z);
  }
  else if (_type == LINK_SPHERE)
  {
    ((geomElem->AddElement("sphere"))->GetElement("radius"))->Set(_size.x*0.5);
  }
  else if (_type == LINK_MESH)
  {
    sdf::ElementPtr meshElem = geomElem->AddElement("mesh");
    meshElem->GetElement("scale")->Set(_size);
    meshElem->GetElement("uri")->Set(_uri);
  }
  else if (_type == LINK_POLYLINE)
  {
    QFileInfo info(QString::fromStdString(_uri));
    if (!info.isFile() || info.completeSuffix().toLower() != "svg")
    {
      gzerr << "File [" << _uri << "] not found or invalid!" << std::endl;
      return std::string();
    }

    common::SVGLoader svgLoader(_samples);
    std::vector<common::SVGPath> paths;
    svgLoader.Parse(_uri, paths);

    if (paths.empty())
    {
      gzerr << "No paths found on file [" << _uri << "]" << std::endl;
      return std::string();
    }

    // SVG paths do not map to sdf polylines, because we now allow a contour
    // to be made of multiple svg disjoint paths.
    // For this reason, we compute the closed polylines that can be extruded
    // in this step
    std::vector< std::vector<ignition::math::Vector2d> > closedPolys;
    std::vector< std::vector<ignition::math::Vector2d> > openPolys;
    svgLoader.PathsToClosedPolylines(paths, 0.05, closedPolys, openPolys);
    if (closedPolys.empty())
    {
      gzerr << "No closed polylines found on file [" << _uri << "]"
        << std::endl;
      return std::string();
    }
    if (!openPolys.empty())
    {
      gzmsg << "There are " << openPolys.size() << "open polylines. "
        << "They will be ignored." << std::endl;
    }
    // Find extreme values to center the polylines
    ignition::math::Vector2d min(paths[0].polylines[0][0]);
    ignition::math::Vector2d max(min);

    for (auto const &poly : closedPolys)
    {
      for (auto const &pt : poly)
      {
        if (pt.X() < min.X())
          min.X() = pt.X();
        if (pt.Y() < min.Y())
          min.Y() = pt.Y();
        if (pt.X() > max.X())
          max.X() = pt.X();
        if (pt.Y() > max.Y())
          max.Y() = pt.Y();
      }
    }
    for (auto const &poly : closedPolys)
    {
      sdf::ElementPtr polylineElem = geomElem->AddElement("polyline");
      polylineElem->GetElement("height")->Set(_size.z);

      for (auto const &p : poly)
      {
        // Translate to center
        ignition::math::Vector2d pt = p - min - (max-min)*0.5;
        // Swap X and Y so Z will point up
        // (in 2D it points into the screen)
        sdf::ElementPtr pointElem = polylineElem->AddElement("point");
        pointElem->Set(
            ignition::math::Vector2d(pt.Y()*_size.y, pt.X()*_size.x));
      }
    }
  }
  else
  {
    if (_type != LINK_BOX)
    {
      gzwarn << "Unknown link type '" << _type << "'. " <<
          "Adding a box" << std::endl;
    }

    ((geomElem->AddElement("box"))->GetElement("size"))->Set(_size);
  }

  visVisual->Load(visualElem);
  this->CreateLink(visVisual);

  linkVisual->SetPose(_pose);

  // insert over ground plane for now
  math::Vector3 linkPos = linkVisual->GetWorldPose().pos;
  if (_type == LINK_BOX || _type == LINK_CYLINDER || _type == LINK_SPHERE)
  {
    linkPos.z = _size.z * 0.5;
  }
  // override orientation as it's more natural to insert objects upright rather
  // than inserting it in the model frame.
  linkVisual->SetWorldPose(math::Pose(linkPos, math::Quaternion()));

  this->mouseVisual = linkVisual;

  return linkName;
}

/////////////////////////////////////////////////
void ModelCreator::CreateLink(const rendering::VisualPtr &_visual)
{
  LinkData *link = new LinkData();

  msgs::Model model;
  double mass = 1.0;

  // set reasonable inertial values based on geometry
  std::string geomType = _visual->GetGeometryType();
  if (geomType == "cylinder")
    msgs::AddCylinderLink(model, mass, 0.5, 1.0);
  else if (geomType == "sphere")
    msgs::AddSphereLink(model, mass, 0.5);
  else
    msgs::AddBoxLink(model, mass, ignition::math::Vector3d::One);
  link->Load(msgs::LinkToSDF(model.link(0)));

  MainWindow *mainWindow = gui::get_main_window();
  if (mainWindow)
  {
    connect(gui::get_main_window(), SIGNAL(Close()), link->inspector,
        SLOT(close()));
  }

  link->linkVisual = _visual->GetParent();
  link->AddVisual(_visual);

  // override transparency
  _visual->SetTransparency(_visual->GetTransparency() *
      (1-ModelData::GetEditTransparency()-0.1)
      + ModelData::GetEditTransparency());

  // create collision with identical geometry
  rendering::VisualPtr collisionVis =
      _visual->Clone(link->linkVisual->GetName() + "::collision",
      link->linkVisual);

  // orange
  collisionVis->SetMaterial("Gazebo/Orange");
  collisionVis->SetTransparency(
      math::clamp(ModelData::GetEditTransparency() * 2.0, 0.0, 0.8));
  // fix for transparency alpha compositing
  Ogre::MovableObject *colObj = collisionVis->GetSceneNode()->
      getAttachedObject(0);
  colObj->setRenderQueueGroup(colObj->getRenderQueueGroup()+1);
  link->AddCollision(collisionVis);

  std::string linkName = link->linkVisual->GetName();

  std::string leafName = linkName;
  size_t idx = linkName.find_last_of("::");
  if (idx != std::string::npos)
    leafName = linkName.substr(idx+1);

  link->SetName(leafName);

  {
    boost::recursive_mutex::scoped_lock lock(*this->updateMutex);
    this->allLinks[linkName] = link;
    if (this->canonicalLink.empty())
      this->canonicalLink = linkName;
  }

  rendering::ScenePtr scene = link->linkVisual->GetScene();

  this->ModelChanged();
}

/////////////////////////////////////////////////
LinkData *ModelCreator::CloneLink(const std::string &_linkName)
{
  boost::recursive_mutex::scoped_lock lock(*this->updateMutex);

  auto it = this->allLinks.find(_linkName);
  if (it == allLinks.end())
  {
    gzerr << "No link with name: " << _linkName << " found."  << std::endl;
    return NULL;
  }

  // generate unique name.
  std::string newName = _linkName + "_clone";
  auto itName = this->allLinks.find(newName);
  int nameCounter = 0;
  while (itName != this->allLinks.end())
  {
    std::stringstream newLinkName;
    newLinkName << _linkName << "_clone_" << nameCounter++;
    newName = newLinkName.str();
    itName = this->allLinks.find(newName);
  }

  std::string leafName = newName;
  size_t idx = newName.find_last_of("::");
  if (idx != std::string::npos)
    leafName = newName.substr(idx+1);
  LinkData *link = it->second->Clone(leafName);

  this->allLinks[newName] = link;

  this->ModelChanged();

  return link;
}

/////////////////////////////////////////////////
NestedModelData *ModelCreator::CloneNestedModel(
    const std::string &_nestedModelName)
{
  boost::recursive_mutex::scoped_lock lock(*this->updateMutex);

  auto it = this->allNestedModels.find(_nestedModelName);
  if (it == allNestedModels.end())
  {
    gzerr << "No nested model with name: " << _nestedModelName <<
        " found."  << std::endl;
    return NULL;
  }

  // generate unique name.
  std::string newName = _nestedModelName + "_clone";
  auto itName = this->allNestedModels.find(newName);
  int nameCounter = 0;
  while (itName != this->allNestedModels.end())
  {
    std::stringstream newNestedModelName;
    newNestedModelName << _nestedModelName << "_clone_" << nameCounter++;
    newName = newNestedModelName.str();
    itName = this->allNestedModels.find(newName);
  }

  std::string leafName = newName;
  size_t idx = newName.find_last_of("::");
  if (idx != std::string::npos)
    leafName = newName.substr(idx+1);
  NestedModelData *modelData = it->second->Clone(leafName);

  this->allNestedModels[newName] = modelData;

  this->ModelChanged();

  return modelData;
}

/////////////////////////////////////////////////
LinkData *ModelCreator::CreateLinkFromSDF(sdf::ElementPtr _linkElem,
    rendering::VisualPtr _parentVis)
{
  LinkData *link = new LinkData();
  MainWindow *mainWindow = gui::get_main_window();
  if (mainWindow)
  {
    connect(gui::get_main_window(), SIGNAL(Close()), link->inspector,
        SLOT(close()));
  }

  link->Load(_linkElem);

  // Link
  std::stringstream linkNameStream;
  std::string leafName = link->GetName();

  if (_parentVis->GetName() == this->previewName)
    linkNameStream << this->previewName << "_" << this->modelCounter << "::";
  else
    linkNameStream << _parentVis->GetName() << "::";

  linkNameStream << leafName;
  std::string linkName = linkNameStream.str();

  if (this->canonicalLink.empty())
    this->canonicalLink = linkName;

  link->SetName(leafName);

  // if link name is scoped, it could mean that it's from an included model.
  // The joint maker needs to know about this in order to specify the correct
  // parent and child links in sdf generation step.
  if (leafName.find("::") != std::string::npos)
    this->jointMaker->AddScopedLinkName(leafName);

  rendering::VisualPtr linkVisual(new rendering::Visual(linkName, _parentVis));
  linkVisual->Load();
  linkVisual->SetPose(link->Pose());
  link->linkVisual = linkVisual;

  // Visuals
  int visualIndex = 0;
  sdf::ElementPtr visualElem;

  if (_linkElem->HasElement("visual"))
    visualElem = _linkElem->GetElement("visual");

  linkVisual->SetTransparency(ModelData::GetEditTransparency());

  while (visualElem)
  {
    // Visual name
    std::string visualName;
    if (visualElem->HasAttribute("name"))
    {
      visualName = linkName + "::" + visualElem->Get<std::string>("name");
      visualIndex++;
    }
    else
    {
      std::stringstream visualNameStream;
      visualNameStream << linkName << "::visual_" << visualIndex++;
      visualName = visualNameStream.str();
      gzwarn << "SDF missing visual name attribute. Created name " << visualName
          << std::endl;
    }
    rendering::VisualPtr visVisual(new rendering::Visual(visualName,
        linkVisual));
    visVisual->Load(visualElem);

    // Visual pose
    math::Pose visualPose;
    if (visualElem->HasElement("pose"))
      visualPose = visualElem->Get<math::Pose>("pose");
    else
      visualPose.Set(0, 0, 0, 0, 0, 0);
    visVisual->SetPose(visualPose);

    // Add to link
    link->AddVisual(visVisual);

    // override transparency
    visVisual->SetTransparency(visVisual->GetTransparency() *
        (1-ModelData::GetEditTransparency()-0.1)
        + ModelData::GetEditTransparency());

    visualElem = visualElem->GetNextElement("visual");
  }

  // Collisions
  int collisionIndex = 0;
  sdf::ElementPtr collisionElem;

  if (_linkElem->HasElement("collision"))
    collisionElem = _linkElem->GetElement("collision");

  while (collisionElem)
  {
    // Collision name
    std::string collisionName;
    if (collisionElem->HasAttribute("name"))
    {
      collisionName = linkName + "::" + collisionElem->Get<std::string>("name");
      collisionIndex++;
    }
    else
    {
      std::ostringstream collisionNameStream;
      collisionNameStream << linkName << "::collision_" << collisionIndex++;
      collisionName = collisionNameStream.str();
      gzwarn << "SDF missing collision name attribute. Created name " <<
          collisionName << std::endl;
    }
    rendering::VisualPtr colVisual(new rendering::Visual(collisionName,
        linkVisual));

    // Collision pose
    math::Pose collisionPose;
    if (collisionElem->HasElement("pose"))
      collisionPose = collisionElem->Get<math::Pose>("pose");
    else
      collisionPose.Set(0, 0, 0, 0, 0, 0);

    // Make a visual element from the collision element
    sdf::ElementPtr colVisualElem =  this->modelTemplateSDF->Root()
        ->GetElement("model")->GetElement("link")->GetElement("visual");

    sdf::ElementPtr geomElem = colVisualElem->GetElement("geometry");
    geomElem->ClearElements();
    geomElem->Copy(collisionElem->GetElement("geometry"));

    colVisual->Load(colVisualElem);
    colVisual->SetPose(collisionPose);
    colVisual->SetMaterial("Gazebo/Orange");
    colVisual->SetTransparency(
        math::clamp(ModelData::GetEditTransparency() * 2.0, 0.0, 0.8));
    // fix for transparency alpha compositing
    Ogre::MovableObject *colObj = colVisual->GetSceneNode()->
        getAttachedObject(0);
    colObj->setRenderQueueGroup(colObj->getRenderQueueGroup()+1);

    // Add to link
    link->AddCollision(colVisual);

    collisionElem = collisionElem->GetNextElement("collision");
  }

  // Top-level links only
  if (_parentVis == this->previewVisual)
  {
    boost::recursive_mutex::scoped_lock lock(*this->updateMutex);
    this->allLinks[linkName] = link;
    gui::model::Events::linkInserted(linkName);
  }
  else
  {
    boost::recursive_mutex::scoped_lock lock(*this->updateMutex);
    this->nestedLinks[linkName] = link;
  }

  this->ModelChanged();

  return link;
}

/////////////////////////////////////////////////
LinkData *ModelCreator::CreateLinkFromSDF(sdf::ElementPtr _linkElem)
{
  return this->CreateLinkFromSDF(_linkElem, this->previewVisual);
}

/////////////////////////////////////////////////
void ModelCreator::RemoveNestedModelImpl(const std::string &_nestedModelName)
{
  if (!this->previewVisual)
  {
    this->Reset();
    return;
  }

  NestedModelData *modelData = NULL;
  {
    boost::recursive_mutex::scoped_lock lock(*this->updateMutex);
    if (this->allNestedModels.find(_nestedModelName) ==
        this->allNestedModels.end())
    {
      return;
    }
    modelData = this->allNestedModels[_nestedModelName];
  }

  if (!modelData)
    return;

  // Copy before reference is deleted.
  std::string nestedModelName(_nestedModelName);


  // remove all its models
  for (auto &modelIt : modelData->models)
    this->RemoveNestedModelImpl(modelIt.first);

  // remove all its links and joints
  for (auto &linkIt : modelData->links)
  {
    // if it's a link
    if (this->nestedLinks.find(linkIt.first) != this->nestedLinks.end())
    {
      if (this->jointMaker)
      {
        this->jointMaker->RemoveJointsByLink(linkIt.first);
      }
      this->RemoveLinkImpl(linkIt.first);
    }
  }

  rendering::ScenePtr scene = modelData->modelVisual->GetScene();
  if (scene)
  {
    scene->RemoveVisual(modelData->modelVisual);
  }

  modelData->modelVisual.reset();
  {
    boost::recursive_mutex::scoped_lock lock(*this->updateMutex);
    this->allNestedModels.erase(_nestedModelName);
    delete modelData;
  }
  gui::model::Events::nestedModelRemoved(nestedModelName);

  this->ModelChanged();
}

/////////////////////////////////////////////////
void ModelCreator::RemoveLinkImpl(const std::string &_linkName)
{
  if (!this->previewVisual)
  {
    this->Reset();
    return;
  }

  LinkData *link = NULL;
  {
    boost::recursive_mutex::scoped_lock lock(*this->updateMutex);
    if (this->allLinks.find(_linkName) == this->allLinks.end())
      return;
    link = this->allLinks[_linkName];

    if (!link)
    {
      if (this->nestedLinks.find(_linkName) == this->nestedLinks.end())
        return;
      link = this->nestedLinks[_linkName];
    }
  }

  if (!link)
    return;

  // Copy before reference is deleted.
  std::string linkName(_linkName);

  rendering::ScenePtr scene = link->linkVisual->GetScene();
  if (scene)
  {
    for (auto &it : link->visuals)
    {
      rendering::VisualPtr vis = it.first;
      scene->RemoveVisual(vis);
    }
    scene->RemoveVisual(link->linkVisual);
    for (auto &colIt : link->collisions)
    {
      rendering::VisualPtr vis = colIt.first;
      scene->RemoveVisual(vis);
    }

    scene->RemoveVisual(link->linkVisual);
  }

  link->linkVisual.reset();
  {
    boost::recursive_mutex::scoped_lock lock(*this->updateMutex);
    this->allLinks.erase(linkName);
    this->nestedLinks.erase(linkName);
    delete link;
  }
  gui::model::Events::linkRemoved(linkName);

  this->ModelChanged();
}

/////////////////////////////////////////////////
void ModelCreator::Reset()
{
  delete this->saveDialog;
  this->saveDialog = new SaveDialog(SaveDialog::MODEL);

  this->jointMaker->Reset();
  this->selectedNestedModels.clear();
  this->selectedLinks.clear();

  if (g_copyAct)
    g_copyAct->setEnabled(false);

  if (g_pasteAct)
    g_pasteAct->setEnabled(false);

  this->currentSaveState = NEVER_SAVED;
  this->SetModelName(this->modelDefaultName);
  this->serverModelName = "";
  this->serverModelSDF.reset();
  this->serverModelVisible.clear();
  this->canonicalLink = "";
  this->canonicalModel = "";

  this->modelTemplateSDF.reset(new sdf::SDF);
  this->modelTemplateSDF->SetFromString(ModelData::GetTemplateSDFString());

  this->modelSDF.reset(new sdf::SDF);

  this->isStatic = false;
  this->autoDisable = true;
  gui::model::Events::modelPropertiesChanged(this->isStatic, this->autoDisable,
      this->modelPose, this->GetModelName());

  while (!this->allLinks.empty())
    this->RemoveLinkImpl(this->allLinks.begin()->first);
  this->allLinks.clear();

  while (!this->allNestedModels.empty())
    this->RemoveNestedModelImpl(this->allNestedModels.begin()->first);
  this->allNestedModels.clear();

  this->allModelPlugins.clear();

  if (!gui::get_active_camera() ||
    !gui::get_active_camera()->GetScene())
  return;

  rendering::ScenePtr scene = gui::get_active_camera()->GetScene();
  if (this->previewVisual)
    scene->RemoveVisual(this->previewVisual);

  std::stringstream visName;
  visName << this->previewName << "_" << this->modelCounter;
  this->previewVisual.reset(new rendering::Visual(visName.str(),
      scene->GetWorldVisual()));

  this->previewVisual->Load();
  this->modelPose = math::Pose::Zero;
  this->previewVisual->SetPose(this->modelPose);
}

/////////////////////////////////////////////////
void ModelCreator::SetModelName(const std::string &_modelName)
{
  this->modelName = _modelName;
  this->saveDialog->SetModelName(_modelName);

  this->folderName = this->saveDialog->
      GetFolderNameFromModelName(this->modelName);

  if (this->currentSaveState == NEVER_SAVED)
  {
    // Set new saveLocation
    boost::filesystem::path oldPath(this->saveDialog->GetSaveLocation());

    boost::filesystem::path newPath = oldPath.parent_path() / this->folderName;
    this->saveDialog->SetSaveLocation(newPath.string());
  }
}

/////////////////////////////////////////////////
std::string ModelCreator::GetModelName() const
{
  return this->modelName;
}

/////////////////////////////////////////////////
void ModelCreator::SetStatic(bool _static)
{
  this->isStatic = _static;
  this->ModelChanged();
}

/////////////////////////////////////////////////
void ModelCreator::SetAutoDisable(bool _auto)
{
  this->autoDisable = _auto;
  this->ModelChanged();
}

/////////////////////////////////////////////////
void ModelCreator::FinishModel()
{
  if (!this->serverModelName.empty())
  {
    // delete model on server first before spawning the updated one.
    transport::request(gui::get_world(), "entity_delete",
        this->serverModelName);
    int timeoutCounter = 0;
    int timeout = 100;
    while (timeoutCounter < timeout)
    {
      boost::shared_ptr<msgs::Response> response =
          transport::request(gui::get_world(), "entity_info",
          this->serverModelName);
      // Make sure the response is correct
      if (response->response() == "nonexistent")
        break;

      common::Time::MSleep(100);
      timeoutCounter++;
    }
  }
  event::Events::setSelectedEntity("", "normal");
  this->CreateTheEntity();
  this->Reset();
}

/////////////////////////////////////////////////
void ModelCreator::CreateTheEntity()
{
  if (!this->modelSDF->Root()->HasElement("model"))
  {
    gzerr << "Generated invalid SDF! Cannot create entity." << std::endl;
    return;
  }

  msgs::Factory msg;
  // Create a new name if the model exists
  sdf::ElementPtr modelElem = this->modelSDF->Root()->GetElement("model");
  std::string modelElemName = modelElem->Get<std::string>("name");
  if (has_entity_name(modelElemName))
  {
    int i = 0;
    while (has_entity_name(modelElemName))
    {
      modelElemName = modelElem->Get<std::string>("name") + "_" +
        boost::lexical_cast<std::string>(i++);
    }
    modelElem->GetAttribute("name")->Set(modelElemName);
  }

  msg.set_sdf(this->modelSDF->ToString());
  msgs::Set(msg.mutable_pose(), this->modelPose.Ign());
  this->makerPub->Publish(msg);
}

/////////////////////////////////////////////////
void ModelCreator::AddEntity(sdf::ElementPtr _sdf)
{
  if (!this->previewVisual)
  {
    this->Reset();
  }

  this->Stop();

  if (_sdf->GetName() == "model")
  {
    // Create a top-level nested model
    NestedModelData *modelData =
        this->CreateModelFromSDF(_sdf, this->previewVisual, true);

    rendering::VisualPtr entityVisual = modelData->modelVisual;

    this->addLinkType = NESTED_MODEL;
    this->mouseVisual = entityVisual;
  }
}

/////////////////////////////////////////////////
sdf::ElementPtr ModelCreator::GetEntitySDF(const std::string &_name)
{
  auto it = this->allNestedModels.find(_name);
  if (it != this->allNestedModels.end())
  {
    if (it->second)
      return it->second->modelSDF;
  }
  return NULL;
}

/////////////////////////////////////////////////
void ModelCreator::AddLink(LinkType _type)
{
  if (!this->previewVisual)
  {
    this->Reset();
  }

  this->Stop();

  this->addLinkType = _type;
  if (_type != LINK_NONE)
    this->AddShape(_type);
}

/////////////////////////////////////////////////
void ModelCreator::Stop()
{
  if (this->addLinkType != LINK_NONE && this->mouseVisual)
  {
    this->RemoveEntity(this->mouseVisual->GetName());
    this->mouseVisual.reset();
    emit LinkAdded();
  }
  if (this->jointMaker)
    this->jointMaker->Stop();
}

/////////////////////////////////////////////////
void ModelCreator::OnDelete()
{
  if (this->inspectName.empty())
    return;

  this->OnDelete(this->inspectName);
  this->inspectName = "";
}

/////////////////////////////////////////////////
void ModelCreator::OnDelete(const std::string &_entity)
{
  this->RemoveEntity(_entity);
}

/////////////////////////////////////////////////
void ModelCreator::RemoveEntity(const std::string &_entity)
{
  boost::recursive_mutex::scoped_lock lock(*this->updateMutex);

  // if it's a nestedModel
  if (this->allNestedModels.find(_entity) != this->allNestedModels.end())
  {
    this->RemoveNestedModelImpl(_entity);
    return;
  }

  // if it's a link
  if (this->allLinks.find(_entity) != this->allLinks.end())
  {
    if (this->jointMaker)
      this->jointMaker->RemoveJointsByLink(_entity);
    this->RemoveLinkImpl(_entity);
    return;
  }

  // if it's a visual
  rendering::VisualPtr vis =
      gui::get_active_camera()->GetScene()->GetVisual(_entity);
  if (vis)
  {
    rendering::VisualPtr parentLink = vis->GetParent();
    std::string parentLinkName = parentLink->GetName();

    if (this->allLinks.find(parentLinkName) != this->allLinks.end())
    {
      // remove the parent link if it's the only child
      if (parentLink->GetChildCount() == 1)
      {
        if (this->jointMaker)
          this->jointMaker->RemoveJointsByLink(parentLink->GetName());
        this->RemoveLinkImpl(parentLink->GetName());
        return;
      }
    }
  }
}

/////////////////////////////////////////////////
bool ModelCreator::OnKeyPress(const common::KeyEvent &_event)
{
  if (_event.key == Qt::Key_Escape)
  {
    this->Stop();
  }
  else if (_event.key == Qt::Key_Delete)
  {
    for (auto nestedModelVis : this->selectedNestedModels)
    {
      this->OnDelete(nestedModelVis->GetName());
    }
    for (auto linkVis : this->selectedLinks)
    {
      this->OnDelete(linkVis->GetName());
    }
    this->DeselectAll();
  }
  else if (_event.control)
  {
    if (_event.key == Qt::Key_C && _event.control)
    {
      g_copyAct->trigger();
      return true;
    }
    if (_event.key == Qt::Key_V && _event.control)
    {
      g_pasteAct->trigger();
      return true;
    }
  }
  return false;
}

/////////////////////////////////////////////////
bool ModelCreator::OnMousePress(const common::MouseEvent &_event)
{
  rendering::UserCameraPtr userCamera = gui::get_active_camera();
  if (!userCamera)
    return false;

  if (this->jointMaker->GetState() != JointMaker::JOINT_NONE)
  {
    userCamera->HandleMouseEvent(_event);
    return true;
  }

  rendering::VisualPtr vis = userCamera->GetVisual(_event.Pos());
  if (vis)
  {
    if (!vis->IsPlane() && gui::get_entity_id(vis->GetRootVisual()->GetName()))
    {
      // Handle snap from GLWidget
      if (g_snapAct->isChecked())
        return false;

      // Prevent interaction with other models, send event only to
      // user camera
      userCamera->HandleMouseEvent(_event);
      return true;
    }
  }
  return false;
}

/////////////////////////////////////////////////
bool ModelCreator::OnMouseRelease(const common::MouseEvent &_event)
{
  rendering::UserCameraPtr userCamera = gui::get_active_camera();
  if (!userCamera)
    return false;

  boost::recursive_mutex::scoped_lock lock(*this->updateMutex);

  if (this->mouseVisual)
  {
    if (_event.Button() == common::MouseEvent::RIGHT)
      return true;

    // set the link data pose
    if (this->allLinks.find(this->mouseVisual->GetName()) !=
        this->allLinks.end())
    {
      LinkData *link = this->allLinks[this->mouseVisual->GetName()];
      link->SetPose((this->mouseVisual->GetWorldPose()-this->modelPose).Ign());
      gui::model::Events::linkInserted(this->mouseVisual->GetName());
    }
    else if (this->allNestedModels.find(this->mouseVisual->GetName()) !=
        this->allNestedModels.end())
    {
      NestedModelData *modelData = this->allNestedModels[
          this->mouseVisual->GetName()];
      modelData->SetPose(this->mouseVisual->GetWorldPose()-this->modelPose);
      gui::model::Events::nestedModelInserted(this->mouseVisual->GetName());
    }

    // reset and return
    emit LinkAdded();
    this->mouseVisual.reset();
    this->AddLink(LINK_NONE);
    return true;
  }

  rendering::VisualPtr vis = userCamera->GetVisual(_event.Pos());
  if (vis)
  {
    rendering::VisualPtr topLevelVis = vis->GetNthAncestor(2);
    if (!topLevelVis)
      return false;

    // Is link / nested model
    if (this->allLinks.find(topLevelVis->GetName()) !=
        this->allLinks.end() ||
        this->allNestedModels.find(topLevelVis->GetName()) !=
        this->allNestedModels.end())
    {
      // Handle snap from GLWidget
      if (g_snapAct->isChecked())
        return false;

      // trigger link inspector on right click
      if (_event.Button() == common::MouseEvent::RIGHT)
      {
        this->inspectName = topLevelVis->GetName();

        this->ShowContextMenu(this->inspectName);
        return true;
      }

      // Not in multi-selection mode.
      if (!(QApplication::keyboardModifiers() & Qt::ControlModifier))
      {
        this->DeselectAll();
        this->SetSelected(topLevelVis, true);
      }
      // Multi-selection mode
      else
      {
        auto itLink = std::find(this->selectedLinks.begin(),
            this->selectedLinks.end(), topLevelVis);
        auto itNestedModel = std::find(this->selectedNestedModels.begin(),
            this->selectedNestedModels.end(), topLevelVis);
        // Highlight and select clicked link if not already selected
        if (itLink == this->selectedLinks.end() &&
            itNestedModel == this->selectedNestedModels.end())
        {
          this->SetSelected(topLevelVis, true);
        }
        // Deselect if already selected
        else
        {
          this->SetSelected(topLevelVis, false);
        }
      }

      if (this->manipMode == "translate" || this->manipMode == "rotate" ||
          this->manipMode == "scale")
      {
        this->OnManipMode(this->manipMode);
      }

      return true;
    }
    // Not link
    else
    {
      this->DeselectAll();

      g_alignAct->setEnabled(false);
      g_copyAct->setEnabled(!this->selectedLinks.empty());

      if (!vis->IsPlane())
        return true;
    }
  }
  return false;
}

/////////////////////////////////////////////////
void ModelCreator::ShowContextMenu(const std::string &_link)
{
  auto it = this->allLinks.find(_link);
  if (it == this->allLinks.end())
    return;

  this->inspectName = _link;
  QMenu menu;
  if (this->inspectAct)
  {
    menu.addAction(this->inspectAct);

    menu.addSeparator();

    menu.addAction(g_copyAct);
    menu.addAction(g_pasteAct);

    menu.addSeparator();

    if (this->jointMaker)
    {
      std::vector<JointData *> joints = this->jointMaker->GetJointDataByLink(
          _link);

      if (!joints.empty())
      {
        QMenu *jointsMenu = menu.addMenu(tr("Open Joint Inspector"));

        for (auto joint : joints)
        {
          QAction *jointAct = new QAction(tr(joint->name.c_str()), this);
          connect(jointAct, SIGNAL(triggered()), joint,
              SLOT(OnOpenInspector()));
          jointsMenu->addAction(jointAct);
        }
      }
    }
  }
  QAction *deleteAct = new QAction(tr("Delete"), this);
  connect(deleteAct, SIGNAL(triggered()), this, SLOT(OnDelete()));
  menu.addAction(deleteAct);

  menu.exec(QCursor::pos());
}

/////////////////////////////////////////////////
bool ModelCreator::OnMouseMove(const common::MouseEvent &_event)
{
  this->lastMouseEvent = _event;
  rendering::UserCameraPtr userCamera = gui::get_active_camera();
  if (!userCamera)
    return false;

  if (!this->mouseVisual)
  {
    rendering::VisualPtr vis = userCamera->GetVisual(_event.Pos());
    if (vis && !vis->IsPlane())
    {
      rendering::VisualPtr topLevelVis = vis->GetNthAncestor(2);

      if (!topLevelVis)
        return false;

      // Main window models always handled here
      if (this->allLinks.find(topLevelVis->GetName()) ==
          this->allLinks.end() &&
          this->allNestedModels.find(topLevelVis->GetName()) ==
          this->allNestedModels.end())
      {
        // Prevent highlighting for snapping
        if (this->manipMode == "snap" || this->manipMode == "select" ||
            this->manipMode == "")
        {
          // Don't change cursor on hover
          QApplication::setOverrideCursor(QCursor(Qt::ArrowCursor));
          userCamera->HandleMouseEvent(_event);
        }
        // Allow ModelManipulator to work while dragging handle over this
        else if (_event.Dragging())
        {
          ModelManipulator::Instance()->OnMouseMoveEvent(_event);
        }
        return true;
      }
    }
    return false;
  }

  math::Pose pose = this->mouseVisual->GetWorldPose();
  pose.pos = ModelManipulator::GetMousePositionOnPlane(
      userCamera, _event);

  if (!_event.Shift())
  {
    pose.pos = ModelManipulator::SnapPoint(pose.pos);
  }
  pose.pos.z = this->mouseVisual->GetWorldPose().pos.z;

  this->mouseVisual->SetWorldPose(pose);

  return true;
}

/////////////////////////////////////////////////
bool ModelCreator::OnMouseDoubleClick(const common::MouseEvent &_event)
{
  // open the link inspector on double click
  rendering::VisualPtr vis = gui::get_active_camera()->GetVisual(_event.Pos());
  if (!vis)
    return false;

  boost::recursive_mutex::scoped_lock lock(*this->updateMutex);

  if (this->allLinks.find(vis->GetParent()->GetName()) !=
      this->allLinks.end())
  {
    this->OpenInspector(vis->GetParent()->GetName());
    return true;
  }

  return false;
}

/////////////////////////////////////////////////
void ModelCreator::OnOpenInspector()
{
  if (this->inspectName.empty())
    return;

  this->OpenInspector(this->inspectName);
  this->inspectName = "";
}

/////////////////////////////////////////////////
void ModelCreator::OpenInspector(const std::string &_name)
{
  boost::recursive_mutex::scoped_lock lock(*this->updateMutex);
  if (this->allLinks.find(_name) == this->allLinks.end())
  {
    gzerr << "Link [" << _name << "] not found." << std::endl;
    return;
  }
  LinkData *link = this->allLinks[_name];
  link->SetPose((link->linkVisual->GetWorldPose()-this->modelPose).Ign());
  link->UpdateConfig();
  link->inspector->move(QCursor::pos());
  link->inspector->show();
}

/////////////////////////////////////////////////
void ModelCreator::OnCopy()
{
  if (!g_editModelAct->isChecked())
    return;

  if (this->selectedLinks.empty() && this->selectedNestedModels.empty())
    return;

  this->copiedNames.clear();

  for (auto vis : this->selectedLinks)
  {
    this->copiedNames.push_back(vis->GetName());
  }
  for (auto vis : this->selectedNestedModels)
  {
    this->copiedNames.push_back(vis->GetName());
  }
  g_pasteAct->setEnabled(true);
}

/////////////////////////////////////////////////
void ModelCreator::OnPaste()
{
  if (this->copiedNames.empty() || !g_editModelAct->isChecked())
  {
    return;
  }

  boost::recursive_mutex::scoped_lock lock(*this->updateMutex);

  math::Pose clonePose;
  rendering::UserCameraPtr userCamera = gui::get_active_camera();
  if (userCamera)
  {
    math::Vector3 mousePosition = ModelManipulator::GetMousePositionOnPlane(
        userCamera, this->lastMouseEvent);
    clonePose.pos.x = mousePosition.x;
    clonePose.pos.y = mousePosition.y;
  }

  // For now, only copy the last selected (nested models come after)
  auto it = this->allLinks.find(this->copiedNames.back());
  // Copy a link
  if (it != this->allLinks.end())
  {
    LinkData *copiedLink = it->second;
    if (!copiedLink)
      return;

    this->Stop();
    this->DeselectAll();

    if (!this->previewVisual)
    {
      this->Reset();
    }

    // Propagate copied entity's Z position and rotation
    math::Pose copiedPose = copiedLink->Pose();
    clonePose.pos.z = copiedPose.pos.z;
    clonePose.rot = copiedPose.rot;

    LinkData *clonedLink = this->CloneLink(it->first);
    clonedLink->linkVisual->SetWorldPose(clonePose);

    this->addLinkType = LINK_MESH;
    this->mouseVisual = clonedLink->linkVisual;
  }
  else
  {
    auto it2 = this->allNestedModels.find(this->copiedNames.back());
    if (it2 != this->allNestedModels.end())
    {
      NestedModelData *copiedNestedModel = it2->second;
      if (!copiedNestedModel)
        return;

      this->Stop();
      this->DeselectAll();

      if (!this->previewVisual)
      {
        this->Reset();
      }

      // Propagate copied entity's Z position and rotation
      math::Pose copiedPose = copiedNestedModel->GetPose();
      clonePose.pos.z = copiedPose.pos.z;
      clonePose.rot = copiedPose.rot;

      NestedModelData *clonedNestedModel = this->CloneNestedModel(it2->first);
      clonedNestedModel->modelVisual->SetWorldPose(clonePose);
      this->addLinkType = NESTED_MODEL;
      this->mouseVisual = clonedNestedModel->modelVisual;
    }
  }
}

/////////////////////////////////////////////////
JointMaker *ModelCreator::GetJointMaker() const
{
  return this->jointMaker;
}

/////////////////////////////////////////////////
void ModelCreator::UpdateNestedModelSDF(sdf::ElementPtr _modelElem)
{
<<<<<<< HEAD
  if (this->modelName == this->serverModelName)
=======
  return;

  // do we still need the code below?
  /* if (this->modelName == this->serverModelName)
>>>>>>> 0b5907b9
    return;

  if (_modelElem->HasElement("joint"))
  {
    sdf::ElementPtr jointElem = _modelElem->GetElement("joint");
    while (jointElem)
    {
      sdf::ElementPtr parentElem = jointElem->GetElement("parent");
      std::string parentName = parentElem->Get<std::string>();
      sdf::ElementPtr childElem = jointElem->GetElement("child");
      std::string childName = childElem->Get<std::string>();

      if (this->serverModelName.empty())
      {
        parentName = this->modelName + "::" + parentName;
        childName = this->modelName + "::" + childName;
        parentElem->Set(parentName);
        childElem->Set(childName);
      }
      else
      {
        size_t pos = parentName.find("::");
        if (pos != std::string::npos &&
            parentName.substr(0, pos) == this->serverModelName)
        {
          parentName = this->modelName + parentName.substr(pos);
          parentElem->Set(parentName);
        }


        pos = childName.find("::");
        if (pos != std::string::npos &&
            parentName.substr(0, pos) == this->serverModelName)
        {
          childName = this->modelName + childName.substr(pos);
          childElem->Set(childName);
        }
      }

      jointElem = jointElem->GetNextElement("joint");
    }
  }

  if (_modelElem->HasElement("model"))
  {
    sdf::ElementPtr modelElem = _modelElem->GetElement("model");
    while (modelElem)
    {
      this->UpdateNestedModelSDF(modelElem);
      modelElem = modelElem->GetNextElement("model");
    }
  }*/
}

/////////////////////////////////////////////////
void ModelCreator::GenerateSDF()
{
  sdf::ElementPtr modelElem;

  this->modelSDF.reset(new sdf::SDF);
  this->modelSDF->SetFromString(ModelData::GetTemplateSDFString());

  modelElem = this->modelSDF->Root()->GetElement("model");

  modelElem->ClearElements();
  modelElem->GetAttribute("name")->Set(this->folderName);

  boost::recursive_mutex::scoped_lock lock(*this->updateMutex);

  if (this->serverModelName.empty())
  {
    // set center of all links and nested models to be origin
    // TODO set a better origin other than the centroid
    math::Vector3 mid;
    int entityCount = 0;
    for (auto &linksIt : this->allLinks)
    {
      LinkData *link = linksIt.second;
      mid += link->Pose().Pos();
      entityCount++;
    }
    for (auto &nestedModelsIt : this->allNestedModels)
    {
      NestedModelData *modelData = nestedModelsIt.second;

      // get only top level nested models
      if (nestedModelsIt.second->modelVisual &&
        nestedModelsIt.second->modelVisual->GetParent()
        != this->previewVisual)
      continue;

      mid += modelData->GetPose().pos;
      entityCount++;
    }
    if (!(this->allLinks.empty() && this->allNestedModels.empty()))
    {
      mid /= entityCount;
    }

    // Put the origin in the ground so when the model is inserted it is fully
    // above ground.
    // TODO set a better origin other than the centroid
    mid.z = 0;

    this->modelPose.pos = mid;
  }

  // Update preview model and link poses in case they changed
  this->previewVisual->SetWorldPose(this->modelPose);
  for (auto &linksIt : this->allLinks)
  {
    LinkData *link = linksIt.second;
    link->SetPose((link->linkVisual->GetWorldPose() - this->modelPose).Ign());
    link->linkVisual->SetPose(link->Pose());
  }
  for (auto &nestedModelsIt : this->allNestedModels)
  {
    NestedModelData *modelData = nestedModelsIt.second;

    // get only top level nested models
    if (nestedModelsIt.second->modelVisual &&
      nestedModelsIt.second->modelVisual->GetParent()
      != this->previewVisual)
    continue;

    modelData->SetPose(modelData->modelVisual->GetWorldPose()-this->modelPose);
    modelData->modelVisual->SetPose(modelData->GetPose());
  }

  // generate canonical link sdf first.
  // TODO: Model with no links and only nested models
  if (!this->canonicalLink.empty())
  {
    auto canonical = this->allLinks.find(this->canonicalLink);
    if (canonical != this->allLinks.end())
    {
      LinkData *link = canonical->second;
      link->UpdateConfig();

      sdf::ElementPtr newLinkElem = this->GenerateLinkSDF(link);
      modelElem->InsertElement(newLinkElem);
    }
  }

  // loop through rest of all links and generate sdf
  for (auto &linksIt : this->allLinks)
  {
    if (linksIt.first == this->canonicalLink)
      continue;

    LinkData *link = linksIt.second;
    link->UpdateConfig();

    sdf::ElementPtr newLinkElem = this->GenerateLinkSDF(link);
    modelElem->InsertElement(newLinkElem);
  }

  // generate canonical model sdf first.
  if (!this->canonicalModel.empty())
  {
    auto canonical = this->allNestedModels.find(this->canonicalModel);
    if (canonical != this->allNestedModels.end())
    {
      NestedModelData *nestedModelData = canonical->second;
      this->UpdateNestedModelSDF(nestedModelData->modelSDF);
      modelElem->InsertElement(nestedModelData->modelSDF);
    }
  }

  // loop through rest of all nested models and add sdf
  for (auto &nestedModelsIt : this->allNestedModels)
  {
    if (nestedModelsIt.first == this->canonicalModel ||
        (nestedModelsIt.second->modelVisual &&
        nestedModelsIt.second->modelVisual->GetParent()
        != this->previewVisual))
      continue;

    NestedModelData *nestedModelData = nestedModelsIt.second;
    this->UpdateNestedModelSDF(nestedModelData->modelSDF);
    modelElem->InsertElement(nestedModelData->modelSDF);
  }

  // Add joint sdf elements
  this->jointMaker->SetModelName(this->modelName);
  this->jointMaker->GenerateSDF();
  sdf::ElementPtr jointsElem = this->jointMaker->GetSDF();

  sdf::ElementPtr jointElem;
  if (jointsElem->HasElement("joint"))
    jointElem = jointsElem->GetElement("joint");
  while (jointElem)
  {
    modelElem->InsertElement(jointElem->Clone());
    jointElem = jointElem->GetNextElement("joint");
  }

  // Model settings
  modelElem->GetElement("static")->Set(this->isStatic);
  modelElem->GetElement("allow_auto_disable")->Set(this->autoDisable);

  // Add plugin elements
  for (auto modelPlugin : this->allModelPlugins)
    modelElem->InsertElement(modelPlugin.second->modelPluginSDF->Clone());

  // Append custom SDF - only plugins for now
  sdf::ElementPtr pluginElem;
  if (this->sdfToAppend->HasElement("plugin"))
     pluginElem = this->sdfToAppend->GetElement("plugin");
  while (pluginElem)
  {
    modelElem->InsertElement(pluginElem->Clone());
    pluginElem = pluginElem->GetNextElement("plugin");
  }
}

/////////////////////////////////////////////////
const sdf::ElementPtr ModelCreator::GetSDFToAppend()
{
  return this->sdfToAppend;
}

/////////////////////////////////////////////////
sdf::ElementPtr ModelCreator::GenerateLinkSDF(LinkData *_link)
{
  std::stringstream visualNameStream;
  std::stringstream collisionNameStream;
  visualNameStream.str("");
  collisionNameStream.str("");

  sdf::ElementPtr newLinkElem = _link->linkSDF->Clone();
  newLinkElem->GetElement("pose")->Set(_link->linkVisual->GetWorldPose()
      - this->modelPose);

  // visuals
  for (auto const &it : _link->visuals)
  {
    rendering::VisualPtr visual = it.first;
    msgs::Visual visualMsg = it.second;
    sdf::ElementPtr visualElem = visual->GetSDF()->Clone();

    visualElem->GetElement("transparency")->Set<double>(
        visualMsg.transparency());
    newLinkElem->InsertElement(visualElem);
  }

  // collisions
  for (auto const &colIt : _link->collisions)
  {
    sdf::ElementPtr collisionElem = msgs::CollisionToSDF(colIt.second);
    newLinkElem->InsertElement(collisionElem);
  }
  return newLinkElem;
}

/////////////////////////////////////////////////
void ModelCreator::OnAlignMode(const std::string &_axis,
    const std::string &_config, const std::string &_target, bool _preview)
{
  // this messes up the first/last logic inside align
  std::vector<rendering::VisualPtr> selectedAll;

  if (!this->selectedLinks.empty())
  {
    selectedAll.insert(selectedAll.end(),
        this->selectedLinks.begin(), this->selectedLinks.end());
  }

  if (!this->selectedNestedModels.empty())
  {
    selectedAll.insert(selectedAll.end(),
        this->selectedNestedModels.begin(), this->selectedNestedModels.end());
  }

  ModelAlign::Instance()->AlignVisuals(selectedAll, _axis, _config,
      _target, !_preview);
}

/////////////////////////////////////////////////
void ModelCreator::DeselectAll()
{
  while (!this->selectedLinks.empty())
  {
    rendering::VisualPtr vis = this->selectedLinks[0];

    vis->SetHighlighted(false);
    this->selectedLinks.erase(this->selectedLinks.begin());
    model::Events::setSelectedLink(vis->GetName(), false);
  }
  this->selectedLinks.clear();

  while (!this->selectedNestedModels.empty())
  {
    rendering::VisualPtr vis = this->selectedNestedModels[0];
    vis->SetHighlighted(false);
    this->selectedNestedModels.erase(this->selectedNestedModels.begin());
    model::Events::setSelectedLink(vis->GetName(), false);
  }
  this->selectedNestedModels.clear();
}

/////////////////////////////////////////////////
void ModelCreator::SetSelectedLink(const std::string &_name,
    const bool _selected)
{
  auto itLink = this->allLinks.find(_name);
  if (itLink != this->allLinks.end())
    this->SetSelected((*itLink).second->linkVisual, _selected);

  auto itNestedModel = this->allNestedModels.find(_name);
  if (itNestedModel != this->allNestedModels.end())
    this->SetSelected((*itNestedModel).second->modelVisual, _selected);
}

/////////////////////////////////////////////////
void ModelCreator::SetSelected(rendering::VisualPtr _topLevelVis,
    bool _selected)
{
  if (!_topLevelVis)
    return;

  _topLevelVis->SetHighlighted(_selected);

  auto itLink = this->allLinks.find(_topLevelVis->GetName());
  auto itNestedModel = this->allNestedModels.find(_topLevelVis->GetName());

  auto itLinkSelected = std::find(this->selectedLinks.begin(),
      this->selectedLinks.end(), _topLevelVis);
  auto itNestedModelSelected = std::find(this->selectedNestedModels.begin(),
      this->selectedNestedModels.end(), _topLevelVis);

  if (_selected)
  {
    if (itLink != this->allLinks.end() &&
        itLinkSelected == this->selectedLinks.end())
    {
      this->selectedLinks.push_back(_topLevelVis);
      model::Events::setSelectedLink(_topLevelVis->GetName(), _selected);
    }
    else if (itNestedModel != this->allNestedModels.end() &&
             itNestedModelSelected == this->selectedNestedModels.end())
    {
      this->selectedNestedModels.push_back(_topLevelVis);
      model::Events::setSelectedLink(_topLevelVis->GetName(), _selected);
    }
  }
  else
  {
    if (itLink != this->allLinks.end() &&
        itLinkSelected != this->selectedLinks.end())
    {
      this->selectedLinks.erase(itLinkSelected);
      model::Events::setSelectedLink(_topLevelVis->GetName(), _selected);
    }
    else if (itNestedModel != this->allNestedModels.end() &&
             itNestedModelSelected != this->selectedNestedModels.end())
    {
      this->selectedNestedModels.erase(itNestedModelSelected);
      model::Events::setSelectedLink(_topLevelVis->GetName(), _selected);
    }
  }
  g_copyAct->setEnabled(this->selectedLinks.size() +
      this->selectedNestedModels.size() > 0);
  g_alignAct->setEnabled(this->selectedLinks.size() +
      this->selectedNestedModels.size() > 1);
}

/////////////////////////////////////////////////
void ModelCreator::OnManipMode(const std::string &_mode)
{
  if (!this->active)
    return;

  this->manipMode = _mode;

  if (!this->selectedLinks.empty())
  {
    ModelManipulator::Instance()->SetAttachedVisual(
        this->selectedLinks.back());
  }

  ModelManipulator::Instance()->SetManipulationMode(_mode);
  ModelSnap::Instance()->Reset();

  // deselect 0 to n-1 models.
  if (this->selectedLinks.size() > 1)
  {
    rendering::VisualPtr link =
        this->selectedLinks[this->selectedLinks.size()-1];
    this->DeselectAll();
    this->SetSelected(link, true);
  }
}

/////////////////////////////////////////////////
void ModelCreator::OnSetSelectedEntity(const std::string &/*_name*/,
    const std::string &/*_mode*/)
{
  this->DeselectAll();
}

/////////////////////////////////////////////////
void ModelCreator::OnSetSelectedLink(const std::string &_name,
    const bool _selected)
{
  this->SetSelectedLink(_name, _selected);
}

/////////////////////////////////////////////////
void ModelCreator::ModelChanged()
{
  if (this->currentSaveState != NEVER_SAVED)
    this->currentSaveState = UNSAVED_CHANGES;
}

/////////////////////////////////////////////////
void ModelCreator::Update()
{
  boost::recursive_mutex::scoped_lock lock(*this->updateMutex);

  // Check if any links have been moved or resized and trigger ModelChanged
  for (auto &linksIt : this->allLinks)
  {
    LinkData *link = linksIt.second;
    if (link->Pose() != link->linkVisual->GetPose().Ign())
    {
      link->SetPose((link->linkVisual->GetWorldPose() - this->modelPose).Ign());
      this->ModelChanged();
    }
    for (auto &scaleIt : this->linkScaleUpdate)
    {
      if (link->linkVisual->GetName() == scaleIt.first)
        link->SetScale(scaleIt.second.Ign());
    }
  }
  if (!this->linkScaleUpdate.empty())
    this->ModelChanged();
  this->linkScaleUpdate.clear();

  // Check if any nested models have been moved and trigger ModelChanged
  for (auto &nestedModelIt : this->allNestedModels)
  {
    NestedModelData *nestedModel = nestedModelIt.second;
    if (nestedModel->GetPose() != nestedModel->modelVisual->GetPose().Ign())
    {
      nestedModel->SetPose((
          nestedModel->modelVisual->GetWorldPose() - this->modelPose).Ign());
      this->ModelChanged();
    }
  }
}

/////////////////////////////////////////////////
void ModelCreator::OnEntityScaleChanged(const std::string &_name,
  const math::Vector3 &_scale)
{
  boost::recursive_mutex::scoped_lock lock(*this->updateMutex);
  for (auto linksIt : this->allLinks)
  {
    std::string linkName;
    size_t pos = _name.find_last_of("::");
    if (pos != std::string::npos)
      linkName = _name.substr(0, pos-1);
    if (_name == linksIt.first || linkName == linksIt.first)
    {
      this->linkScaleUpdate[linksIt.first] = _scale;
      break;
    }
  }
}

/////////////////////////////////////////////////
void ModelCreator::SetModelVisible(const std::string &_name, bool _visible)
{
  rendering::ScenePtr scene = gui::get_active_camera()->GetScene();
  rendering::VisualPtr visual = scene->GetVisual(_name);
  if (!visual)
    return;

  this->SetModelVisible(visual, _visible);

  if (_visible)
    visual->SetHighlighted(false);
}

/////////////////////////////////////////////////
void ModelCreator::SetModelVisible(rendering::VisualPtr _visual, bool _visible)
{
  if (!_visual)
    return;

  for (unsigned int i = 0; i < _visual->GetChildCount(); ++i)
    this->SetModelVisible(_visual->GetChild(i), _visible);

  if (!_visible)
  {
    // store original visibility
    this->serverModelVisible[_visual->GetId()] = _visual->GetVisible();
    _visual->SetVisible(_visible);
  }
  else
  {
    // restore original visibility
    auto it = this->serverModelVisible.find(_visual->GetId());
    if (it != this->serverModelVisible.end())
    {
      _visual->SetVisible(it->second, false);
    }
  }
}

/////////////////////////////////////////////////
ModelCreator::SaveState ModelCreator::GetCurrentSaveState() const
{
  return this->currentSaveState;
}

/////////////////////////////////////////////////
void ModelCreator::AppendPluginElement(const std::string &_name,
    const std::string &_filename, sdf::ElementPtr _sdfElement)
{
  // Insert into existing plugin element
  sdf::ElementPtr pluginElem = NULL;

  if (this->sdfToAppend->HasElement("plugin"))
     pluginElem = this->sdfToAppend->GetElement("plugin");

  while (pluginElem)
  {
    if (pluginElem->Get<std::string>("name") == _name)
    {
      pluginElem->InsertElement(_sdfElement);
      _sdfElement->SetParent(pluginElem);
      return;
    }
    pluginElem = pluginElem->GetNextElement("plugin");
  }

  // Create new plugin element
  pluginElem.reset(new sdf::Element);
  pluginElem->SetName("plugin");

  pluginElem->AddAttribute("name", "string", _name, "0", "name");
  pluginElem->AddAttribute("filename", "string", _filename, "0", "filename");

  pluginElem->InsertElement(_sdfElement);
  _sdfElement->SetParent(pluginElem);

  this->sdfToAppend->InsertElement(pluginElem);
}

<<<<<<< HEAD
static bool MatchingConnection(sdf::ElementPtr conn1, sdf::ElementPtr conn2)
{
  // No comparison operator in Element class?
  return conn1->ToString("") == conn2->ToString("");
}

/////////////////////////////////////////////////
void ModelCreator::RemovePluginElement(const std::string &_name,
    const std::string &_filename, sdf::ElementPtr _sdfElement)
{
  sdf::ElementPtr pluginElem = NULL;

  if (this->sdfToAppend->HasElement("plugin"))
     pluginElem = this->sdfToAppend->GetElement("plugin");

  while (pluginElem)
  {
    if (pluginElem->Get<std::string>("name") == _name &&
        pluginElem->Get<std::string>("filename") == _filename)
    {
      sdf::ElementPtr connectionElem = pluginElem->GetElement("connection");
      while (connectionElem)
      {
        if (MatchingConnection(connectionElem, _sdfElement))
          pluginElem->RemoveChild(connectionElem);

        connectionElem = connectionElem->GetNextElement("connection");
      }
    }
    //  Remove plugin element if last connection was deleted
    if (pluginElem->GetFirstElement() == NULL)
    {
      this->sdfToAppend->RemoveChild(pluginElem);
      break;
    }
    pluginElem = pluginElem->GetNextElement("plugin");
  }
=======
/////////////////////////////////////////////////
void ModelCreator::AddModelPlugin(const sdf::ElementPtr _pluginElem)
{
  if (_pluginElem->HasAttribute("name"))
  {
    std::string name = _pluginElem->Get<std::string>("name");

    // Create data
    ModelPluginData *modelPlugin = new ModelPluginData();
    modelPlugin->Load(_pluginElem);

    // Add to map
    {
      boost::recursive_mutex::scoped_lock lock(*this->updateMutex);
      this->allModelPlugins[name] = modelPlugin;
    }

    // Notify addition
    gui::model::Events::modelPluginInserted(name);
  }
}

/////////////////////////////////////////////////
void ModelCreator::OpenModelPluginInspector(const std::string &_name)
{
  boost::recursive_mutex::scoped_lock lock(*this->updateMutex);

  auto it = this->allModelPlugins.find(_name);
  if (it == this->allModelPlugins.end())
  {
    gzerr << "Model plugin [" << _name << "] not found." << std::endl;
    return;
  }

  ModelPluginData *modelPlugin = it->second;
  modelPlugin->inspector->move(QCursor::pos());
  modelPlugin->inspector->show();
>>>>>>> 0b5907b9
}<|MERGE_RESOLUTION|>--- conflicted
+++ resolved
@@ -2007,16 +2007,12 @@
 }
 
 /////////////////////////////////////////////////
-void ModelCreator::UpdateNestedModelSDF(sdf::ElementPtr _modelElem)
-{
-<<<<<<< HEAD
-  if (this->modelName == this->serverModelName)
-=======
+void ModelCreator::UpdateNestedModelSDF(sdf::ElementPtr /*_modelElem*/)
+{
   return;
 
   // do we still need the code below?
   /* if (this->modelName == this->serverModelName)
->>>>>>> 0b5907b9
     return;
 
   if (_modelElem->HasElement("joint"))
@@ -2218,9 +2214,20 @@
   modelElem->GetElement("static")->Set(this->isStatic);
   modelElem->GetElement("allow_auto_disable")->Set(this->autoDisable);
 
-  // Add plugin elements
-  for (auto modelPlugin : this->allModelPlugins)
-    modelElem->InsertElement(modelPlugin.second->modelPluginSDF->Clone());
+  // If we're editing an existing model, copy the original plugin sdf elements
+  // since we are not generating them.
+  if (this->serverModelSDF)
+  {
+    if (this->serverModelSDF->HasElement("plugin"))
+    {
+      sdf::ElementPtr pluginElem = this->serverModelSDF->GetElement("plugin");
+      while (pluginElem)
+      {
+        modelElem->InsertElement(pluginElem->Clone());
+        pluginElem = pluginElem->GetNextElement("plugin");
+      }
+    }
+  }
 
   // Append custom SDF - only plugins for now
   sdf::ElementPtr pluginElem;
@@ -2455,18 +2462,6 @@
   if (!this->linkScaleUpdate.empty())
     this->ModelChanged();
   this->linkScaleUpdate.clear();
-
-  // Check if any nested models have been moved and trigger ModelChanged
-  for (auto &nestedModelIt : this->allNestedModels)
-  {
-    NestedModelData *nestedModel = nestedModelIt.second;
-    if (nestedModel->GetPose() != nestedModel->modelVisual->GetPose().Ign())
-    {
-      nestedModel->SetPose((
-          nestedModel->modelVisual->GetWorldPose() - this->modelPose).Ign());
-      this->ModelChanged();
-    }
-  }
 }
 
 /////////////////////////////////////////////////
@@ -2476,11 +2471,8 @@
   boost::recursive_mutex::scoped_lock lock(*this->updateMutex);
   for (auto linksIt : this->allLinks)
   {
-    std::string linkName;
-    size_t pos = _name.find_last_of("::");
-    if (pos != std::string::npos)
-      linkName = _name.substr(0, pos-1);
-    if (_name == linksIt.first || linkName == linksIt.first)
+    if (_name == linksIt.first ||
+        _name.find(linksIt.first) != std::string::npos)
     {
       this->linkScaleUpdate[linksIt.first] = _scale;
       break;
@@ -2539,11 +2531,9 @@
     const std::string &_filename, sdf::ElementPtr _sdfElement)
 {
   // Insert into existing plugin element
-  sdf::ElementPtr pluginElem = NULL;
-
+  sdf::ElementPtr pluginElem;
   if (this->sdfToAppend->HasElement("plugin"))
      pluginElem = this->sdfToAppend->GetElement("plugin");
-
   while (pluginElem)
   {
     if (pluginElem->Get<std::string>("name") == _name)
@@ -2558,7 +2548,6 @@
   // Create new plugin element
   pluginElem.reset(new sdf::Element);
   pluginElem->SetName("plugin");
-
   pluginElem->AddAttribute("name", "string", _name, "0", "name");
   pluginElem->AddAttribute("filename", "string", _filename, "0", "filename");
 
@@ -2568,7 +2557,6 @@
   this->sdfToAppend->InsertElement(pluginElem);
 }
 
-<<<<<<< HEAD
 static bool MatchingConnection(sdf::ElementPtr conn1, sdf::ElementPtr conn2)
 {
   // No comparison operator in Element class?
@@ -2606,7 +2594,8 @@
     }
     pluginElem = pluginElem->GetNextElement("plugin");
   }
-=======
+}
+
 /////////////////////////////////////////////////
 void ModelCreator::AddModelPlugin(const sdf::ElementPtr _pluginElem)
 {
@@ -2644,5 +2633,4 @@
   ModelPluginData *modelPlugin = it->second;
   modelPlugin->inspector->move(QCursor::pos());
   modelPlugin->inspector->show();
->>>>>>> 0b5907b9
-}+}
