--- conflicted
+++ resolved
@@ -494,7 +494,6 @@
 
   JointData *jointData = this->CreateJointLine(ss.str(), _parent);
 
-<<<<<<< HEAD
   jointData->jointMsg.reset(new msgs::Joint);
   jointData->jointMsg->CopyFrom(JointMaker::SetupDefaultJointMsg(
       jointData->type));
@@ -502,11 +501,7 @@
   jointData->SetParent(_parent);
 
   // Inspector
-  jointData->inspector = new JointInspector();
-=======
-  // Inspector
   jointData->inspector = new JointInspector(this);
->>>>>>> 3d2d91fb
   jointData->inspector->setModal(false);
   connect(jointData->inspector, SIGNAL(Applied()), jointData, SLOT(OnApply()));
   connect(this, SIGNAL(EmitLinkRemoved(std::string)), jointData->inspector,
@@ -898,7 +893,6 @@
         if (joint->dirty || poseUpdate)
         {
           joint->Update();
-<<<<<<< HEAD
 
           if (joint == this->jointBeingCreated)
           {
@@ -914,8 +908,6 @@
                   joint->parent->GetWorldPose()).Ign());
             }
           }
-=======
->>>>>>> 3d2d91fb
         }
       }
     }
@@ -1149,106 +1141,6 @@
 {
   this->inspector->Update(this->jointMsg);
   this->inspector->Open();
-}
-
-/////////////////////////////////////////////////
-void JointData::Update()
-{
-  // get origin of parent link visuals
-  math::Vector3 parentOrigin = this->parent->GetWorldPose().pos;
-
-  // get origin of child link visuals
-  math::Vector3 childOrigin = this->child->GetWorldPose().pos;
-
-  // set position of joint hotspot
-  math::Vector3 dPos = (childOrigin - parentOrigin);
-  math::Vector3 center = dPos * 0.5;
-  double length = std::max(dPos.GetLength(), 0.001);
-  this->hotspot->SetScale(
-      math::Vector3(0.008, 0.008, length));
-  this->hotspot->SetWorldPosition(parentOrigin + center);
-
-  // set orientation of joint hotspot
-  math::Vector3 u = dPos.Normalize();
-  math::Vector3 v = math::Vector3::UnitZ;
-  double cosTheta = v.Dot(u);
-  double angle = acos(cosTheta);
-  math::Vector3 w = (v.Cross(u)).Normalize();
-  math::Quaternion q;
-  q.SetFromAxis(w, angle);
-  this->hotspot->SetWorldRotation(q);
-
-  // set new material if joint type has changed
-  std::string material = JointMaker::jointMaterials[this->type];
-  if (this->hotspot->GetMaterialName() != material)
-  {
-    // Note: issue setting material when there is a billboard child,
-    // seems to hang so detach before setting and re-attach later.
-    Ogre::SceneNode *handleNode = this->handles->getParentSceneNode();
-    this->handles->detachFromParent();
-    this->hotspot->SetMaterial(material);
-    this->hotspot->SetTransparency(0.7);
-    handleNode->attachObject(this->handles);
-    Ogre::MaterialPtr mat =
-        Ogre::MaterialManager::getSingleton().getByName(material);
-    Ogre::ColourValue color =
-        mat->getTechnique(0)->getPass(0)->getDiffuse();
-    color.a = 0.5;
-    this->handles->getBillboard(0)->setColour(color);
-
-    // notify joint changes
-    std::string parentName = this->parent->GetName();
-    std::string childName = this->child->GetName();
-    gui::model::Events::jointChanged(this->hotspot->GetName(), this->name,
-        JointMaker::jointTypes[this->type], parentName, childName);
-  }
-
-  // set pos of joint handle
-  this->handles->getBillboard(0)->setPosition(
-      rendering::Conversions::Convert(parentOrigin -
-      this->hotspot->GetWorldPose().pos));
-  this->handles->_updateBounds();
-
-  // Update msg
-  msgs::JointPtr jointUpdateMsg = this->jointMsg;
-  unsigned int axisCount = JointMaker::GetJointAxisCount(this->type);
-  for (unsigned int i = axisCount; i < 2u; ++i)
-  {
-    if (i == 0u)
-      jointUpdateMsg->clear_axis1();
-    else if (i == 1u)
-      jointUpdateMsg->clear_axis2();
-  }
-
-  // Joint visual
-  if (this->jointVisual)
-  {
-    this->jointVisual->UpdateFromMsg(jointUpdateMsg);
-  }
-  else
-  {
-    std::string childName = this->child->GetName();
-    std::string jointVisName = childName;
-    size_t idx = childName.find("::");
-    if (idx != std::string::npos)
-      jointVisName = childName.substr(0, idx+2);
-    jointVisName += "_JOINT_VISUAL_";
-    gazebo::rendering::JointVisualPtr jointVis(
-        new gazebo::rendering::JointVisual(jointVisName, this->child));
-
-    jointVis->Load(jointUpdateMsg);
-
-    this->jointVisual = jointVis;
-  }
-
-  // Line now connects the child link to the joint frame
-  this->line->SetPoint(0, this->child->GetWorldPose().pos
-      - this->child->GetParent()->GetWorldPose().pos);
-  this->line->SetPoint(1,
-      this->jointVisual->GetWorldPose().pos
-      - this->child->GetParent()->GetWorldPose().pos);
-  this->line->setMaterial(JointMaker::jointMaterials[this->type]);
-  this->dirty = false;
 }
 
 /////////////////////////////////////////////////
@@ -1380,27 +1272,26 @@
     jointUpdateMsg->mutable_axis2()->CopyFrom(*defaultMsg.mutable_axis2());
   }
 
+  // Joint visual
   if (this->jointVisual)
   {
     this->jointVisual->UpdateFromMsg(jointUpdateMsg);
   }
   else
   {
-    std::string hotspotName = this->hotspot->GetName();
-    std::string jointVisName = hotspotName;
-    size_t idx = hotspotName.find("::");
+    std::string childName = this->child->GetName();
+    std::string jointVisName = childName;
+    size_t idx = childName.find("::");
     if (idx != std::string::npos)
-      jointVisName = hotspotName.substr(0, idx+2);
+      jointVisName = childName.substr(0, idx+2);
     jointVisName += "_JOINT_VISUAL_";
     gazebo::rendering::JointVisualPtr jointVis(
-        new gazebo::rendering::JointVisual(jointVisName, this->hotspot));
+        new gazebo::rendering::JointVisual(jointVisName, this->child));
 
     jointVis->Load(jointUpdateMsg);
 
     this->jointVisual = jointVis;
   }
-  this->jointVisual->SetWorldPose(this->child->GetWorldPose() +
-      this->jointVisual->GetPose());
 
   // Line now connects the child link to the joint frame
   this->line->SetPoint(0, this->child->GetWorldPose().pos
@@ -1699,6 +1590,7 @@
       this->jointBeingCreated->SetChild(_childLink);
       this->jointBeingCreated->dirty = true;
       this->jointBeingCreated->Update();
+      _childLink->AttachVisual(this->jointBeingCreated->jointVisual);
     }
   }
 
