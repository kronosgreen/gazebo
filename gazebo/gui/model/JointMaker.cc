--- conflicted
+++ resolved
@@ -745,16 +745,11 @@
   if (this->dataPtr->inspectName.empty())
     return;
 
-<<<<<<< HEAD
   MEUserCmdManager::Instance()->NewCmd(
-      "Deleted " + this->inspectName, msgs::UserCmd::DELETING);
-
-  this->RemoveJoint(this->inspectName);
-  this->inspectName = "";
-=======
+      "Deleted " + this->dataPtr->inspectName, msgs::UserCmd::DELETING);
+
   this->RemoveJoint(this->dataPtr->inspectName);
   this->dataPtr->inspectName = "";
->>>>>>> cf1345b1
 }
 
 /////////////////////////////////////////////////
@@ -1624,19 +1619,13 @@
 
     // Create new joint with parent and child
     auto joint = this->CreateJoint(parentVis, _childLink);
-<<<<<<< HEAD
-    this->newJoint = joint;
-    this->newJointCreated = true;
-    gui::model::Events::modelChanged();
+    this->dataPtr->newJoint = joint;
+
+    // Create hotspot visual
+    this->CreateHotSpot(this->dataPtr->newJoint);
 
     MEUserCmdManager::Instance()->NewCmd(
         "Inserted " + joint->name, msgs::UserCmd::INSERTING);
-=======
-    this->dataPtr->newJoint = joint;
-
-    // Create hotspot visual
-    this->CreateHotSpot(this->dataPtr->newJoint);
->>>>>>> cf1345b1
   }
   // Update child
   else
