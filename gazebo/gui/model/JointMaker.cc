/*
 * Copyright (C) 2014-2015 Open Source Robotics Foundation
 *
 * Licensed under the Apache License, Version 2.0 (the "License");
 * you may not use this file except in compliance with the License.
 * You may obtain a copy of the License at
 *
 *     http://www.apache.org/licenses/LICENSE-2.0
 *
 * Unless required by applicable law or agreed to in writing, software
 * distributed under the License is distributed on an "AS IS" BASIS,
 * WITHOUT WARRANTIES OR CONDITIONS OF ANY KIND, either express or implied.
 * See the License for the specific language governing permissions and
 * limitations under the License.
 *
*/

#include <boost/thread/recursive_mutex.hpp>
#include <string>
#include <vector>

#include "gazebo/common/MouseEvent.hh"

#include "gazebo/rendering/ogre_gazebo.h"
#include "gazebo/rendering/DynamicLines.hh"
#include "gazebo/rendering/Visual.hh"
#include "gazebo/rendering/JointVisual.hh"
#include "gazebo/rendering/UserCamera.hh"
#include "gazebo/rendering/Scene.hh"
#include "gazebo/rendering/RenderTypes.hh"

#include "gazebo/gui/GuiIface.hh"
#include "gazebo/gui/KeyEventHandler.hh"
#include "gazebo/gui/MouseEventHandler.hh"
#include "gazebo/gui/GuiEvents.hh"
#include "gazebo/gui/MainWindow.hh"

#include "gazebo/gui/model/JointCreationDialog.hh"
#include "gazebo/gui/model/JointInspector.hh"
#include "gazebo/gui/model/ModelEditorEvents.hh"
#include "gazebo/gui/model/JointMaker.hh"

using namespace gazebo;
using namespace gui;

std::map<JointMaker::JointType, std::string> JointMaker::jointTypes;
std::map<JointMaker::JointType, std::string> JointMaker::jointMaterials;

/////////////////////////////////////////////////
JointMaker::JointMaker()
{
  this->unitVectors.push_back(ignition::math::Vector3d::UnitX);
  this->unitVectors.push_back(ignition::math::Vector3d::UnitY);
  this->unitVectors.push_back(ignition::math::Vector3d::UnitZ);

  this->jointBeingCreated = NULL;
  this->modelSDF.reset();
  this->jointType = JointMaker::JOINT_NONE;
  this->jointCounter = 0;

  this->jointMaterials[JOINT_FIXED]     = "Gazebo/Red";
  this->jointMaterials[JOINT_HINGE]     = "Gazebo/Orange";
  this->jointMaterials[JOINT_HINGE2]    = "Gazebo/DarkYellow";
  this->jointMaterials[JOINT_SLIDER]    = "Gazebo/Green";
  this->jointMaterials[JOINT_SCREW]     = "Gazebo/DarkGrey";
  this->jointMaterials[JOINT_UNIVERSAL] = "Gazebo/Blue";
  this->jointMaterials[JOINT_BALL]      = "Gazebo/Purple";
  this->jointMaterials[JOINT_GEARBOX]   = "Gazebo/Turquoise";

  this->jointTypes[JOINT_FIXED]     = "fixed";
  this->jointTypes[JOINT_HINGE]     = "revolute";
  this->jointTypes[JOINT_HINGE2]    = "revolute2";
  this->jointTypes[JOINT_SLIDER]    = "prismatic";
  this->jointTypes[JOINT_SCREW]     = "screw";
  this->jointTypes[JOINT_UNIVERSAL] = "universal";
  this->jointTypes[JOINT_BALL]      = "ball";
  this->jointTypes[JOINT_GEARBOX]   = "gearbox";
  this->jointTypes[JOINT_NONE]      = "none";

  this->jointCreationDialog = new JointCreationDialog(this);

  this->connections.push_back(
      event::Events::ConnectPreRender(
      boost::bind(&JointMaker::Update, this)));

  this->connections.push_back(
      gui::model::Events::ConnectOpenJointInspector(
      boost::bind(&JointMaker::OpenInspector, this, _1)));

  this->connections.push_back(
      gui::model::Events::ConnectShowJointContextMenu(
      boost::bind(&JointMaker::ShowContextMenu, this, _1)));

  this->connections.push_back(
      gui::model::Events::ConnectSetSelectedJoint(
      boost::bind(&JointMaker::OnSetSelectedJoint, this, _1, _2)));

  this->connections.push_back(
      gui::model::Events::ConnectJointParentChosenDialog(
      boost::bind(&JointMaker::OnJointParentChosenDialog, this, _1)));

  this->connections.push_back(
      gui::model::Events::ConnectJointChildChosenDialog(
      boost::bind(&JointMaker::OnJointChildChosenDialog, this, _1)));

  this->connections.push_back(
      gui::model::Events::ConnectJointCreateDialog(
      boost::bind(&JointMaker::OnJointCreateDialog, this)));

  this->connections.push_back(
      event::Events::ConnectSetSelectedEntity(
      boost::bind(&JointMaker::OnSetSelectedEntity, this, _1, _2)));

  this->inspectAct = new QAction(tr("Open Joint Inspector"), this);
  connect(this->inspectAct, SIGNAL(triggered()), this, SLOT(OnOpenInspector()));

  this->updateMutex = new boost::recursive_mutex();
}

/////////////////////////////////////////////////
JointMaker::~JointMaker()
{
  if (this->jointBeingCreated)
  {
    delete this->jointBeingCreated;
    this->jointBeingCreated = NULL;
  }

  {
    boost::recursive_mutex::scoped_lock lock(*this->updateMutex);
    while (this->joints.size() > 0)
    {
      std::string jointName = this->joints.begin()->first;
      this->RemoveJoint(jointName);
    }
    this->joints.clear();
  }

  delete this->updateMutex;
}

/////////////////////////////////////////////////
void JointMaker::Reset()
{
  boost::recursive_mutex::scoped_lock lock(*this->updateMutex);
  if (this->jointBeingCreated)
  {
    delete this->jointBeingCreated;
    this->jointBeingCreated = NULL;
  }

  this->jointType = JointMaker::JOINT_NONE;
  this->parentLinkVis.reset();
  this->childLinkVis.reset();
  this->hoverVis.reset();
  this->prevHoverVis.reset();
  this->inspectName = "";
  this->selectedJoints.clear();

  this->scopedLinkedNames.clear();

  while (!this->joints.empty())
  {
    std::string jointId = this->joints.begin()->first;
    this->RemoveJoint(jointId);
  }
  this->joints.clear();
}

/////////////////////////////////////////////////
void JointMaker::EnableEventHandlers()
{
  MouseEventHandler::Instance()->AddDoubleClickFilter("model_joint",
    boost::bind(&JointMaker::OnMouseDoubleClick, this, _1));

  MouseEventHandler::Instance()->AddReleaseFilter("model_joint",
      boost::bind(&JointMaker::OnMouseRelease, this, _1));

  MouseEventHandler::Instance()->AddPressFilter("model_joint",
      boost::bind(&JointMaker::OnMousePress, this, _1));

  MouseEventHandler::Instance()->AddMoveFilter("model_joint",
      boost::bind(&JointMaker::OnMouseMove, this, _1));

  KeyEventHandler::Instance()->AddPressFilter("model_joint",
      boost::bind(&JointMaker::OnKeyPress, this, _1));
}

/////////////////////////////////////////////////
void JointMaker::DisableEventHandlers()
{
  MouseEventHandler::Instance()->RemoveDoubleClickFilter("model_joint");
  MouseEventHandler::Instance()->RemoveReleaseFilter("model_joint");
  MouseEventHandler::Instance()->RemovePressFilter("model_joint");
  MouseEventHandler::Instance()->RemoveMoveFilter("model_joint");
  KeyEventHandler::Instance()->RemovePressFilter("model_joint");
}

/////////////////////////////////////////////////
void JointMaker::RemoveJoint(const std::string &_jointId)
{
  boost::recursive_mutex::scoped_lock lock(*this->updateMutex);
  auto jointIt = this->joints.find(_jointId);
  if (jointIt != this->joints.end())
  {
    JointData *joint = jointIt->second;
    rendering::ScenePtr scene = joint->hotspot->GetScene();
    scene->GetManager()->destroyBillboardSet(joint->handles);
    scene->RemoveVisual(joint->hotspot);
    scene->RemoveVisual(joint->visual);
    joint->visual->Fini();
    if (joint->jointVisual)
    {
      rendering::JointVisualPtr parentAxisVis = joint->jointVisual
          ->GetParentAxisVisual();
      if (parentAxisVis)
      {
        parentAxisVis->GetParent()->DetachVisual(
            parentAxisVis->GetName());
        scene->RemoveVisual(parentAxisVis);
      }
      joint->jointVisual->GetParent()->DetachVisual(
          joint->jointVisual->GetName());
      scene->RemoveVisual(joint->jointVisual);
    }
    joint->hotspot.reset();
    joint->visual.reset();
    joint->jointVisual.reset();
    joint->parent.reset();
    joint->child.reset();
    joint->inspector->hide();
    delete joint->inspector;
    delete joint;
    this->joints.erase(jointIt);
    gui::model::Events::modelChanged();
    gui::model::Events::jointRemoved(_jointId);
  }
}

/////////////////////////////////////////////////
void JointMaker::RemoveJointsByLink(const std::string &_linkName)
{
  std::vector<std::string> toDelete;
  for (auto it : this->joints)
  {
    JointData *joint = it.second;

    if (joint->child->GetName() == _linkName ||
        joint->parent->GetName() == _linkName)
    {
      toDelete.push_back(it.first);
    }
  }

  for (unsigned i = 0; i < toDelete.size(); ++i)
    this->RemoveJoint(toDelete[i]);

  toDelete.clear();
}

/////////////////////////////////////////////////
std::vector<JointData *> JointMaker::GetJointDataByLink(
    const std::string &_linkName) const
{
  std::vector<JointData *> linkJoints;
  for (auto jointIt : this->joints)
  {
    JointData *jointData = jointIt.second;

    if (jointData->child->GetName() == _linkName ||
        jointData->parent->GetName() == _linkName)
    {
      linkJoints.push_back(jointData);
    }
  }
  return linkJoints;
}

/////////////////////////////////////////////////
bool JointMaker::OnMousePress(const common::MouseEvent &_event)
{
  rendering::UserCameraPtr camera = gui::get_active_camera();
  if (_event.Button() == common::MouseEvent::MIDDLE)
  {
    QApplication::setOverrideCursor(QCursor(Qt::ArrowCursor));
    camera->HandleMouseEvent(_event);
    return true;
  }
  else if (_event.Button() != common::MouseEvent::LEFT)
    return false;

//  if (!this->mouseMoveEnabled)
  //  return false;

  // intercept mouse press events when user clicks on the joint hotspot visual
  rendering::VisualPtr vis = camera->GetVisual(_event.Pos());
  if (vis)
  {
    if (this->joints.find(vis->GetName()) != this->joints.end())
    {
      // stop event propagation as we don't want users to manipulate the
      // hotspot
      return true;
    }
  }
  return false;
}

/////////////////////////////////////////////////
bool JointMaker::OnMouseRelease(const common::MouseEvent &_event)
{
  rendering::UserCameraPtr camera = gui::get_active_camera();

  // Not in the process of creating a joint
  if (!this->mouseMoveEnabled)
  {
    rendering::VisualPtr vis = camera->GetVisual(_event.Pos());
    if (vis)
    {
      if (this->joints.find(vis->GetName()) != this->joints.end())
      {
        // trigger joint inspector on right click
        if (_event.Button() == common::MouseEvent::RIGHT)
        {
          this->inspectName = vis->GetName();
          this->ShowContextMenu(this->inspectName);
          return true;
        }
        else if (_event.Button() == common::MouseEvent::LEFT)
        {
          // Not in multi-selection mode.
          if (!(QApplication::keyboardModifiers() & Qt::ControlModifier))
          {
            this->DeselectAll();
            this->SetSelected(vis, true);
          }
          // Multi-selection mode
          else
          {
            auto it = std::find(this->selectedJoints.begin(),
                this->selectedJoints.end(), vis);
            // Highlight and select clicked joint if not already selected
            // Otherwise deselect if already selected
            this->SetSelected(vis, it == this->selectedJoints.end());
          }
        }
      }
      else
        this->DeselectAll();
      return false;
    }
  }
  // In the process of creating a joint
  else
  {
    if (_event.Button() == common::MouseEvent::LEFT)
    {
      if (this->hoverVis)
      {
        if (this->hoverVis->IsPlane())
        {
          QApplication::setOverrideCursor(QCursor(Qt::ArrowCursor));
          camera->HandleMouseEvent(_event);
          return true;
        }

        // Pressed parent link
        if (!this->parentLinkVis)
        {
          this->ParentLinkChosen(this->hoverVis);

          if (this->parentLinkVis)
          {
            gui::model::Events::jointParentChosen3D(
                this->parentLinkVis->GetName());
          }
        }
        // Pressed child link
        else if (this->parentLinkVis != this->hoverVis)
        {
          this->ChildLinkChosen(this->hoverVis);

          if (this->childLinkVis)
          {
            gui::model::Events::jointChildChosen3D(
                this->childLinkVis->GetName());
          }
        }
      }
    }

    QApplication::setOverrideCursor(QCursor(Qt::ArrowCursor));
    camera->HandleMouseEvent(_event);
    return true;
  }
  return false;
}

/////////////////////////////////////////////////
JointData *JointMaker::CreateJointLine(const std::string &_name,
    rendering::VisualPtr _parent)
{
  // Joint visual
  rendering::VisualPtr jointVis(
      new rendering::Visual(_name, _parent->GetParent()));
  jointVis->Load();

  // Line
  rendering::DynamicLines *jointLine =
      jointVis->CreateDynamicLine(rendering::RENDERING_LINE_LIST);
  math::Vector3 origin = _parent->GetWorldPose().pos
      - _parent->GetParent()->GetWorldPose().pos;
  jointLine->AddPoint(origin);
  jointLine->AddPoint(origin + math::Vector3(0, 0, 0.1));
  jointVis->GetSceneNode()->setInheritScale(false);
  jointVis->GetSceneNode()->setInheritOrientation(false);

  // Get leaf name
  std::string jointVisName = jointVis->GetName();
  std::string leafName = jointVisName;
  size_t pIdx = jointVisName.find_last_of("::");
  if (pIdx != std::string::npos)
    leafName = jointVisName.substr(pIdx+1);

  // Joint data
  JointData *jointData = new JointData();
  jointData->dirty = false;
  jointData->name = leafName;
  jointData->visual = jointVis;
  jointData->parent = _parent;
  jointData->line = jointLine;
  jointData->type = this->jointType;
  jointData->line->setMaterial(this->jointMaterials[jointData->type]);

  return jointData;
}

/////////////////////////////////////////////////
JointData *JointMaker::CreateJoint(rendering::VisualPtr _parent,
    rendering::VisualPtr _child)
{
  std::stringstream ss;
  ss << _parent->GetName() << "_JOINT_" << this->jointCounter++;

  JointData *jointData = this->CreateJointLine(ss.str(), _parent);
  jointData->child = _child;

  jointData->inspector = new JointInspector();
  jointData->inspector->setModal(false);
  connect(jointData->inspector, SIGNAL(Applied()),
      jointData, SLOT(OnApply()));

  MainWindow *mainWindow = gui::get_main_window();
  if (mainWindow)
  {
    connect(gui::get_main_window(), SIGNAL(Close()), jointData->inspector,
        SLOT(close()));
  }

  // setup the joint msg
  jointData->jointMsg.reset(new msgs::Joint);
  jointData->jointMsg->set_name(jointData->name);
  if (jointData->parent)
  {
    std::string jointParentName = jointData->parent->GetName();
    std::string leafName = jointParentName;
    size_t pIdx = jointParentName.find_last_of("::");
    if (pIdx != std::string::npos)
      leafName = jointParentName.substr(pIdx+1);

    jointData->jointMsg->set_parent(leafName);
    jointData->jointMsg->set_parent_id(jointData->parent->GetId());
  }
  if (jointData->child)
  {
    std::string jointChildName = jointData->child->GetName();
    std::string leafName = jointChildName;
    size_t pIdx = jointChildName.find_last_of("::");
    if (pIdx != std::string::npos)
      leafName = jointChildName.substr(pIdx+1);

    jointData->jointMsg->set_child(leafName);
    jointData->jointMsg->set_child_id(jointData->child->GetId());
  }
  msgs::Set(jointData->jointMsg->mutable_pose(),
      ignition::math::Pose3d::Zero);

  jointData->jointMsg->set_type(
      msgs::ConvertJointType(this->GetTypeAsString(jointData->type)));

  unsigned int axisCount = JointMaker::GetJointAxisCount(jointData->type);
  for (unsigned int i = 0; i < axisCount; ++i)
  {
    msgs::Axis *axisMsg;
    if (i == 0u)
    {
      axisMsg = jointData->jointMsg->mutable_axis1();
    }
    else if (i == 1u)
    {
      axisMsg = jointData->jointMsg->mutable_axis2();
    }
    else
    {
      gzerr << "Invalid axis index["
            << i
            << "]"
            << std::endl;
      continue;
    }
    msgs::Set(axisMsg->mutable_xyz(),
        this->unitVectors[i%this->unitVectors.size()]);
    axisMsg->set_use_parent_model_frame(false);
    axisMsg->set_limit_lower(-GZ_DBL_MAX);
    axisMsg->set_limit_upper(GZ_DBL_MAX);
    axisMsg->set_limit_effort(-1);
    axisMsg->set_limit_velocity(-1);
    axisMsg->set_damping(0);

    // Add angle field after we've checked that index i is valid
    jointData->jointMsg->add_angle(0);
  }
  jointData->jointMsg->set_limit_erp(0.2);
  jointData->jointMsg->set_suspension_erp(0.2);

  jointData->inspector->Update(jointData->jointMsg);
  return jointData;
}

/////////////////////////////////////////////////
JointMaker::JointType JointMaker::ConvertJointType(const std::string &_type)
{
  for (auto iter : jointTypes)
    if (iter.second == _type)
      return iter.first;

  return JOINT_NONE;
}

/////////////////////////////////////////////////
std::string JointMaker::GetJointMaterial(const std::string &_type)
{
  auto it = jointMaterials.find(ConvertJointType(_type));
  if (it != jointMaterials.end())
    return it->second;
  else
    return "";
}

/////////////////////////////////////////////////
void JointMaker::AddJoint(const std::string &_type)
{
  this->AddJoint(this->ConvertJointType(_type));
}

/////////////////////////////////////////////////
void JointMaker::AddJoint(JointMaker::JointType _type)
{
  this->jointType = _type;
  // Start joint creation
  if (_type != JointMaker::JOINT_NONE)
  {
    this->jointCreationDialog->Open(_type);
    this->mouseMoveEnabled = true;
    this->creatingJoint = true;
  }
  // End joint creation
  else
  {
    this->creatingJoint = false;
    this->mouseMoveEnabled = false;
  }
}

/////////////////////////////////////////////////
void JointMaker::Stop()
{
 // if (this->jointType != JointMaker::JOINT_NONE)
  {
    this->creatingJoint = false;
    if (this->jointBeingCreated)
    {
      this->jointBeingCreated->visual->DeleteDynamicLine(
          this->jointBeingCreated->line);
      rendering::ScenePtr scene = this->jointBeingCreated->visual->GetScene();
      scene->RemoveVisual(this->jointBeingCreated->visual);
      this->jointBeingCreated->visual.reset();
      delete this->jointBeingCreated;
      this->jointBeingCreated = NULL;
    }
  //  this->AddJoint(JointMaker::JOINT_NONE);
    this->mouseMoveEnabled = false;
    if (this->hoverVis)
      this->hoverVis->SetEmissive(common::Color(0, 0, 0));
    if (this->parentLinkVis)
      this->parentLinkVis->SetEmissive(common::Color(0, 0, 0));
    if (this->childLinkVis)
      this->childLinkVis->SetEmissive(common::Color(0, 0, 0));
    this->parentLinkVis.reset();
    this->childLinkVis.reset();
    this->hoverVis.reset();
  }
}

/////////////////////////////////////////////////
bool JointMaker::OnMouseMove(const common::MouseEvent &_event)
{
  if (!this->mouseMoveEnabled)
    return false;

  // Get the active camera.
  rendering::UserCameraPtr camera = gui::get_active_camera();

  if (_event.Dragging())
  {
    // this enables the joint maker to pan while connecting joints
    QApplication::setOverrideCursor(QCursor(Qt::ArrowCursor));
    camera->HandleMouseEvent(_event);
    return true;
  }

  rendering::VisualPtr vis = camera->GetVisual(_event.Pos());

  // Highlight visual on hover
  if (vis)
  {
    if (this->hoverVis && this->hoverVis != this->parentLinkVis)
      this->hoverVis->SetEmissive(common::Color(0.0, 0.0, 0.0));

    // only highlight editor links by making sure it's not an item in the
    // gui tree widget or a joint hotspot.
    rendering::VisualPtr rootVis = vis->GetRootVisual();
    if (rootVis->IsPlane())
      this->hoverVis = vis->GetParent();
    else if (!gui::get_entity_id(rootVis->GetName()) &&
        vis->GetName().find("_UNIQUE_ID_") == std::string::npos)
    {
      this->hoverVis = vis->GetParent();
      if (!this->parentLinkVis ||
           (this->parentLinkVis && this->hoverVis != this->parentLinkVis))
        this->hoverVis->SetEmissive(common::Color(0.5, 0.5, 0.5));
    }
  }

  // Case when a parent link is already selected and currently
  // extending the joint line to a child link
  if (this->parentLinkVis && this->hoverVis
      && this->jointBeingCreated && this->jointBeingCreated->line)
  {
    math::Vector3 parentPos;
    // Set end point to center of child link
    if (!this->hoverVis->IsPlane())
    {
      if (this->jointBeingCreated->parent)
      {
        parentPos =  this->GetLinkWorldCentroid(this->jointBeingCreated->parent)
            - this->jointBeingCreated->line->GetPoint(0);
        this->jointBeingCreated->line->SetPoint(1,
            this->GetLinkWorldCentroid(this->hoverVis) - parentPos);
      }
    }
    else
    {
      // Set end point to mouse plane intersection
      math::Vector3 pt;
      camera->GetWorldPointOnPlane(_event.Pos().X(), _event.Pos().Y(),
          math::Plane(math::Vector3(0, 0, 1)), pt);
      if (this->jointBeingCreated->parent)
      {
        parentPos = this->GetLinkWorldCentroid(this->jointBeingCreated->parent)
            - this->jointBeingCreated->line->GetPoint(0);
        this->jointBeingCreated->line->SetPoint(1,
            this->GetLinkWorldCentroid(this->hoverVis) - parentPos + pt);
      }
    }
  }
  return true;
}

/////////////////////////////////////////////////
void JointMaker::OnOpenInspector()
{
  if (this->inspectName.empty())
    return;

  this->OpenInspector(this->inspectName);
  this->inspectName = "";
}

/////////////////////////////////////////////////
void JointMaker::OpenInspector(const std::string &_jointId)
{
  JointData *joint = this->joints[_jointId];
  if (!joint)
  {
    gzerr << "Joint [" << _jointId << "] not found." << std::endl;
    return;
  }
  joint->OpenInspector();
}

/////////////////////////////////////////////////
bool JointMaker::OnMouseDoubleClick(const common::MouseEvent &_event)
{
  rendering::UserCameraPtr camera = gui::get_active_camera();
  rendering::VisualPtr vis = camera->GetVisual(_event.Pos());

  if (vis)
  {
    if (this->joints.find(vis->GetName()) != this->joints.end())
    {
      this->OpenInspector(vis->GetName());
      return true;
    }
  }

  return false;
}

/////////////////////////////////////////////////
bool JointMaker::OnKeyPress(const common::KeyEvent &_event)
{
  if (_event.key == Qt::Key_Delete)
  {
    if (!this->selectedJoints.empty())
    {
      for (auto jointVis : this->selectedJoints)
      {
        this->RemoveJoint(jointVis->GetName());
      }
      this->DeselectAll();
      return true;
    }
  }

  return false;
}

/////////////////////////////////////////////////
void JointMaker::OnDelete()
{
  if (this->inspectName.empty())
    return;

  this->RemoveJoint(this->inspectName);
  this->inspectName = "";
}

/////////////////////////////////////////////////
void JointMaker::CreateHotSpot(JointData *_joint)
{
  if (!_joint)
    return;

  rendering::UserCameraPtr camera = gui::get_active_camera();

  // Joint hotspot visual name is the JointId for easy access when clicking
  std::string jointId = _joint->visual->GetName() + "_UNIQUE_ID_";
  rendering::VisualPtr hotspotVisual(
      new rendering::Visual(jointId, _joint->visual, false));

  // create a cylinder to represent the joint
  hotspotVisual->InsertMesh("unit_cylinder");
  Ogre::MovableObject *hotspotObj =
      (Ogre::MovableObject*)(camera->GetScene()->GetManager()->createEntity(
      _joint->visual->GetName(), "unit_cylinder"));
  hotspotObj->getUserObjectBindings().setUserAny(Ogre::Any(jointId));
  hotspotVisual->GetSceneNode()->attachObject(hotspotObj);
  hotspotVisual->SetMaterial(this->jointMaterials[_joint->type]);
  hotspotVisual->SetTransparency(0.7);

  // create a handle at the parent end
  Ogre::BillboardSet *handleSet =
      camera->GetScene()->GetManager()->createBillboardSet(1);
  handleSet->setAutoUpdate(true);
  handleSet->setMaterialName("Gazebo/PointHandle");
  Ogre::MaterialPtr mat =
      Ogre::MaterialManager::getSingleton().getByName(
      this->jointMaterials[_joint->type]);
  Ogre::ColourValue color = mat->getTechnique(0)->getPass(0)->getDiffuse();
  color.a = 0.5;

  double linkSize = std::min(0.1,
      _joint->parent->GetBoundingBox().GetSize().GetLength()*0.05);
  linkSize = std::max(linkSize, 0.01);

  double dimension = linkSize;
  handleSet->setDefaultDimensions(dimension, dimension);
  Ogre::Billboard *parentHandle = handleSet->createBillboard(0, 0, 0);
  parentHandle->setColour(color);
  Ogre::SceneNode *handleNode =
      hotspotVisual->GetSceneNode()->createChildSceneNode();
  handleNode->attachObject(handleSet);
  handleNode->setInheritScale(false);
  handleNode->setInheritOrientation(false);
  _joint->handles = handleSet;

  hotspotVisual->SetVisibilityFlags(GZ_VISIBILITY_GUI |
      GZ_VISIBILITY_SELECTABLE);
  hotspotVisual->GetSceneNode()->setInheritScale(false);

  this->joints[jointId] = _joint;
  camera->GetScene()->AddVisual(hotspotVisual);

  _joint->hotspot = hotspotVisual;
<<<<<<< HEAD
=======

  std::string parentName = _joint->parent->GetName();
  std::string childName = _joint->child->GetName();

  gui::model::Events::jointInserted(jointId, _joint->name,
      jointTypes[_joint->type], parentName, childName);
>>>>>>> f62b3bfb
}

/////////////////////////////////////////////////
void JointMaker::Update()
{
  boost::recursive_mutex::scoped_lock lock(*this->updateMutex);

  // update joint line and hotspot position.
  for (auto it : this->joints)
  {
    JointData *joint = it.second;
    if (joint->hotspot)
    {
      if (joint->child && joint->parent)
      {
        bool poseUpdate = false;
        if (joint->parentPose != joint->parent->GetWorldPose() ||
            joint->childPose != joint->child->GetWorldPose() ||
            joint->childScale != joint->child->GetScale())
         {
           joint->parentPose = joint->parent->GetWorldPose();
           joint->childPose = joint->child->GetWorldPose();
           joint->childScale = joint->child->GetScale();
           poseUpdate = true;
         }

        if (joint->dirty || poseUpdate)
        {
          // get origin of parent link visuals
          math::Vector3 parentOrigin = joint->parent->GetWorldPose().pos;

          // get origin of child link visuals
          math::Vector3 childOrigin = joint->child->GetWorldPose().pos;

          // set orientation of joint hotspot
          math::Vector3 dPos = (childOrigin - parentOrigin);
          math::Vector3 center = dPos * 0.5;
          double length = std::max(dPos.GetLength(), 0.001);
          joint->hotspot->SetScale(
              math::Vector3(0.008, 0.008, length));
          joint->hotspot->SetWorldPosition(parentOrigin + center);
          math::Vector3 u = dPos.Normalize();
          math::Vector3 v = math::Vector3::UnitZ;
          double cosTheta = v.Dot(u);
          double angle = acos(cosTheta);
          math::Vector3 w = (v.Cross(u)).Normalize();
          math::Quaternion q;
          q.SetFromAxis(w, angle);
          joint->hotspot->SetWorldRotation(q);

          // set new material if joint type has changed
          std::string material = this->jointMaterials[joint->type];
          if (joint->hotspot->GetMaterialName() != material)
          {
            // Note: issue setting material when there is a billboard child,
            // seems to hang so detach before setting and re-attach later.
            Ogre::SceneNode *handleNode = joint->handles->getParentSceneNode();
            joint->handles->detachFromParent();
            joint->hotspot->SetMaterial(material);
            joint->hotspot->SetTransparency(0.7);
            handleNode->attachObject(joint->handles);
            Ogre::MaterialPtr mat =
                Ogre::MaterialManager::getSingleton().getByName(material);
            Ogre::ColourValue color =
                mat->getTechnique(0)->getPass(0)->getDiffuse();
            color.a = 0.5;
            joint->handles->getBillboard(0)->setColour(color);

            // notify joint changes
            std::string parentName = joint->parent->GetName();
            std::string childName = joint->child->GetName();
            gui::model::Events::jointChanged(it.first, joint->name,
                jointTypes[joint->type], parentName, childName);
          }

          // set pos of joint handle
          joint->handles->getBillboard(0)->setPosition(
              rendering::Conversions::Convert(parentOrigin -
              joint->hotspot->GetWorldPose().pos));
          joint->handles->_updateBounds();
        }

        // Create / update joint visual
        if (joint->dirty || poseUpdate)
        {
          msgs::JointPtr jointUpdateMsg = joint->jointMsg;
          unsigned int axisCount = JointMaker::GetJointAxisCount(joint->type);
          for (unsigned int i = axisCount; i < 2u; ++i)
          {
            if (i == 0u)
              jointUpdateMsg->clear_axis1();
            else if (i == 1u)
              jointUpdateMsg->clear_axis2();
          }

          if (joint->jointVisual)
          {
            joint->jointVisual->UpdateFromMsg(jointUpdateMsg);
          }
          else
          {
            std::string childName = joint->child->GetName();
            std::string jointVisName = childName;
            size_t idx = childName.find("::");
            if (idx != std::string::npos)
              jointVisName = childName.substr(0, idx+2);
            jointVisName += "_JOINT_VISUAL_";
            gazebo::rendering::JointVisualPtr jointVis(
                new gazebo::rendering::JointVisual(jointVisName, joint->child));

            jointVis->Load(jointUpdateMsg);

            joint->jointVisual = jointVis;
          }

          // Line now connects the child link to the joint frame
          joint->line->SetPoint(0, joint->child->GetWorldPose().pos
              - joint->child->GetParent()->GetWorldPose().pos);
          joint->line->SetPoint(1,
              joint->jointVisual->GetWorldPose().pos
              - joint->child->GetParent()->GetWorldPose().pos);
          joint->line->setMaterial(this->jointMaterials[joint->type]);
          joint->dirty = false;
        }
      }
    }
  }
}

/////////////////////////////////////////////////
void JointMaker::AddScopedLinkName(const std::string &_name)
{
  this->scopedLinkedNames.push_back(_name);
}

/////////////////////////////////////////////////
std::string JointMaker::GetScopedLinkName(const std::string &_name)
{
  for (unsigned int i = 0; i < this->scopedLinkedNames.size(); ++i)
  {
    std::string scopedName = this->scopedLinkedNames[i];
    size_t idx = scopedName.find("::" + _name);
    if (idx != std::string::npos)
      return scopedName;
  }
  return _name;
}

/////////////////////////////////////////////////
void JointMaker::GenerateSDF()
{
  this->modelSDF.reset(new sdf::Element);
  sdf::initFile("model.sdf", this->modelSDF);
  this->modelSDF->ClearElements();

  // loop through all joints
  for (auto jointsIt : this->joints)
  {
    JointData *joint = jointsIt.second;
    sdf::ElementPtr jointElem = this->modelSDF->AddElement("joint");

    msgs::JointPtr jointMsg = joint->jointMsg;
    unsigned int axisCount = GetJointAxisCount(joint->type);
    for (unsigned int i = axisCount; i < 2u; ++i)
    {
      if (i == 0u)
        jointMsg->clear_axis1();
      else if (i == 1u)
        jointMsg->clear_axis2();
    }
    jointElem = msgs::JointToSDF(*jointMsg.get(), jointElem);

    sdf::ElementPtr parentElem = jointElem->GetElement("parent");
    std::string parentName = joint->parent->GetName();
    std::string parentLeafName = parentName;
    size_t pIdx = parentName.find_last_of("::");
    if (pIdx != std::string::npos)
      parentLeafName = parentName.substr(pIdx+1);

    parentLeafName = this->GetScopedLinkName(parentLeafName);
    parentElem->Set(parentLeafName);

    sdf::ElementPtr childElem = jointElem->GetElement("child");
    std::string childName = joint->child->GetName();
    std::string childLeafName = childName;
    size_t cIdx = childName.find_last_of("::");
    if (cIdx != std::string::npos)
      childLeafName = childName.substr(cIdx+1);
    childLeafName = this->GetScopedLinkName(childLeafName);
    childElem->Set(childLeafName);
  }
}

/////////////////////////////////////////////////
sdf::ElementPtr JointMaker::GetSDF() const
{
  return this->modelSDF;
}

/////////////////////////////////////////////////
std::string JointMaker::GetTypeAsString(JointMaker::JointType _type)
{
  std::string jointTypeStr = "";

  auto iter = jointTypes.find(_type);
  if (iter != jointTypes.end())
    jointTypeStr = iter->second;

  return jointTypeStr;
}

/////////////////////////////////////////////////
unsigned int JointMaker::GetJointAxisCount(JointMaker::JointType _type)
{
  if (_type == JOINT_FIXED)
  {
    return 0;
  }
  else if (_type == JOINT_HINGE)
  {
    return 1;
  }
  else if (_type == JOINT_HINGE2)
  {
    return 2;
  }
  else if (_type == JOINT_SLIDER)
  {
    return 1;
  }
  else if (_type == JOINT_SCREW)
  {
    return 1;
  }
  else if (_type == JOINT_UNIVERSAL)
  {
    return 2;
  }
  else if (_type == JOINT_BALL)
  {
    return 0;
  }
  else if (_type == JOINT_GEARBOX)
  {
    return 2;
  }

  return 0;
}

/////////////////////////////////////////////////
JointMaker::JointType JointMaker::GetState() const
{
  return this->jointType;
}

/////////////////////////////////////////////////
math::Vector3 JointMaker::GetLinkWorldCentroid(
    const rendering::VisualPtr _visual)
{
  math::Vector3 centroid;
  int count = 0;
  for (unsigned int i = 0; i < _visual->GetChildCount(); ++i)
  {
    if (_visual->GetChild(i)->GetName().find("_JOINT_VISUAL_") ==
        std::string::npos)
    {
      centroid += _visual->GetChild(i)->GetWorldPose().pos;
      count++;
    }
  }
  centroid /= count;
  return centroid;
}

/////////////////////////////////////////////////
unsigned int JointMaker::GetJointCount()
{
  return this->joints.size();
}

/////////////////////////////////////////////////
void JointData::OnApply()
{
  this->jointMsg->CopyFrom(*this->inspector->GetData());
  this->type = JointMaker::ConvertJointType(
      msgs::ConvertJointType(this->jointMsg->type()));

  if (this->name != this->jointMsg->name())
    gui::model::Events::jointNameChanged(this->hotspot->GetName(),
        this->jointMsg->name());
  this->name = this->jointMsg->name();

  this->dirty = true;
  gui::model::Events::modelChanged();
}

/////////////////////////////////////////////////
void JointData::OnOpenInspector()
{
  this->OpenInspector();
}

/////////////////////////////////////////////////
void JointData::OpenInspector()
{
  this->inspector->Update(this->jointMsg);
  this->inspector->move(QCursor::pos());
  this->inspector->show();
}

/////////////////////////////////////////////////
void JointMaker::ShowContextMenu(const std::string &_name)
{
  auto it = this->joints.find(_name);
  if (it == this->joints.end())
    return;

  QMenu menu;
  if (this->inspectAct)
    menu.addAction(this->inspectAct);

  this->inspectName = _name;
  QAction *deleteAct = new QAction(tr("Delete"), this);
  connect(deleteAct, SIGNAL(triggered()), this, SLOT(OnDelete()));
  menu.addAction(deleteAct);

  menu.exec(QCursor::pos());
}

/////////////////////////////////////////////////
void JointMaker::OnSetSelectedEntity(const std::string &/*_name*/,
    const std::string &/*_mode*/)
{
  this->DeselectAll();
}

/////////////////////////////////////////////////
void JointMaker::OnSetSelectedJoint(const std::string &_name,
    const bool _selected)
{
  this->SetSelected(_name, _selected);
}

/////////////////////////////////////////////////
void JointMaker::SetSelected(const std::string &_name,
    const bool _selected)
{
  auto it = this->joints.find(_name);
  if (it == this->joints.end())
    return;

  this->SetSelected((*it).second->hotspot, _selected);
}

/////////////////////////////////////////////////
void JointMaker::SetSelected(rendering::VisualPtr _jointVis,
    const bool _selected)
{
  if (!_jointVis)
    return;

  _jointVis->SetHighlighted(_selected);
  auto it = std::find(this->selectedJoints.begin(),
      this->selectedJoints.end(), _jointVis);
  if (_selected)
  {
    if (it == this->selectedJoints.end())
    {
      this->selectedJoints.push_back(_jointVis);
      model::Events::setSelectedJoint(_jointVis->GetName(), _selected);
    }
  }
  else
  {
    if (it != this->selectedJoints.end())
    {
      this->selectedJoints.erase(it);
      model::Events::setSelectedJoint(_jointVis->GetName(), _selected);
    }
  }
}

/////////////////////////////////////////////////
void JointMaker::DeselectAll()
{
  while (!this->selectedJoints.empty())
  {
    rendering::VisualPtr vis = this->selectedJoints[0];
    vis->SetHighlighted(false);
    this->selectedJoints.erase(this->selectedJoints.begin());
    model::Events::setSelectedJoint(vis->GetName(), false);
  }
}

/////////////////////////////////////////////////
void JointMaker::CreateJointFromSDF(sdf::ElementPtr _jointElem,
    const std::string &_modelName)
{
  msgs::Joint jointMsg = msgs::JointFromSDF(_jointElem);

  // Parent
  std::string parentName = _modelName + "::" + jointMsg.parent();
  rendering::VisualPtr parentVis =
      gui::get_active_camera()->GetScene()->GetVisual(parentName);

  // Child
  std::string childName = _modelName + "::" + jointMsg.child();
  rendering::VisualPtr childVis =
      gui::get_active_camera()->GetScene()->GetVisual(childName);

  if (!parentVis || !childVis)
  {
    gzerr << "Unable to load joint. Joint child / parent not found"
        << std::endl;
    return;
  }

  JointData *joint = new JointData();
  joint->name = jointMsg.name();
  joint->parent = parentVis;
  joint->child = childVis;
  joint->type = this->ConvertJointType(msgs::ConvertJointType(jointMsg.type()));
  std::string jointVisName = _modelName + "::" + joint->name;

  joint->jointMsg.reset(new msgs::Joint);
  joint->jointMsg->CopyFrom(jointMsg);
  joint->jointMsg->set_parent_id(joint->parent->GetId());
  joint->jointMsg->set_child_id(joint->child->GetId());

  // Inspector
  joint->inspector = new JointInspector();
  joint->inspector->Update(joint->jointMsg);
  joint->inspector->setModal(false);
  connect(joint->inspector, SIGNAL(Applied()), joint, SLOT(OnApply()));

  // Visuals
  rendering::VisualPtr jointVis(
      new rendering::Visual(jointVisName, parentVis->GetParent()));
  jointVis->Load();
  rendering::DynamicLines *jointLine =
      jointVis->CreateDynamicLine(rendering::RENDERING_LINE_LIST);

  math::Vector3 origin = parentVis->GetWorldPose().pos
      - parentVis->GetParent()->GetWorldPose().pos;
  jointLine->AddPoint(origin);
  jointLine->AddPoint(origin + math::Vector3(0, 0, 0.1));

  jointVis->GetSceneNode()->setInheritScale(false);
  jointVis->GetSceneNode()->setInheritOrientation(false);
  joint->visual = jointVis;
  joint->line = jointLine;
  joint->dirty = true;

  this->CreateHotSpot(joint);
}

/////////////////////////////////////////////////
void JointMaker::ShowJoints(bool _show)
{
  for (auto iter : this->joints)
  {
    rendering::VisualPtr vis = iter.second->hotspot;
    if (vis)
    {
      vis->SetVisible(_show);
      vis->SetHighlighted(false);
    }
    if (iter.second->jointVisual)
      iter.second->jointVisual->SetVisible(_show);
  }
  this->DeselectAll();
}

/////////////////////////////////////////////////
void JointMaker::ParentLinkChosen(rendering::VisualPtr _parentLink)
{
  if (!_parentLink)
  {
    gzerr << "Parent link is null" << std::endl;
    return;
  }

  this->parentLinkVis = _parentLink;

  if (this->hoverVis)
  {
    this->hoverVis->SetEmissive(common::Color(0, 0, 0));
    this->hoverVis.reset();
  }

  // Started joint creation
  if (!this->jointBeingCreated)
  {
    this->jointBeingCreated = this->CreateJointLine("JOINT_LINE",
        this->parentLinkVis);
  }
  // Update parent of joint being created
  else
  {

  }
}

/////////////////////////////////////////////////
void JointMaker::ChildLinkChosen(rendering::VisualPtr _childLink)
{
  if (!_childLink)
  {
    gzerr << "Child link can't be null" << std::endl;
    return;
  }

  if (this->hoverVis)
    this->hoverVis->SetEmissive(common::Color(0, 0, 0));

  this->childLinkVis = _childLink;

  // Reset current joint
  if (this->jointBeingCreated)
  {
    boost::recursive_mutex::scoped_lock lock(*this->updateMutex);

    this->jointBeingCreated->visual->DeleteDynamicLine(
        this->jointBeingCreated->line);
    rendering::ScenePtr scene = this->jointBeingCreated->visual->GetScene();
    scene->RemoveVisual(this->jointBeingCreated->visual);
    this->jointBeingCreated->visual.reset();
    delete this->jointBeingCreated;
    this->jointBeingCreated = NULL;
  }

  // Create new joint with parent and child
  this->jointBeingCreated = this->CreateJoint(
      this->parentLinkVis, this->childLinkVis);

  // Create hotspot visual
  this->CreateHotSpot(this->jointBeingCreated);

  this->mouseMoveEnabled = false;
}

/////////////////////////////////////////////////
void JointMaker::OnJointParentChosenDialog(const std::string &_linkName)
{
  rendering::ScenePtr scene = rendering::get_scene();

  if (!scene)
    return;

  rendering::VisualPtr vis = scene->GetVisual(_linkName);

  if (vis)
    this->ParentLinkChosen(vis);
}

/////////////////////////////////////////////////
void JointMaker::OnJointChildChosenDialog(const std::string &_linkName)
{
  rendering::ScenePtr scene = rendering::get_scene();

  if (!scene)
    return;

  rendering::VisualPtr vis = scene->GetVisual(_linkName);

  if (vis && vis != this->parentLinkVis)
    this->ChildLinkChosen(vis);
}

/////////////////////////////////////////////////
void JointMaker::OnJointCreateDialog()
{
  gui::model::Events::modelChanged();
  this->jointType == JointMaker::JOINT_NONE;

  // Notify schematic view and palette list
  if (this->jointBeingCreated &&
      this->jointBeingCreated->hotspot &&
      this->jointBeingCreated->child &&
      this->jointBeingCreated->parent)
  {
    gui::model::Events::jointInserted(
        this->jointBeingCreated->hotspot->GetName(),
        this->jointBeingCreated->name,
        this->jointBeingCreated->parent->GetName(),
        this->jointBeingCreated->child->GetName());
  }
  this->jointBeingCreated = NULL;
  this->creatingJoint = false;

  // Notify ModelEditor to uncheck tool button
  this->JointAdded();

  this->Stop();
}
<|MERGE_RESOLUTION|>--- conflicted
+++ resolved
@@ -803,15 +803,12 @@
   camera->GetScene()->AddVisual(hotspotVisual);
 
   _joint->hotspot = hotspotVisual;
-<<<<<<< HEAD
-=======
-
-  std::string parentName = _joint->parent->GetName();
-  std::string childName = _joint->child->GetName();
-
-  gui::model::Events::jointInserted(jointId, _joint->name,
-      jointTypes[_joint->type], parentName, childName);
->>>>>>> f62b3bfb
+
+  // std::string parentName = _joint->parent->GetName();
+  // std::string childName = _joint->child->GetName();
+
+  // gui::model::Events::jointInserted(jointId, _joint->name,
+  //     jointTypes[_joint->type], parentName, childName);
 }
 
 /////////////////////////////////////////////////
@@ -1397,6 +1394,7 @@
     gui::model::Events::jointInserted(
         this->jointBeingCreated->hotspot->GetName(),
         this->jointBeingCreated->name,
+        jointTypes[this->jointBeingCreated->type],
         this->jointBeingCreated->parent->GetName(),
         this->jointBeingCreated->child->GetName());
   }
