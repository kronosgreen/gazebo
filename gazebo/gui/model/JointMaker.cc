/*
 * Copyright (C) 2014-2015 Open Source Robotics Foundation
 *
 * Licensed under the Apache License, Version 2.0 (the "License");
 * you may not use this file except in compliance with the License.
 * You may obtain a copy of the License at
 *
 *     http://www.apache.org/licenses/LICENSE-2.0
 *
 * Unless required by applicable law or agreed to in writing, software
 * distributed under the License is distributed on an "AS IS" BASIS,
 * WITHOUT WARRANTIES OR CONDITIONS OF ANY KIND, either express or implied.
 * See the License for the specific language governing permissions and
 * limitations under the License.
 *
*/

#include <boost/thread/recursive_mutex.hpp>
#include <string>
#include <vector>

#include "gazebo/common/MouseEvent.hh"

#include "gazebo/rendering/ogre_gazebo.h"
#include "gazebo/rendering/DynamicLines.hh"
#include "gazebo/rendering/Visual.hh"
#include "gazebo/rendering/JointVisual.hh"
#include "gazebo/rendering/UserCamera.hh"
#include "gazebo/rendering/Scene.hh"
#include "gazebo/rendering/RenderTypes.hh"

#include "gazebo/gui/GuiIface.hh"
#include "gazebo/gui/KeyEventHandler.hh"
#include "gazebo/gui/MouseEventHandler.hh"
#include "gazebo/gui/GuiEvents.hh"
#include "gazebo/gui/MainWindow.hh"

#include "gazebo/gui/model/JointInspector.hh"
#include "gazebo/gui/model/ModelEditorEvents.hh"
#include "gazebo/gui/model/JointMaker.hh"

using namespace gazebo;
using namespace gui;

std::map<JointMaker::JointType, std::string> JointMaker::jointTypes;

/////////////////////////////////////////////////
JointMaker::JointMaker()
{
  this->UnitVectors.push_back(math::Vector3::UnitX);
  this->UnitVectors.push_back(math::Vector3::UnitY);
  this->UnitVectors.push_back(math::Vector3::UnitZ);

  this->newJointCreated = false;
  this->mouseJoint = NULL;
  this->modelSDF.reset();
  this->jointType = JointMaker::JOINT_NONE;
  this->jointCounter = 0;

  this->jointMaterials[JOINT_FIXED]     = "Gazebo/Red";
  this->jointMaterials[JOINT_HINGE]     = "Gazebo/Orange";
  this->jointMaterials[JOINT_HINGE2]    = "Gazebo/Yellow";
  this->jointMaterials[JOINT_SLIDER]    = "Gazebo/Green";
  this->jointMaterials[JOINT_SCREW]     = "Gazebo/Black";
  this->jointMaterials[JOINT_UNIVERSAL] = "Gazebo/Blue";
  this->jointMaterials[JOINT_BALL]      = "Gazebo/Purple";


  jointTypes[JOINT_FIXED]     = "fixed";
  jointTypes[JOINT_HINGE]     = "revolute";
  jointTypes[JOINT_HINGE2]    = "revolute2";
  jointTypes[JOINT_SLIDER]    = "prismatic";
  jointTypes[JOINT_SCREW]     = "screw";
  jointTypes[JOINT_UNIVERSAL] = "universal";
  jointTypes[JOINT_BALL]      = "ball";
  jointTypes[JOINT_NONE]      = "none";

  this->connections.push_back(
      event::Events::ConnectPreRender(
        boost::bind(&JointMaker::Update, this)));

  this->connections.push_back(
      gui::model::Events::ConnectOpenJointInspector(
      boost::bind(&JointMaker::OpenInspector, this, _1)));

  this->inspectAct = new QAction(tr("Open Joint Inspector"), this);
  connect(this->inspectAct, SIGNAL(triggered()), this, SLOT(OnOpenInspector()));

  this->updateMutex = new boost::recursive_mutex();
}

/////////////////////////////////////////////////
JointMaker::~JointMaker()
{
  if (this->mouseJoint)
  {
    delete this->mouseJoint;
    this->mouseJoint = NULL;
  }
  {
    boost::recursive_mutex::scoped_lock lock(*this->updateMutex);
    while (this->joints.size() > 0)
    {
      this->RemoveJoint(this->joints.begin()->first);
    }
    this->joints.clear();
  }

  delete this->updateMutex;
}

/////////////////////////////////////////////////
void JointMaker::Reset()
{
  boost::recursive_mutex::scoped_lock lock(*this->updateMutex);
  this->newJointCreated = false;
  if (this->mouseJoint)
  {
    delete this->mouseJoint;
    this->mouseJoint = NULL;
  }

  this->jointType = JointMaker::JOINT_NONE;
  this->selectedVis.reset();
  this->hoverVis.reset();
  this->prevHoverVis.reset();
  this->inspectVis.reset();
  this->selectedJoint.reset();

  this->scopedLinkedNames.clear();

  while (this->joints.size() > 0)
  {
    this->RemoveJoint(this->joints.begin()->first);
  }
  this->joints.clear();
}

/////////////////////////////////////////////////
void JointMaker::EnableEventHandlers()
{
  MouseEventHandler::Instance()->AddDoubleClickFilter("model_joint",
    boost::bind(&JointMaker::OnMouseDoubleClick, this, _1));

  MouseEventHandler::Instance()->AddReleaseFilter("model_joint",
      boost::bind(&JointMaker::OnMouseRelease, this, _1));

  MouseEventHandler::Instance()->AddPressFilter("model_joint",
      boost::bind(&JointMaker::OnMousePress, this, _1));

  KeyEventHandler::Instance()->AddPressFilter("model_joint",
      boost::bind(&JointMaker::OnKeyPress, this, _1));
}

/////////////////////////////////////////////////
void JointMaker::DisableEventHandlers()
{
  MouseEventHandler::Instance()->RemoveDoubleClickFilter("model_joint");
  MouseEventHandler::Instance()->RemoveReleaseFilter("model_joint");
  MouseEventHandler::Instance()->RemovePressFilter("model_joint");
  MouseEventHandler::Instance()->RemoveMoveFilter("model_joint");
  KeyEventHandler::Instance()->RemovePressFilter("model_joint");
}

/////////////////////////////////////////////////
void JointMaker::RemoveJoint(const std::string &_jointId)
{
  boost::recursive_mutex::scoped_lock lock(*this->updateMutex);
  auto jointIt = this->joints.find(_jointId);
  if (jointIt != this->joints.end())
  {
    JointData *joint = jointIt->second;
    rendering::ScenePtr scene = joint->hotspot->GetScene();
    scene->GetManager()->destroyBillboardSet(joint->handles);
    scene->RemoveVisual(joint->hotspot);
    scene->RemoveVisual(joint->visual);
    joint->visual->Fini();
    if (joint->jointVisual)
    {
      rendering::JointVisualPtr parentAxisVis = joint->jointVisual
          ->GetParentAxisVisual();
      if (parentAxisVis)
      {
        parentAxisVis->GetParent()->DetachVisual(
            parentAxisVis->GetName());
        scene->RemoveVisual(parentAxisVis);
      }
      joint->jointVisual->GetParent()->DetachVisual(
          joint->jointVisual->GetName());
      scene->RemoveVisual(joint->jointVisual);
    }
    joint->hotspot.reset();
    joint->visual.reset();
    joint->jointVisual.reset();
    joint->parent.reset();
    joint->child.reset();
    joint->inspector->hide();
    delete joint->inspector;
    delete joint;
    this->joints.erase(jointIt);
    gui::model::Events::modelChanged();
    gui::model::Events::jointRemoved(_jointId);
  }
}

/////////////////////////////////////////////////
void JointMaker::RemoveJointsByLink(const std::string &_linkName)
{
  std::vector<std::string> toDelete;
  for (auto it : this->joints)
  {
    JointData *joint = it.second;

    if (joint->child->GetName() == _linkName ||
        joint->parent->GetName() == _linkName)
    {
      toDelete.push_back(it.first);
    }
  }

  for (unsigned i = 0; i < toDelete.size(); ++i)
    this->RemoveJoint(toDelete[i]);

  toDelete.clear();
}

/////////////////////////////////////////////////
std::vector<JointData *> JointMaker::GetJointDataByLink(
    const std::string &_linkName) const
{
  std::vector<JointData *> linkJoints;
  for (auto jointIt : this->joints)
  {
    JointData *jointData = jointIt.second;

    if (jointData->child->GetName() == _linkName ||
        jointData->parent->GetName() == _linkName)
    {
      linkJoints.push_back(jointData);
    }
  }
  return linkJoints;
}

/////////////////////////////////////////////////
bool JointMaker::OnMousePress(const common::MouseEvent &_event)
{
  rendering::UserCameraPtr camera = gui::get_active_camera();
  if (_event.button == common::MouseEvent::MIDDLE)
  {
    QApplication::setOverrideCursor(QCursor(Qt::ArrowCursor));
    camera->HandleMouseEvent(_event);
    return true;
  }
  else if (_event.button != common::MouseEvent::LEFT)
    return false;

  if (this->jointType != JointMaker::JOINT_NONE)
    return false;

  // intercept mouse press events when user clicks on the joint hotspot visual
  rendering::VisualPtr vis = camera->GetVisual(_event.pos);
  if (vis)
  {
    if (this->joints.find(vis->GetName()) != this->joints.end())
    {
      // stop event propagation as we don't want users to manipulate the
      // hotspot
      return true;
    }
  }
  return false;
}

/////////////////////////////////////////////////
bool JointMaker::OnMouseRelease(const common::MouseEvent &_event)
{
  rendering::UserCameraPtr camera = gui::get_active_camera();
  if (this->jointType == JointMaker::JOINT_NONE)
  {
    rendering::VisualPtr vis = camera->GetVisual(_event.pos);
    if (vis)
    {
      if (this->selectedJoint)
        this->selectedJoint->SetHighlighted(false);
      this->selectedJoint.reset();
      if (this->joints.find(vis->GetName()) != this->joints.end())
      {
        // trigger joint inspector on right click
        if (_event.button == common::MouseEvent::RIGHT)
        {
          this->inspectVis = vis;
          QMenu menu;
          menu.addAction(this->inspectAct);
          menu.exec(QCursor::pos());
        }
        else if (_event.button == common::MouseEvent::LEFT)
        {
          this->selectedJoint = vis;
          this->selectedJoint->SetHighlighted(true);
        }
      }
      return false;
    }
  }
  else
  {
    if (_event.button == common::MouseEvent::LEFT)
    {
      if (this->hoverVis)
      {
        if (this->hoverVis->IsPlane())
        {
          QApplication::setOverrideCursor(QCursor(Qt::ArrowCursor));
          camera->HandleMouseEvent(_event);
          return true;
        }

        // Pressed parent link
        if (!this->selectedVis)
        {
          if (this->mouseJoint)
            return false;

          this->hoverVis->SetEmissive(common::Color(0, 0, 0));
          this->selectedVis = this->hoverVis;
          this->hoverVis.reset();

          // Create joint data with selected visual as parent
          // the child will be set on the second mouse release.
          this->mouseJoint = this->CreateJointLine("JOINT_LINE",
              this->selectedVis);
        }
        // Pressed child link
        else if (this->selectedVis != this->hoverVis)
        {
          if (this->hoverVis)
            this->hoverVis->SetEmissive(common::Color(0, 0, 0));
          if (this->selectedVis)
            this->selectedVis->SetEmissive(common::Color(0, 0, 0));

          this->mouseJoint->child = this->hoverVis;
          JointData *newJoint = this->CreateJoint(this->mouseJoint->parent,
              this->mouseJoint->child);
          this->Stop();
          this->mouseJoint = newJoint;
          this->newJointCreated = true;
          gui::model::Events::modelChanged();
        }
      }
    }

    QApplication::setOverrideCursor(QCursor(Qt::ArrowCursor));
    camera->HandleMouseEvent(_event);
    return true;
  }
  return false;
}

/////////////////////////////////////////////////
JointData *JointMaker::CreateJointLine(const std::string &_name,
    rendering::VisualPtr _parent)
{
  rendering::VisualPtr jointVis(
      new rendering::Visual(_name, _parent->GetParent()));
  jointVis->Load();
  rendering::DynamicLines *jointLine =
      jointVis->CreateDynamicLine(rendering::RENDERING_LINE_LIST);
  math::Vector3 origin = _parent->GetWorldPose().pos
      - _parent->GetParent()->GetWorldPose().pos;
  jointLine->AddPoint(origin);
  jointLine->AddPoint(origin + math::Vector3(0, 0, 0.1));
  jointVis->GetSceneNode()->setInheritScale(false);
  jointVis->GetSceneNode()->setInheritOrientation(false);

  std::string jointVisName = jointVis->GetName();
  std::string leafName = jointVisName;
  size_t pIdx = jointVisName.find_last_of("::");
  if (pIdx != std::string::npos)
    leafName = jointVisName.substr(pIdx+1);

  JointData *jointData = new JointData();
  jointData->dirty = false;
  jointData->name = leafName;
  jointData->visual = jointVis;
  jointData->parent = _parent;
  jointData->line = jointLine;
  jointData->type = this->jointType;
  jointData->line->setMaterial(this->jointMaterials[jointData->type]);

  return jointData;
}

/////////////////////////////////////////////////
JointData *JointMaker::CreateJoint(rendering::VisualPtr _parent,
    rendering::VisualPtr _child)
{
  std::stringstream ss;
  ss << _parent->GetName() << "_JOINT_" << this->jointCounter++;

  JointData *jointData = this->CreateJointLine(ss.str(), _parent);
  jointData->child = _child;

  jointData->inspector = new JointInspector();
  jointData->inspector->setModal(false);
  connect(jointData->inspector, SIGNAL(Applied()),
      jointData, SLOT(OnApply()));

  MainWindow *mainWindow = gui::get_main_window();
  if (mainWindow)
  {
    connect(gui::get_main_window(), SIGNAL(Close()), jointData->inspector,
        SLOT(close()));
  }

  // setup the joint msg
  jointData->jointMsg.reset(new msgs::Joint);
  jointData->jointMsg->set_name(jointData->name);
  if (jointData->parent)
  {
    std::string jointParentName = jointData->parent->GetName();
    std::string leafName = jointParentName;
    size_t pIdx = jointParentName.find_last_of("::");
    if (pIdx != std::string::npos)
      leafName = jointParentName.substr(pIdx+1);

    jointData->jointMsg->set_parent(leafName);
    jointData->jointMsg->set_parent_id(jointData->parent->GetId());
  }
  if (jointData->child)
  {
    std::string jointChildName = jointData->child->GetName();
    std::string leafName = jointChildName;
    size_t pIdx = jointChildName.find_last_of("::");
    if (pIdx != std::string::npos)
      leafName = jointChildName.substr(pIdx+1);

    jointData->jointMsg->set_child(leafName);
    jointData->jointMsg->set_child_id(jointData->child->GetId());
  }
  msgs::Set(jointData->jointMsg->mutable_pose(), math::Pose::Zero);

  jointData->jointMsg->set_type(
      msgs::ConvertJointType(this->GetTypeAsString(jointData->type)));

  unsigned int axisCount = JointMaker::GetJointAxisCount(jointData->type);
  for (unsigned int i = 0; i < axisCount; ++i)
  {
    msgs::Axis *axisMsg;
    if (i == 0u)
    {
      axisMsg = jointData->jointMsg->mutable_axis1();
    }
    else if (i == 1u)
    {
      axisMsg = jointData->jointMsg->mutable_axis2();
    }
    else
    {
      gzerr << "Invalid axis index["
            << i
            << "]"
            << std::endl;
      continue;
    }
    msgs::Set(axisMsg->mutable_xyz(),
        this->UnitVectors[i%this->UnitVectors.size()]);
    axisMsg->set_use_parent_model_frame(false);
    axisMsg->set_limit_lower(-GZ_DBL_MAX);
    axisMsg->set_limit_upper(GZ_DBL_MAX);
    axisMsg->set_limit_effort(-1);
    axisMsg->set_limit_velocity(-1);
    axisMsg->set_damping(0);

    // Add angle field after we've checked that index i is valid
    jointData->jointMsg->add_angle(0);
  }
  jointData->jointMsg->set_limit_erp(0.2);
  jointData->jointMsg->set_suspension_erp(0.2);

  jointData->inspector->Update(jointData->jointMsg);
  return jointData;
}

/////////////////////////////////////////////////
JointMaker::JointType JointMaker::ConvertJointType(const std::string &_type)
{
  for (auto iter : jointTypes)
    if (iter.second == _type)
      return iter.first;

  return JOINT_NONE;
}

/////////////////////////////////////////////////
void JointMaker::AddJoint(const std::string &_type)
{
  this->AddJoint(this->ConvertJointType(_type));
}

/////////////////////////////////////////////////
void JointMaker::AddJoint(JointMaker::JointType _type)
{
  this->jointType = _type;
  if (_type != JointMaker::JOINT_NONE)
  {
    // Add an event filter, which allows the JointMaker to capture mouse events.
    MouseEventHandler::Instance()->AddMoveFilter("model_joint",
        boost::bind(&JointMaker::OnMouseMove, this, _1));
  }
  else
  {
    // Remove the event filters.
    MouseEventHandler::Instance()->RemoveMoveFilter("model_joint");

    // signal the end of a joint action.
    emit JointAdded();
  }
}

/////////////////////////////////////////////////
void JointMaker::Stop()
{
  if (this->jointType != JointMaker::JOINT_NONE)
  {
    this->newJointCreated = false;
    if (this->mouseJoint)
    {
      this->mouseJoint->visual->DeleteDynamicLine(this->mouseJoint->line);
      rendering::ScenePtr scene = this->mouseJoint->visual->GetScene();
      scene->RemoveVisual(this->mouseJoint->visual);
      this->mouseJoint->visual.reset();
//      delete this->mouseJoint->inspector;
      delete this->mouseJoint;
      this->mouseJoint = NULL;
    }
    this->AddJoint(JointMaker::JOINT_NONE);
    if (this->hoverVis)
      this->hoverVis->SetEmissive(common::Color(0, 0, 0));
    if (this->selectedVis)
      this->selectedVis->SetEmissive(common::Color(0, 0, 0));
    this->selectedVis.reset();
    this->hoverVis.reset();
  }
}

/////////////////////////////////////////////////
bool JointMaker::OnMouseMove(const common::MouseEvent &_event)
{
  // Get the active camera and scene.
  rendering::UserCameraPtr camera = gui::get_active_camera();

  if (_event.dragging)
  {
    // this enables the joint maker to pan while connecting joints
    QApplication::setOverrideCursor(QCursor(Qt::ArrowCursor));
    camera->HandleMouseEvent(_event);
    return true;
  }

  rendering::VisualPtr vis = camera->GetVisual(_event.pos);

  // Highlight visual on hover
  if (vis)
  {
    if (this->hoverVis && this->hoverVis != this->selectedVis)
      this->hoverVis->SetEmissive(common::Color(0.0, 0.0, 0.0));

    // only highlight editor links by making sure it's not an item in the
    // gui tree widget or a joint hotspot.
    rendering::VisualPtr rootVis = vis->GetRootVisual();
    if (rootVis->IsPlane())
      this->hoverVis = vis->GetParent();
    else if (!gui::get_entity_id(rootVis->GetName()) &&
        vis->GetName().find("_UNIQUE_ID_") == std::string::npos)
    {
      this->hoverVis = vis->GetParent();
      if (!this->selectedVis ||
           (this->selectedVis && this->hoverVis != this->selectedVis))
        this->hoverVis->SetEmissive(common::Color(0.5, 0.5, 0.5));
    }
  }

  // Case when a parent link is already selected and currently
  // extending the joint line to a child link
  if (this->selectedVis && this->hoverVis
      && this->mouseJoint && this->mouseJoint->line)
  {
    math::Vector3 parentPos;
    // Set end point to center of child link
    if (!this->hoverVis->IsPlane())
    {
      if (this->mouseJoint->parent)
      {
        parentPos =  this->GetLinkWorldCentroid(this->mouseJoint->parent)
            - this->mouseJoint->line->GetPoint(0);
        this->mouseJoint->line->SetPoint(1,
            this->GetLinkWorldCentroid(this->hoverVis) - parentPos);
      }
    }
    else
    {
      // Set end point to mouse plane intersection
      math::Vector3 pt;
      camera->GetWorldPointOnPlane(_event.pos.x, _event.pos.y,
          math::Plane(math::Vector3(0, 0, 1)), pt);
      if (this->mouseJoint->parent)
      {
        parentPos = this->GetLinkWorldCentroid(this->mouseJoint->parent)
            - this->mouseJoint->line->GetPoint(0);
        this->mouseJoint->line->SetPoint(1,
            this->GetLinkWorldCentroid(this->hoverVis) - parentPos + pt);
      }
    }
  }
  return true;
}

/////////////////////////////////////////////////
void JointMaker::OnOpenInspector()
{
  this->OpenInspector(this->inspectVis->GetName());
  this->inspectVis.reset();
}

/////////////////////////////////////////////////
void JointMaker::OpenInspector(const std::string &_jointId)
{
  JointData *joint = this->joints[_jointId];
  if (!joint)
  {
    gzerr << "Joint [" << _jointId << "] not found." << std::endl;
    return;
  }
  joint->OpenInspector();
}

/////////////////////////////////////////////////
bool JointMaker::OnMouseDoubleClick(const common::MouseEvent &_event)
{
  rendering::UserCameraPtr camera = gui::get_active_camera();
  rendering::VisualPtr vis = camera->GetVisual(_event.pos);

  if (vis)
  {
    if (this->joints.find(vis->GetName()) != this->joints.end())
    {
      this->OpenInspector(vis->GetName());
      return true;
    }
  }

  return false;
}

/////////////////////////////////////////////////
bool JointMaker::OnKeyPress(const common::KeyEvent &_event)
{
  if (_event.key == Qt::Key_Delete)
  {
    if (this->selectedJoint)
    {
      this->RemoveJoint(this->selectedJoint->GetName());
      this->selectedJoint.reset();
    }
  }
  return false;
}

/////////////////////////////////////////////////
void JointMaker::CreateHotSpot(JointData *_joint)
{
  if (!_joint)
    return;

  rendering::UserCameraPtr camera = gui::get_active_camera();

  // Joint hotspot visual name is the JointId for easy access when clicking
  std::string jointId = _joint->visual->GetName() + "_UNIQUE_ID_";
  rendering::VisualPtr hotspotVisual(
      new rendering::Visual(jointId, _joint->visual, false));

  // create a cylinder to represent the joint
  hotspotVisual->InsertMesh("unit_cylinder");
  Ogre::MovableObject *hotspotObj =
      (Ogre::MovableObject*)(camera->GetScene()->GetManager()->createEntity(
      _joint->visual->GetName(), "unit_cylinder"));
  hotspotObj->getUserObjectBindings().setUserAny(Ogre::Any(jointId));
  hotspotVisual->GetSceneNode()->attachObject(hotspotObj);
  hotspotVisual->SetMaterial(this->jointMaterials[_joint->type]);
  hotspotVisual->SetTransparency(0.75);

  // create a handle at the parent end
  Ogre::BillboardSet *handleSet =
      camera->GetScene()->GetManager()->createBillboardSet(1);
  handleSet->setAutoUpdate(true);
  handleSet->setMaterialName("Gazebo/PointHandle");
  Ogre::MaterialPtr mat =
      Ogre::MaterialManager::getSingleton().getByName(
      this->jointMaterials[_joint->type]);
  Ogre::ColourValue color = mat->getTechnique(0)->getPass(0)->getDiffuse();
  color.a = 0.5;
  double dimension = 0.1;
  handleSet->setDefaultDimensions(dimension, dimension);
  Ogre::Billboard *parentHandle = handleSet->createBillboard(0, 0, 0);
  parentHandle->setColour(color);
  Ogre::SceneNode *handleNode =
      hotspotVisual->GetSceneNode()->createChildSceneNode();
  handleNode->attachObject(handleSet);
  handleNode->setInheritScale(false);
  handleNode->setInheritOrientation(false);
  _joint->handles = handleSet;

  hotspotVisual->SetVisibilityFlags(GZ_VISIBILITY_GUI |
      GZ_VISIBILITY_SELECTABLE);
  hotspotVisual->GetSceneNode()->setInheritScale(false);

  this->joints[jointId] = _joint;
  camera->GetScene()->AddVisual(hotspotVisual);

  _joint->hotspot = hotspotVisual;
  gui::model::Events::jointInserted(jointId, _joint->name);
}

/////////////////////////////////////////////////
void JointMaker::Update()
{
  boost::recursive_mutex::scoped_lock lock(*this->updateMutex);
  if (this->newJointCreated)
  {
    this->CreateHotSpot(this->mouseJoint);
    this->mouseJoint = NULL;
    this->newJointCreated = false;
  }

  // update joint line and hotspot position.
  for (auto it : this->joints)
  {
    JointData *joint = it.second;
    if (joint->hotspot)
    {
      if (joint->child && joint->parent)
      {
        bool poseUpdate = false;
        if (joint->parentPose != joint->parent->GetWorldPose() ||
            joint->childPose != joint->child->GetWorldPose() ||
            joint->childScale != joint->child->GetScale())
         {
           joint->parentPose = joint->parent->GetWorldPose();
           joint->childPose = joint->child->GetWorldPose();
           joint->childScale = joint->child->GetScale();
           poseUpdate = true;
         }

        if (joint->dirty || poseUpdate)
        {
          // get origin of parent link visuals
          math::Vector3 parentOrigin = joint->parent->GetWorldPose().pos;

          // get origin of child link visuals
          math::Vector3 childOrigin = joint->child->GetWorldPose().pos;

          // set orientation of joint hotspot
          math::Vector3 dPos = (childOrigin - parentOrigin);
          math::Vector3 center = dPos * 0.5;
          joint->hotspot->SetScale(
              math::Vector3(0.005, 0.005, dPos.GetLength()));
          joint->hotspot->SetWorldPosition(parentOrigin + center);
          math::Vector3 u = dPos.Normalize();
          math::Vector3 v = math::Vector3::UnitZ;
          double cosTheta = v.Dot(u);
          double angle = acos(cosTheta);
          math::Vector3 w = (v.Cross(u)).Normalize();
          math::Quaternion q;
          q.SetFromAxis(w, angle);
          joint->hotspot->SetWorldRotation(q);

          // set new material if joint type has changed
          std::string material = this->jointMaterials[joint->type];
          if (joint->hotspot->GetMaterialName() != material)
          {
            // Note: issue setting material when there is a billboard child,
            // seems to hang so detach before setting and re-attach later.
            Ogre::SceneNode *handleNode = joint->handles->getParentSceneNode();
            joint->handles->detachFromParent();
            joint->hotspot->SetMaterial(material);
            joint->hotspot->SetTransparency(0.75);
            handleNode->attachObject(joint->handles);
            Ogre::MaterialPtr mat =
                Ogre::MaterialManager::getSingleton().getByName(material);
            Ogre::ColourValue color =
                mat->getTechnique(0)->getPass(0)->getDiffuse();
            color.a = 0.5;
            joint->handles->getBillboard(0)->setColour(color);
          }

          // set pos of joint handle
          joint->handles->getBillboard(0)->setPosition(
              rendering::Conversions::Convert(parentOrigin -
              joint->hotspot->GetWorldPose().pos));
          joint->handles->_updateBounds();
        }

        // Create / update joint visual
        if (joint->dirty || poseUpdate)
        {
          msgs::JointPtr jointUpdateMsg = joint->jointMsg;
          unsigned int axisCount = JointMaker::GetJointAxisCount(joint->type);
          for (unsigned int i = axisCount; i < 2u; ++i)
          {
            if (i == 0u)
              jointUpdateMsg->clear_axis1();
            else if (i == 1u)
              jointUpdateMsg->clear_axis2();
          }

          if (joint->jointVisual)
          {
            joint->jointVisual->UpdateFromMsg(jointUpdateMsg);
          }
          else
          {
            std::string childName = joint->child->GetName();
            std::string jointVisName = childName;
            size_t idx = childName.find("::");
            if (idx != std::string::npos)
              jointVisName = childName.substr(0, idx+2);
            jointVisName += "_JOINT_VISUAL_";
            gazebo::rendering::JointVisualPtr jointVis(
                new gazebo::rendering::JointVisual(jointVisName, joint->child));

            jointVis->Load(jointUpdateMsg);
            joint->jointVisual = jointVis;
          }

          // Line now connects the child link to the joint frame
          joint->line->SetPoint(0, joint->child->GetWorldPose().pos
              - joint->child->GetParent()->GetWorldPose().pos);
          joint->line->SetPoint(1,
              joint->jointVisual->GetWorldPose().pos
              - joint->child->GetParent()->GetWorldPose().pos);
          joint->line->setMaterial(this->jointMaterials[joint->type]);
          joint->dirty = false;
        }
      }
    }
  }
}

/////////////////////////////////////////////////
void JointMaker::AddScopedLinkName(const std::string &_name)
{
  this->scopedLinkedNames.push_back(_name);
}

/////////////////////////////////////////////////
std::string JointMaker::GetScopedLinkName(const std::string &_name)
{
  for (unsigned int i = 0; i < this->scopedLinkedNames.size(); ++i)
  {
    std::string scopedName = this->scopedLinkedNames[i];
    size_t idx = scopedName.find("::" + _name);
    if (idx != std::string::npos)
      return scopedName;
  }
  return _name;
}

/////////////////////////////////////////////////
void JointMaker::GenerateSDF()
{
  this->modelSDF.reset(new sdf::Element);
  sdf::initFile("model.sdf", this->modelSDF);
  this->modelSDF->ClearElements();

  // loop through all joints
  for (auto jointsIt : this->joints)
  {
    JointData *joint = jointsIt.second;
    sdf::ElementPtr jointElem = this->modelSDF->AddElement("joint");

    msgs::JointPtr jointMsg = joint->jointMsg;
    unsigned int axisCount = GetJointAxisCount(joint->type);
    for (unsigned int i = axisCount; i < 2u; ++i)
    {
      if (i == 0u)
        jointMsg->clear_axis1();
      else if (i == 1u)
        jointMsg->clear_axis2();
    }
    jointElem = msgs::JointToSDF(*jointMsg.get(), jointElem);

    sdf::ElementPtr parentElem = jointElem->GetElement("parent");
    std::string parentName = joint->parent->GetName();
    std::string parentLeafName = parentName;
    size_t pIdx = parentName.find_last_of("::");
    if (pIdx != std::string::npos)
      parentLeafName = parentName.substr(pIdx+1);

    parentLeafName = this->GetScopedLinkName(parentLeafName);
    parentElem->Set(parentLeafName);

    sdf::ElementPtr childElem = jointElem->GetElement("child");
    std::string childName = joint->child->GetName();
    std::string childLeafName = childName;
    size_t cIdx = childName.find_last_of("::");
    if (cIdx != std::string::npos)
      childLeafName = childName.substr(cIdx+1);
    childLeafName = this->GetScopedLinkName(childLeafName);
    childElem->Set(childLeafName);
  }
}

/////////////////////////////////////////////////
sdf::ElementPtr JointMaker::GetSDF() const
{
  return this->modelSDF;
}

/////////////////////////////////////////////////
std::string JointMaker::GetTypeAsString(JointMaker::JointType _type)
{
  std::string jointTypeStr = "";

  auto iter = jointTypes.find(_type);
  if (iter != jointTypes.end())
    jointTypeStr = iter->second;

  return jointTypeStr;
}

/////////////////////////////////////////////////
unsigned int JointMaker::GetJointAxisCount(JointMaker::JointType _type)
{
  if (_type == JOINT_FIXED)
  {
    return 0;
  }
  else if (_type == JOINT_HINGE)
  {
    return 1;
  }
  else if (_type == JOINT_HINGE2)
  {
    return 2;
  }
  else if (_type == JOINT_SLIDER)
  {
    return 1;
  }
  else if (_type == JOINT_SCREW)
  {
    return 1;
  }
  else if (_type == JOINT_UNIVERSAL)
  {
    return 2;
  }
  else if (_type == JOINT_BALL)
  {
    return 0;
  }

  return 0;
}

/////////////////////////////////////////////////
JointMaker::JointType JointMaker::GetState() const
{
  return this->jointType;
}

/////////////////////////////////////////////////
math::Vector3 JointMaker::GetLinkWorldCentroid(
    const rendering::VisualPtr _visual)
{
  math::Vector3 centroid;
  int count = 0;
  for (unsigned int i = 0; i < _visual->GetChildCount(); ++i)
  {
    if (_visual->GetChild(i)->GetName().find("_JOINT_VISUAL_") ==
        std::string::npos)
    {
      centroid += _visual->GetChild(i)->GetWorldPose().pos;
      count++;
    }
  }
  centroid /= count;
  return centroid;
}

/////////////////////////////////////////////////
unsigned int JointMaker::GetJointCount()
{
  return this->joints.size();
}

/////////////////////////////////////////////////
void JointData::OnApply()
{
<<<<<<< HEAD
  this->jointMsg->CopyFrom(*this->inspector->GetData());
  this->type = JointMaker::ConvertJointType(
      msgs::ConvertJointType(this->jointMsg->type()));
=======
  this->pose = this->inspector->GetPose();
  this->type = this->inspector->GetType();

  if (this->name != this->inspector->GetName())
    gui::model::Events::jointNameChanged(this->hotspot->GetName(),
        this->inspector->GetName());
  this->name = this->inspector->GetName();

  int axisCount = JointMaker::GetJointAxisCount(this->type);
  for (int i = 0; i < axisCount; ++i)
  {
    this->axis[i] = this->inspector->GetAxis(i);
    this->lowerLimit[i] = this->inspector->GetLowerLimit(i);
    this->upperLimit[i] = this->inspector->GetUpperLimit(i);
    this->useParentModelFrame[i] = this->inspector->GetUseParentModelFrame(i);
  }
>>>>>>> 7128c52f
  this->dirty = true;
  gui::model::Events::modelChanged();
}

/////////////////////////////////////////////////
void JointData::OnOpenInspector()
{
  this->OpenInspector();
}

/////////////////////////////////////////////////
void JointData::OpenInspector()
{
  this->inspector->Update(this->jointMsg);
  this->inspector->move(QCursor::pos());
  this->inspector->show();
}

/////////////////////////////////////////////////
void JointMaker::CreateJointFromSDF(sdf::ElementPtr _jointElem,
    const std::string &_modelName)
{
  // Name
  std::string jointName = _jointElem->Get<std::string>("name");

  // Pose
  math::Pose jointPose;
  if (_jointElem->HasElement("pose"))
    jointPose = _jointElem->Get<math::Pose>("pose");
  else
    jointPose.Set(0, 0, 0, 0, 0, 0);

  // Parent
  std::string parentName = _modelName + "::" +
      _jointElem->GetElement("parent")->GetValue()->GetAsString();

  rendering::VisualPtr parentVis =
      gui::get_active_camera()->GetScene()->GetVisual(parentName);

  // Child
  std::string childName = _modelName + "::" +
      _jointElem->GetElement("child")->GetValue()->GetAsString();
  rendering::VisualPtr childVis =
      gui::get_active_camera()->GetScene()->GetVisual(childName);

  if (!parentVis || !childVis)
  {
    gzerr << "Unable to load joint. Joint child / parent not found"
        << std::endl;
    return;
  }

  // Type
  std::string type = _jointElem->Get<std::string>("type");

  JointData *joint = new JointData();
  joint->name = jointName;
  joint->parent = parentVis;
  joint->child = childVis;
  joint->type = this->ConvertJointType(type);
  std::string jointVisName = _modelName + "::" + jointName;

  joint->jointMsg.reset(new msgs::Joint);
  joint->jointMsg->set_name(jointName);
  joint->jointMsg->set_parent(joint->parent->GetName());
  joint->jointMsg->set_parent_id(joint->parent->GetId());
  joint->jointMsg->set_child(joint->child->GetName());
  joint->jointMsg->set_child_id(joint->child->GetId());
  msgs::Set(joint->jointMsg->mutable_pose(), jointPose);

  joint->jointMsg->set_type(
      msgs::ConvertJointType(this->GetTypeAsString(joint->type)));

  unsigned int axisCount = JointMaker::GetJointAxisCount(joint->type);
  for (unsigned int i = 0; i < axisCount; ++i)
  {
    msgs::Axis *axisMsg;
    sdf::ElementPtr axisElem;
    if (i == 0u)
    {
      axisMsg = joint->jointMsg->mutable_axis1();
      axisElem = _jointElem->GetElement("axis");
    }
    else if (i == 1u)
    {
      axisMsg = joint->jointMsg->mutable_axis2();
      axisElem = _jointElem->GetElement("axis2");
    }
    else
    {
      gzerr << "Invalid axis index["
            << i
            << "]"
            << std::endl;
      continue;
    }
    if (axisElem->HasElement("limit"))
    {
      sdf::ElementPtr limitElem = axisElem->GetElement("limit");
      axisMsg->set_limit_lower(limitElem->Get<double>("lower"));
      axisMsg->set_limit_upper(limitElem->Get<double>("upper"));
      axisMsg->set_limit_effort(limitElem->Get<double>("effort"));
      axisMsg->set_limit_velocity(limitElem->Get<double>("velocity"));
    }
    // Use parent model frame
    if (axisElem->HasElement("use_parent_model_frame"))
    {
      bool useParent = axisElem->Get<bool>("use_parent_model_frame");
      axisMsg->set_use_parent_model_frame(useParent);
    }
    if (axisElem->HasElement("dynamics"))
    {
      sdf::ElementPtr dynamicsElem = axisElem->GetElement("dynamics");
      axisMsg->set_damping(dynamicsElem->Get<double>("damping"));
      axisMsg->set_friction(dynamicsElem->Get<double>("friction"));
    }

    msgs::Set(axisMsg->mutable_xyz(), axisElem->Get<math::Vector3>("xyz"));

    // Add angle field after we've checked that index i is valid
    joint->jointMsg->add_angle(0);
  }

  if (_jointElem->HasElement("physics"))
  {
    sdf::ElementPtr physicsElem = _jointElem->GetElement("physics");
    if (physicsElem->HasElement("ode"))
    {
      sdf::ElementPtr odeElem = physicsElem->GetElement("ode");
      if (odeElem->HasElement("cfm"))
        joint->jointMsg->set_cfm(odeElem->Get<double>("cfm"));
      if (odeElem->HasElement("bounce"))
        joint->jointMsg->set_bounce(odeElem->Get<double>("bounce"));
      if (odeElem->HasElement("velocity"))
        joint->jointMsg->set_velocity(odeElem->Get<double>("velocity"));
      if (odeElem->HasElement("fudge_factor"))
        joint->jointMsg->set_fudge_factor(odeElem->Get<double>("fudge_factor"));

      if (odeElem->HasElement("limit"))
      {
        sdf::ElementPtr odeLimitElem = odeElem->GetElement("limit");
        if (odeLimitElem->HasElement("cfm"))
          joint->jointMsg->set_limit_cfm(odeLimitElem->Get<double>("cfm"));
        if (odeLimitElem->HasElement("erp"))
          joint->jointMsg->set_limit_erp(odeLimitElem->Get<double>("erp"));
      }
      if (odeElem->HasElement("suspension"))
      {
        sdf::ElementPtr odeSuspensionElem = odeElem->GetElement("suspension");
        if (odeSuspensionElem->HasElement("cfm"))
        {
          joint->jointMsg->set_suspension_cfm(
              odeSuspensionElem->Get<double>("cfm"));
        }
        if (odeSuspensionElem->HasElement("erp"))
        {
          joint->jointMsg->set_suspension_erp(
              odeSuspensionElem->Get<double>("erp"));
        }
      }
    }
  }

  // Inspector
  joint->inspector = new JointInspector();
  joint->inspector->Update(joint->jointMsg);
  joint->inspector->setModal(false);
  connect(joint->inspector, SIGNAL(Applied()),
      joint, SLOT(OnApply()));

  // Visuals
  rendering::VisualPtr jointVis(
      new rendering::Visual(jointVisName, parentVis->GetParent()));
  jointVis->Load();
  rendering::DynamicLines *jointLine =
      jointVis->CreateDynamicLine(rendering::RENDERING_LINE_LIST);

  math::Vector3 origin = parentVis->GetWorldPose().pos
      - parentVis->GetParent()->GetWorldPose().pos;
  jointLine->AddPoint(origin);
  jointLine->AddPoint(origin + math::Vector3(0, 0, 0.1));

  jointVis->GetSceneNode()->setInheritScale(false);
  jointVis->GetSceneNode()->setInheritOrientation(false);
  joint->visual = jointVis;
  joint->line = jointLine;
  joint->dirty = true;

  this->CreateHotSpot(joint);
}<|MERGE_RESOLUTION|>--- conflicted
+++ resolved
@@ -998,28 +998,15 @@
 /////////////////////////////////////////////////
 void JointData::OnApply()
 {
-<<<<<<< HEAD
   this->jointMsg->CopyFrom(*this->inspector->GetData());
   this->type = JointMaker::ConvertJointType(
       msgs::ConvertJointType(this->jointMsg->type()));
-=======
-  this->pose = this->inspector->GetPose();
-  this->type = this->inspector->GetType();
-
-  if (this->name != this->inspector->GetName())
+
+  if (this->name != this->jointMsg->name())
     gui::model::Events::jointNameChanged(this->hotspot->GetName(),
-        this->inspector->GetName());
+        this->jointMsg->name());
   this->name = this->inspector->GetName();
 
-  int axisCount = JointMaker::GetJointAxisCount(this->type);
-  for (int i = 0; i < axisCount; ++i)
-  {
-    this->axis[i] = this->inspector->GetAxis(i);
-    this->lowerLimit[i] = this->inspector->GetLowerLimit(i);
-    this->upperLimit[i] = this->inspector->GetUpperLimit(i);
-    this->useParentModelFrame[i] = this->inspector->GetUseParentModelFrame(i);
-  }
->>>>>>> 7128c52f
   this->dirty = true;
   gui::model::Events::modelChanged();
 }
