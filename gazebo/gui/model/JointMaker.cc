--- conflicted
+++ resolved
@@ -142,14 +142,10 @@
   this->scopedLinkedNames.clear();
 
   while (!this->joints.empty())
-<<<<<<< HEAD
-    this->RemoveJoint(this->joints.begin()->first);
-=======
   {
     std::string jointId = this->joints.begin()->first;
     this->RemoveJoint(jointId);
   }
->>>>>>> 7c22a662
   this->joints.clear();
 }
 
@@ -769,12 +765,8 @@
   camera->GetScene()->AddVisual(hotspotVisual);
 
   _joint->hotspot = hotspotVisual;
-<<<<<<< HEAD
-  gui::model::Events::jointInserted(jointId, _joint->name);
-=======
   gui::model::Events::jointInserted(jointId, _joint->name,
       _joint->parent->GetName(), _joint->child->GetName());
->>>>>>> 7c22a662
 }
 
 /////////////////////////////////////////////////
@@ -1088,7 +1080,6 @@
   auto it = this->joints.find(_name);
   if (it == this->joints.end())
     return;
-<<<<<<< HEAD
 
   QMenu menu;
   if (this->inspectAct)
@@ -1134,53 +1125,6 @@
   if (!_jointVis)
     return;
 
-=======
-
-  QMenu menu;
-  if (this->inspectAct)
-    menu.addAction(this->inspectAct);
-
-  this->inspectName = _name;
-  QAction *deleteAct = new QAction(tr("Delete"), this);
-  connect(deleteAct, SIGNAL(triggered()), this, SLOT(OnDelete()));
-  menu.addAction(deleteAct);
-
-  menu.exec(QCursor::pos());
-}
-
-/////////////////////////////////////////////////
-void JointMaker::OnSetSelectedEntity(const std::string &/*_name*/,
-    const std::string &/*_mode*/)
-{
-  this->DeselectAll();
-}
-
-/////////////////////////////////////////////////
-void JointMaker::OnSetSelectedJoint(const std::string &_name,
-    const bool _selected)
-{
-  this->SetSelected(_name, _selected);
-}
-
-/////////////////////////////////////////////////
-void JointMaker::SetSelected(const std::string &_name,
-    const bool _selected)
-{
-  auto it = this->joints.find(_name);
-  if (it == this->joints.end())
-    return;
-
-  this->SetSelected((*it).second->hotspot, _selected);
-}
-
-/////////////////////////////////////////////////
-void JointMaker::SetSelected(rendering::VisualPtr _jointVis,
-    const bool _selected)
-{
-  if (!_jointVis)
-    return;
-
->>>>>>> 7c22a662
   _jointVis->SetHighlighted(_selected);
   auto it = std::find(this->selectedJoints.begin(),
       this->selectedJoints.end(), _jointVis);
