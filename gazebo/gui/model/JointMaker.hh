/*
 * Copyright (C) 2014-2015 Open Source Robotics Foundation
 *
 * Licensed under the Apache License, Version 2.0 (the "License");
 * you may not use this file except in compliance with the License.
 * You may obtain a copy of the License at
 *
 *     http://www.apache.org/licenses/LICENSE-2.0
 *
 * Unless required by applicable law or agreed to in writing, software
 * distributed under the License is distributed on an "AS IS" BASIS,
 * WITHOUT WARRANTIES OR CONDITIONS OF ANY KIND, either express or implied.
 * See the License for the specific language governing permissions and
 * limitations under the License.
 *
*/

#ifndef _GAZEBO_JOINTMAKER_HH_
#define _GAZEBO_JOINTMAKER_HH_

#include <map>
#include <string>
#include <vector>

#include <sdf/sdf.hh>

#include "gazebo/common/MouseEvent.hh"
#include "gazebo/common/KeyEvent.hh"
#include "gazebo/common/CommonTypes.hh"
#include "gazebo/msgs/msgs.hh"
#include "gazebo/math/Pose.hh"
#include "gazebo/rendering/RenderTypes.hh"
#include "gazebo/gui/qt.h"
#include "gazebo/util/system.hh"

namespace Ogre
{
  class BillboardSet;
}

namespace boost
{
  class recursive_mutex;
}

namespace gazebo
{
  namespace gui
  {
    class JointData;
    class JointCreationDialog;
    class JointInspector;

    /// \addtogroup gazebo_gui
    /// \{

    /// \class JointMaker JointMaker.hh
    /// \brief Joint visualization
    class GZ_GUI_MODEL_VISIBLE JointMaker : public QObject
    {
      Q_OBJECT

      /// \enum Joint types
      /// \brief Unique identifiers for joint types that can be created.
      public: enum JointType
      {
        /// \brief none
        JOINT_NONE,
        /// \brief Fixed joint
        JOINT_FIXED,
        /// \brief Slider joint
        JOINT_SLIDER,
        /// \brief Hinge joint
        JOINT_HINGE,
        /// \brief Hinge2 joint
        JOINT_HINGE2,
        /// \brief Screw joint
        JOINT_SCREW,
        /// \brief Universal joint
        JOINT_UNIVERSAL,
        /// \brief Ball joint
        JOINT_BALL,
        /// \brief Gearbox joint
        JOINT_GEARBOX
      };

      /// \brief Constructor
      public: JointMaker();

      /// \brief Destructor
      public: virtual ~JointMaker();

      /// \brief Reset the joint maker;
      public: void Reset();

      /// \brief Enable the mouse and key event handlers for the joint maker
      public: void EnableEventHandlers();

      /// \brief Disable the mouse and key event handlers for the joint maker
      public: void DisableEventHandlers();

      /// \brief Add a joint
      /// \param[in] _type Type of joint to be added in string.
      public: void AddJoint(const std::string &_type);

      /// \brief Add a joint
      /// \param[in] _type Type of joint to be added
      public: void AddJoint(JointType _type);

      /// \brief Create a joint with parent and child.
      /// \param[in] _parent Parent of the joint.
      /// \param[in] _child Child of the joint.
      /// \return joint data.
      public: JointData *CreateJoint(rendering::VisualPtr _parent,
          rendering::VisualPtr _child);

      /// \brief Helper method to create hotspot visual for mouse interaction.
      /// \param[in] _joint Joint data used for creating the hotspot
      public: std::string CreateHotSpot(JointData *_joint);

      /// \brief Update callback on PreRender.
      public: void Update();

      /// \brief Remove joint by name
      /// \param[in] _jointName Name of joint to be removed.
      public: void RemoveJoint(const std::string &_jointName);

      /// \brief Remove joint being created
      public: void RemoveJointBeingCreated();

      /// \brief Remove all joints connected to link.
      /// \param[in] _linkName Name of the link.
      public: void RemoveJointsByLink(const std::string &_linkName);

      /// \brief Get a vector containing data for all joints connected to
      /// the given link.
      /// \param[in] _linkName Name of the link.
      /// \return Vector with joint data.
      public: std::vector<JointData *> GetJointDataByLink(
          const std::string &_linkName) const;

      /// \brief Generate SDF for all joints.
      public: void GenerateSDF();

      /// \brief Generate SDF for all joints.
      public: sdf::ElementPtr GetSDF() const;

      /// \brief Get the axis count for joint type.
      /// \param[in] _type Type of joint.
      public: static unsigned int GetJointAxisCount(
          JointMaker::JointType _type);

      /// \brief Get the joint type in string.
      /// \param[in] _type Type of joint.
      /// \return Joint type in string.
      public: static std::string GetTypeAsString(JointMaker::JointType _type);

      /// \brief Convert a joint type string to enum.
      /// \param[in] _type Joint type in string.
      /// \return Joint type enum.
      public: static JointType ConvertJointType(const std::string &_type);

      /// \brief Get the material for the joint type.
      /// \param[in] _type Type of joint.
      /// \return Name of material.
      public: static std::string GetJointMaterial(const std::string &_type);

      /// \brief Get state
      /// \return State of JointType if joint creation is in process, otherwise
      /// JOINT_NONE
      public: JointMaker::JointType GetState() const;

      /// \brief Stop the process of adding joint to the model.
      public: void Stop();

      /// \brief Get the number of joints added.
      /// return Number of joints.
      public: unsigned int GetJointCount();

      /// \brief Create a joint from SDF. This is mainly used when editing
      /// existing models.
      /// \param[in] _jointElement SDF element to load.
      /// \param[in] _modelName Name of the model that contains this joint.
      public: void CreateJointFromSDF(sdf::ElementPtr _jointElem,
          const std::string &_modelName = "");

      public: static msgs::Joint SetupDefaultJointMsg(JointType _type);

      /// \brief Add a scoped link name. Nested model's link names are scoped
      /// but the parent and child field in the joint SDF element may not be.
      /// So keep track of scoped link names in order to generate the correct
      /// SDF before spawning the model.
      /// \param[in] _name Scoped link name.
      public: void AddScopedLinkName(const std::string &_name);

      /// \brief Qt Callback to show / hide joint visuals.
      /// \param[in] _show True to show joints, false to hide them.
      public slots: void ShowJoints(bool _show);

      /// \brief Set the select state of a joint.
      /// \param[in] _name Name of the joint.
      /// \param[in] _selected True to select the joint.
      public: void SetSelected(const std::string &_name, const bool selected);

      /// \brief Set the select state of a joint visual.
      /// \param[in] _jointVis Pointer to the joint visual.
      /// \param[in] _selected True to select the joint.
      public: void SetSelected(rendering::VisualPtr _jointVis,
          const bool selected);

      /// \brief Get the list of links.
      /// \return The list of links, with the link scoped name and leaf name.
      public: std::map<std::string, std::string> LinkList() const;

      /// \brief Mouse event filter callback when mouse button is pressed.
      /// \param[in] _event The mouse event.
      /// \return True if the event was handled
      private: bool OnMousePress(const common::MouseEvent &_event);

      /// \brief Mouse event filter callback when mouse button is released.
      /// \param[in] _event The mouse event.
      /// \return True if the event was handled
      private: bool OnMouseRelease(const common::MouseEvent &_event);

      /// \brief Mouse event filter callback when mouse is moved.
      /// \param[in] _event The mouse event.
      /// \return True if the event was handled
      private: bool OnMouseMove(const common::MouseEvent &_event);

      /// \brief Mouse event filter callback when mouse is double clicked.
      /// \param[in] _event The mouse event.
      /// \return True if the event was handled
      private: bool OnMouseDoubleClick(const common::MouseEvent &_event);

      /// \brief Key event filter callback when key is pressed.
      /// \param[in] _event The key event.
      /// \return True if the event was handled
      private: bool OnKeyPress(const common::KeyEvent &_event);

      /// \brief Get the centroid of the link visual in world coordinates.
      /// \param[in] _visual Visual of the link.
      /// \return Centroid in world coordinates;
      private: math::Vector3 GetLinkWorldCentroid(
          const rendering::VisualPtr _visual);

      /// \brief Open joint inspector.
      /// \param[in] _name Name of joint.
      private: void OpenInspector(const std::string &_name);

      /// \brief Get the scoped name of a link.
      /// \param[in] _name Unscoped link name.
      /// \return Scoped link name.
      private: std::string GetScopedLinkName(const std::string &_name);

      /// \brief Show a joint's context menu
      /// \param[in] _joint Name of joint the context menu is associated with.
      private: void ShowContextMenu(const std::string &_joint);

      /// \brief Deselect all currently selected joint visuals.
      private: void DeselectAll();

      /// \brief Callback when an entity is selected.
      /// \param[in] _name Name of entity.
      /// \param[in] _mode Select mode
      private: void OnSetSelectedEntity(const std::string &_name,
          const std::string &_mode);

      /// \brief Callback when a joint is selected.
      /// \param[in] _name Name of joint.
      /// \param[in] _selected True if the joint is selected, false if
      /// deselected.
      private: void OnSetSelectedJoint(const std::string &_name,
          const bool _selected);

<<<<<<< HEAD
      private: void ParentLinkChosen(rendering::VisualPtr _parentLink);
      private: void ChildLinkChosen(rendering::VisualPtr _childLink);
      private: void OnJointTypeChosenDialog(JointType _type);
      private: void OnJointParentChosenDialog(const std::string &_name);
      private: void OnJointChildChosenDialog(const std::string &_name);
      private: void OnJointCreateDialog();
=======
      /// \brief Add a link to the list.
      /// \param[in] _linkName Scoped link name.
      private: void OnLinkInserted(const std::string &_linkName);

      /// \brief Remove a link from the list.
      /// \param[in] _linkId Unique link identifying name.
      private: void OnLinkRemoved(const std::string &_linkName);
>>>>>>> 3d2d91fb

      /// \brief Create a joint line.
      /// \param[in] _name Name to give the visual that contains the joint line.
      /// \param[in] _parent Parent of the joint.
      /// \return joint data.
      private: JointData *CreateJointLine(const std::string &_name,
          rendering::VisualPtr _parent);

      /// \brief Qt signal when the joint creation process has ended.
      Q_SIGNALS: void JointAdded();

      /// \brief Qt signal to notify that a link has been inserted.
      /// \param[in] _linkId Link's unique name.
      Q_SIGNALS: void EmitLinkInserted(const std::string &_linkId);

      /// \brief Qt signal to notify that a link has been removed.
      /// \param[in] _linkId Link's unique name.
      Q_SIGNALS: void EmitLinkRemoved(const std::string &_linkId);

      /// \brief Qt Callback to open joint inspector
      private slots: void OnOpenInspector();

      /// \brief Qt callback when a delete signal has been emitted. This is
      /// currently triggered by the context menu via right click.
      private slots: void OnDelete();

      /// \brief Constant vector containing [UnitX, UnitY, UnitZ].
      private: std::vector<ignition::math::Vector3d> unitVectors;

      /// \brief Type of joint to create
      private: JointMaker::JointType jointType;

      /// \brief Visual that is currently hovered over by the mouse
      private: rendering::VisualPtr hoverVis;

      /// \brief Visual that is previously hovered over by the mouse
      private: rendering::VisualPtr prevHoverVis;

      /// \brief Visual currently selected to be the parent link.
      private: rendering::VisualPtr parentLinkVis;

      /// \brief Visual currently selected to be the child link.
      private: rendering::VisualPtr childLinkVis;

      /// \brief Name of joint that is currently being inspected.
      private: std::string inspectName;

      /// \brief All joints created by joint maker.
      private: std::map<std::string, JointData *> joints;

      /// \brief Joint currently being created.
      private: JointData *jointBeingCreated;

      /// \brief All the event connections.
      private: std::vector<event::ConnectionPtr> connections;

      /// \brief Flag set to true when a joint has been connected.
      private: bool newJointCreated;

      /// \brief The SDF element pointer to the model that contains the joints.
      private: sdf::ElementPtr modelSDF;

      /// \brief Counter for the number of joints in the model.
      private: int jointCounter;

      /// \brief Qt action for opening the joint inspector.
      private: QAction *inspectAct;

      /// \brief Mutex to protect the list of joints
      private: boost::recursive_mutex *updateMutex;

      /// \brief A list of selected link visuals.
      private: std::vector<rendering::VisualPtr> selectedJoints;

      /// \brief A list of scoped link names.
      private: std::vector<std::string> scopedLinkedNames;

      /// \brief A map of joint type to its string value.
      public: static std::map<JointMaker::JointType, std::string> jointTypes;

      /// \brief A map of joint type to its corresponding material.
      public: static std::map<JointMaker::JointType, std::string>
          jointMaterials;

<<<<<<< HEAD
      /// \brief Inspector for configuring joint properties.
      public: JointCreationDialog *jointCreationDialog;

      private: bool mouseMoveEnabled = false;
      private: bool creatingJoint = false;
=======
      /// \brief List of all links currently in the editor. The first string is
      /// the link's fully scoped name and the second is the leaf name.
      private: std::map<std::string, std::string> linkList;
>>>>>>> 3d2d91fb
    };
    /// \}


    /// \class JointData JointData.hh
    /// \brief Helper class to store joint data
    class GZ_GUI_MODEL_VISIBLE JointData : public QObject
    {
      Q_OBJECT

<<<<<<< HEAD
      /// \brief Open the joint inspector.
      public: void OpenInspector();

      /// \brief Update joint.
      public: void Update();

      /// \brief Update joint.
      public: void UpdateJointLine();

      public: void SetType(JointMaker::JointType _type);
      public: void SetParent(rendering::VisualPtr _vis);
      public: void SetChild(rendering::VisualPtr _vis);

=======
      /// \brief Update this joint data.
      public: void Update();

>>>>>>> 3d2d91fb
      /// \brief Name of the joint.
      public: std::string name;

      /// \brief Visual of the dynamic line
      public: rendering::VisualPtr visual;

      /// \brief Joint visual.
      public: rendering::JointVisualPtr jointVisual;

      /// \brieft Visual of the hotspot
      public: rendering::VisualPtr hotspot;

      /// \brief Parent visual the joint is connected to.
      public: rendering::VisualPtr parent;

      /// \brief Child visual the joint is connected to.
      public: rendering::VisualPtr child;

      /// \internal
      /// \brief Parent visual pose used to determine if updates are needed.
      public: math::Pose parentPose;

      /// \internal
      /// \brief Child visual pose used to determine if updates are needed.
      public: math::Pose childPose;

      /// \internal
      /// \brief Child visual scale used to determine if updates are needed.
      public: math::Vector3 childScale;

      /// \brief Visual line used to represent joint connecting parent and child
      public: rendering::DynamicLines *line;

      /// \brief Visual handle used to represent joint parent
      public: Ogre::BillboardSet *handles;

      /// \brief Type of joint.
      public: JointMaker::JointType type;

      /// \brief True if the joint visual needs update.
      public: bool dirty;

      /// \brief Msg containing joint data.
      public: msgs::JointPtr jointMsg;

      /// \brief Inspector for configuring joint properties.
      public: JointInspector *inspector;

      /// \brief Qt Callback when joint inspector is to be opened.
      private slots: void OnOpenInspector();

      /// \brief Qt Callback when joint inspector configurations are to be
      /// applied.
      private slots: void OnApply();
    };
    /// \}
  }
}
#endif<|MERGE_RESOLUTION|>--- conflicted
+++ resolved
@@ -272,22 +272,20 @@
       private: void OnSetSelectedJoint(const std::string &_name,
           const bool _selected);
 
-<<<<<<< HEAD
+      /// \brief Add a link to the list.
+      /// \param[in] _linkName Scoped link name.
+      private: void OnLinkInserted(const std::string &_linkName);
+
+      /// \brief Remove a link from the list.
+      /// \param[in] _linkId Unique link identifying name.
+      private: void OnLinkRemoved(const std::string &_linkName);
+
       private: void ParentLinkChosen(rendering::VisualPtr _parentLink);
       private: void ChildLinkChosen(rendering::VisualPtr _childLink);
       private: void OnJointTypeChosenDialog(JointType _type);
       private: void OnJointParentChosenDialog(const std::string &_name);
       private: void OnJointChildChosenDialog(const std::string &_name);
       private: void OnJointCreateDialog();
-=======
-      /// \brief Add a link to the list.
-      /// \param[in] _linkName Scoped link name.
-      private: void OnLinkInserted(const std::string &_linkName);
-
-      /// \brief Remove a link from the list.
-      /// \param[in] _linkId Unique link identifying name.
-      private: void OnLinkRemoved(const std::string &_linkName);
->>>>>>> 3d2d91fb
 
       /// \brief Create a joint line.
       /// \param[in] _name Name to give the visual that contains the joint line.
@@ -372,17 +370,15 @@
       public: static std::map<JointMaker::JointType, std::string>
           jointMaterials;
 
-<<<<<<< HEAD
-      /// \brief Inspector for configuring joint properties.
-      public: JointCreationDialog *jointCreationDialog;
-
-      private: bool mouseMoveEnabled = false;
-      private: bool creatingJoint = false;
-=======
       /// \brief List of all links currently in the editor. The first string is
       /// the link's fully scoped name and the second is the leaf name.
       private: std::map<std::string, std::string> linkList;
->>>>>>> 3d2d91fb
+
+      /// \brief Inspector for configuring joint properties.
+      public: JointCreationDialog *jointCreationDialog;
+
+      private: bool mouseMoveEnabled = false;
+      private: bool creatingJoint = false;
     };
     /// \}
 
@@ -393,11 +389,10 @@
     {
       Q_OBJECT
 
-<<<<<<< HEAD
       /// \brief Open the joint inspector.
       public: void OpenInspector();
 
-      /// \brief Update joint.
+      /// \brief Update this joint data.
       public: void Update();
 
       /// \brief Update joint.
@@ -407,11 +402,6 @@
       public: void SetParent(rendering::VisualPtr _vis);
       public: void SetChild(rendering::VisualPtr _vis);
 
-=======
-      /// \brief Update this joint data.
-      public: void Update();
-
->>>>>>> 3d2d91fb
       /// \brief Name of the joint.
       public: std::string name;
 
