--- conflicted
+++ resolved
@@ -234,7 +234,6 @@
       /// \return Scoped link name.
       private: std::string GetScopedLinkName(const std::string &_name);
 
-<<<<<<< HEAD
       /// \brief Show a joint's context menu
       /// \param[in] _joint Name of joint the context menu is associated with.
       private: void ShowContextMenu(const std::string &_joint);
@@ -254,15 +253,14 @@
       /// deselected.
       private: void OnSetSelectedJoint(const std::string &_name,
           bool _selected);
-=======
+
       /// \brief Create a joint line.
       /// \param[in] _name Name to give the visual that contains the joint line.
       /// \param[in] _parent Parent of the joint.
       /// \return joint data.
       private: JointData *CreateJointLine(const std::string &_name,
           rendering::VisualPtr _parent);
->>>>>>> 4c501df4
-
+          
       /// \brief Qt signal when the joint creation process has ended.
       Q_SIGNALS: void JointAdded();
 
