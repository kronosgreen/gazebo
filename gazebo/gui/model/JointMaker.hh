/*
 * Copyright (C) 2014-2015 Open Source Robotics Foundation
 *
 * Licensed under the Apache License, Version 2.0 (the "License");
 * you may not use this file except in compliance with the License.
 * You may obtain a copy of the License at
 *
 *     http://www.apache.org/licenses/LICENSE-2.0
 *
 * Unless required by applicable law or agreed to in writing, software
 * distributed under the License is distributed on an "AS IS" BASIS,
 * WITHOUT WARRANTIES OR CONDITIONS OF ANY KIND, either express or implied.
 * See the License for the specific language governing permissions and
 * limitations under the License.
 *
*/

#ifndef _GAZEBO_JOINTMAKER_HH_
#define _GAZEBO_JOINTMAKER_HH_

#include <map>
#include <string>
#include <vector>

#include <sdf/sdf.hh>

#include "gazebo/common/MouseEvent.hh"
#include "gazebo/common/KeyEvent.hh"
#include "gazebo/common/CommonTypes.hh"
#include "gazebo/msgs/msgs.hh"
#include "gazebo/math/Pose.hh"
#include "gazebo/rendering/RenderTypes.hh"
#include "gazebo/gui/qt.h"
#include "gazebo/util/system.hh"

namespace Ogre
{
  class BillboardSet;
}

namespace boost
{
  class recursive_mutex;
}

namespace gazebo
{
  namespace gui
  {
    class JointData;
    class JointInspector;

    /// \addtogroup gazebo_gui
    /// \{

    /// \class JointMaker JointMaker.hh
    /// \brief Joint visualization
    class GAZEBO_VISIBLE JointMaker : public QObject
    {
      Q_OBJECT

      /// \enum Joint types
      /// \brief Unique identifiers for joint types that can be created.
      public: enum JointType
      {
        /// \brief none
        JOINT_NONE,
        /// \brief Fixed joint
        JOINT_FIXED,
        /// \brief Slider joint
        JOINT_SLIDER,
        /// \brief Hinge joint
        JOINT_HINGE,
        /// \brief Hinge2 joint
        JOINT_HINGE2,
        /// \brief Screw joint
        JOINT_SCREW,
        /// \brief Universal joint
        JOINT_UNIVERSAL,
        /// \brief Revolute joint
        JOINT_BALL
      };

      /// \brief Constructor
      public: JointMaker();

      /// \brief Destructor
      public: virtual ~JointMaker();

      /// \brief Reset the joint maker;
      public: void Reset();

      /// \brief Enable the mouse and key event handlers for the joint maker
      public: void EnableEventHandlers();

      /// \brief Disable the mouse and key event handlers for the joint maker
      public: void DisableEventHandlers();

      /// \brief Add a joint
      /// \param[in] _type Type of joint to be added in string.
      public: void AddJoint(const std::string &_type);

      /// \brief Add a joint
      /// \param[in] _type Type of joint to be added
      public: void AddJoint(JointType _type);

      /// \brief Create a joint with parent and child.
      /// \param[in] _parent Parent of the joint.
      /// \param[in] _child Child of the joint.
      /// \return joint data.
      public: JointData *CreateJoint(rendering::VisualPtr _parent,
          rendering::VisualPtr _child);

      /// \brief Helper method to create hotspot visual for mouse interaction.
      /// \param[in] _joint Joint data used for creating the hotspot
      public: void CreateHotSpot(JointData *_joint);

      /// \brief Update callback on PreRender.
      public: void Update();

      /// \brief Remove joint by name
      /// \param[in] _jointName Name of joint to be removed.
      public: void RemoveJoint(const std::string &_jointName);

      /// \brief Remove all joints connected to link.
      /// \param[in] _linkName Name of the link.
      public: void RemoveJointsByLink(const std::string &_linkName);

      /// \brief Get a vector containing data for all joints connected to
      /// the given link.
      /// \param[in] _linkName Name of the link.
      /// \return Vector with joint data.
      public: std::vector<JointData *> GetJointDataByLink(
          const std::string &_linkName) const;

      /// \brief Generate SDF for all joints.
      public: void GenerateSDF();

      /// \brief Generate SDF for all joints.
      public: sdf::ElementPtr GetSDF() const;

      /// \brief Get the axis count for joint type.
      /// \param[in] _type Type of joint.
      public: static unsigned int GetJointAxisCount(
          JointMaker::JointType _type);

      /// \brief Get the joint type in string.
      /// \param[in] _type Type of joint.
      /// \return Joint type in string.
      public: static std::string GetTypeAsString(JointMaker::JointType _type);

      /// \brief Convert a joint type string to enum.
      /// \param[in] _type Joint type in string.
      /// \return Joint type enum.
      public: static JointType ConvertJointType(const std::string &_type);

      /// \brief Get state
      /// \return State of JointType if joint creation is in process, otherwise
      /// JOINT_NONE
      public: JointMaker::JointType GetState() const;

      /// \brief Stop the process of adding joint to the model.
      public: void Stop();

      /// \brief Get the number of joints added.
      /// return Number of joints.
      public: unsigned int GetJointCount();

      /// \brief Create a joint from SDF. This is mainly used when editing
      /// existing models.
      /// \param[in] _jointElement SDF element to load.
      /// \param[in] _modelName Name of the model that contains this joint.
      public: void CreateJointFromSDF(sdf::ElementPtr _jointElem,
          const std::string &_modelName = "");

      /// \brief Add a scoped link name. Nested model's link names are scoped
      /// but the parent and child field in the joint SDF element may not be.
      /// So keep track of scoped link names in order to generate the correct
      /// SDF before spawning the model.
      /// \param[in] _name Scoped link name.
      public: void AddScopedLinkName(const std::string &_name);

      /// \brief Qt Callback to show / hide joint visuals.
      /// \param[in] _show True to show joints, false to hide them.
      public slots: void ShowJoints(bool _show);

      /// \brief Set the select state of a joint.
      /// \param[in] _name Name of the joint.
      /// \param[in] _selected True to select the joint.
      public: void SetSelected(const std::string &_name, bool selected);

      /// \brief Set the select state of a joint visual.
      /// \param[in] _jointVis Pointer to the joint visual.
      /// \param[in] _selected True to select the joint.
      public: void SetSelected(rendering::VisualPtr _jointVis, bool selected);

      /// \brief Mouse event filter callback when mouse button is pressed.
      /// \param[in] _event The mouse event.
      /// \return True if the event was handled
      private: bool OnMousePress(const common::MouseEvent &_event);

      /// \brief Mouse event filter callback when mouse button is released.
      /// \param[in] _event The mouse event.
      /// \return True if the event was handled
      private: bool OnMouseRelease(const common::MouseEvent &_event);

      /// \brief Mouse event filter callback when mouse is moved.
      /// \param[in] _event The mouse event.
      /// \return True if the event was handled
      private: bool OnMouseMove(const common::MouseEvent &_event);

      /// \brief Mouse event filter callback when mouse is double clicked.
      /// \param[in] _event The mouse event.
      /// \return True if the event was handled
      private: bool OnMouseDoubleClick(const common::MouseEvent &_event);

      /// \brief Key event filter callback when key is pressed.
      /// \param[in] _event The key event.
      /// \return True if the event was handled
      private: bool OnKeyPress(const common::KeyEvent &_event);

      /// \brief Get the centroid of the link visual in world coordinates.
      /// \param[in] _visual Visual of the link.
      /// \return Centroid in world coordinates;
      private: math::Vector3 GetLinkWorldCentroid(
          const rendering::VisualPtr _visual);

      /// \brief Open joint inspector.
      /// \param[in] _name Name of joint.
      private: void OpenInspector(const std::string &_name);

      /// \brief Get the scoped name of a link.
      /// \param[in] _name Unscoped link name.
      /// \return Scoped link name.
      private: std::string GetScopedLinkName(const std::string &_name);

      /// \brief Create a joint line.
      /// \param[in] _name Name to give the visual that contains the joint line.
      /// \param[in] _parent Parent of the joint.
      /// \return joint data.
      private: JointData *CreateJointLine(const std::string &_name,
          rendering::VisualPtr _parent);
<<<<<<< HEAD
          
      /// \brief Show a joint's context menu
      /// \param[in] _joint Name of joint the context menu is associated with.
      private: void ShowContextMenu(const std::string &_joint);

      /// \brief Deselect all currently selected joint visuals.
      private: void DeselectAll();

      /// \brief Callback when an entity is selected.
      /// \param[in] _name Name of entity.
      /// \param[in] _mode Select mode
      private: void OnSetSelectedEntity(const std::string &_name,
          const std::string &_mode);

      /// \brief Callback when a joint is selected.
      /// \param[in] _name Name of joint.
      /// \param[in] _selected True if the joint is selected, false if
      /// deselected.
      private: void OnSetSelectedJoint(const std::string &_name,
          bool _selected);
=======
>>>>>>> d84a0e26

      /// \brief Qt signal when the joint creation process has ended.
      Q_SIGNALS: void JointAdded();

      /// \brief Qt Callback to open joint inspector
      private slots: void OnOpenInspector();

      /// \brief Qt callback when a delete signal has been emitted. This is
      /// currently triggered by the context menu via right click.
      private slots: void OnDelete();

      /// \brief Constant vector containing [UnitX, UnitY, UnitZ].
      private: std::vector<math::Vector3> UnitVectors;

      /// \brief Type of joint to create
      private: JointMaker::JointType jointType;

      /// \brief Visual that is currently hovered over by the mouse
      private: rendering::VisualPtr hoverVis;

      /// \brief Visual that is previously hovered over by the mouse
      private: rendering::VisualPtr prevHoverVis;

      /// \brief Currently selected visual
      private: rendering::VisualPtr selectedVis;

      /// \brief Name of joint that is currently being inspected.
      private: std::string inspectName;

      /// \brief All joints created by joint maker.
      private: std::map<std::string, JointData *> joints;

      /// \brief Joint currently being created.
      private: JointData *mouseJoint;

      /// \brief All the event connections.
      private: std::vector<event::ConnectionPtr> connections;

      /// \brief Flag set to true when a joint has been connected.
      private: bool newJointCreated;

      /// \brief A map of joint type to its corresponding material.
      private: std::map<JointMaker::JointType, std::string>
          jointMaterials;

      /// \brief The SDF element pointer to the model that contains the joints.
      private: sdf::ElementPtr modelSDF;

      /// \brief Counter for the number of joints in the model.
      private: int jointCounter;

      /// \brief Qt action for opening the joint inspector.
      private: QAction *inspectAct;

      /// \brief Mutex to protect the list of joints
      private: boost::recursive_mutex *updateMutex;

      /// \brief A list of selected link visuals.
      private: std::vector<rendering::VisualPtr> selectedJoints;

      /// \brief A list of scoped link names.
      private: std::vector<std::string> scopedLinkedNames;

      /// \brief A map of joint type to its string value.
      private: static std::map<JointMaker::JointType, std::string> jointTypes;
    };
    /// \}


    /// \class JointData JointData.hh
    /// \brief Helper class to store joint data
    class GAZEBO_VISIBLE JointData : public QObject
    {
      Q_OBJECT

      /// \brief Name of the joint.
      public: std::string name;

      /// \brief Visual of the dynamic line
      public: rendering::VisualPtr visual;

      /// \brief Joint visual.
      public: rendering::JointVisualPtr jointVisual;

      /// \brieft Visual of the hotspot
      public: rendering::VisualPtr hotspot;

      /// \brief Parent visual the joint is connected to.
      public: rendering::VisualPtr parent;

      /// \brief Child visual the joint is connected to.
      public: rendering::VisualPtr child;

      /// \internal
      /// \brief Parent visual pose used to determine if updates are needed.
      public: math::Pose parentPose;

      /// \internal
      /// \brief Child visual pose used to determine if updates are needed.
      public: math::Pose childPose;

      /// \internal
      /// \brief Child visual scale used to determine if updates are needed.
      public: math::Vector3 childScale;

      /// \brief Visual line used to represent joint connecting parent and child
      public: rendering::DynamicLines *line;

      /// \brief Visual handle used to represent joint parent
      public: Ogre::BillboardSet *handles;

      /// \brief Type of joint.
      public: JointMaker::JointType type;

      /// \brief True if the joint visual needs update.
      public: bool dirty;

      /// \brief Msg containing joint data.
      public: msgs::JointPtr jointMsg;

      /// \brief Inspector for configuring joint properties.
      public: JointInspector *inspector;

      /// \brief Open the joint inspector.
      public: void OpenInspector();

      /// \brief Qt Callback when joint inspector is to be opened.
      private slots: void OnOpenInspector();

      /// \brief Qt Callback when joint inspector configurations are to be
      /// applied.
      private slots: void OnApply();
    };
    /// \}
  }
}
#endif<|MERGE_RESOLUTION|>--- conflicted
+++ resolved
@@ -240,8 +240,7 @@
       /// \return joint data.
       private: JointData *CreateJointLine(const std::string &_name,
           rendering::VisualPtr _parent);
-<<<<<<< HEAD
-          
+
       /// \brief Show a joint's context menu
       /// \param[in] _joint Name of joint the context menu is associated with.
       private: void ShowContextMenu(const std::string &_joint);
@@ -261,8 +260,6 @@
       /// deselected.
       private: void OnSetSelectedJoint(const std::string &_name,
           bool _selected);
-=======
->>>>>>> d84a0e26
 
       /// \brief Qt signal when the joint creation process has ended.
       Q_SIGNALS: void JointAdded();
