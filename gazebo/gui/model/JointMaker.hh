/*
 * Copyright (C) 2014-2015 Open Source Robotics Foundation
 *
 * Licensed under the Apache License, Version 2.0 (the "License");
 * you may not use this file except in compliance with the License.
 * You may obtain a copy of the License at
 *
 *     http://www.apache.org/licenses/LICENSE-2.0
 *
 * Unless required by applicable law or agreed to in writing, software
 * distributed under the License is distributed on an "AS IS" BASIS,
 * WITHOUT WARRANTIES OR CONDITIONS OF ANY KIND, either express or implied.
 * See the License for the specific language governing permissions and
 * limitations under the License.
 *
*/

#ifndef _GAZEBO_JOINTMAKER_HH_
#define _GAZEBO_JOINTMAKER_HH_

#include <map>
#include <string>
#include <vector>

#include <sdf/sdf.hh>

#include "gazebo/common/MouseEvent.hh"
#include "gazebo/common/KeyEvent.hh"
#include "gazebo/common/CommonTypes.hh"
#include "gazebo/msgs/msgs.hh"
#include "gazebo/math/Pose.hh"
#include "gazebo/rendering/RenderTypes.hh"
#include "gazebo/gui/qt.h"
#include "gazebo/util/system.hh"

namespace Ogre
{
  class BillboardSet;
}

namespace boost
{
  class recursive_mutex;
}

namespace gazebo
{
  namespace gui
  {
    class JointData;
    class JointInspector;

    /// \addtogroup gazebo_gui
    /// \{

    /// \class JointMaker JointMaker.hh
    /// \brief Joint visualization
    class GZ_GUI_MODEL_VISIBLE JointMaker : public QObject
    {
      Q_OBJECT

      /// \enum Joint types
      /// \brief Unique identifiers for joint types that can be created.
      public: enum JointType
      {
        /// \brief none
        JOINT_NONE,
        /// \brief Fixed joint
        JOINT_FIXED,
        /// \brief Slider joint
        JOINT_SLIDER,
        /// \brief Hinge joint
        JOINT_HINGE,
        /// \brief Hinge2 joint
        JOINT_HINGE2,
        /// \brief Screw joint
        JOINT_SCREW,
        /// \brief Universal joint
        JOINT_UNIVERSAL,
        /// \brief Revolute joint
        JOINT_BALL,
        /// \brief Gearbox joint
        JOINT_GEARBOX
      };

      /// \brief Constructor
      public: JointMaker();

      /// \brief Destructor
      public: virtual ~JointMaker();

      /// \brief Reset the joint maker;
      public: void Reset();

      /// \brief Enable the mouse and key event handlers for the joint maker
      public: void EnableEventHandlers();

      /// \brief Disable the mouse and key event handlers for the joint maker
      public: void DisableEventHandlers();

      /// \brief Add a joint
      /// \param[in] _type Type of joint to be added in string.
      public: void AddJoint(const std::string &_type);

      /// \brief Add a joint
      /// \param[in] _type Type of joint to be added
      public: void AddJoint(JointType _type);

      /// \brief Create a joint with parent and child.
      /// \param[in] _parent Parent of the joint.
      /// \param[in] _child Child of the joint.
      /// \return joint data.
      public: JointData *CreateJoint(rendering::VisualPtr _parent,
          rendering::VisualPtr _child);

      /// \brief Helper method to create hotspot visual for mouse interaction.
      /// \param[in] _joint Joint data used for creating the hotspot
      public: void CreateHotSpot(JointData *_joint);

      /// \brief Update callback on PreRender.
      public: void Update();

      /// \brief Remove joint by name
      /// \param[in] _jointName Name of joint to be removed.
      public: void RemoveJoint(const std::string &_jointName);

      /// \brief Remove all joints connected to link.
      /// \param[in] _linkName Name of the link.
      public: void RemoveJointsByLink(const std::string &_linkName);

      /// \brief Get a vector containing data for all joints connected to
      /// the given link.
      /// \param[in] _linkName Name of the link.
      /// \return Vector with joint data.
      public: std::vector<JointData *> GetJointDataByLink(
          const std::string &_linkName) const;

      /// \brief Set the model name this joint will be attached to.
      /// \param[in] _modelName Model name.
      public: void SetModelName(const std::string &_modelName);

      /// \brief Generate SDF for all joints.
      public: void GenerateSDF();

      /// \brief Generate SDF for all joints.
      public: sdf::ElementPtr GetSDF() const;

      /// \brief Get the axis count for joint type.
      /// \param[in] _type Type of joint.
      public: static unsigned int GetJointAxisCount(
          JointMaker::JointType _type);

      /// \brief Get the joint type in string.
      /// \param[in] _type Type of joint.
      /// \return Joint type in string.
      public: static std::string GetTypeAsString(JointMaker::JointType _type);

      /// \brief Convert a joint type string to enum.
      /// \param[in] _type Joint type in string.
      /// \return Joint type enum.
      public: static JointType ConvertJointType(const std::string &_type);

      /// \brief Get the material for the joint type.
      /// \param[in] _type Type of joint.
      /// \return Name of material.
      public: static std::string GetJointMaterial(const std::string &_type);

      /// \brief Get state
      /// \return State of JointType if joint creation is in process, otherwise
      /// JOINT_NONE
      public: JointMaker::JointType GetState() const;

      /// \brief Stop the process of adding joint to the model.
      public: void Stop();

      /// \brief Get the number of joints added.
      /// return Number of joints.
      public: unsigned int GetJointCount();

      /// \brief Create a joint from SDF. This is mainly used when editing
      /// existing models.
      /// \param[in] _jointElement SDF element to load.
      /// \param[in] _modelName Name of the model that contains this joint.
      public: void CreateJointFromSDF(sdf::ElementPtr _jointElem,
          const std::string &_modelName = "");

      /// \brief Add a scoped link name. Nested model's link names are scoped
      /// but the parent and child field in the joint SDF element may not be.
      /// So keep track of scoped link names in order to generate the correct
      /// SDF before spawning the model.
      /// \param[in] _name Scoped link name.
      public: void AddScopedLinkName(const std::string &_name);

      /// \brief Qt Callback to show / hide joint visuals.
      /// \param[in] _show True to show joints, false to hide them.
      public slots: void ShowJoints(bool _show);

      /// \brief Set the select state of a joint.
      /// \param[in] _name Name of the joint.
      /// \param[in] _selected True to select the joint.
      public: void SetSelected(const std::string &_name, const bool selected);

      /// \brief Set the select state of a joint visual.
      /// \param[in] _jointVis Pointer to the joint visual.
      /// \param[in] _selected True to select the joint.
      public: void SetSelected(rendering::VisualPtr _jointVis,
          const bool selected);

      /// \brief Mouse event filter callback when mouse button is pressed.
      /// \param[in] _event The mouse event.
      /// \return True if the event was handled
      private: bool OnMousePress(const common::MouseEvent &_event);

      /// \brief Mouse event filter callback when mouse button is released.
      /// \param[in] _event The mouse event.
      /// \return True if the event was handled
      private: bool OnMouseRelease(const common::MouseEvent &_event);

      /// \brief Mouse event filter callback when mouse is moved.
      /// \param[in] _event The mouse event.
      /// \return True if the event was handled
      private: bool OnMouseMove(const common::MouseEvent &_event);

      /// \brief Mouse event filter callback when mouse is double clicked.
      /// \param[in] _event The mouse event.
      /// \return True if the event was handled
      private: bool OnMouseDoubleClick(const common::MouseEvent &_event);

      /// \brief Key event filter callback when key is pressed.
      /// \param[in] _event The key event.
      /// \return True if the event was handled
      private: bool OnKeyPress(const common::KeyEvent &_event);

      /// \brief Get the centroid of the link visual in world coordinates.
      /// \param[in] _visual Visual of the link.
      /// \return Centroid in world coordinates;
      private: math::Vector3 GetLinkWorldCentroid(
          const rendering::VisualPtr _visual);

      /// \brief Open joint inspector.
      /// \param[in] _name Name of joint.
      private: void OpenInspector(const std::string &_name);

      /// \brief Get the scoped name of a link.
      /// \param[in] _name Unscoped link name.
      /// \return Scoped link name.
      private: std::string GetScopedLinkName(const std::string &_name);

      /// \brief Show a joint's context menu
      /// \param[in] _joint Name of joint the context menu is associated with.
      private: void ShowContextMenu(const std::string &_joint);

      /// \brief Deselect all currently selected joint visuals.
      private: void DeselectAll();

      /// \brief Callback when an entity is selected.
      /// \param[in] _name Name of entity.
      /// \param[in] _mode Select mode
      private: void OnSetSelectedEntity(const std::string &_name,
          const std::string &_mode);

      /// \brief Callback when a joint is selected.
      /// \param[in] _name Name of joint.
      /// \param[in] _selected True if the joint is selected, false if
      /// deselected.
      private: void OnSetSelectedJoint(const std::string &_name,
          const bool _selected);

      /// \brief Create a joint line.
      /// \param[in] _name Name to give the visual that contains the joint line.
      /// \param[in] _parent Parent of the joint.
      /// \return joint data.
      private: JointData *CreateJointLine(const std::string &_name,
          rendering::VisualPtr _parent);

      /// \brief Qt signal when the joint creation process has ended.
      Q_SIGNALS: void JointAdded();

      /// \brief Qt Callback to open joint inspector
      private slots: void OnOpenInspector();

      /// \brief Qt callback when a delete signal has been emitted. This is
      /// currently triggered by the context menu via right click.
      private slots: void OnDelete();

      /// \brief Constant vector containing [UnitX, UnitY, UnitZ].
      private: std::vector<math::Vector3> UnitVectors;

      /// \brief Type of joint to create
      private: JointMaker::JointType jointType;

      /// \brief Visual that is currently hovered over by the mouse
      private: rendering::VisualPtr hoverVis;

      /// \brief Currently selected visual
      private: rendering::VisualPtr selectedVis;

      /// \brief Name of joint that is currently being inspected.
      private: std::string inspectName;

      /// \brief All joints created by joint maker.
      private: std::map<std::string, JointData *> joints;

      /// \brief Joint currently being created.
      private: JointData *mouseJoint;

      /// \brief All the event connections.
      private: std::vector<event::ConnectionPtr> connections;

      /// \brief Flag set to true when a joint has been connected.
      private: bool newJointCreated;

      /// \brief The SDF element pointer to the model that contains the joints.
      private: sdf::ElementPtr modelSDF;

      /// \brief Counter for the number of joints in the model.
      private: int jointCounter;

      /// \brief Qt action for opening the joint inspector.
      private: QAction *inspectAct;

      /// \brief Mutex to protect the list of joints
      private: boost::recursive_mutex *updateMutex;

      /// \brief A list of selected link visuals.
      private: std::vector<rendering::VisualPtr> selectedJoints;

      /// \brief A list of scoped link names.
      private: std::vector<std::string> scopedLinkedNames;

      /// \brief A map of joint type to its string value.
      private: static std::map<JointMaker::JointType, std::string> jointTypes;

      /// \brief A map of joint type to its corresponding material.
      private: static std::map<JointMaker::JointType, std::string>
          jointMaterials;
<<<<<<< HEAD

      /// \brief Name of the model the joints are attached to.
      private: std::string modelName;
=======
>>>>>>> 9a95923b
    };
    /// \}


    /// \class JointData JointData.hh
    /// \brief Helper class to store joint data
    class GZ_GUI_MODEL_VISIBLE JointData : public QObject
    {
      Q_OBJECT

      /// \brief Name of the joint.
      public: std::string name;

      /// \brief Visual of the dynamic line
      public: rendering::VisualPtr visual;

      /// \brief Joint visual.
      public: rendering::JointVisualPtr jointVisual;

      /// \brieft Visual of the hotspot
      public: rendering::VisualPtr hotspot;

      /// \brief Parent visual the joint is connected to.
      public: rendering::VisualPtr parent;

      /// \brief Child visual the joint is connected to.
      public: rendering::VisualPtr child;

      /// \internal
      /// \brief Parent visual pose used to determine if updates are needed.
      public: math::Pose parentPose;

      /// \internal
      /// \brief Child visual pose used to determine if updates are needed.
      public: math::Pose childPose;

      /// \internal
      /// \brief Child visual scale used to determine if updates are needed.
      public: math::Vector3 childScale;

      /// \brief Visual line used to represent joint connecting parent and child
      public: rendering::DynamicLines *line;

      /// \brief Visual handle used to represent joint parent
      public: Ogre::BillboardSet *handles;

      /// \brief Type of joint.
      public: JointMaker::JointType type;

      /// \brief True if the joint visual needs update.
      public: bool dirty;

      /// \brief Msg containing joint data.
      public: msgs::JointPtr jointMsg;

      /// \brief Inspector for configuring joint properties.
      public: JointInspector *inspector;

      /// \brief Open the joint inspector.
      public: void OpenInspector();

      /// \brief Qt Callback when joint inspector is to be opened.
      private slots: void OnOpenInspector();

      /// \brief Qt Callback when joint inspector configurations are to be
      /// applied.
      private slots: void OnApply();
    };
    /// \}
  }
}
#endif<|MERGE_RESOLUTION|>--- conflicted
+++ resolved
@@ -334,12 +334,9 @@
       /// \brief A map of joint type to its corresponding material.
       private: static std::map<JointMaker::JointType, std::string>
           jointMaterials;
-<<<<<<< HEAD
 
       /// \brief Name of the model the joints are attached to.
       private: std::string modelName;
-=======
->>>>>>> 9a95923b
     };
     /// \}
 
