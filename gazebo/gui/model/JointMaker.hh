--- conflicted
+++ resolved
@@ -77,11 +77,7 @@
         JOINT_SCREW,
         /// \brief Universal joint
         JOINT_UNIVERSAL,
-<<<<<<< HEAD
         /// \brief Ball joint
-=======
-        /// \brief Revolute joint
->>>>>>> b488ff2f
         JOINT_BALL,
         /// \brief Gearbox joint
         JOINT_GEARBOX
