--- conflicted
+++ resolved
@@ -15,6 +15,7 @@
  *
 */
 
+#include <boost/thread/recursive_mutex.hpp>
 #include <string>
 
 #include "gazebo/rendering/DynamicLines.hh"
@@ -211,13 +212,10 @@
       SIGNAL(itemDoubleClicked(QTreeWidgetItem *, int)),
       this, SLOT(OnItemDoubleClicked(QTreeWidgetItem *, int)));
 
-<<<<<<< HEAD
-=======
   connect(this->modelTreeWidget,
       SIGNAL(itemClicked(QTreeWidgetItem *, int)),
       this, SLOT(OnItemClicked(QTreeWidgetItem *, int)));
 
->>>>>>> 4fb85d0b
   connect(this->modelTreeWidget, SIGNAL(itemSelectionChanged()),
       this, SLOT(OnItemSelectionChanged()));
 
@@ -283,13 +281,10 @@
   this->connections.push_back(
       gui::model::Events::ConnectJointInserted(
       boost::bind(&ModelEditorPalette::OnJointInserted, this, _1, _2, _3, _4)));
-<<<<<<< HEAD
 
   this->connections.push_back(
       gui::model::Events::ConnectNestedModelRemoved(
       boost::bind(&ModelEditorPalette::OnNestedModelRemoved, this, _1)));
-=======
->>>>>>> 4fb85d0b
 
   this->connections.push_back(
       gui::model::Events::ConnectLinkRemoved(
@@ -305,7 +300,6 @@
 
   this->connections.push_back(
      event::Events::ConnectSetSelectedEntity(
-<<<<<<< HEAD
      boost::bind(&ModelEditorPalette::OnSetSelectedEntity, this, _1, _2)));
 
   this->connections.push_back(
@@ -315,20 +309,6 @@
   this->connections.push_back(
      gui::model::Events::ConnectSetSelectedJoint(
      boost::bind(&ModelEditorPalette::OnSetSelectedJoint, this, _1, _2)));
-
-  this->updateMutex = new boost::recursive_mutex();
-=======
-       boost::bind(&ModelEditorPalette::OnSetSelectedEntity, this, _1, _2)));
-
-  this->connections.push_back(
-     gui::model::Events::ConnectSetSelectedLink(
-       boost::bind(&ModelEditorPalette::OnSetSelectedLink, this, _1, _2)));
-
-  this->connections.push_back(
-     gui::model::Events::ConnectSetSelectedJoint(
-       boost::bind(&ModelEditorPalette::OnSetSelectedJoint, this, _1, _2)));
-
->>>>>>> 4fb85d0b
 }
 
 /////////////////////////////////////////////////
@@ -500,14 +480,8 @@
   QList<QTreeWidgetItem *> items = this->modelTreeWidget->selectedItems();
 
   // update and signal new selection
-<<<<<<< HEAD
-  for (int i = 0; i < items.size(); ++i)
-  {
-    QTreeWidgetItem *item = items[i];
-=======
   for (auto const item : items)
   {
->>>>>>> 4fb85d0b
     int idx = this->selected.indexOf(item);
     if (idx >= 0)
     {
@@ -517,7 +491,6 @@
     std::string name = item->data(0, Qt::UserRole).toString().toStdString();
     std::string type = item->data(1, Qt::UserRole).toString().toStdString();
 
-<<<<<<< HEAD
     if (type == "Link" || type == "Nested Model")
     {
       gui::model::Events::setSelected(name, true);
@@ -526,35 +499,18 @@
     {
       gui::model::Events::setSelectedJoint(name, true);
     }
-  }
-
-  // deselect
-  for (int i = 0; i < this->selected.size(); ++i)
-  {
-    QTreeWidgetItem *item = this->selected[i];
-=======
-    if (type == "Link")
-      gui::model::Events::setSelectedLink(name, true);
-    else if (type == "Joint")
-      gui::model::Events::setSelectedJoint(name, true);
   }
 
   // deselect
   for (auto const item : this->selected)
   {
->>>>>>> 4fb85d0b
     if (item)
     {
       std::string name = item->data(0, Qt::UserRole).toString().toStdString();
       std::string type = item->data(1, Qt::UserRole).toString().toStdString();
 
-<<<<<<< HEAD
       if (type == "Link" || type == "Nested Model")
         gui::model::Events::setSelected(name, false);
-=======
-      if (type == "Link")
-        gui::model::Events::setSelectedLink(name, false);
->>>>>>> 4fb85d0b
       else if (type == "Joint")
         gui::model::Events::setSelectedJoint(name, false);
     }
@@ -568,14 +524,8 @@
     const std::string &/*_mode*/)
 {
   // deselect all
-<<<<<<< HEAD
-  for (int i = 0; i < this->selected.size(); ++i)
-  {
-    QTreeWidgetItem *item = this->selected[i];
-=======
   for (auto &item : this->selected)
   {
->>>>>>> 4fb85d0b
     if (item)
       item->setSelected(false);
   }
@@ -626,8 +576,6 @@
 }
 
 /////////////////////////////////////////////////
-<<<<<<< HEAD
-=======
 void ModelEditorPalette::OnItemClicked(QTreeWidgetItem *_item,
     int /*_column*/)
 {
@@ -661,8 +609,8 @@
     {
       (*it)->setSelected(false);
       it = this->selected.erase(it);
-      if (type == "Link")
-        gui::model::Events::setSelectedLink(name, false);
+      if (type == "Link" || type == "Nested Model")
+        gui::model::Events::setSelected(name, false);
       else if (type == "Joint")
         gui::model::Events::setSelectedJoint(name, false);
     }
@@ -677,7 +625,6 @@
 }
 
 /////////////////////////////////////////////////
->>>>>>> 4fb85d0b
 void ModelEditorPalette::OnCustomContextMenu(const QPoint &_pt)
 {
   QTreeWidgetItem *item = this->modelTreeWidget->itemAt(_pt);
@@ -691,7 +638,6 @@
       gui::model::Events::showLinkContextMenu(name);
     else if (type == "Joint")
       gui::model::Events::showJointContextMenu(name);
-<<<<<<< HEAD
     else if (type == "Nested Model")
       gui::model::Events::showNestedModelContextMenu(name);
   }
@@ -718,12 +664,6 @@
 }
 
 /////////////////////////////////////////////////
-=======
-  }
-}
-
-/////////////////////////////////////////////////
->>>>>>> 4fb85d0b
 void ModelEditorPalette::OnLinkInserted(const std::string &_linkName)
 {
   std::string leafName = _linkName;
@@ -765,7 +705,7 @@
 /////////////////////////////////////////////////
 void ModelEditorPalette::OnNestedModelRemoved(const std::string &_nestedModelId)
 {
-  boost::recursive_mutex::scoped_lock lock(*this->updateMutex);
+  std::unique_lock<std::recursive_mutex> lock(this->updateMutex);
   for (int i = 0; i < this->nestedModelsItem->childCount(); ++i)
   {
     QTreeWidgetItem *item = this->nestedModelsItem->child(i);
@@ -823,13 +763,9 @@
 /////////////////////////////////////////////////
 void ModelEditorPalette::ClearModelTree()
 {
-<<<<<<< HEAD
-  boost::recursive_mutex::scoped_lock lock(*this->updateMutex);
+  std::unique_lock<std::recursive_mutex> lock(this->updateMutex);
   // Remove all nested models
   this->nestedModelsItem->takeChildren();
-=======
-  std::unique_lock<std::recursive_mutex> lock(this->updateMutex);
->>>>>>> 4fb85d0b
   // Remove all links
   this->linksItem->takeChildren();
   // Remove all joints
@@ -857,20 +793,12 @@
 }
 
 /////////////////////////////////////////////////
-<<<<<<< HEAD
 void ModelEditorPalette::OnSetSelected(const std::string &_name,
     bool _selected)
 {
-  boost::recursive_mutex::scoped_lock lock(*this->updateMutex);
+  std::unique_lock<std::recursive_mutex> lock(this->updateMutex);
   int i = 0;
   while (i < this->linksItem->childCount())
-=======
-void ModelEditorPalette::OnSetSelectedLink(const std::string &_name,
-    bool _selected)
-{
-  std::unique_lock<std::recursive_mutex> lock(this->updateMutex);
-  for (int i = 0; i < this->linksItem->childCount(); ++i)
->>>>>>> 4fb85d0b
   {
     QTreeWidgetItem *item = this->linksItem->child(i);
     if (!item)
@@ -882,7 +810,6 @@
       item->setSelected(_selected);
       break;
     }
-<<<<<<< HEAD
     ++i;
   }
 
@@ -903,8 +830,6 @@
       item->setSelected(_selected);
       break;
     }
-=======
->>>>>>> 4fb85d0b
   }
 }
 
@@ -912,11 +837,7 @@
 void ModelEditorPalette::OnSetSelectedJoint(const std::string &_name,
     bool _selected)
 {
-<<<<<<< HEAD
-  boost::recursive_mutex::scoped_lock lock(*this->updateMutex);
-=======
   std::unique_lock<std::recursive_mutex> lock(this->updateMutex);
->>>>>>> 4fb85d0b
   for (int i = 0; i < this->jointsItem->childCount(); ++i)
   {
     QTreeWidgetItem *item = this->jointsItem->child(i);
