/*
 * Copyright (C) 2014-2015 Open Source Robotics Foundation
 *
 * Licensed under the Apache License, Version 2.0 (the "License");
 * you may not use this file except in compliance with the License.
 * You may obtain a copy of the License at
 *
 *     http://www.apache.org/licenses/LICENSE-2.0
 *
 * Unless required by applicable law or agreed to in writing, software
 * distributed under the License is distributed on an "AS IS" BASIS,
 * WITHOUT WARRANTIES OR CONDITIONS OF ANY KIND, either express or implied.
 * See the License for the specific language governing permissions and
 * limitations under the License.
 *
*/

#include <string>

#include "gazebo/rendering/DynamicLines.hh"
#include "gazebo/rendering/Scene.hh"
#include "gazebo/rendering/Visual.hh"
#include "gazebo/rendering/UserCamera.hh"

#include "gazebo/gui/Actions.hh"
#include "gazebo/gui/GuiIface.hh"
#include "gazebo/gui/KeyEventHandler.hh"
#include "gazebo/gui/MouseEventHandler.hh"
#include "gazebo/gui/GuiEvents.hh"
#include "gazebo/gui/model/ExtrudeDialog.hh"
#include "gazebo/gui/model/ImportDialog.hh"
#include "gazebo/gui/model/JointMaker.hh"
#include "gazebo/gui/model/ModelEditorPalette.hh"
#include "gazebo/gui/model/ModelEditorEvents.hh"

using namespace gazebo;
using namespace gui;

/////////////////////////////////////////////////
ModelEditorPalette::ModelEditorPalette(QWidget *_parent)
    : QWidget(_parent)
{
  this->setObjectName("modelEditorPalette");

  this->modelDefaultName = "Untitled";

  QVBoxLayout *mainLayout = new QVBoxLayout;

  // Simple Shapes
  QLabel *shapesLabel = new QLabel(tr(
       "<font size=4 color='white'>Simple Shapes</font>"));

  QHBoxLayout *shapesLayout = new QHBoxLayout;

  QSize toolButtonSize(70, 70);
  QSize iconSize(40, 40);

  // Cylinder button
  QToolButton *cylinderButton = new QToolButton(this);
  cylinderButton->setFixedSize(toolButtonSize);
  cylinderButton->setToolTip(tr("Cylinder"));
  cylinderButton->setIcon(QPixmap(":/images/cylinder.png"));
  cylinderButton->setToolButtonStyle(Qt::ToolButtonIconOnly);
  cylinderButton->setIconSize(QSize(iconSize));
  cylinderButton->setCheckable(true);
  cylinderButton->setChecked(false);
  connect(cylinderButton, SIGNAL(clicked()), this, SLOT(OnCylinder()));
  shapesLayout->addWidget(cylinderButton);

  // Sphere button
  QToolButton *sphereButton = new QToolButton(this);
  sphereButton->setFixedSize(toolButtonSize);
  sphereButton->setToolTip(tr("Sphere"));
  sphereButton->setIcon(QPixmap(":/images/sphere.png"));
  sphereButton->setToolButtonStyle(Qt::ToolButtonIconOnly);
  sphereButton->setIconSize(QSize(iconSize));
  sphereButton->setCheckable(true);
  sphereButton->setChecked(false);
  connect(sphereButton, SIGNAL(clicked()), this, SLOT(OnSphere()));
  shapesLayout->addWidget(sphereButton);

  // Box button
  QToolButton *boxButton = new QToolButton(this);
  boxButton->setFixedSize(toolButtonSize);
  boxButton->setToolTip(tr("Box"));
  boxButton->setIcon(QPixmap(":/images/box.png"));
  boxButton->setToolButtonStyle(Qt::ToolButtonIconOnly);
  boxButton->setIconSize(QSize(iconSize));
  boxButton->setCheckable(true);
  boxButton->setChecked(false);
  connect(boxButton, SIGNAL(clicked()), this, SLOT(OnBox()));
  shapesLayout->addWidget(boxButton);

  // Custom Shapes
  QLabel *customShapesLabel = new QLabel(tr(
       "<font size=4 color='white'>Custom Shapes</font>"));

  QHBoxLayout *customLayout = new QHBoxLayout;
  customLayout->setAlignment(Qt::AlignLeft);
  customLayout->addItem(new QSpacerItem(30, 30, QSizePolicy::Minimum,
      QSizePolicy::Minimum));

  QPushButton *customButton = new QPushButton(tr("Add"), this);
  customButton->setMaximumWidth(60);
  customButton->setCheckable(true);
  customButton->setChecked(false);
  connect(customButton, SIGNAL(clicked()), this, SLOT(OnCustom()));
  customLayout->addWidget(customButton, 0, 0);

  // Button group
  this->linkButtonGroup = new QButtonGroup;
  this->linkButtonGroup->addButton(cylinderButton);
  this->linkButtonGroup->addButton(sphereButton);
  this->linkButtonGroup->addButton(boxButton);
  this->linkButtonGroup->addButton(customButton);

  // Model Settings
  QLabel *settingsLabel = new QLabel(tr(
       "<font size=4 color='white'>Model Settings</font>"));

  QGridLayout *settingsLayout = new QGridLayout;

  // Model name
  QLabel *modelLabel = new QLabel(tr("Model Name: "));
  this->modelNameEdit = new QLineEdit();
  this->modelNameEdit->setText(tr(this->modelDefaultName.c_str()));
  connect(this->modelNameEdit, SIGNAL(textChanged(QString)), this,
      SLOT(OnNameChanged(QString)));

  // Static
  QLabel *staticLabel = new QLabel(tr("Static:"));
  this->staticCheck = new QCheckBox;
  this->staticCheck->setChecked(false);
  connect(this->staticCheck, SIGNAL(clicked()), this, SLOT(OnStatic()));

  // Auto disable
  QLabel *autoDisableLabel = new QLabel(tr("Auto-disable:"));
  this->autoDisableCheck = new QCheckBox;
  this->autoDisableCheck->setChecked(true);
  connect(this->autoDisableCheck, SIGNAL(clicked()), this,
      SLOT(OnAutoDisable()));

  settingsLayout->addWidget(modelLabel, 0, 0);
  settingsLayout->addWidget(this->modelNameEdit, 0, 1);
  settingsLayout->addWidget(staticLabel, 1, 0);
  settingsLayout->addWidget(this->staticCheck, 1, 1);
  settingsLayout->addWidget(autoDisableLabel, 2, 0);
  settingsLayout->addWidget(this->autoDisableCheck, 2, 1);

  this->modelCreator = new ModelCreator();
  connect(modelCreator, SIGNAL(LinkAdded()), this, SLOT(OnLinkAdded()));

  this->otherItemsLayout = new QVBoxLayout();
  this->otherItemsLayout->setContentsMargins(0, 0, 0, 0);

  // Palette layout
  QVBoxLayout *paletteLayout = new QVBoxLayout();
  paletteLayout->addWidget(shapesLabel);
  paletteLayout->addLayout(shapesLayout);
  paletteLayout->addWidget(customShapesLabel);
  paletteLayout->addLayout(customLayout);
  paletteLayout->addLayout(this->otherItemsLayout);
  paletteLayout->addItem(new QSpacerItem(30, 30, QSizePolicy::Minimum,
      QSizePolicy::Minimum));
  paletteLayout->setAlignment(Qt::AlignTop | Qt::AlignHCenter);
  QWidget *paletteWidget = new QWidget();
  paletteWidget->setLayout(paletteLayout);

  // Model tree
  this->modelTreeWidget = new QTreeWidget();
  this->modelTreeWidget->setObjectName("modelTreeWidget");
  this->modelTreeWidget->setColumnCount(1);
  this->modelTreeWidget->setContextMenuPolicy(Qt::CustomContextMenu);
  this->modelTreeWidget->header()->hide();
  this->modelTreeWidget->setFocusPolicy(Qt::NoFocus);
  this->modelTreeWidget->setSelectionMode(QAbstractItemView::ExtendedSelection);
  this->modelTreeWidget->setSelectionBehavior(QAbstractItemView::SelectRows);
  this->modelTreeWidget->setVerticalScrollMode(
      QAbstractItemView::ScrollPerPixel);

  // Links
  this->linksItem = new QTreeWidgetItem(
      static_cast<QTreeWidgetItem *>(0),
      QStringList(QString("%1").arg(tr("Links"))));
  this->linksItem->setData(0, Qt::UserRole, QVariant(tr("Links")));
  QFont linksFont = this->linksItem->font(0);
  linksFont.setBold(true);
  linksFont.setPointSize(1.1 * linksFont.pointSize());
  this->linksItem->setFont(0, linksFont);
  this->modelTreeWidget->addTopLevelItem(this->linksItem);

  // Joints
  this->jointsItem = new QTreeWidgetItem(
      static_cast<QTreeWidgetItem*>(0),
      QStringList(QString("%1").arg(tr("Joints"))));
  this->jointsItem->setData(0, Qt::UserRole, QVariant(tr("Joints")));
  this->jointsItem->setFont(0, linksFont);
  this->modelTreeWidget->addTopLevelItem(this->jointsItem);

  connect(this->modelTreeWidget,
      SIGNAL(itemDoubleClicked(QTreeWidgetItem *, int)),
      this, SLOT(OnItemDoubleClicked(QTreeWidgetItem *, int)));

<<<<<<< HEAD
=======
  connect(this->modelTreeWidget,
      SIGNAL(itemClicked(QTreeWidgetItem *, int)),
      this, SLOT(OnItemClicked(QTreeWidgetItem *, int)));

>>>>>>> 8a3529dc
  connect(this->modelTreeWidget, SIGNAL(itemSelectionChanged()),
      this, SLOT(OnItemSelectionChanged()));

  connect(this->modelTreeWidget,
      SIGNAL(customContextMenuRequested(const QPoint &)),
      this, SLOT(OnCustomContextMenu(const QPoint &)));

  // Model layout
  QVBoxLayout *modelLayout = new QVBoxLayout();
  modelLayout->addWidget(settingsLabel);
  modelLayout->addLayout(settingsLayout);
  modelLayout->addWidget(this->modelTreeWidget);
  modelLayout->setAlignment(Qt::AlignTop | Qt::AlignHCenter);
  QWidget *modelWidget = new QWidget();
  modelWidget->setLayout(modelLayout);

  // Main layout
  QFrame *frame = new QFrame;
  QVBoxLayout *frameLayout = new QVBoxLayout;

  QSplitter *splitter = new QSplitter(Qt::Vertical, this);
  splitter->addWidget(paletteWidget);
  splitter->addWidget(modelWidget);
  splitter->setStretchFactor(0, 1);
  splitter->setStretchFactor(1, 2);
  splitter->setCollapsible(0, false);
  splitter->setCollapsible(1, false);

  frameLayout->addWidget(splitter);
  frameLayout->setContentsMargins(0, 0, 0, 0);
  frame->setLayout(frameLayout);

  mainLayout->addWidget(frame);

  this->setLayout(mainLayout);
  this->layout()->setContentsMargins(0, 0, 0, 0);

  KeyEventHandler::Instance()->AddPressFilter("model_editor",
    boost::bind(&ModelEditorPalette::OnKeyPress, this, _1));

  // Connections
  this->connections.push_back(
      gui::model::Events::ConnectSaveModel(
      boost::bind(&ModelEditorPalette::OnSaveModel, this, _1)));

  this->connections.push_back(
      gui::model::Events::ConnectNewModel(
      boost::bind(&ModelEditorPalette::OnNewModel, this)));

  this->connections.push_back(
      gui::model::Events::ConnectModelPropertiesChanged(
      boost::bind(&ModelEditorPalette::OnModelPropertiesChanged, this, _1, _2,
      _3, _4)));

  this->connections.push_back(
      gui::model::Events::ConnectLinkInserted(
      boost::bind(&ModelEditorPalette::OnLinkInserted, this, _1)));

  this->connections.push_back(
      gui::model::Events::ConnectJointInserted(
      boost::bind(&ModelEditorPalette::OnJointInserted, this, _1, _2, _3, _4)));

  this->connections.push_back(
      gui::model::Events::ConnectLinkRemoved(
      boost::bind(&ModelEditorPalette::OnLinkRemoved, this, _1)));

  this->connections.push_back(
      gui::model::Events::ConnectJointRemoved(
      boost::bind(&ModelEditorPalette::OnJointRemoved, this, _1)));

  this->connections.push_back(
      gui::model::Events::ConnectJointNameChanged(
      boost::bind(&ModelEditorPalette::OnJointNameChanged, this, _1, _2)));

  this->connections.push_back(
     event::Events::ConnectSetSelectedEntity(
       boost::bind(&ModelEditorPalette::OnSetSelectedEntity, this, _1, _2)));

  this->connections.push_back(
     gui::model::Events::ConnectSetSelectedLink(
       boost::bind(&ModelEditorPalette::OnSetSelectedLink, this, _1, _2)));

  this->connections.push_back(
     gui::model::Events::ConnectSetSelectedJoint(
       boost::bind(&ModelEditorPalette::OnSetSelectedJoint, this, _1, _2)));
<<<<<<< HEAD

  this->updateMutex = new boost::recursive_mutex();
=======
>>>>>>> 8a3529dc
}

/////////////////////////////////////////////////
ModelEditorPalette::~ModelEditorPalette()
{
  delete this->modelCreator;
  this->modelCreator = NULL;
}

/////////////////////////////////////////////////
void ModelEditorPalette::OnCylinder()
{
  event::Events::setSelectedEntity("", "normal");
  g_arrowAct->trigger();

  this->modelCreator->AddLink(ModelCreator::LINK_CYLINDER);
}

/////////////////////////////////////////////////
void ModelEditorPalette::OnSphere()
{
  event::Events::setSelectedEntity("", "normal");
  g_arrowAct->trigger();

  this->modelCreator->AddLink(ModelCreator::LINK_SPHERE);
}

/////////////////////////////////////////////////
void ModelEditorPalette::OnBox()
{
  event::Events::setSelectedEntity("", "normal");
  g_arrowAct->trigger();

  this->modelCreator->AddLink(ModelCreator::LINK_BOX);
}

/////////////////////////////////////////////////
void ModelEditorPalette::OnCustom()
{
  ImportDialog importDialog(this);
  importDialog.deleteLater();
  if (importDialog.exec() == QDialog::Accepted)
  {
    QFileInfo info(QString::fromStdString(importDialog.GetImportPath()));
    if (info.isFile())
    {
      event::Events::setSelectedEntity("", "normal");
      g_arrowAct->trigger();
      if (info.completeSuffix().toLower() == "dae" ||
          info.completeSuffix().toLower() == "stl")
      {
        this->modelCreator->AddShape(ModelCreator::LINK_MESH,
            math::Vector3::One, math::Pose::Zero, importDialog.GetImportPath());
      }
      else if (info.completeSuffix().toLower() == "svg")
      {
        ExtrudeDialog extrudeDialog(importDialog.GetImportPath(), this);
        extrudeDialog.deleteLater();
        if (extrudeDialog.exec() == QDialog::Accepted)
        {
          this->modelCreator->AddShape(ModelCreator::LINK_POLYLINE,
              math::Vector3(1.0/extrudeDialog.GetResolution(),
              1.0/extrudeDialog.GetResolution(),
              extrudeDialog.GetThickness()),
              math::Pose::Zero, importDialog.GetImportPath(),
              extrudeDialog.GetSamples());
        }
        else
        {
          this->OnCustom();
        }
      }
    }
  }
  else
  {
    // this unchecks the custom button
    this->OnLinkAdded();
  }
}

/////////////////////////////////////////////////
void ModelEditorPalette::AddItem(QWidget *_item,
    const std::string &_category)
{
  std::string category = _category;
  if (category.empty())
    category = "Other";

  auto iter = this->categories.find(category);
  QGridLayout *catLayout = NULL;
  if (iter == this->categories.end())
  {
    catLayout = new QGridLayout();
    this->categories[category] = catLayout;

    std::string catStr =
        "<font size=4 color='white'>" + category + "</font>";
    QLabel *catLabel = new QLabel(tr(catStr.c_str()));
    this->otherItemsLayout->addWidget(catLabel);
    this->otherItemsLayout->addLayout(catLayout);
  }
  else
    catLayout = iter->second;

  int rowWidth = 3;
  int row = catLayout->count() / rowWidth;
  int col = catLayout->count() % rowWidth;
  catLayout->addWidget(_item, row, col);
}

/////////////////////////////////////////////////
void ModelEditorPalette::CreateJoint(const std::string &_type)
{
  event::Events::setSelectedEntity("", "normal");
  this->modelCreator->AddJoint(_type);
}

/////////////////////////////////////////////////
void ModelEditorPalette::OnLinkAdded()
{
  this->linkButtonGroup->setExclusive(false);
  if (this->linkButtonGroup->checkedButton())
    this->linkButtonGroup->checkedButton()->setChecked(false);
  this->linkButtonGroup->setExclusive(true);
}

/////////////////////////////////////////////////
void ModelEditorPalette::OnAutoDisable()
{
  this->modelCreator->SetAutoDisable(this->autoDisableCheck->isChecked());
}

/////////////////////////////////////////////////
void ModelEditorPalette::OnStatic()
{
  this->modelCreator->SetStatic(this->staticCheck->isChecked());
}

/////////////////////////////////////////////////
void ModelEditorPalette::OnModelPropertiesChanged(
    bool _static, bool _autoDisable, const math::Pose &/*_pose*/,
    const std::string &_name)
{
  this->staticCheck->setChecked(_static);
  this->autoDisableCheck->setChecked(_autoDisable);
  this->modelNameEdit->setText(tr(_name.c_str()));
}

/////////////////////////////////////////////////
bool ModelEditorPalette::OnKeyPress(const common::KeyEvent &_event)
{
  if (_event.key == Qt::Key_Escape)
  {
    // call the slots to uncheck the buttons
    this->OnLinkAdded();
  }
  if (_event.key == Qt::Key_Delete)
  {
    event::Events::setSelectedEntity("", "normal");
    g_arrowAct->trigger();
  }
  return false;
}

/////////////////////////////////////////////////
void ModelEditorPalette::OnItemSelectionChanged()
{
  QList<QTreeWidgetItem *> items = this->modelTreeWidget->selectedItems();

  // update and signal new selection
<<<<<<< HEAD
  for (int i = 0; i < items.size(); ++i)
  {
    QTreeWidgetItem *item = items[i];
=======
  for (auto const item : items)
  {
>>>>>>> 8a3529dc
    int idx = this->selected.indexOf(item);
    if (idx >= 0)
    {
      this->selected.removeAt(idx);
      continue;
    }
    std::string name = item->data(0, Qt::UserRole).toString().toStdString();
    std::string type = item->data(1, Qt::UserRole).toString().toStdString();

    if (type == "Link")
<<<<<<< HEAD
    {
      gui::model::Events::setSelectedLink(name, true);
    }
    else if (type == "Joint")
    {
      gui::model::Events::setSelectedJoint(name, true);
    }
  }

  // deselect
  for (int i = 0; i < this->selected.size(); ++i)
  {
    QTreeWidgetItem *item = this->selected[i];
=======
      gui::model::Events::setSelectedLink(name, true);
    else if (type == "Joint")
      gui::model::Events::setSelectedJoint(name, true);
  }

  // deselect
  for (auto const item : this->selected)
  {
>>>>>>> 8a3529dc
    if (item)
    {
      std::string name = item->data(0, Qt::UserRole).toString().toStdString();
      std::string type = item->data(1, Qt::UserRole).toString().toStdString();

      if (type == "Link")
        gui::model::Events::setSelectedLink(name, false);
      else if (type == "Joint")
        gui::model::Events::setSelectedJoint(name, false);
    }
  }

  this->selected = items;
}

/////////////////////////////////////////////////
void ModelEditorPalette::OnSetSelectedEntity(const std::string &/*_name*/,
    const std::string &/*_mode*/)
{
  // deselect all
<<<<<<< HEAD
  for (int i = 0; i < this->selected.size(); ++i)
  {
    QTreeWidgetItem *item = this->selected[i];
=======
  for (auto &item : this->selected)
  {
>>>>>>> 8a3529dc
    if (item)
      item->setSelected(false);
  }
}

/////////////////////////////////////////////////
ModelCreator *ModelEditorPalette::GetModelCreator()
{
  return this->modelCreator;
}

/////////////////////////////////////////////////
void ModelEditorPalette::OnNameChanged(const QString &_name)
{
  gui::model::Events::modelNameChanged(_name.toStdString());
}

/////////////////////////////////////////////////
void ModelEditorPalette::OnNewModel()
{
  this->modelNameEdit->setText(tr(this->modelDefaultName.c_str()));

  this->ClearModelTree();
}

/////////////////////////////////////////////////
void ModelEditorPalette::OnSaveModel(const std::string &_saveName)
{
  this->modelNameEdit->setText(tr(_saveName.c_str()));
}

/////////////////////////////////////////////////
void ModelEditorPalette::OnItemDoubleClicked(QTreeWidgetItem *_item,
    int /*_column*/)
{
  if (_item)
  {
    std::string name = _item->data(0, Qt::UserRole).toString().toStdString();
    std::string type = _item->data(1, Qt::UserRole).toString().toStdString();

    if (type == "Link")
      gui::model::Events::openLinkInspector(name);
    else if (type == "Joint")
      gui::model::Events::openJointInspector(name);
  }
}

/////////////////////////////////////////////////
<<<<<<< HEAD
=======
void ModelEditorPalette::OnItemClicked(QTreeWidgetItem *_item,
    int /*_column*/)
{
  if (_item)
  {
    if (this->selected.empty())
      return;

    QTreeWidgetItem *item = this->selected[0];
    std::string selectedType =
        item->data(1, Qt::UserRole).toString().toStdString();

    std::string type = _item->data(1, Qt::UserRole).toString().toStdString();

    if (type != selectedType)
      this->DeselectType(selectedType);
  }
}

/////////////////////////////////////////////////
void ModelEditorPalette::DeselectType(const std::string &_type)
{
  QObject::disconnect(this->modelTreeWidget, SIGNAL(itemSelectionChanged()),
      this, SLOT(OnItemSelectionChanged()));

  for (auto it = this->selected.begin(); it != this->selected.end();)
  {
    std::string name = (*it)->data(0, Qt::UserRole).toString().toStdString();
    std::string type = (*it)->data(1, Qt::UserRole).toString().toStdString();
    if (type == _type)
    {
      (*it)->setSelected(false);
      it = this->selected.erase(it);
      if (type == "Link")
        gui::model::Events::setSelectedLink(name, false);
      else if (type == "Joint")
        gui::model::Events::setSelectedJoint(name, false);
    }
    else
      ++it;
  }

  this->selected = this->modelTreeWidget->selectedItems();

  QObject::connect(this->modelTreeWidget, SIGNAL(itemSelectionChanged()),
      this, SLOT(OnItemSelectionChanged()));
}

/////////////////////////////////////////////////
>>>>>>> 8a3529dc
void ModelEditorPalette::OnCustomContextMenu(const QPoint &_pt)
{
  QTreeWidgetItem *item = this->modelTreeWidget->itemAt(_pt);

  if (item)
  {
    std::string name = item->data(0, Qt::UserRole).toString().toStdString();
    std::string type = item->data(1, Qt::UserRole).toString().toStdString();

    if (type == "Link")
      gui::model::Events::showLinkContextMenu(name);
    else if (type == "Joint")
      gui::model::Events::showJointContextMenu(name);
  }
}

/////////////////////////////////////////////////
void ModelEditorPalette::OnLinkInserted(const std::string &_linkName)
{
  std::string leafName = _linkName;
  size_t idx = _linkName.find_last_of("::");
  if (idx != std::string::npos)
    leafName = _linkName.substr(idx+1);

  QTreeWidgetItem *newLinkItem = new QTreeWidgetItem(this->linksItem,
      QStringList(QString("%1").arg(QString::fromStdString(leafName))));

  newLinkItem->setData(0, Qt::UserRole, _linkName.c_str());
  newLinkItem->setData(1, Qt::UserRole, "Link");
  this->modelTreeWidget->addTopLevelItem(newLinkItem);

  this->linksItem->setExpanded(true);
}

/////////////////////////////////////////////////
void ModelEditorPalette::OnJointInserted(const std::string &_jointId,
    const std::string &_jointName, const std::string &/*_parentName*/,
    const std::string &/*_childName*/)
{
  std::string leafName = _jointName;
  size_t idx = _jointName.find_last_of("::");
  if (idx != std::string::npos)
    leafName = _jointName.substr(idx+1);

  QTreeWidgetItem *newJointItem = new QTreeWidgetItem(this->jointsItem,
      QStringList(QString("%1").arg(QString::fromStdString(leafName))));

  newJointItem->setData(0, Qt::UserRole, _jointId.c_str());
  newJointItem->setData(1, Qt::UserRole, "Joint");
  newJointItem->setData(2, Qt::UserRole, _jointName.c_str());
  this->modelTreeWidget->addTopLevelItem(newJointItem);

  this->jointsItem->setExpanded(true);
}

/////////////////////////////////////////////////
void ModelEditorPalette::OnLinkRemoved(const std::string &_linkId)
{
  std::unique_lock<std::recursive_mutex> lock(this->updateMutex);
  for (int i = 0; i < this->linksItem->childCount(); ++i)
  {
    QTreeWidgetItem *item = this->linksItem->child(i);
    if (!item)
      continue;
    std::string listData = item->data(0, Qt::UserRole).toString().toStdString();

    if (listData == _linkId)
    {
      this->linksItem->takeChild(this->linksItem->indexOfChild(item));
      break;
    }
  }
}

/////////////////////////////////////////////////
void ModelEditorPalette::OnJointRemoved(const std::string &_jointId)
{
  std::unique_lock<std::recursive_mutex> lock(this->updateMutex);
  for (int i = 0; i < this->jointsItem->childCount(); ++i)
  {
    QTreeWidgetItem *item = this->jointsItem->child(i);
    if (!item)
      continue;
    std::string listData = item->data(0, Qt::UserRole).toString().toStdString();

    if (listData == _jointId)
    {
      this->jointsItem->takeChild(this->jointsItem->indexOfChild(item));
      break;
    }
  }
}

/////////////////////////////////////////////////
void ModelEditorPalette::ClearModelTree()
{
  std::unique_lock<std::recursive_mutex> lock(this->updateMutex);
  // Remove all links
  this->linksItem->takeChildren();
  // Remove all joints
  this->jointsItem->takeChildren();
}

/////////////////////////////////////////////////
void ModelEditorPalette::OnJointNameChanged(const std::string &_jointId,
    const std::string &_newJointName)
{
  std::unique_lock<std::recursive_mutex> lock(this->updateMutex);
  for (int i = 0; i < this->jointsItem->childCount(); ++i)
  {
    QTreeWidgetItem *item = this->jointsItem->child(i);
    if (!item)
      continue;
    std::string listData = item->data(0, Qt::UserRole).toString().toStdString();

    if (listData == _jointId)
    {
      item->setText(0, QString::fromStdString(_newJointName));
      break;
    }
  }
}

/////////////////////////////////////////////////
void ModelEditorPalette::OnSetSelectedLink(const std::string &_name,
    bool _selected)
{
<<<<<<< HEAD
  boost::recursive_mutex::scoped_lock lock(*this->updateMutex);
=======
  std::unique_lock<std::recursive_mutex> lock(this->updateMutex);
>>>>>>> 8a3529dc
  for (int i = 0; i < this->linksItem->childCount(); ++i)
  {
    QTreeWidgetItem *item = this->linksItem->child(i);
    if (!item)
      continue;
    std::string listData = item->data(0, Qt::UserRole).toString().toStdString();

    if (listData == _name)
    {
      item->setSelected(_selected);
      break;
    }
  }
}

/////////////////////////////////////////////////
void ModelEditorPalette::OnSetSelectedJoint(const std::string &_name,
    bool _selected)
{
<<<<<<< HEAD
  boost::recursive_mutex::scoped_lock lock(*this->updateMutex);
=======
  std::unique_lock<std::recursive_mutex> lock(this->updateMutex);
>>>>>>> 8a3529dc
  for (int i = 0; i < this->jointsItem->childCount(); ++i)
  {
    QTreeWidgetItem *item = this->jointsItem->child(i);
    if (!item)
      continue;
    std::string listData = item->data(0, Qt::UserRole).toString().toStdString();

    if (listData == _name)
    {
      item->setSelected(_selected);
      break;
    }
  }
}<|MERGE_RESOLUTION|>--- conflicted
+++ resolved
@@ -201,13 +201,10 @@
       SIGNAL(itemDoubleClicked(QTreeWidgetItem *, int)),
       this, SLOT(OnItemDoubleClicked(QTreeWidgetItem *, int)));
 
-<<<<<<< HEAD
-=======
   connect(this->modelTreeWidget,
       SIGNAL(itemClicked(QTreeWidgetItem *, int)),
       this, SLOT(OnItemClicked(QTreeWidgetItem *, int)));
 
->>>>>>> 8a3529dc
   connect(this->modelTreeWidget, SIGNAL(itemSelectionChanged()),
       this, SLOT(OnItemSelectionChanged()));
 
@@ -293,11 +290,7 @@
   this->connections.push_back(
      gui::model::Events::ConnectSetSelectedJoint(
        boost::bind(&ModelEditorPalette::OnSetSelectedJoint, this, _1, _2)));
-<<<<<<< HEAD
-
-  this->updateMutex = new boost::recursive_mutex();
-=======
->>>>>>> 8a3529dc
+
 }
 
 /////////////////////////////////////////////////
@@ -469,14 +462,8 @@
   QList<QTreeWidgetItem *> items = this->modelTreeWidget->selectedItems();
 
   // update and signal new selection
-<<<<<<< HEAD
-  for (int i = 0; i < items.size(); ++i)
-  {
-    QTreeWidgetItem *item = items[i];
-=======
   for (auto const item : items)
   {
->>>>>>> 8a3529dc
     int idx = this->selected.indexOf(item);
     if (idx >= 0)
     {
@@ -487,21 +474,6 @@
     std::string type = item->data(1, Qt::UserRole).toString().toStdString();
 
     if (type == "Link")
-<<<<<<< HEAD
-    {
-      gui::model::Events::setSelectedLink(name, true);
-    }
-    else if (type == "Joint")
-    {
-      gui::model::Events::setSelectedJoint(name, true);
-    }
-  }
-
-  // deselect
-  for (int i = 0; i < this->selected.size(); ++i)
-  {
-    QTreeWidgetItem *item = this->selected[i];
-=======
       gui::model::Events::setSelectedLink(name, true);
     else if (type == "Joint")
       gui::model::Events::setSelectedJoint(name, true);
@@ -510,7 +482,6 @@
   // deselect
   for (auto const item : this->selected)
   {
->>>>>>> 8a3529dc
     if (item)
     {
       std::string name = item->data(0, Qt::UserRole).toString().toStdString();
@@ -531,14 +502,8 @@
     const std::string &/*_mode*/)
 {
   // deselect all
-<<<<<<< HEAD
-  for (int i = 0; i < this->selected.size(); ++i)
-  {
-    QTreeWidgetItem *item = this->selected[i];
-=======
   for (auto &item : this->selected)
   {
->>>>>>> 8a3529dc
     if (item)
       item->setSelected(false);
   }
@@ -587,8 +552,6 @@
 }
 
 /////////////////////////////////////////////////
-<<<<<<< HEAD
-=======
 void ModelEditorPalette::OnItemClicked(QTreeWidgetItem *_item,
     int /*_column*/)
 {
@@ -638,7 +601,6 @@
 }
 
 /////////////////////////////////////////////////
->>>>>>> 8a3529dc
 void ModelEditorPalette::OnCustomContextMenu(const QPoint &_pt)
 {
   QTreeWidgetItem *item = this->modelTreeWidget->itemAt(_pt);
@@ -766,11 +728,7 @@
 void ModelEditorPalette::OnSetSelectedLink(const std::string &_name,
     bool _selected)
 {
-<<<<<<< HEAD
-  boost::recursive_mutex::scoped_lock lock(*this->updateMutex);
-=======
   std::unique_lock<std::recursive_mutex> lock(this->updateMutex);
->>>>>>> 8a3529dc
   for (int i = 0; i < this->linksItem->childCount(); ++i)
   {
     QTreeWidgetItem *item = this->linksItem->child(i);
@@ -790,11 +748,7 @@
 void ModelEditorPalette::OnSetSelectedJoint(const std::string &_name,
     bool _selected)
 {
-<<<<<<< HEAD
-  boost::recursive_mutex::scoped_lock lock(*this->updateMutex);
-=======
   std::unique_lock<std::recursive_mutex> lock(this->updateMutex);
->>>>>>> 8a3529dc
   for (int i = 0; i < this->jointsItem->childCount(); ++i)
   {
     QTreeWidgetItem *item = this->jointsItem->child(i);
