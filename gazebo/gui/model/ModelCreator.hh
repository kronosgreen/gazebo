/*
 * Copyright (C) 2014-2015 Open Source Robotics Foundation
 *
 * Licensed under the Apache License, Version 2.0 (the "License");
 * you may not use this file except in compliance with the License.
 * You may obtain a copy of the License at
 *
 *     http://www.apache.org/licenses/LICENSE-2.0
 *
 * Unless required by applicable law or agreed to in writing, software
 * distributed under the License is distributed on an "AS IS" BASIS,
 * WITHOUT WARRANTIES OR CONDITIONS OF ANY KIND, either express or implied.
 * See the License for the specific language governing permissions and
 * limitations under the License.
 *
*/
#ifndef _MODEL_CREATOR_HH_
#define _MODEL_CREATOR_HH_

#include <sdf/sdf.hh>

#include <list>
#include <map>
#include <string>
#include <vector>

#include "gazebo/common/KeyEvent.hh"
#include "gazebo/common/MouseEvent.hh"
#include "gazebo/math/Pose.hh"
#include "gazebo/transport/TransportTypes.hh"
#include "gazebo/rendering/Visual.hh"
#include "gazebo/gui/model/LinkInspector.hh"
#include "gazebo/gui/qt.h"

#include "gazebo/util/system.hh"

namespace boost
{
  class recursive_mutex;
}

namespace gazebo
{
  namespace msgs
  {
    class Visual;
  }

  namespace gui
  {
    class LinkData;
    class SaveDialog;
    class JointMaker;

    /// \addtogroup gazebo_gui
    /// \{

    /// \class ModelCreator ModelCreator.hh
<<<<<<< HEAD
    /// \brief Create and manage 3D visuals of a model with parts and joints.
    class ModelCreator : public QObject
=======
    /// \brief Create and manage 3D visuals of a model with links and joints.
    class GAZEBO_VISIBLE ModelCreator : public QObject
>>>>>>> bac5d6a7
    {
      Q_OBJECT

      /// \enum Link types
      /// \brief Unique identifiers for link types that can be created.
      public: enum LinkType
      {
        /// \brief none
        LINK_NONE,
        /// \brief Box
        LINK_BOX,
        /// \brief Sphere
        LINK_SPHERE,
        /// \brief Cylinder
        LINK_CYLINDER,
        /// \brief Custom
        LINK_MESH
      };

      /// \enum SaveState
      /// \brief Save states for the model editor.
      private: enum SaveState
      {
        // NEVER_SAVED: The model has never been saved.
        NEVER_SAVED,

        // ALL_SAVED: All changes have been saved.
        ALL_SAVED,

        // UNSAVED_CHANGES: Has been saved before, but has unsaved changes.
        UNSAVED_CHANGES
      };

      /// \brief Constructor
      public: ModelCreator();

      /// \brief Destructor
      public: virtual ~ModelCreator();

      /// \brief Set the name of the model.
      /// \param[in] _modelName Name of the model to set to.
      public: void SetModelName(const std::string &_modelName);

      /// \brief Get the name of the model.
      /// \return Name of model.
      public: std::string GetModelName() const;

      /// \brief Set save state upon a change to the model.
      public: void ModelChanged();

      /// \brief Callback for newing the model.
      private: void OnNew();

      /// \brief Helper function to manage writing files to disk.
      private: void SaveModelFiles();

      /// \brief Callback for saving the model.
      /// \return True if the user chose to save, false if the user cancelled.
      private: bool OnSave();

      /// \brief Callback for selecting a folder and saving the model.
      /// \return True if the user chose to save, false if the user cancelled.
      private: bool OnSaveAs();

      /// \brief Callback for when the name is changed through the Palette.
      /// \param[in] _modelName The newly entered model name.
      private: void OnNameChanged(const std::string &_modelName);

      /// \brief Callback received when exiting the editor mode.
      private: void OnExit();

      /// \brief Update callback on PreRender.
      private: void Update();

      /// \brief Finish the model and create the entity on the gzserver.
      public: void FinishModel();

      /// \brief Add a link to the model.
      /// \param[in] _type Type of link to add: box, cylinder, or sphere.
      /// \param[in] _size Size of the link.
      /// \param[in] _pose Pose of the link.
      /// \return Name of the link that has been added.
      public: std::string AddShape(LinkType _type,
          const math::Vector3 &_size = math::Vector3::One,
          const math::Pose &_pose = math::Pose::Zero,
          const std::string &_uri = "");

      /// \brief Add a box to the model.
      /// \param[in] _size Size of the box.
      /// \param[in] _pose Pose of the box.
      /// \return Name of the box that has been added.
      public: std::string AddBox(
          const math::Vector3 &_size = math::Vector3::One,
          const math::Pose &_pose = math::Pose::Zero);

      /// \brief Add a sphere to the model.
      /// \param[in] _radius Radius of the sphere.
      /// \param[in] _pose Pose of the sphere.
      /// \return Name of the sphere that has been added.
      public: std::string AddSphere(double _radius = 0.5,
          const math::Pose &_pose = math::Pose::Zero);

      /// \brief Add a cylinder to the model.
      /// \param[in] _radius Radius of the cylinder.
      /// \param[in] _length Length of the cylinder.
      /// \param[in] _pose Pose of the cylinder.
      /// \return Name of the cylinder that has been added.
      public: std::string AddCylinder(double _radius = 0.5,
          double _length = 1.0, const math::Pose &_pose = math::Pose::Zero);

      /// \brief Add a custom link to the model
      /// \param[in] _name Name of the custom link.
      /// \param[in] _scale Scale of the custom link.
      /// \param[in] _pose Pose of the custom link.
      /// \return Name of the custom that has been added.
      public: std::string AddCustom(const std::string &_name,
          const math::Vector3 &_scale = math::Vector3::One,
          const math::Pose &_pose = math::Pose::Zero);

      /// \brief Add a joint to the model.
      /// \param[in] _type Type of joint to add.
      public: void AddJoint(const std::string &_type);

      /// \brief Remove a link from the model.
      /// \param[in] _linkName Name of the link to remove
      public: void RemoveLink(const std::string &_linkName);

      /// \brief Set the model to be static
      /// \param[in] _static True to make the model static.
      public: void SetStatic(bool _static);

      /// \brief Set the model to allow auto disable at rest.
      /// \param[in] _auto True to allow the model to auto disable.
      public: void SetAutoDisable(bool _auto);

      /// \brief Reset the model creator and the SDF.
      public: void Reset();

      /// \brief Stop the process of adding a link or joint to the model.
      public: void Stop();

      /// \brief Get joint maker
      /// \return Joint maker
      public: JointMaker *GetJointMaker() const;

      /// \brief Add a link to the model
      /// \param[in] _type Type of link to be added
      public: void AddLink(LinkType _type);

      /// \brief Generate the SDF from model link and joint visuals.
      public: void GenerateSDF();

      /// \brief Helper function to generate link sdf from link data.
      /// \param[in] _link Link data used to generate the sdf.
      /// \return SDF element describing the link.
      private: sdf::ElementPtr GenerateLinkSDF(LinkData *_link);

      /// \brief QT callback when entering model edit mode
      /// \param[in] _checked True if the menu item is checked
      private slots: void OnEdit(bool _checked);

      /// \brief QT callback when there's a request to edit an existing model.
      /// \param[in] _modelName Name of model to be edited.
      private slots: void OnEditModel(const std::string &_modelName);

      /// \brief Qt callback when the copy action is triggered.
      private slots: void OnCopy();

      /// \brief Qt callback when the paste action is triggered.
      private slots: void OnPaste();

      /// \brief Mouse event filter callback when mouse is pressed.
      /// \param[in] _event The mouse event.
      /// \return True if the event was handled
      private: bool OnMousePress(const common::MouseEvent &_event);

      /// \brief Mouse event filter callback when mouse is released.
      /// \param[in] _event The mouse event.
      /// \return True if the event was handled
      private: bool OnMouseRelease(const common::MouseEvent &_event);

      /// \brief Mouse event filter callback when mouse is moved.
      /// \param[in] _event The mouse event.
      /// \return True if the event was handled
      private: bool OnMouseMove(const common::MouseEvent &_event);

      /// \brief Mouse event filter callback when mouse is double clicked.
      /// \param[in] _event The mouse event.
      /// \return True if the event was handled
      private: bool OnMouseDoubleClick(const common::MouseEvent &_event);

      /// \brief Key event filter callback when key is pressed.
      /// \param[in] _event The key event.
      /// \return True if the event was handled
      private: bool OnKeyPress(const common::KeyEvent &_event);

      /// \brief Callback when the manipulation mode has changed.
      /// \param[in] _mode New manipulation mode.
      private: void OnManipMode(const std::string &_mode);

      /// \brief Callback when an entity is selected.
      /// \param[in] _name Name of entity.
      /// \param[in] _mode Select model
      private: void OnSetSelectedEntity(const std::string &_name,
          const std::string &_mode);

      /// \brief Create link with default properties from a visual. This
      /// function creates a link that will become the parent of the
      /// input visual. A collision visual with the same geometry as the input
      /// visual will also be added to the link.
      /// \param[in] _visual Visual used to create the link.
      private: void CreateLink(const rendering::VisualPtr &_visual);

      /// \brief Clone an existing link.
      /// \param[in] _linkName Name of link to be cloned.
      /// \return Cloned link.
      private: LinkData *CloneLink(const std::string &_linkName);

      /// \brief Create a link from an SDF.
      /// \param[in] _link SDF element of the link that will be used to
      /// recreate its visual representation in the model editor.
      private: void CreateLinkFromSDF(sdf::ElementPtr _linkElem);

      /// \brief Open the link inspector.
      /// \param[in] _name Name of link.
      private: void OpenInspector(const std::string &_name);

      // Documentation inherited
      private: virtual void CreateTheEntity();

      /// \brief Internal init function.
      private: bool Init();

      /// \brief Create an empty model.
      /// \return Name of the model created.
      private: std::string CreateModel();

      /// \brief Load a model SDF file and create visuals in the model editor.
      /// This is used mainly when editing existing models.
      /// \param[in] _sdf SDF of a model to be loaded
      private: void LoadSDF(sdf::ElementPtr _sdf);

      /// \brief Callback when a specific alignment configuration is set.
      /// \param[in] _axis Axis of alignment: x, y, or z.
      /// \param[in] _config Configuration: min, center, or max.
      /// \param[in] _target Target of alignment: first or last.
      /// \param[in] _bool True to preview alignment without publishing
      /// to server.
      private: void OnAlignMode(const std::string &_axis,
          const std::string &_config, const std::string &_target,
          bool _preview);

      /// \brief Callback when an entity's scale has changed.
      /// \param[in] _name Name of entity.
      /// \param[in] _scale New scale.
      private: void OnEntityScaleChanged(const std::string &_name,
          const math::Vector3 &_scale);

      /// \brief Deselect all currently selected visuals.
      private: void DeselectAll();

      /// \brief Set visibilty of a visual recursively while storing their
      /// original values
      /// \param[in] _name Name of visual.
      /// \param[in] _visible True to set the visual to be visible.
      private: void SetModelVisible(const std::string &_name, bool _visible);

      /// \brief Set visibilty of a visual recursively while storing their
      /// original values
      /// \param[in] _visual Pointer to the visual.
      /// \param[in] _visible True to set the visual to be visible.
      private: void SetModelVisible(rendering::VisualPtr _visual,
          bool _visible);

      /// \brief Qt callback when a delete signal has been emitted.
      /// \param[in] _name Name of the entity to delete.
      private slots: void OnDelete(const std::string &_name="");

      /// \brief Qt Callback to open link inspector
      private slots: void OnOpenInspector();

      /// \brief Qt signal when the a link has been added.
      Q_SIGNALS: void LinkAdded();

      /// \brief The model in SDF format.
      private: sdf::SDFPtr modelSDF;

      /// \brief A template SDF of a simple box model.
      private: sdf::SDFPtr modelTemplateSDF;

      /// \brief Name of the model.
      private: std::string modelName;

      /// \brief Folder name, which is the model name without spaces.
      private: std::string folderName;

      /// \brief Name of the model preview.
      private: static const std::string previewName;

      /// \brief The root visual of the model.
      private: rendering::VisualPtr previewVisual;

      /// \brief The root visual of the model.
      private: rendering::VisualPtr mouseVisual;

      /// \brief The pose of the model.
      private: math::Pose modelPose;

      /// \brief True to create a static model.
      private: bool isStatic;

      /// \brief True to auto disable model when it is at rest.
      private: bool autoDisable;

      /// \brief A list of gui editor events connected to the model creator.
      private: std::vector<event::ConnectionPtr> connections;

      /// \brief Counter for the number of links in the model.
      private: int linkCounter;

      /// \brief Counter for generating a unique model name.
      private: int modelCounter;

      /// \brief Type of link being added.
      private: LinkType addLinkType;

      /// \brief A map of model link names to and their visuals.
      private: std::map<std::string, LinkData *> allLinks;

      /// \brief Transport node
      private: transport::NodePtr node;

      /// \brief Publisher that publishes msg to the server once the model is
      /// created.
      private: transport::PublisherPtr makerPub;

      /// \brief Publisher that publishes delete entity msg to remove the
      /// editor visual.
      private: transport::PublisherPtr requestPub;

      /// \brief Joint maker.
      private: JointMaker *jointMaker;

      /// \brief origin of the model.
      private: math::Pose origin;

      /// \brief A list of selected visuals.
      private: std::vector<rendering::VisualPtr> selectedVisuals;

<<<<<<< HEAD
    /// \class SensorData SensorData.hh
    /// \brief Helper class to store sensor data
    class SensorData
    {
      /// \brief Name of sensor.
      public: std::string name;
=======
      /// \brief Names of links copied through g_copyAct
      private: std::vector<std::string> copiedLinkNames;
>>>>>>> bac5d6a7

      /// \brief The last mouse event
      private: common::MouseEvent lastMouseEvent;

      /// \brief Qt action for opening the link inspector.
      private: QAction *inspectAct;

      /// \brief Link visual that is currently being inspected.
      private: rendering::VisualPtr inspectVis;

      /// \brief True if the model editor mode is active.
      private: bool active;

      /// \brief Current model manipulation mode.
      private: std::string manipMode;

<<<<<<< HEAD
    /// \class PartData PartData.hh
    /// \brief Helper class to store part data
    class PartData : public QObject
    {
      Q_OBJECT

      /// \brief Name of part.
      public: std::string name;
=======
      /// \brief Default name of the model.
      private: static const std::string modelDefaultName;
>>>>>>> bac5d6a7

      /// \brief A dialog with options to save the model.
      private: SaveDialog *saveDialog;

      /// \brief Store the current save state of the model.
      private: enum SaveState currentSaveState;

      /// \brief Mutex to protect updates
      private: boost::recursive_mutex *updateMutex;

      /// \brief A list of link names whose scale has changed externally.
      private: std::map<std::string, math::Vector3> linkScaleUpdate;

      /// \brief Name of model on the server that is being edited here in the
      /// model editor.
      private: std::string serverModelName;

      /// \brief SDF element of the model on the server.
      private: sdf::ElementPtr serverModelSDF;

      /// \brief A map of all visuals of the model to be edited to their
      /// visibility.
      private: std::map<uint32_t, bool> serverModelVisible;

      /// \brief Name of the canonical link in the model
      private: std::string canonicalLink;
    };
    /// \}
  }
}

#endif<|MERGE_RESOLUTION|>--- conflicted
+++ resolved
@@ -56,13 +56,8 @@
     /// \{
 
     /// \class ModelCreator ModelCreator.hh
-<<<<<<< HEAD
-    /// \brief Create and manage 3D visuals of a model with parts and joints.
-    class ModelCreator : public QObject
-=======
     /// \brief Create and manage 3D visuals of a model with links and joints.
     class GAZEBO_VISIBLE ModelCreator : public QObject
->>>>>>> bac5d6a7
     {
       Q_OBJECT
 
@@ -412,17 +407,8 @@
       /// \brief A list of selected visuals.
       private: std::vector<rendering::VisualPtr> selectedVisuals;
 
-<<<<<<< HEAD
-    /// \class SensorData SensorData.hh
-    /// \brief Helper class to store sensor data
-    class SensorData
-    {
-      /// \brief Name of sensor.
-      public: std::string name;
-=======
       /// \brief Names of links copied through g_copyAct
       private: std::vector<std::string> copiedLinkNames;
->>>>>>> bac5d6a7
 
       /// \brief The last mouse event
       private: common::MouseEvent lastMouseEvent;
@@ -439,19 +425,8 @@
       /// \brief Current model manipulation mode.
       private: std::string manipMode;
 
-<<<<<<< HEAD
-    /// \class PartData PartData.hh
-    /// \brief Helper class to store part data
-    class PartData : public QObject
-    {
-      Q_OBJECT
-
-      /// \brief Name of part.
-      public: std::string name;
-=======
       /// \brief Default name of the model.
       private: static const std::string modelDefaultName;
->>>>>>> bac5d6a7
 
       /// \brief A dialog with options to save the model.
       private: SaveDialog *saveDialog;
