--- conflicted
+++ resolved
@@ -328,15 +328,11 @@
       /// \param[in] _visual Visual used to create the link.
       /// \return Link data.
       private: LinkData *CreateLink(const rendering::VisualPtr &_visual);
-<<<<<<< HEAD
-      private: void InsertLinkFromSDF(sdf::ElementPtr _sdf);
-      private: void InsertNestedModelFromSDF(sdf::ElementPtr _sdf);
-=======
 
       /// \brief Insert a link from an SDF element.
       /// \param[in] _sdf SDF element with link data.
       private: void InsertLinkFromSDF(sdf::ElementPtr _sdf);
->>>>>>> 80bea4a1
+      private: void InsertNestedModelFromSDF(sdf::ElementPtr _sdf);
 
       /// \brief Clone an existing nested model.
       /// \param[in] _modelName Name of nested model to be cloned.
