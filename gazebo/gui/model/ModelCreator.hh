/*
 * Copyright (C) 2014-2016 Open Source Robotics Foundation
 *
 * Licensed under the Apache License, Version 2.0 (the "License");
 * you may not use this file except in compliance with the License.
 * You may obtain a copy of the License at
 *
 *     http://www.apache.org/licenses/LICENSE-2.0
 *
 * Unless required by applicable law or agreed to in writing, software
 * distributed under the License is distributed on an "AS IS" BASIS,
 * WITHOUT WARRANTIES OR CONDITIONS OF ANY KIND, either express or implied.
 * See the License for the specific language governing permissions and
 * limitations under the License.
 *
*/

#ifndef GAZEBO_GUI_MODEL_MODELCREATOR_HH_
#define GAZEBO_GUI_MODEL_MODELCREATOR_HH_

#include <map>
#include <memory>
#include <mutex>
#include <string>

#include <ignition/math/Pose3.hh>
#include <ignition/math/Vector3.hh>
#include <sdf/sdf.hh>

#include "gazebo/gui/qt.h"

#include "gazebo/rendering/RenderTypes.hh"

#include "gazebo/util/system.hh"

namespace gazebo
{
  namespace common
  {
    class KeyEvent;
    class MouseEvent;
  }

  namespace gui
  {
    class JointMaker;
    class LinkData;
    class ModelPluginData;
    class NestedModelData;

    // Forward declare private data.
    class ModelCreatorPrivate;

    /// \addtogroup gazebo_gui
    /// \{

    /// \class ModelCreator ModelCreator.hh
    /// \brief Create and manage 3D visuals of a model with links, nested models
    /// and joints.
    class GZ_GUI_VISIBLE ModelCreator : public QObject
    {
      Q_OBJECT

      /// \enum Entity types
      /// \brief Unique identifiers for entity types that can be created.
      public: enum EntityType
      {
        /// \brief none
        ENTITY_NONE,
        /// \brief Box
        ENTITY_BOX,
        /// \brief Sphere
        ENTITY_SPHERE,
        /// \brief Cylinder
        ENTITY_CYLINDER,
        /// \brief Imported 3D mesh
        ENTITY_MESH,
        /// \brief Extruded polyline
        ENTITY_POLYLINE,
        /// \brief Nested model
        ENTITY_MODEL
      };

      /// \enum SaveState
      /// \brief Save states for the model editor.
      public: enum SaveState
      {
        /// \brief The model has never been saved.
        NEVER_SAVED,

        /// \brief All changes have been saved.
        ALL_SAVED,

        /// \brief Has been saved before, but has unsaved changes.
        UNSAVED_CHANGES
      };

      /// \brief Constructor
      /// \param[in] _parent Parent Qt Object
      public: ModelCreator(QObject *_parent = NULL);

      /// \brief Destructor
      public: virtual ~ModelCreator();

      /// \brief Enable the mouse and key event handlers.
      public: void EnableEventHandlers();

      /// \brief Disable the mouse and key event handlers.
      public: void DisableEventHandlers();

      /// \brief Set the name of the model.
      /// \param[in] _modelName Name of the model to set to.
      public: void SetModelName(const std::string &_modelName);

      /// \brief Get the name of the model.
      /// \return Name of model.
      public: std::string ModelName() const;

      /// \brief Set save state upon a change to the model.
      public: void ModelChanged();

      /// \brief Helper function to manage writing files to disk.
      public: void SaveModelFiles();

      /// \brief Finish the model and create the entity on the gzserver.
      public: void FinishModel();

      /// \brief Begin the process of inserting a custom link using the mouse.
      /// \param[in] _type Type of link to add: ENTITY_BOX, ENTITY_CYLINDER,
      /// ENTITY_SPHERE, ENTITY_MESH or ENTITY_POLYLINE.
      /// \param[in] _size Size of the link.
      /// \param[in] _pose Pose of the link.
      /// \param[in] _samples Number of samples for polyline.
      public: void AddCustomLink(const EntityType _type,
          const ignition::math::Vector3d &_size = ignition::math::Vector3d::One,
          const ignition::math::Pose3d &_pose = ignition::math::Pose3d::Zero,
          const std::string &_uri = "", const unsigned int _samples = 5);

      /// \brief Add a link to the model.
      /// \param[in] _type Type of link to add: ENTITY_BOX, ENTITY_CYLINDER,
      /// ENTITY_SPHERE, ENTITY_MESH or ENTITY_POLYLINE.
      /// \param[in] _size Size of the link.
      /// \param[in] _pose Pose of the link.
      /// \param[in] _samples Number of samples for polyline.
      /// \return Link data.
      public: LinkData *AddShape(const EntityType _type,
          const ignition::math::Vector3d &_size = ignition::math::Vector3d::One,
          const ignition::math::Pose3d &_pose = ignition::math::Pose3d::Zero,
          const std::string &_uri = "", const unsigned int _samples = 5);

      /// \brief Add a nested model to the model
      /// \param[in] _sdf SDF describing the model.
      /// \return Nested model data.
      public: NestedModelData *AddModel(const sdf::ElementPtr &_sdf);

      /// \brief Add a joint to the model.
      /// \param[in] _type Type of joint to add.
      public: void AddJoint(const std::string &_type);

      /// \brief Remove an entity from the model.
      /// \param[in] _entityName Name of the entity to remove
      public: void RemoveEntity(const std::string &_entityName);

      /// \brief Remove a model plugin from the model.
      /// \param[in] _pluginName Name of the model plugin to remove.
      /// \param[in] _newCmd Flag indicating whether a new command should be
      /// created.
      public: void RemoveModelPlugin(const std::string &_pluginName,
          const bool _newCmd = true);

      /// \brief Set the model to be static
      /// \param[in] _static True to make the model static.
      public: void SetStatic(const bool _static);

      /// \brief Set the model to allow auto disable at rest.
      /// \param[in] _auto True to allow the model to auto disable.
      public: void SetAutoDisable(const bool _auto);

      /// \brief Reset the model creator and the SDF.
      public: void Reset();

      /// \brief Stop the process of adding a link or joint to the model.
      public: void Stop();

      /// \brief Get joint maker
      /// \return Joint maker
      public: gui::JointMaker *JointMaker() const;

      /// \brief Set the select state of an entity.
      /// \param[in] _name Name of the link.
      /// \param[in] _selected True to select the entity.
      public: void SetSelected(const std::string &_name, const bool selected);

      /// \brief Set the select state of a entity visual.
      /// \param[in] _linkVis Pointer to the entity visual.
      /// \param[in] _selected True to select the entity.
      public: void SetSelected(const rendering::VisualPtr &_entityVis,
          const bool selected);

      /// \brief Get current save state.
      /// \return Current save state.
      public: enum SaveState CurrentSaveState() const;

      /// \brief Add an entity to the model
      /// \param[in] _sdf SDF describing the entity.
      public: void AddEntity(const sdf::ElementPtr &_sdf);

      /// \brief Add a link to the model
      /// \param[in] _type Type of link to be added
      public: void AddLink(const EntityType _type);

      /// \brief Add a model plugin to the model
      /// \param[in] _name Name of plugin
      /// \param[in] _filename Plugin filename
      /// \param[in] _innerxml Plugin SDF elements in string
      /// \param[in] _newCmd Flag indicating whether a new command should be
      /// created.
      public: void OnAddModelPlugin(const std::string &_name,
          const std::string &_filename, const std::string &_innerxml,
          const bool _newCmd = true);

      /// \brief Add a model plugin to the model
      /// \param[in] _pluginElem Pointer to plugin SDF element
      public: void AddModelPlugin(const sdf::ElementPtr &_pluginElem);

      /// \brief Get a model plugin data by its name
      /// \param[in] _name Name of model plugin
      /// \return Model plugin data.
      public: ModelPluginData *ModelPlugin(const std::string &_name);

      /// \brief Generate the SDF from model link and joint visuals.
      public: void GenerateSDF();

      /// \brief Show or hide collision visuals.
      /// \param[in] _show True to show, false to hide.
      public slots: void ShowCollisions(const bool _show);

<<<<<<< HEAD
      /// \brief Convert a given pose from the world frame to the local frame
      /// of the model being edited.
      /// \param[in] _world Pose in world frame.
      /// \return Pose in model local frame.
      public: ignition::math::Pose3d WorldToLocal(
          const ignition::math::Pose3d &_world) const;
=======
      /// \brief Show or hide visual visuals.
      /// \param[in] _show True to show, false to hide.
      public slots: void ShowVisuals(const bool _show);
>>>>>>> ce0dc3e1

      /// \brief Helper function to generate link sdf from link data.
      /// \param[in] _link Link data used to generate the sdf.
      /// \return SDF element describing the link.
      private: sdf::ElementPtr GenerateLinkSDF(LinkData *_link);

      /// \brief Callback for newing the model.
      private: void OnNew();

      /// \brief Callback for saving the model.
      /// \return True if the user chose to save, false if the user cancelled.
      private: bool OnSave();

      /// \brief Callback for selecting a folder and saving the model.
      /// \return True if the user chose to save, false if the user cancelled.
      private: bool OnSaveAs();

      /// \brief Callback for when the name is changed through the model
      /// settings tab.
      /// \param[in] _modelName The newly entered model name.
      private: void OnNameChanged(const std::string &_modelName);

      /// \brief Event received when the model properties changed.
      /// \param[in] _static New static property of the model.
      /// \param[in] _autoDisable New allow_auto_disable property of the model.
      private: void OnPropertiesChanged(const bool _static,
          const bool _autoDisable);

      /// \brief Callback received when exiting the editor mode.
      private: void OnExit();

      /// \brief Internal helper function to remove a nestedModel without
      /// removing the joints.
      /// \param[in] _nestedModelName Name of the nestedModel to remove
      private: void RemoveNestedModelImpl(const std::string &_nestedModelName);

      /// \brief Internal helper function to remove a link without removing
      /// the joints.
      /// \param[in] _linkName Name of the link to remove
      private: void RemoveLinkImpl(const std::string &_linkName);

      /// \brief QT callback when entering model edit mode
      /// \param[in] _checked True if the menu item is checked
      private slots: void OnEdit(const bool _checked);

      /// \brief QT callback when there's a request to edit an existing model.
      /// \param[in] _modelName Name of model to be edited.
      private slots: void OnEditModel(const std::string &_modelName);

      /// \brief Qt callback when the copy action is triggered.
      private slots: void OnCopy();

      /// \brief Qt callback when the paste action is triggered.
      private slots: void OnPaste();

      /// \brief Mouse event filter callback when mouse is pressed.
      /// \param[in] _event The mouse event.
      /// \return True if the event was handled
      private: bool OnMousePress(const common::MouseEvent &_event);

      /// \brief Mouse event filter callback when mouse is released.
      /// \param[in] _event The mouse event.
      /// \return True if the event was handled
      private: bool OnMouseRelease(const common::MouseEvent &_event);

      /// \brief Mouse event filter callback when mouse is moved.
      /// \param[in] _event The mouse event.
      /// \return True if the event was handled
      private: bool OnMouseMove(const common::MouseEvent &_event);

      /// \brief Mouse event filter callback when mouse is double clicked.
      /// \param[in] _event The mouse event.
      /// \return True if the event was handled
      private: bool OnMouseDoubleClick(const common::MouseEvent &_event);

      /// \brief Key event filter callback when key is pressed.
      /// \param[in] _event The key event.
      /// \return True if the event was handled
      private: bool OnKeyPress(const common::KeyEvent &_event);

      /// \brief Callback when the manipulation mode has changed.
      /// \param[in] _mode New manipulation mode.
      private: void OnManipMode(const std::string &_mode);

      /// \brief Callback when an entity is selected outside of the editor.
      /// \param[in] _name Name of entity.
      /// \param[in] _mode Select mode
      private: void OnDeselectAll(const std::string &_name,
          const std::string &_mode);

      /// \brief Callback when a model editor entity is selected.
      /// \param[in] _name Name of entity.
      /// \param[in] _selected True if the entity is selected, false if
      /// deselected.
      private: void OnSetSelectedEntity(const std::string &_name,
          const bool _selected);

      /// \brief Callback when a model plugin is selected.
      /// \param[in] _name Name of plugin.
      /// \param[in] _selected True if the plugin is selected, false if
      /// deselected.
      private: void OnSetSelectedModelPlugin(const std::string &_name,
          const bool _selected);

      /// \brief Create link with default properties from a visual. This
      /// function creates a link that will become the parent of the
      /// input visual. A collision visual with the same geometry as the input
      /// visual will also be added to the link.
      /// \param[in] _visual Visual used to create the link.
      /// \return Link data.
      private: LinkData *CreateLink(const rendering::VisualPtr &_visual);

      /// \brief Insert a link from an SDF element.
      /// \param[in] _sdf SDF element with link data.
      private: void InsertLinkFromSDF(sdf::ElementPtr _sdf);

      /// \brief Insert a nested model from an SDF element.
      /// \param[in] _sdf SDF element with nested model data.
      private: void InsertNestedModelFromSDF(sdf::ElementPtr _sdf);

      /// \brief Clone an existing nested model.
      /// \param[in] _modelName Name of nested model to be cloned.
      /// \return Cloned nested model data.
      private: NestedModelData *CloneNestedModel(const std::string &_modelName);

      /// \brief Clone an existing link.
      /// \param[in] _linkName Name of link to be cloned.
      /// \return Cloned link data.
      private: LinkData *CloneLink(const std::string &_linkName);

      /// \brief Create a link from an SDF with the specified parent visual.
      /// \param[in] _linkElem SDF element of the link that will be used to
      /// recreate its visual representation in the model editor.
      /// \param[in] _parentVis Parent visual that the link will be attached to.
      /// \return Link data.
      private: LinkData *CreateLinkFromSDF(const sdf::ElementPtr &_linkElem,
          const rendering::VisualPtr &_parentVis);

      /// \brief Open the link inspector.
      /// \param[in] _name Name of link.
      private: void OpenInspector(const std::string &_name);

      /// \brief Open the model plugin inspector.
      /// \param[in] _name Name of model plugin.
      private: void OpenModelPluginInspector(const std::string &_name);

      /// \brief Spawn the entity in simulation.
      private: virtual void CreateTheEntity();

      /// \brief Internal init function.
      private: bool Init();

      /// \brief Create an empty model.
      /// \return Name of the model created.
      private: std::string CreateModel();

      /// \brief Load a model SDF file and create visuals in the model editor.
      /// This is used mainly when editing existing models. The function is
      /// called recursively to create nested models.
      /// \param[in] _sdf SDF of a model to be loaded
      /// \param[in] _parentVis If this is not the root model, it will have a
      /// parent visual for its parent model.
      /// \param[in] _emit True to emit nested model inserted events.
      /// \return Data describing the model.
      private: NestedModelData *CreateModelFromSDF(const sdf::ElementPtr &_sdf,
          const rendering::VisualPtr &_parentVis = NULL,
          const bool _emit = true);

      /// \brief Callback when a specific alignment configuration is set.
      /// \param[in] _axis Axis of alignment: x, y, or z.
      /// \param[in] _config Configuration: min, center, or max.
      /// \param[in] _target Target of alignment: first or last.
      /// \param[in] _preview True to preview alignment without publishing
      /// to server.
      /// \param[in] _inverted True to invert alignment direction.
      private: void OnAlignMode(const std::string &_axis,
          const std::string &_config, const std::string &_target,
          const bool _preview, const bool _inverted = false);

      /// \brief Callback when an entity's scale has changed.
      /// \param[in] _name Name of entity.
      /// \param[in] _scale New scale.
      private: void OnEntityScaleChanged(const std::string &_name,
          const ignition::math::Vector3d &_scale);

      /// \brief Callback when an entity's pose has changed.
      /// \param[in] _name Name of entity.
      /// \param[in] _pose New pose.
      /// \param[in] _isFinal Whether this is the final pose or it is still
      /// being manipulated.
      private: void OnEntityMoved(const std::string &_name,
          const ignition::math::Pose3d &_pose, const bool _isFinal);

      /// \brief Deselect anything whose selection is handled here, such as
      /// links and model plugins.
      private: void DeselectAll();

      /// \brief Deselect all currently selected entities.
      private: void DeselectAllEntities();

      /// \brief Deselect all currently selected model plugins.
      private: void DeselectAllModelPlugins();

      /// \brief Callback when receiving a request to scale a link.
      /// \param[in] _name Link name.
      /// \param[in] _scales New scale for each child of the link.
      private: void OnRequestLinkScale(const std::string &_name,
          const std::map<std::string, ignition::math::Vector3d> &_scales);

      /// \brief Callback when receiving a request to move a link.
      /// \param[in] _name Link name.
      /// \param[in] _pose New link pose.
      private: void OnRequestLinkMove(const std::string &_name,
          const ignition::math::Pose3d &_pose);

      /// \brief Callback when receiving a request to move a nested model.
      /// \param[in] _name Nested model name.
      /// \param[in] _pose New nested model pose.
      private: void OnRequestNestedModelMove(const std::string &_name,
          const ignition::math::Pose3d &_pose);

      /// \brief Set visibilty of a visual recursively while storing their
      /// original values
      /// \param[in] _name Name of visual.
      /// \param[in] _visible True to set the visual to be visible.
      private: void SetModelVisible(const std::string &_name,
          const bool _visible);

      /// \brief Set visibilty of a visual recursively while storing their
      /// original values
      /// \param[in] _visual Pointer to the visual.
      /// \param[in] _visible True to set the visual to be visible.
      private: void SetModelVisible(const rendering::VisualPtr &_visual,
          const bool _visible);

      /// \brief Show a link's context menu
      /// \param[in] _link Name of link the context menu is associated with.
      private: void ShowContextMenu(const std::string &_link);

      /// \brief Show a model plugin's context menu
      /// \param[in] _name Name of model plugin.
      private: void ShowModelPluginContextMenu(const std::string &_name);

      /// \brief Helper function to emit nestedModelInserted events.
      /// \param[in] _vis Visual representing the nested mdoel.
      private: void EmitNestedModelInsertedEvent(
          const rendering::VisualPtr &_vis) const;

      /// \brief Qt callback when a delete signal has been emitted. This is
      /// currently triggered by the context menu via right click.
      private slots: void OnDelete();

      /// \brief Qt callback when a delete signal has been emitted.
      /// \param[in] _name Name of the entity to delete.
      private slots: void OnDelete(const std::string &_name);

      /// \brief Qt Callback to open link inspector
      private slots: void OnOpenInspector();

      /// \brief Qt Callback to open model plugin inspector.
      /// \param[in] _name Name of model plugin.
      private slots: void OnOpenModelPluginInspector(const QString &_name);

      /// \brief Qt Callback to remove model plugin.
      /// \param[in] _name Name of model plugin.
      private slots: void OnRemoveModelPlugin(const QString &_name);

      /// \brief Qt signal when the a link has been added.
      Q_SIGNALS: void LinkAdded();

      /// \internal
      /// \brief Pointer to private data.
      private: std::unique_ptr<ModelCreatorPrivate> dataPtr;
    };
    /// \}
  }
}
#endif<|MERGE_RESOLUTION|>--- conflicted
+++ resolved
@@ -235,18 +235,16 @@
       /// \param[in] _show True to show, false to hide.
       public slots: void ShowCollisions(const bool _show);
 
-<<<<<<< HEAD
+      /// \brief Show or hide visual visuals.
+      /// \param[in] _show True to show, false to hide.
+      public slots: void ShowVisuals(const bool _show);
+
       /// \brief Convert a given pose from the world frame to the local frame
       /// of the model being edited.
       /// \param[in] _world Pose in world frame.
       /// \return Pose in model local frame.
       public: ignition::math::Pose3d WorldToLocal(
           const ignition::math::Pose3d &_world) const;
-=======
-      /// \brief Show or hide visual visuals.
-      /// \param[in] _show True to show, false to hide.
-      public slots: void ShowVisuals(const bool _show);
->>>>>>> ce0dc3e1
 
       /// \brief Helper function to generate link sdf from link data.
       /// \param[in] _link Link data used to generate the sdf.
