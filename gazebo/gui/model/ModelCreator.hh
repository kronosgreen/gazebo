/*
 * Copyright (C) 2014-2015 Open Source Robotics Foundation
 *
 * Licensed under the Apache License, Version 2.0 (the "License");
 * you may not use this file except in compliance with the License.
 * You may obtain a copy of the License at
 *
 *     http://www.apache.org/licenses/LICENSE-2.0
 *
 * Unless required by applicable law or agreed to in writing, software
 * distributed under the License is distributed on an "AS IS" BASIS,
 * WITHOUT WARRANTIES OR CONDITIONS OF ANY KIND, either express or implied.
 * See the License for the specific language governing permissions and
 * limitations under the License.
 *
*/
#ifndef _MODEL_CREATOR_HH_
#define _MODEL_CREATOR_HH_

#include <sdf/sdf.hh>

#include <list>
#include <map>
#include <string>
#include <vector>

#include "gazebo/common/KeyEvent.hh"
#include "gazebo/common/MouseEvent.hh"
#include "gazebo/math/Pose.hh"
#include "gazebo/transport/TransportTypes.hh"
#include "gazebo/rendering/Visual.hh"
#include "gazebo/gui/model/LinkInspector.hh"
#include "gazebo/gui/qt.h"

#include "gazebo/util/system.hh"

namespace boost
{
  class recursive_mutex;
}

namespace gazebo
{
  namespace msgs
  {
    class Visual;
  }

  namespace gui
  {
    class LinkData;
    class SaveDialog;
    class JointMaker;

    /// \addtogroup gazebo_gui
    /// \{

    /// \class ModelCreator ModelCreator.hh
    /// \brief Create and manage 3D visuals of a model with links and joints.
<<<<<<< HEAD
    class GAZEBO_VISIBLE ModelCreator : public QObject
=======
    class GZ_GUI_VISIBLE ModelCreator : public QObject
>>>>>>> af966057
    {
      Q_OBJECT

      /// \enum Link types
      /// \brief Unique identifiers for link types that can be created.
      public: enum LinkType
      {
        /// \brief none
        LINK_NONE,
        /// \brief Box
        LINK_BOX,
        /// \brief Sphere
        LINK_SPHERE,
        /// \brief Cylinder
        LINK_CYLINDER,
        /// \brief Imported 3D mesh
        LINK_MESH,
        /// \brief Extruded polyline
        LINK_POLYLINE
      };

      /// \enum SaveState
      /// \brief Save states for the model editor.
      public: enum SaveState
      {
        // NEVER_SAVED: The model has never been saved.
        NEVER_SAVED,

        // ALL_SAVED: All changes have been saved.
        ALL_SAVED,

        // UNSAVED_CHANGES: Has been saved before, but has unsaved changes.
        UNSAVED_CHANGES
      };

      /// \brief Constructor
      public: ModelCreator();

      /// \brief Destructor
      public: virtual ~ModelCreator();

      /// \brief Set the name of the model.
      /// \param[in] _modelName Name of the model to set to.
      public: void SetModelName(const std::string &_modelName);

      /// \brief Get the name of the model.
      /// \return Name of model.
      public: std::string GetModelName() const;

      /// \brief Set save state upon a change to the model.
      public: void ModelChanged();

      /// \brief Callback for newing the model.
      private: void OnNew();

      /// \brief Helper function to manage writing files to disk.
      public: void SaveModelFiles();

      /// \brief Callback for saving the model.
      /// \return True if the user chose to save, false if the user cancelled.
      private: bool OnSave();

      /// \brief Callback for selecting a folder and saving the model.
      /// \return True if the user chose to save, false if the user cancelled.
      private: bool OnSaveAs();

      /// \brief Callback for when the name is changed through the Palette.
      /// \param[in] _modelName The newly entered model name.
      private: void OnNameChanged(const std::string &_modelName);

      /// \brief Callback received when exiting the editor mode.
      private: void OnExit();

      /// \brief Update callback on PreRender.
      private: void Update();

      /// \brief Finish the model and create the entity on the gzserver.
      public: void FinishModel();

      /// \brief Add a link to the model.
      /// \param[in] _type Type of link to add: box, cylinder, or sphere.
      /// \param[in] _size Size of the link.
      /// \param[in] _pose Pose of the link.
      /// \param[in] _samples Number of samples for polyline.
      /// \return Name of the link that has been added.
      public: std::string AddShape(LinkType _type,
          const math::Vector3 &_size = math::Vector3::One,
          const math::Pose &_pose = math::Pose::Zero,
          const std::string &_uri = "", unsigned int _samples = 5);

      /// \brief Add a box to the model.
      /// \param[in] _size Size of the box.
      /// \param[in] _pose Pose of the box.
      /// \return Name of the box that has been added.
      public: std::string AddBox(
          const math::Vector3 &_size = math::Vector3::One,
          const math::Pose &_pose = math::Pose::Zero);

      /// \brief Add a sphere to the model.
      /// \param[in] _radius Radius of the sphere.
      /// \param[in] _pose Pose of the sphere.
      /// \return Name of the sphere that has been added.
      public: std::string AddSphere(double _radius = 0.5,
          const math::Pose &_pose = math::Pose::Zero);

      /// \brief Add a cylinder to the model.
      /// \param[in] _radius Radius of the cylinder.
      /// \param[in] _length Length of the cylinder.
      /// \param[in] _pose Pose of the cylinder.
      /// \return Name of the cylinder that has been added.
      public: std::string AddCylinder(double _radius = 0.5,
          double _length = 1.0, const math::Pose &_pose = math::Pose::Zero);

      /// \brief Add a custom link to the model
      /// \param[in] _name Name of the custom link.
      /// \param[in] _scale Scale of the custom link.
      /// \param[in] _pose Pose of the custom link.
      /// \return Name of the custom that has been added.
      public: std::string AddCustom(const std::string &_name,
          const math::Vector3 &_scale = math::Vector3::One,
          const math::Pose &_pose = math::Pose::Zero);

      /// \brief Add a joint to the model.
      /// \param[in] _type Type of joint to add.
      public: void AddJoint(const std::string &_type);

      /// \brief Remove a link from the model.
      /// \param[in] _linkName Name of the link to remove
      public: void RemoveLink(const std::string &_linkName);

      /// \brief Set the model to be static
      /// \param[in] _static True to make the model static.
      public: void SetStatic(bool _static);

      /// \brief Set the model to allow auto disable at rest.
      /// \param[in] _auto True to allow the model to auto disable.
      public: void SetAutoDisable(bool _auto);

      /// \brief Reset the model creator and the SDF.
      public: void Reset();

      /// \brief Stop the process of adding a link or joint to the model.
      public: void Stop();

      /// \brief Get joint maker
      /// \return Joint maker
      public: JointMaker *GetJointMaker() const;

      /// \brief Set the select state of a link.
      /// \param[in] _name Name of the link.
      /// \param[in] _selected True to select the link.
      public: void SetSelected(const std::string &_name, const bool selected);

      /// \brief Set the select state of a link visual.
      /// \param[in] _linkVis Pointer to the link visual.
      /// \param[in] _selected True to select the link.
      public: void SetSelected(rendering::VisualPtr _linkVis,
          const bool selected);

      /// \brief Get current save state.
      /// \return Current save state.
      public: enum SaveState GetCurrentSaveState() const;

      /// \brief Add a link to the model
      /// \param[in] _type Type of link to be added
      public: void AddLink(LinkType _type);

      /// \brief Generate the SDF from model link and joint visuals.
      public: void GenerateSDF();

      /// \brief Helper function to generate link sdf from link data.
      /// \param[in] _link Link data used to generate the sdf.
      /// \return SDF element describing the link.
      private: sdf::ElementPtr GenerateLinkSDF(LinkData *_link);

      /// \brief Internal helper function to remove a link without removing
      /// the joints.
      /// \param[in] _linkName Name of the link to remove
      private: void RemoveLinkImpl(const std::string &_linkName);

      /// \brief QT callback when entering model edit mode
      /// \param[in] _checked True if the menu item is checked
      private slots: void OnEdit(bool _checked);

      /// \brief QT callback when there's a request to edit an existing model.
      /// \param[in] _modelName Name of model to be edited.
      private slots: void OnEditModel(const std::string &_modelName);

      /// \brief Qt callback when the copy action is triggered.
      private slots: void OnCopy();

      /// \brief Qt callback when the paste action is triggered.
      private slots: void OnPaste();

      /// \brief Mouse event filter callback when mouse is pressed.
      /// \param[in] _event The mouse event.
      /// \return True if the event was handled
      private: bool OnMousePress(const common::MouseEvent &_event);

      /// \brief Mouse event filter callback when mouse is released.
      /// \param[in] _event The mouse event.
      /// \return True if the event was handled
      private: bool OnMouseRelease(const common::MouseEvent &_event);

      /// \brief Mouse event filter callback when mouse is moved.
      /// \param[in] _event The mouse event.
      /// \return True if the event was handled
      private: bool OnMouseMove(const common::MouseEvent &_event);

      /// \brief Mouse event filter callback when mouse is double clicked.
      /// \param[in] _event The mouse event.
      /// \return True if the event was handled
      private: bool OnMouseDoubleClick(const common::MouseEvent &_event);

      /// \brief Key event filter callback when key is pressed.
      /// \param[in] _event The key event.
      /// \return True if the event was handled
      private: bool OnKeyPress(const common::KeyEvent &_event);

      /// \brief Callback when the manipulation mode has changed.
      /// \param[in] _mode New manipulation mode.
      private: void OnManipMode(const std::string &_mode);

      /// \brief Callback when an entity is selected.
      /// \param[in] _name Name of entity.
      /// \param[in] _mode Select mode
      private: void OnSetSelectedEntity(const std::string &_name,
          const std::string &_mode);

      /// \brief Callback when a link is selected.
      /// \param[in] _name Name of link.
      /// \param[in] _selected True if the link is selected, false if
      /// deselected.
      private: void OnSetSelectedLink(const std::string &_name,
          const bool _selected);

      /// \brief Create link with default properties from a visual. This
      /// function creates a link that will become the parent of the
      /// input visual. A collision visual with the same geometry as the input
      /// visual will also be added to the link.
      /// \param[in] _visual Visual used to create the link.
      private: void CreateLink(const rendering::VisualPtr &_visual);

      /// \brief Clone an existing link.
      /// \param[in] _linkName Name of link to be cloned.
      /// \return Cloned link.
      private: LinkData *CloneLink(const std::string &_linkName);

      /// \brief Create a link from an SDF.
      /// \param[in] _link SDF element of the link that will be used to
      /// recreate its visual representation in the model editor.
      private: void CreateLinkFromSDF(sdf::ElementPtr _linkElem);

      /// \brief Open the link inspector.
      /// \param[in] _name Name of link.
      private: void OpenInspector(const std::string &_name);

      // Documentation inherited
      private: virtual void CreateTheEntity();

      /// \brief Internal init function.
      private: bool Init();

      /// \brief Create an empty model.
      /// \return Name of the model created.
      private: std::string CreateModel();

      /// \brief Load a model SDF file and create visuals in the model editor.
      /// This is used mainly when editing existing models.
      /// \param[in] _sdf SDF of a model to be loaded
      private: void LoadSDF(sdf::ElementPtr _sdf);

      /// \brief Callback when a specific alignment configuration is set.
      /// \param[in] _axis Axis of alignment: x, y, or z.
      /// \param[in] _config Configuration: min, center, or max.
      /// \param[in] _target Target of alignment: first or last.
      /// \param[in] _bool True to preview alignment without publishing
      /// to server.
      private: void OnAlignMode(const std::string &_axis,
          const std::string &_config, const std::string &_target,
          bool _preview);

      /// \brief Callback when an entity's scale has changed.
      /// \param[in] _name Name of entity.
      /// \param[in] _scale New scale.
      private: void OnEntityScaleChanged(const std::string &_name,
          const math::Vector3 &_scale);

      /// \brief Deselect all currently selected link visuals.
      private: void DeselectAll();

      /// \brief Set visibilty of a visual recursively while storing their
      /// original values
      /// \param[in] _name Name of visual.
      /// \param[in] _visible True to set the visual to be visible.
      private: void SetModelVisible(const std::string &_name, bool _visible);

      /// \brief Set visibilty of a visual recursively while storing their
      /// original values
      /// \param[in] _visual Pointer to the visual.
      /// \param[in] _visible True to set the visual to be visible.
      private: void SetModelVisible(rendering::VisualPtr _visual,
          bool _visible);

      /// \brief Show a link's context menu
      /// \param[in] _link Name of link the context menu is associated with.
      private: void ShowContextMenu(const std::string &_link);

      /// \brief Qt callback when a delete signal has been emitted. This is
      /// currently triggered by the context menu via right click.
      private slots: void OnDelete();

      /// \brief Qt callback when a delete signal has been emitted.
      /// \param[in] _name Name of the entity to delete.
      private slots: void OnDelete(const std::string &_name);

      /// \brief Qt Callback to open link inspector
      private slots: void OnOpenInspector();

      /// \brief Qt signal when the a link has been added.
      Q_SIGNALS: void LinkAdded();

      /// \brief The model in SDF format.
      private: sdf::SDFPtr modelSDF;

      /// \brief A template SDF of a simple box model.
      private: sdf::SDFPtr modelTemplateSDF;

      /// \brief Name of the model.
      private: std::string modelName;

      /// \brief Folder name, which is the model name without spaces.
      private: std::string folderName;

      /// \brief Name of the model preview.
      private: static const std::string previewName;

      /// \brief The root visual of the model.
      private: rendering::VisualPtr previewVisual;

      /// \brief The root visual of the model.
      private: rendering::VisualPtr mouseVisual;

      /// \brief The pose of the model.
      private: math::Pose modelPose;

      /// \brief True to create a static model.
      private: bool isStatic;

      /// \brief True to auto disable model when it is at rest.
      private: bool autoDisable;

      /// \brief A list of gui editor events connected to the model creator.
      private: std::vector<event::ConnectionPtr> connections;

      /// \brief Counter for the number of links in the model.
      private: int linkCounter;

      /// \brief Counter for generating a unique model name.
      private: int modelCounter;

      /// \brief Type of link being added.
      private: LinkType addLinkType;

      /// \brief A map of model link names to and their visuals.
      private: std::map<std::string, LinkData *> allLinks;

      /// \brief Transport node
      private: transport::NodePtr node;

      /// \brief Publisher that publishes msg to the server once the model is
      /// created.
      private: transport::PublisherPtr makerPub;

      /// \brief Publisher that publishes delete entity msg to remove the
      /// editor visual.
      private: transport::PublisherPtr requestPub;

      /// \brief Joint maker.
      private: JointMaker *jointMaker;

      /// \brief origin of the model.
      private: math::Pose origin;

      /// \brief A list of selected link visuals.
      private: std::vector<rendering::VisualPtr> selectedLinks;

      /// \brief Names of links copied through g_copyAct
      private: std::vector<std::string> copiedLinkNames;

      /// \brief The last mouse event
      private: common::MouseEvent lastMouseEvent;

      /// \brief Qt action for opening the link inspector.
      private: QAction *inspectAct;

      /// \brief Name of link that is currently being inspected.
      private: std::string inspectName;

      /// \brief True if the model editor mode is active.
      private: bool active;

      /// \brief Current model manipulation mode.
      private: std::string manipMode;

      /// \brief Default name of the model.
      private: static const std::string modelDefaultName;

      /// \brief A dialog with options to save the model.
      private: SaveDialog *saveDialog;

      /// \brief Store the current save state of the model.
      private: enum SaveState currentSaveState;

      /// \brief Mutex to protect updates
      private: boost::recursive_mutex *updateMutex;

      /// \brief A list of link names whose scale has changed externally.
      private: std::map<std::string, math::Vector3> linkScaleUpdate;

      /// \brief Name of model on the server that is being edited here in the
      /// model editor.
      private: std::string serverModelName;

      /// \brief SDF element of the model on the server.
      private: sdf::ElementPtr serverModelSDF;

      /// \brief A map of all visuals of the model to be edited to their
      /// visibility.
      private: std::map<uint32_t, bool> serverModelVisible;

      /// \brief Name of the canonical link in the model
      private: std::string canonicalLink;
    };
    /// \}
  }
}

#endif<|MERGE_RESOLUTION|>--- conflicted
+++ resolved
@@ -57,11 +57,7 @@
 
     /// \class ModelCreator ModelCreator.hh
     /// \brief Create and manage 3D visuals of a model with links and joints.
-<<<<<<< HEAD
-    class GAZEBO_VISIBLE ModelCreator : public QObject
-=======
     class GZ_GUI_VISIBLE ModelCreator : public QObject
->>>>>>> af966057
     {
       Q_OBJECT
 
