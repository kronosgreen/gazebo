/*
 * Copyright (C) 2014 Open Source Robotics Foundation
 *
 * Licensed under the Apache License, Version 2.0 (the "License");
 * you may not use this file except in compliance with the License.
 * You may obtain a copy of the License at
 *
 *     http://www.apache.org/licenses/LICENSE-2.0
 *
 * Unless required by applicable law or agreed to in writing, software
 * distributed under the License is distributed on an "AS IS" BASIS,
 * WITHOUT WARRANTIES OR CONDITIONS OF ANY KIND, either express or implied.
 * See the License for the specific language governing permissions and
 * limitations under the License.
 *
*/
#ifndef _MODEL_CREATOR_HH_
#define _MODEL_CREATOR_HH_

#include <boost/unordered/unordered_map.hpp>
#include <sdf/sdf.hh>

#include <list>
#include <string>
#include <vector>

#include "gazebo/common/KeyEvent.hh"
<<<<<<< HEAD
#include "gazebo/math/Pose.hh"
#include "gazebo/transport/TransportTypes.hh"

#include "gazebo/gui/qt.h"
#include "gazebo/gui/model/JointMaker.hh"
#include "gazebo/gui/model/PartInspector.hh"
=======
#include "gazebo/gui/qt.h"
#include "gazebo/gui/model/JointMaker.hh"
#include "gazebo/math/Pose.hh"
#include "gazebo/transport/TransportTypes.hh"
>>>>>>> 7de9f894
#include "gazebo/util/system.hh"

namespace gazebo
{
  namespace msgs
  {
    class Visual;
  }

  namespace gui
  {
    class PartData;

    /// \addtogroup gazebo_gui
    /// \{

    /// \class ModelCreator ModelCreator.hh
    /// \brief Create and manage 3D visuals of a model with parts and joints.
    class GAZEBO_VISIBLE ModelCreator : public QObject
    {
      Q_OBJECT

      /// \enum Joint types
      /// \brief Unique identifiers for joint types that can be created.
      public: enum PartType
      {
        /// \brief none
        PART_NONE,
        /// \brief Box
        PART_BOX,
        /// \brief Sphere
        PART_SPHERE,
        /// \brief Cylinder
        PART_CYLINDER,
        /// \brief Custom
        PART_CUSTOM
      };

      /// \brief Constructor
      public: ModelCreator();

      /// \brief Destructor
      public: virtual ~ModelCreator();

      /// \brief Set the name of the model.
      /// \param[in] _modelName Name of the model to set to.
      public: void SetModelName(const std::string &_modelName);

      /// \brief Get the name of the model.
      /// \return Name of model.
      public: std::string GetModelName() const;

      /// \brief Finish the model and create the entity on the gzserver.
      public: void FinishModel();

      /// \brief Add a box to the model.
      /// \param[in] _size Size of the box.
      /// \param[in] _pose Pose of the box.
      /// \return Name of the box that has been added.
      public: std::string AddBox(
          const math::Vector3 &_size = math::Vector3::One,
          const math::Pose &_pose = math::Pose::Zero);

      /// \brief Add a sphere to the model.
      /// \param[in] _radius Radius of the sphere.
      /// \param[in] _pose Pose of the sphere.
      /// \return Name of the sphere that has been added.
      public: std::string AddSphere(double _radius = 0.5,
          const math::Pose &_pose = math::Pose::Zero);

      /// \brief Add a cylinder to the model.
      /// \param[in] _radius Radius of the cylinder.
      /// \param[in] _length Length of the cylinder.
      /// \param[in] _pose Pose of the cylinder.
      /// \return Name of the cylinder that has been added.
      public: std::string AddCylinder(double _radius = 0.5,
          double _length = 1.0, const math::Pose &_pose = math::Pose::Zero);

      /// \brief Add a custom part to the model
      /// \param[in] _name Name of the custom part.
      /// \param[in] _scale Scale of the custom part.
      /// \param[in] _pose Pose of the custom part.
      /// \return Name of the custom that has been added.
      public: std::string AddCustom(const std::string &_name,
          const math::Vector3 &_scale = math::Vector3::One,
          const math::Pose &_pose = math::Pose::Zero);

      /// \brief Add a joint to the model.
      /// \param[in] _type Type of joint to add.
      public: void AddJoint(const std::string &_type);

      /// \brief Remove a part from the model.
      /// \param[in] _partName Name of the part to remove
      public: void RemovePart(const std::string &_partName);

      /// \brief Set the model to be static
      /// \param[in] _static True to make the model static.
      public: void SetStatic(bool _static);

      /// \brief Set the model to allow auto disable at rest.
      /// \param[in] _auto True to allow the model to auto disable.
      public: void SetAutoDisable(bool _auto);

      /// \brief Save model to SDF format.
      /// \param[in] _savePath Path to save the SDF to.
      public: void SaveToSDF(const std::string &_savePath);

      /// \brief Reset the model creator and the SDF.
      public: void Reset();

      /// \brief Stop the process of adding a part or joint to the model.
      public: void Stop();

      /// \brief Get joint maker
      /// \return Joint maker
      public: JointMaker *GetJointMaker() const;

      /// \brief Add a part to the model
      /// \param[in] _type Type of part to be added
      public: void AddPart(PartType _type);

      /// \brief Generate the SDF from model part and joint visuals.
      public: void GenerateSDF();

      /// \brief QT callback when entering model edit mode
      /// \param[in] _checked True if the menu item is checked
      private slots: void OnEdit(bool _checked);

      /// \brief Qt callback when the copy action is triggered.
      private slots: void OnCopy();

      /// \brief Qt callback when the paste action is triggered.
      private slots: void OnPaste();

      /// \brief Mouse event filter callback when mouse is pressed.
      /// \param[in] _event The mouse event.
      /// \return True if the event was handled
      private: bool OnMousePress(const common::MouseEvent &_event);

      /// \brief Mouse event filter callback when mouse is released.
      /// \param[in] _event The mouse event.
      /// \return True if the event was handled
      private: bool OnMouseRelease(const common::MouseEvent &_event);

      /// \brief Mouse event filter callback when mouse is moved.
      /// \param[in] _event The mouse event.
      /// \return True if the event was handled
      private: bool OnMouseMove(const common::MouseEvent &_event);

      /// \brief Mouse event filter callback when mouse is double clicked.
      /// \param[in] _event The mouse event.
      /// \return True if the event was handled
      private: bool OnMouseDoubleClick(const common::MouseEvent &_event);

      /// \brief Key event filter callback when key is pressed.
      /// \param[in] _event The key event.
      /// \return True if the event was handled
      private: bool OnKeyPress(const common::KeyEvent &_event);

      /// \brief Callback when the manipulation mode has changed.
      /// \param[in] _mode New manipulation mode.
      private: void OnManipMode(const std::string &_mode);

      /// \brief Create part with default properties from a visual
      /// \param[in] _visual Visual used to create the part.
      private: PartData *CreatePart(const rendering::VisualPtr &_visual);

      /// \brief Open the part inspector.
      /// \param[in] _name Name of part.
      private: void OpenInspector(const std::string &_name);

      /// \brief Open the part inspector.
      /// \param[in] _name Name of part.
      private: void OpenInspector(const std::string &_name);

      // Documentation inherited
      private: virtual void CreateTheEntity();

      /// \brief Internal init function.
      private: bool Init();

      /// \brief Create an empty model.
      /// \return Name of the model created.
      private: std::string CreateModel();

<<<<<<< HEAD
=======
      /// \brief Get a template SDF string of a simple model.
      /// \return Template SDF string of a simple model.
      private: std::string GetTemplateSDFString();

      /// \brief Callback when a specific alignment configuration is set.
      /// \param[in] _axis Axis of alignment: x, y, or z.
      /// \param[in] _config Configuration: min, center, or max.
      /// \param[in] _target Target of alignment: first or last.
      /// \param[in] _bool True to preview alignment without publishing
      /// to server.
      private: void OnAlignMode(const std::string &_axis,
          const std::string &_config, const std::string &_target,
          bool _preview);

      /// \brief Deselect all currently selected visuals.
      private: void DeselectAll();

>>>>>>> 7de9f894
      /// \brief Qt callback when a delete signal has been emitted.
      /// \param[in] _name Name of the entity to delete.
      private slots: void OnDelete(const std::string &_name="");

      /// \brief Qt Callback to open part inspector
      private slots: void OnOpenInspector();

      /// \brief Qt signal when the a part has been added.
      Q_SIGNALS: void PartAdded();

      /// \brief The model in SDF format.
      private: sdf::SDFPtr modelSDF;

      /// \brief A template SDF of a simple box model.
      private: sdf::SDFPtr modelTemplateSDF;

      /// \brief Name of the model.
      private: std::string modelName;

      /// \brief The root visual of the model.
      private: rendering::VisualPtr modelVisual;

      /// \brief The root visual of the model.
      private: rendering::VisualPtr mouseVisual;

      /// \brief The pose of the model.
      private: math::Pose modelPose;

      /// \brief True to create a static model.
      private: bool isStatic;

      /// \brief True to auto disable model when it is at rest.
      private: bool autoDisable;

      /// \brief A list of gui editor events connected to the model creator.
      private: std::vector<event::ConnectionPtr> connections;

      /// \brief Counter for the number of parts in the model.
      private: int partCounter;

      /// \brief Counter for the number of custom parts in the model.
      private: int customCounter;

      /// \brief Counter for generating a unique model name.
      private: int modelCounter;

      /// \brief Transparency value for model being edited.
      private: double editTransparency;

      /// \brief Type of part being added.
      private: PartType addPartType;

      /// \brief A map of model part names to and their visuals.
      private: boost::unordered_map<std::string, PartData *> allParts;

      /// \brief Transport node
      private: transport::NodePtr node;

      /// \brief Publisher that publishes msg to the server once the model is
      /// created.
      private: transport::PublisherPtr makerPub;

      /// \brief Publisher that publishes delete entity msg to remove the
      /// editor visual.
      private: transport::PublisherPtr requestPub;

      /// \brief Joint maker.
      private: JointMaker *jointMaker;

      /// \brief origin of the model.
      private: math::Pose origin;

<<<<<<< HEAD
      /// \brief Selected partv visual;
      private: rendering::VisualPtr selectedVis;

      /// \brief Qt action for opening the part inspector.
      private: QAction *inspectAct;

      /// \brief Part visual that is currently being inspected.
      private: rendering::VisualPtr inspectVis;
=======
      /// \brief A list of selected visuals.
      private: std::vector<rendering::VisualPtr> selectedVisuals;

      /// \brief Names of parts copied through g_copyAct
      private: std::vector<std::string> copiedPartNames;

      /// \brief The last mouse event
      private: common::MouseEvent lastMouseEvent;

      /// \brief Part visual that is currently being inspected.
      private: rendering::VisualPtr inspectVis;

      /// \brief True if the model editor mode is active.
      private: bool active;
>>>>>>> 7de9f894
    };
    /// \}
  }
}

#endif<|MERGE_RESOLUTION|>--- conflicted
+++ resolved
@@ -25,19 +25,11 @@
 #include <vector>
 
 #include "gazebo/common/KeyEvent.hh"
-<<<<<<< HEAD
-#include "gazebo/math/Pose.hh"
-#include "gazebo/transport/TransportTypes.hh"
-
 #include "gazebo/gui/qt.h"
 #include "gazebo/gui/model/JointMaker.hh"
 #include "gazebo/gui/model/PartInspector.hh"
-=======
-#include "gazebo/gui/qt.h"
-#include "gazebo/gui/model/JointMaker.hh"
 #include "gazebo/math/Pose.hh"
 #include "gazebo/transport/TransportTypes.hh"
->>>>>>> 7de9f894
 #include "gazebo/util/system.hh"
 
 namespace gazebo
@@ -209,10 +201,6 @@
       /// \param[in] _name Name of part.
       private: void OpenInspector(const std::string &_name);
 
-      /// \brief Open the part inspector.
-      /// \param[in] _name Name of part.
-      private: void OpenInspector(const std::string &_name);
-
       // Documentation inherited
       private: virtual void CreateTheEntity();
 
@@ -222,12 +210,6 @@
       /// \brief Create an empty model.
       /// \return Name of the model created.
       private: std::string CreateModel();
-
-<<<<<<< HEAD
-=======
-      /// \brief Get a template SDF string of a simple model.
-      /// \return Template SDF string of a simple model.
-      private: std::string GetTemplateSDFString();
 
       /// \brief Callback when a specific alignment configuration is set.
       /// \param[in] _axis Axis of alignment: x, y, or z.
@@ -242,7 +224,6 @@
       /// \brief Deselect all currently selected visuals.
       private: void DeselectAll();
 
->>>>>>> 7de9f894
       /// \brief Qt callback when a delete signal has been emitted.
       /// \param[in] _name Name of the entity to delete.
       private slots: void OnDelete(const std::string &_name="");
@@ -315,31 +296,22 @@
       /// \brief origin of the model.
       private: math::Pose origin;
 
-<<<<<<< HEAD
-      /// \brief Selected partv visual;
-      private: rendering::VisualPtr selectedVis;
+      /// \brief A list of selected visuals.
+      private: std::vector<rendering::VisualPtr> selectedVisuals;
+      /// \brief Names of parts copied through g_copyAct
+      private: std::vector<std::string> copiedPartNames;
+
+      /// \brief The last mouse event
+      private: common::MouseEvent lastMouseEvent;
 
       /// \brief Qt action for opening the part inspector.
       private: QAction *inspectAct;
 
       /// \brief Part visual that is currently being inspected.
       private: rendering::VisualPtr inspectVis;
-=======
-      /// \brief A list of selected visuals.
-      private: std::vector<rendering::VisualPtr> selectedVisuals;
-
-      /// \brief Names of parts copied through g_copyAct
-      private: std::vector<std::string> copiedPartNames;
-
-      /// \brief The last mouse event
-      private: common::MouseEvent lastMouseEvent;
-
-      /// \brief Part visual that is currently being inspected.
-      private: rendering::VisualPtr inspectVis;
 
       /// \brief True if the model editor mode is active.
       private: bool active;
->>>>>>> 7de9f894
     };
     /// \}
   }
