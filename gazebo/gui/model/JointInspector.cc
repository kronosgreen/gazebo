/*
 * Copyright (C) 2014-2015 Open Source Robotics Foundation
 *
 * Licensed under the Apache License, Version 2.0 (the "License");
 * you may not use this file except in compliance with the License.
 * You may obtain a copy of the License at
 *
 *     http://www.apache.org/licenses/LICENSE-2.0
 *
 * Unless required by applicable law or agreed to in writing, software
 * distributed under the License is distributed on an "AS IS" BASIS,
 * WITHOUT WARRANTIES OR CONDITIONS OF ANY KIND, either express or implied.
 * See the License for the specific language governing permissions and
 * limitations under the License.
 *
*/

#include "gazebo/common/Console.hh"
#include "gazebo/common/Assert.hh"

#include "gazebo/rendering/Material.hh"

#include "gazebo/gui/ConfigWidget.hh"
#include "gazebo/gui/model/ModelEditorEvents.hh"
#include "gazebo/gui/model/JointInspector.hh"

using namespace gazebo;
using namespace gui;

/////////////////////////////////////////////////
JointInspector::JointInspector(JointMaker *_jointMaker, QWidget *_parent)
    : QDialog(_parent), jointMaker(_jointMaker)
{
  this->setObjectName("JointInspectorDialog");
  this->setWindowTitle(tr("Joint Inspector"));
  this->setWindowFlags(Qt::Window | Qt::WindowCloseButtonHint |
      Qt::WindowStaysOnTopHint | Qt::CustomizeWindowHint);

  // ConfigWidget
  this->configWidget = new ConfigWidget;
  msgs::Joint jointMsg;
  this->configWidget->Load(&jointMsg);

  // Fill with SDF default values
  sdf::ElementPtr jointElem = msgs::JointToSDF(jointMsg);
  sdf::ElementPtr axisElem = jointElem->GetElement("axis");
  sdf::ElementPtr axisLimitElem = axisElem->GetElement("limit");
  sdf::ElementPtr odeElem = jointElem->GetElement("physics")->GetElement("ode");
  for (unsigned int i = 0; i < 2u; ++i)
  {
    std::stringstream axis;
    axis << "axis" << i+1;
    std::string axisStr = axis.str();
    this->configWidget->SetVector3WidgetValue(axisStr + "::xyz",
        axisElem->Get<math::Vector3>("xyz"));
    this->configWidget->SetDoubleWidgetValue(axisStr + "::limit_lower",
        axisLimitElem->Get<double>("lower"));
    this->configWidget->SetDoubleWidgetValue(axisStr + "::limit_upper",
        axisLimitElem->Get<double>("upper"));
    this->configWidget->SetDoubleWidgetValue(axisStr + "::limit_effort",
        axisLimitElem->Get<double>("effort"));
    this->configWidget->SetDoubleWidgetValue(axisStr + "::limit_velocity",
        axisLimitElem->Get<double>("velocity"));
    this->configWidget->SetDoubleWidgetValue(axisStr + "::damping",
        axisElem->GetElement("dynamics")->Get<double>("damping"));
    this->configWidget->SetDoubleWidgetValue(axisStr + "::friction",
        axisElem->GetElement("dynamics")->Get<double>("friction"));
    this->configWidget->SetBoolWidgetValue(axisStr + "::parent_model_frame",
        axisElem->Get<bool>("use_parent_model_frame"));
  }

  this->configWidget->SetDoubleWidgetValue("cfm",
      odeElem->Get<double>("cfm"));
  this->configWidget->SetDoubleWidgetValue("bounce",
      odeElem->Get<double>("bounce"));
  this->configWidget->SetDoubleWidgetValue("velocity",
      odeElem->Get<double>("velocity"));
  this->configWidget->SetDoubleWidgetValue("fudge_factor",
      odeElem->Get<double>("fudge_factor"));
  this->configWidget->SetDoubleWidgetValue("limit_cfm",
      odeElem->GetElement("limit")->Get<double>("cfm"));
  this->configWidget->SetDoubleWidgetValue("limit_erp",
      odeElem->GetElement("limit")->Get<double>("erp"));
  this->configWidget->SetDoubleWidgetValue("suspension_cfm",
      odeElem->GetElement("suspension")->Get<double>("cfm"));
  this->configWidget->SetDoubleWidgetValue("suspension_erp",
      odeElem->GetElement("suspension")->Get<double>("erp"));

  // joint type specific properties.
  this->configWidget->SetStringWidgetValue("gearbox::gearbox_reference_body",
      jointElem->HasElement("gearbox_reference_body") ?
      jointElem->Get<std::string>("gearbox_reference_body") : "");
  this->configWidget->SetDoubleWidgetValue("gearbox::gearbox_ratio",
      jointElem->Get<double>("gearbox_ratio"));
  this->configWidget->SetDoubleWidgetValue("screw::thread_pitch",
      jointElem->Get<double>("thread_pitch"));

  // Hide fields
  this->configWidget->SetWidgetVisible("id", false);
  this->configWidget->SetWidgetVisible("parent_id", false);
  this->configWidget->SetWidgetVisible("child_id", false);
  this->configWidget->SetWidgetVisible("parent", false);
  this->configWidget->SetWidgetVisible("child", false);

  this->configWidget->SetWidgetReadOnly("id", true);
  this->configWidget->SetWidgetReadOnly("parent_id", true);
  this->configWidget->SetWidgetReadOnly("child_id", true);
  this->configWidget->SetWidgetReadOnly("parent", true);
  this->configWidget->SetWidgetReadOnly("child", true);

  // Get name widget
  this->nameWidget = this->configWidget->ConfigChildWidgetByName("name");
  if (!this->nameWidget)
    gzerr << "Name widget not found" << std::endl;

  // Custom parent / child widgets
  // Parent
  std::vector<std::string> links;
  this->parentLinkWidget =
      this->configWidget->CreateEnumWidget("parent", links, 0);
  this->parentLinkWidget->setStyleSheet(ConfigWidget::StyleSheet("normal"));
  this->configWidget->AddConfigChildWidget("parentCombo",
      this->parentLinkWidget);

  // Resize parent label
  auto parentLabel = this->parentLinkWidget->findChild<QLabel *>();
  parentLabel->setMaximumWidth(50);

  // Add parent icon
  this->parentIcon = new QLabel();
  this->parentIcon->setMinimumWidth(13);
  this->parentIcon->setMaximumHeight(13);
  auto parentLayout = qobject_cast<QHBoxLayout *>(
      this->parentLinkWidget->layout());
  if (parentLayout)
  {
    parentLayout->insertWidget(1, this->parentIcon);
    parentLayout->setAlignment(this->parentIcon, Qt::AlignLeft);
  }

  // Child
  this->childLinkWidget =
      this->configWidget->CreateEnumWidget("child", links, 0);
  this->childLinkWidget->setStyleSheet(ConfigWidget::StyleSheet("normal"));
  this->configWidget->AddConfigChildWidget("childCombo", this->childLinkWidget);

  // Resize child label
  auto childLabel = this->childLinkWidget->findChild<QLabel *>();
  childLabel->setMaximumWidth(50);

  // Add child icon
  QPixmap childPix(":/images/child-link.png");
  childPix = childPix.scaled(15, 15);
  auto childIcon = new QLabel();
  childIcon->setPixmap(childPix);
  childIcon->setMaximumWidth(15);
  auto childLayout = qobject_cast<QHBoxLayout *>(
      this->childLinkWidget->layout());
  if (childLayout)
  {
    childLayout->insertWidget(1, childIcon);
    childLayout->setAlignment(childIcon, Qt::AlignLeft);
  }

  // Swap button
  QToolButton *swapButton = new QToolButton();
  swapButton->setToolButtonStyle(Qt::ToolButtonIconOnly);
  swapButton->setIcon(QPixmap(":/images/swap-parent-child.png"));
  swapButton->setFixedSize(QSize(45, 35));
  swapButton->setIconSize(QSize(25, 25));
  swapButton->setToolTip("Swap parent and child");
  swapButton->setStyleSheet(
      "QToolButton\
      {\
        background-color: " + ConfigWidget::bgColors[0] + ";\
        margin-left: 10px;\
      }");
  connect(swapButton, SIGNAL(clicked()), this, SLOT(OnSwap()));

  // Links layout
  QGridLayout *linksLayout = new QGridLayout();
  linksLayout->setContentsMargins(0, 0, 0, 0);
  linksLayout->addWidget(this->parentLinkWidget, 0, 0);
  linksLayout->addWidget(this->childLinkWidget, 1, 0);
  linksLayout->addWidget(swapButton, 0, 1, 2, 1);

  // Insert on the top of config widget's layout
  this->configWidget->InsertLayout(linksLayout, 0);

  // Connect all enum value changes, which includes type, parent and child
  QObject::connect(this->configWidget,
      SIGNAL(EnumValueChanged(const QString &, const QString &)), this,
      SLOT(OnEnumChanged(const QString &, const QString &)));

  // Connect pose value changes, for joint pose
  connect(this->configWidget, SIGNAL(PoseValueChanged(const QString &,
      const ignition::math::Pose3d &)), this,
      SLOT(OnPoseChanged(const QString &, const ignition::math::Pose3d &)));

  // Connect vector value changes, for axes
  connect(this->configWidget, SIGNAL(Vector3dValueChanged(const QString &,
      const ignition::math::Vector3d &)), this,
      SLOT(OnVector3dChanged(const QString &,
      const ignition::math::Vector3d &)));

  // Connect string value changes, for name
  connect(this->configWidget, SIGNAL(StringValueChanged(const QString &,
      const std::string &)), this, SLOT(OnStringChanged(const QString &,
      const std::string &)));

  // Scroll area
  QScrollArea *scrollArea = new QScrollArea;
  scrollArea->setWidget(this->configWidget);
  scrollArea->setWidgetResizable(true);

  // General layout
  QVBoxLayout *generalLayout = new QVBoxLayout;
  generalLayout->setContentsMargins(0, 0, 0, 0);
  generalLayout->addWidget(scrollArea);

  // Buttons
  QToolButton *removeButton = new QToolButton(this);
  removeButton->setFixedSize(QSize(30, 30));
  removeButton->setToolTip("Remove joint");
  removeButton->setIcon(QPixmap(":/images/trashcan.png"));
  removeButton->setToolButtonStyle(Qt::ToolButtonIconOnly);
  removeButton->setIconSize(QSize(16, 16));
  removeButton->setCheckable(false);
  connect(removeButton, SIGNAL(clicked()), this, SLOT(OnRemove()));

  QPushButton *resetButton = new QPushButton(tr("Reset"));
  connect(resetButton, SIGNAL(clicked()), this, SLOT(RestoreOriginalData()));

  QPushButton *cancelButton = new QPushButton(tr("Cancel"));
  connect(cancelButton, SIGNAL(clicked()), this, SLOT(OnCancel()));

  this->okButton = new QPushButton(tr("OK"));
  this->okButton->setEnabled(true);
  connect(this->okButton, SIGNAL(clicked()), this, SLOT(OnOK()));

  QHBoxLayout *buttonsLayout = new QHBoxLayout;
  buttonsLayout->addWidget(removeButton);
  buttonsLayout->addStretch(5);
  buttonsLayout->addWidget(resetButton);
  buttonsLayout->addWidget(cancelButton);
  buttonsLayout->addWidget(this->okButton);
  buttonsLayout->setAlignment(Qt::AlignRight);

  // Main layout
  QVBoxLayout *mainLayout = new QVBoxLayout;
  mainLayout->addLayout(generalLayout);
  mainLayout->addLayout(buttonsLayout);

  this->setMinimumWidth(500);
  this->setMinimumHeight(300);

  this->setLayout(mainLayout);

  // Qt signal / slot connections
  connect(this->jointMaker, SIGNAL(EmitLinkRemoved(std::string)), this,
      SLOT(OnLinkRemoved(std::string)));
  connect(this->jointMaker, SIGNAL(EmitLinkInserted(std::string)), this,
      SLOT(OnLinkInserted(std::string)));
  connect(this, SIGNAL(rejected()), this, SLOT(RestoreOriginalData()));

  // Initialize variables
  this->validJointName = true;
  this->validLinks = true;
}

/////////////////////////////////////////////////
JointInspector::~JointInspector()
{
}

/////////////////////////////////////////////////
void JointInspector::Update(ConstJointPtr _jointMsg)
{
  this->configWidget->UpdateFromMsg(_jointMsg.get());
}

/////////////////////////////////////////////////
void JointInspector::SetPose(const math::Pose &_pose)
{
  this->configWidget->SetPoseWidgetValue("pose", _pose);
}

/////////////////////////////////////////////////
msgs::Joint *JointInspector::GetData() const
{
  std::string currentParent =
      this->configWidget->GetEnumWidgetValue("parentCombo");

  std::string currentChild =
      this->configWidget->GetEnumWidgetValue("childCombo");

  if (currentParent == currentChild)
  {
<<<<<<< HEAD
    gzerr << "Parent link [" << currentParent << "] equal to child link [" <<
        "] - not updating joint." << std::endl;
=======
>>>>>>> 3ee4bfbd
    return NULL;
  }

  // Get updated message from widget
  msgs::Joint *msg = dynamic_cast<msgs::Joint *>(this->configWidget->GetMsg());
  if (!msg)
  {
    gzerr << "It wasn't possible to get the joint message" << std::endl;
    return NULL;
  }

  // Use parent / child from our custom widget
  msg->set_parent(currentParent);
  msg->set_child(currentChild);

  return msg;
}

/////////////////////////////////////////////////
void JointInspector::OnEnumChanged(const QString &_name,
    const QString &_value)
{
  if (_name == "type")
    this->OnJointTypeChanged(_value);
  else if (_name == "parentCombo" || _name == "childCombo")
    this->OnLinksChanged(_value);
}

/////////////////////////////////////////////////
void JointInspector::OnPoseChanged(const QString &/*_name*/,
    const ignition::math::Pose3d &/*_pose*/)
{
  if (this->CheckValid())
    emit Applied();
}

/////////////////////////////////////////////////
void JointInspector::OnVector3dChanged(const QString &/*_name*/,
    const ignition::math::Vector3d &/*_vec*/)
{
  if (this->CheckValid())
    emit Applied();
}

/////////////////////////////////////////////////
void JointInspector::OnStringChanged(const QString &_name,
    const std::string &_str)
{
  // Handle joint name
  if (_name != "name")
    return;

  /// \todo Also check if name overlaps with other joints
  this->validJointName = !_str.empty();

  // Warning if joint name is invalid
  if (!this->validJointName)
  {
    this->nameWidget->setStyleSheet(ConfigWidget::StyleSheet("warning"));
  }
  else
  {
    this->nameWidget->setStyleSheet(ConfigWidget::StyleSheet("normal"));
  }

  // Only apply if all fields are valid
  if (this->CheckValid())
    emit Applied();
}

/////////////////////////////////////////////////
void JointInspector::OnJointTypeChanged(const QString &_value)
{
  std::string valueStr = _value.toLower().toStdString();
  auto type = JointMaker::ConvertJointType(valueStr);
  unsigned int axisCount = JointMaker::GetJointAxisCount(type);

  for (unsigned int i = 0; i < axisCount; ++i)
  {
    std::stringstream axis;
    axis << "axis" << i+1;
    std::string axisStr = axis.str();

    this->configWidget->SetWidgetVisible(axisStr, true);
    this->configWidget->SetWidgetReadOnly(axisStr, false);
    this->configWidget->UpdateFromMsg(this->configWidget->GetMsg());
  }

  for (unsigned int i = axisCount; i < 2u; ++i)
  {
    std::stringstream axis;
    axis << "axis" << i+1;
    std::string axisStr = axis.str();

    this->configWidget->SetWidgetVisible(axisStr, false);
    this->configWidget->SetWidgetReadOnly(axisStr, true);
    this->configWidget->UpdateFromMsg(this->configWidget->GetMsg());
  }

  // toggle field visibility according to joint type.
  bool isGearbox = valueStr == "gearbox";
  bool isScrew = valueStr == "screw";
  this->configWidget->SetWidgetVisible("gearbox", isGearbox);
  this->configWidget->SetWidgetReadOnly("gearbox", !isGearbox);
  this->configWidget->SetWidgetVisible("screw", isScrew);
  this->configWidget->SetWidgetReadOnly("screw", !isScrew);

  // Change child icon color according to type
  common::Color matAmbient, matDiffuse, matSpecular, matEmissive;
  rendering::Material::GetMaterialAsColor(
      this->jointMaker->jointMaterials[type],
      matAmbient, matDiffuse, matSpecular, matEmissive);

  std::ostringstream sheet;
  sheet << "QLabel{background-color: rgb(" <<
          (matAmbient[0] * 255) << ", " <<
          (matAmbient[1] * 255) << ", " <<
          (matAmbient[2] * 255) << "); }";

  this->parentIcon->setStyleSheet(QString::fromStdString(sheet.str()));

  if (this->CheckValid())
    emit Applied();
}

/////////////////////////////////////////////////
void JointInspector::OnLinksChanged(const QString &/*_linkName*/)
{
  std::string currentParent =
      this->configWidget->GetEnumWidgetValue("parentCombo");
  std::string currentChild =
      this->configWidget->GetEnumWidgetValue("childCombo");

  // Warning if parent and child are equal
  if (currentParent == currentChild)
  {
    this->parentLinkWidget->setStyleSheet(ConfigWidget::StyleSheet("warning"));
    this->childLinkWidget->setStyleSheet(ConfigWidget::StyleSheet("warning"));
  }
  else
  {
    this->parentLinkWidget->setStyleSheet(ConfigWidget::StyleSheet("normal"));
    this->childLinkWidget->setStyleSheet(ConfigWidget::StyleSheet("normal"));
  }
  this->validLinks = currentParent != currentChild;

  // Only apply if all fields are valid
  if (this->CheckValid())
    emit Applied();
}

/////////////////////////////////////////////////
void JointInspector::OnSwap()
{
  // Get current values
  std::string currentParent =
      this->configWidget->GetEnumWidgetValue("parentCombo");
  std::string currentChild =
      this->configWidget->GetEnumWidgetValue("childCombo");

  // Choose new values. We only need signals to be emitted once.
  this->configWidget->blockSignals(true);
  this->configWidget->SetEnumWidgetValue("parentCombo", currentChild);
  this->configWidget->blockSignals(false);
  this->configWidget->SetEnumWidgetValue("childCombo", currentParent);
}

/////////////////////////////////////////////////
void JointInspector::OnLinkInserted(const std::string &_linkName)
{
  std::string leafName = _linkName;
  size_t idx = _linkName.rfind("::");
  if (idx != std::string::npos)
    leafName = _linkName.substr(idx+2);

  this->configWidget->AddItemEnumWidget("parentCombo", leafName);
  this->configWidget->AddItemEnumWidget("childCombo", leafName);

  this->OnLinksChanged();
}

/////////////////////////////////////////////////
void JointInspector::OnLinkRemoved(const std::string &_linkName)
{
  std::string leafName = _linkName;
  size_t idx = _linkName.rfind("::");
  if (idx != std::string::npos)
    leafName = _linkName.substr(idx+2);

  this->configWidget->RemoveItemEnumWidget("parentCombo", leafName);
  this->configWidget->RemoveItemEnumWidget("childCombo", leafName);

  this->OnLinksChanged();
}

/////////////////////////////////////////////////
void JointInspector::Open()
{
  // Fill link combo boxes
  this->configWidget->ClearEnumWidget("parentCombo");
  this->configWidget->ClearEnumWidget("childCombo");

  for (const auto &link : this->jointMaker->LinkList())
  {
    this->configWidget->AddItemEnumWidget("parentCombo", link.second);
    this->configWidget->AddItemEnumWidget("childCombo", link.second);
  }

  // Select current parent / child
  std::string currentParent =
      this->configWidget->GetStringWidgetValue("parent");
  std::string currentChild =
      this->configWidget->GetStringWidgetValue("child");

  this->configWidget->blockSignals(true);
  this->configWidget->SetEnumWidgetValue("parentCombo", currentParent);
  this->configWidget->SetEnumWidgetValue("childCombo", currentChild);
  this->configWidget->blockSignals(false);

  // Reset states
  this->parentLinkWidget->setStyleSheet(ConfigWidget::StyleSheet("normal"));
  this->childLinkWidget->setStyleSheet(ConfigWidget::StyleSheet("normal"));
  this->nameWidget->setStyleSheet(ConfigWidget::StyleSheet("normal"));
  this->okButton->setEnabled(true);

  // Keep original data in case user cancels
  auto msg = this->GetData();
  if (msg)
    this->originalDataMsg.CopyFrom(*msg);

  this->move(QCursor::pos());
  this->show();
}

/////////////////////////////////////////////////
void JointInspector::SetJointId(const std::string &_id)
{
  this->jointId = _id;
}

/////////////////////////////////////////////////
void JointInspector::OnRemove()
{
  this->close();

  this->jointMaker->RemoveJoint(this->jointId);
}

/////////////////////////////////////////////////
void JointInspector::RestoreOriginalData()
{
  msgs::JointPtr jointPtr;
  jointPtr.reset(new msgs::Joint);
  jointPtr->CopyFrom(this->originalDataMsg);

  // Update default widgets
  this->configWidget->blockSignals(true);
  this->Update(jointPtr);

  // Update joint type and parent icon
  this->OnJointTypeChanged(tr(msgs::Joint_Type_Name(jointPtr->type()).c_str()));

  // Update custom widgets
  this->configWidget->SetEnumWidgetValue("parentCombo",
      this->configWidget->GetStringWidgetValue("parent"));
  this->configWidget->SetEnumWidgetValue("childCombo",
      this->configWidget->GetStringWidgetValue("child"));
  this->configWidget->blockSignals(false);

  // Reset variables, we assume the original data was valid
  this->validJointName = true;
  this->validLinks = true;
  this->nameWidget->setStyleSheet(ConfigWidget::StyleSheet("normal"));
  this->parentLinkWidget->setStyleSheet(ConfigWidget::StyleSheet("normal"));
  this->childLinkWidget->setStyleSheet(ConfigWidget::StyleSheet("normal"));

  if (this->CheckValid())
    emit Applied();
}

/////////////////////////////////////////////////
void JointInspector::OnCancel()
{
  this->RestoreOriginalData();

  this->close();
}

/////////////////////////////////////////////////
void JointInspector::OnOK()
{
  if (this->CheckValid())
  {
    emit Applied();
    this->accept();
  }
  else
  {
    gzerr << "It shouldn't be possible to press Ok with invalid inputs." <<
        std::endl;
  }
}

/////////////////////////////////////////////////
void JointInspector::enterEvent(QEvent */*_event*/)
{
  QApplication::setOverrideCursor(Qt::ArrowCursor);
}

/////////////////////////////////////////////////
bool JointInspector::CheckValid()
{
  bool valid = this->validJointName && this->validLinks;

  if (this->okButton)
    this->okButton->setEnabled(valid);

  return valid;
}

/////////////////////////////////////////////////
void JointInspector::keyPressEvent(QKeyEvent *_event)
{
  if (_event->key() == Qt::Key_Enter)
    _event->accept();
  else
    QDialog::keyPressEvent(_event);
}<|MERGE_RESOLUTION|>--- conflicted
+++ resolved
@@ -296,11 +296,6 @@
 
   if (currentParent == currentChild)
   {
-<<<<<<< HEAD
-    gzerr << "Parent link [" << currentParent << "] equal to child link [" <<
-        "] - not updating joint." << std::endl;
-=======
->>>>>>> 3ee4bfbd
     return NULL;
   }
 
