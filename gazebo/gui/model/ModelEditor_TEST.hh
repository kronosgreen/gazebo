/*
 * Copyright (C) 2015 Open Source Robotics Foundation
 *
 * Licensed under the Apache License, Version 2.0 (the "License");
 * you may not use this file except in compliance with the License.
 * You may obtain a copy of the License at
 *
 *     http://www.apache.org/licenses/LICENSE-2.0
 *
 * Unless required by applicable law or agreed to in writing, software
 * distributed under the License is distributed on an "AS IS" BASIS,
 * WITHOUT WARRANTIES OR CONDITIONS OF ANY KIND, either express or implied.
 * See the License for the specific language governing permissions and
 * limitations under the License.
 *
*/

#ifndef _GAZEBO_MODEL_EDITOR_TEST_HH_
#define _GAZEBO_MODEL_EDITOR_TEST_HH_

#include "gazebo/gui/QTestFixture.hh"

/// \brief A test class for the ModelEditor class.
class ModelEditor_TEST : public QTestFixture
{
  Q_OBJECT

  /// \brief Tests adding an item to the model editor palette.
  private slots: void AddItemToPalette();

<<<<<<< HEAD
  /// \brief Tests entering and exiting model editor mode .
  private slots: void OnEdit();
=======
  /// \brief Tests entering and exiting model editor mode.
  private slots: void OnEdit();

  /// \brief Tests the visibility of the insert tab.
  private slots: void InsertTab();
>>>>>>> 828be8d9
};

#endif<|MERGE_RESOLUTION|>--- conflicted
+++ resolved
@@ -28,16 +28,11 @@
   /// \brief Tests adding an item to the model editor palette.
   private slots: void AddItemToPalette();
 
-<<<<<<< HEAD
-  /// \brief Tests entering and exiting model editor mode .
-  private slots: void OnEdit();
-=======
   /// \brief Tests entering and exiting model editor mode.
   private slots: void OnEdit();
 
   /// \brief Tests the visibility of the insert tab.
   private slots: void InsertTab();
->>>>>>> 828be8d9
 };
 
 #endif