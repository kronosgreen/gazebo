/*
 * Copyright (C) 2015 Open Source Robotics Foundation
 *
 * Licensed under the Apache License, Version 2.0 (the "License");
 * you may not use this file except in compliance with the License.
 * You may obtain a copy of the License at
 *
 *     http://www.apache.org/licenses/LICENSE-2.0
 *
 * Unless required by applicable law or agreed to in writing, software
 * distributed under the License is distributed on an "AS IS" BASIS,
 * WITHOUT WARRANTIES OR CONDITIONS OF ANY KIND, either express or implied.
 * See the License for the specific language governing permissions and
 * limitations under the License.
 *
*/

#ifndef _GAZEBO_LINK_CONFIG_HH_
#define _GAZEBO_LINK_CONFIG_HH_

#include <string>

#include "gazebo/math/Pose.hh"
#include "gazebo/msgs/msgs.hh"

#include "gazebo/gui/qt.h"

namespace gazebo
{
  namespace gui
  {
    class ConfigWidget;

    /// \addtogroup gazebo_gui
    /// \{

    /// \class LinkConfig LinkConfig.hh
    /// \brief A tab for configuring properties of a link.
    class GZ_GUI_VISIBLE LinkConfig : public QWidget
    {
      Q_OBJECT

      /// \brief Constructor
      public: LinkConfig();

      /// \brief Destructor
      public: ~LinkConfig();

      /// \brief Update the link config widget with a link msg.
      /// \param[in] _linkMsg Link message.
      public: void Update(ConstLinkPtr _linkMsg);

      /// \brief Get the msg containing all link data.
      /// \return Link msg.
      public: msgs::Link *GetData() const;

      /// \brief Set the pose of the link.
      /// \param[in] _pose Pose to set the link to.
      public: void SetPose(const ignition::math::Pose3d &_pose);

      /// \brief Set the mass of the link.
      /// \param[in] _mass Mass to set the link to.
      public: void SetMass(const double _mass);

      /// \brief Set the inertia matrix of the link.
      /// \param[in] _ixx X second moment of inertia (MOI) about x axis.
      /// \param[in] _iyy Y second moment of inertia about y axis.
      /// \param[in] _izz Z second moment of inertia about z axis.
      /// \param[in] _ixy XY inertia.
      /// \param[in] _ixz XZ inertia.
      /// \param[in] _iyz YZ inertia.
      public: void SetInertiaMatrix(const double _ixx, const double _iyy,
          const double _izz, const double _ixy, const double _ixz,
          const double _iyz);

      /// \brief Set the inertial pose of the link.
      /// \param[in] _pose Inertial pose to set the link to.
      public: void SetInertialPose(const ignition::math::Pose3d &_pose);

<<<<<<< HEAD
      /// \brief Get the config widget for the link
      /// \return Config widget for the link.
      public: const ConfigWidget *LinkConfigWidget() const;
=======
      /// \brief Initialize widget.
      public: void Init();

      /// \brief Restore the widget's data to how it was when first opened.
      public slots: void RestoreOriginalData();

      /// \brief Qt signal emitted to indicate that changes should be applied.
      Q_SIGNALS: void Applied();

      /// \brief Qt callback when a pose value has changed.
      /// \param[in] _name of widget in the config widget that emitted the
      /// signal.
      /// \param[in] _value New value.
      private slots: void OnPoseChanged(const QString &_name,
          const ignition::math::Pose3d &_value);
>>>>>>> 597769cb

      /// \brief config widget for configuring link properties.
      private: ConfigWidget *configWidget;

      /// \brief Message containing the data which was in the widget when first
      /// open.
      private: msgs::Link originalDataMsg;
    };
    /// \}
  }
}
#endif<|MERGE_RESOLUTION|>--- conflicted
+++ resolved
@@ -77,11 +77,10 @@
       /// \param[in] _pose Inertial pose to set the link to.
       public: void SetInertialPose(const ignition::math::Pose3d &_pose);
 
-<<<<<<< HEAD
       /// \brief Get the config widget for the link
       /// \return Config widget for the link.
       public: const ConfigWidget *LinkConfigWidget() const;
-=======
+
       /// \brief Initialize widget.
       public: void Init();
 
@@ -97,7 +96,6 @@
       /// \param[in] _value New value.
       private slots: void OnPoseChanged(const QString &_name,
           const ignition::math::Pose3d &_value);
->>>>>>> 597769cb
 
       /// \brief config widget for configuring link properties.
       private: ConfigWidget *configWidget;
