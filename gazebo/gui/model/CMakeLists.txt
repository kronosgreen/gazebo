include (${gazebo_cmake_dir}/GazeboUtils.cmake)

set (sources_local
  model/CollisionConfig.cc
  model/DensityModel.cc
  model/ExtrudeDialog.cc
  model/ImportDialog.cc
  model/JointInspector.cc
  model/JointMaker.cc
  model/LinkConfig.cc
  model/LinkInspector.cc
  model/ModelCreator.cc
  model/ModelData.cc
  model/ModelEditor.cc
  model/ModelEditorEvents.cc
  model/ModelEditorPalette.cc
  model/ModelPluginInspector.cc
  model/ModelTreeWidget.cc
  model/VisualConfig.cc
)

set (qt_headers_local
  model/CollisionConfig.hh
  model/DensityModel.hh
  model/ExtrudeDialog.hh
  model/ImportDialog.hh
  model/JointInspector.hh
  model/JointMaker.hh
  model/LinkConfig.hh
  model/LinkInspector.hh
  model/ModelCreator.hh
  model/ModelData.hh
  model/ModelEditor.hh
  model/ModelEditorPalette.hh
  model/ModelPluginInspector.hh
  model/ModelTreeWidget.hh
  model/VisualConfig.hh
)

set (headers_install
  ModelEditorEvents.hh
  ModelEditor.hh
)

set (qt_tests_local
  CollisionConfig_TEST.cc
  JointInspector_TEST.cc
  LinkInspector_TEST.cc
  ModelPluginInspector_TEST.cc
  VisualConfig_TEST.cc
)

if (ENABLE_SCREEN_TESTS)
  set (qt_tests_local
<<<<<<< HEAD
    DensityModel_TEST.cc
=======
    ${qt_tests_local}
>>>>>>> b8c8a9c4
    ExtrudeDialog_TEST.cc
    JointMaker_TEST.cc
    ModelCreator_TEST.cc
    ModelData_TEST.cc
    ModelEditor_TEST.cc
    ModelEditorPalette_TEST.cc
    ModelTreeWidget_TEST.cc
  )
endif()

if (HAVE_GRAPHVIZ)
  set (qt_headers_local ${qt_headers_local}
     model/GraphScene.hh
     model/GraphView.hh
     model/SchematicViewWidget.hh
  )

  set (sources_local ${sources_local}
    model/GraphScene.cc
    model/GraphView.cc
    model/SchematicViewWidget.cc
  )

  if (ENABLE_SCREEN_TESTS)
    set (qt_tests_local ${qt_tests_local}
      SchematicViewWidget_TEST.cc
    )
  endif()

endif()

set (sources ${sources} ${sources_local} PARENT_SCOPE)
set (internal_qt_headers ${internal_qt_headers} ${qt_headers_local} PARENT_SCOPE)

gz_build_qt_tests(${qt_tests_local})
gz_install_includes("gui/model" ${headers_install})<|MERGE_RESOLUTION|>--- conflicted
+++ resolved
@@ -52,18 +52,18 @@
 
 if (ENABLE_SCREEN_TESTS)
   set (qt_tests_local
-<<<<<<< HEAD
+	${qt_tests_local}
     DensityModel_TEST.cc
-=======
-    ${qt_tests_local}
->>>>>>> b8c8a9c4
     ExtrudeDialog_TEST.cc
+    JointInspector_TEST.cc
     JointMaker_TEST.cc
+    LinkInspector_TEST.cc
     ModelCreator_TEST.cc
     ModelData_TEST.cc
     ModelEditor_TEST.cc
     ModelEditorPalette_TEST.cc
     ModelTreeWidget_TEST.cc
+    ModelPluginInspector_TEST.cc
   )
 endif()
 
