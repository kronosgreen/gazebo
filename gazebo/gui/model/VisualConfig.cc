/*
 * Copyright (C) 2015 Open Source Robotics Foundation
 *
 * Licensed under the Apache License, Version 2.0 (the "License");
 * you may not use this file except in compliance with the License.
 * You may obtain a copy of the License at
 *
 *     http://www.apache.org/licenses/LICENSE-2.0
 *
 * Unless required by applicable law or agreed to in writing, software
 * distributed under the License is distributed on an "AS IS" BASIS,
 * WITHOUT WARRANTIES OR CONDITIONS OF ANY KIND, either express or implied.
 * See the License for the specific language governing permissions and
 * limitations under the License.
 *
*/

#include "gazebo/msgs/msgs.hh"
#include "gazebo/common/Console.hh"
#include "gazebo/rendering/Material.hh"
#include "gazebo/gui/ConfigWidget.hh"
#include "gazebo/gui/model/VisualConfig.hh"

using namespace gazebo;
using namespace gui;

/////////////////////////////////////////////////
VisualConfig::VisualConfig()
{
  this->setObjectName("VisualConfig");
  QVBoxLayout *mainLayout = new QVBoxLayout;

  this->visualsTreeWidget = new QTreeWidget();
  this->visualsTreeWidget->setColumnCount(1);
  this->visualsTreeWidget->setContextMenuPolicy(Qt::CustomContextMenu);
  this->visualsTreeWidget->header()->hide();
  this->visualsTreeWidget->setIndentation(4);

  this->visualsTreeWidget->setSelectionMode(QAbstractItemView::NoSelection);
  connect(this->visualsTreeWidget, SIGNAL(itemClicked(QTreeWidgetItem *, int)),
      this, SLOT(OnItemSelection(QTreeWidgetItem *, int)));

  QPushButton *addVisualButton = new QPushButton(tr("+ &Another Visual"));
  addVisualButton->setMaximumWidth(200);
  connect(addVisualButton, SIGNAL(clicked()), this, SLOT(OnAddVisual()));

  mainLayout->addWidget(this->visualsTreeWidget);
  mainLayout->addWidget(addVisualButton);
  this->setLayout(mainLayout);

  this->counter = 0;
  this->signalMapper = new QSignalMapper(this);

  connect(this->signalMapper, SIGNAL(mapped(int)),
     this, SLOT(OnRemoveVisual(int)));
}

/////////////////////////////////////////////////
VisualConfig::~VisualConfig()
{
  while (!this->configs.empty())
  {
    auto config = this->configs.begin();
    this->configs.erase(config);
  }
}

/////////////////////////////////////////////////
void VisualConfig::OnAddVisual()
{
  std::stringstream visualIndex;
  visualIndex << "visual_" << this->counter;
  this->AddVisual(visualIndex.str());
  emit VisualAdded(visualIndex.str());
}

/////////////////////////////////////////////////
unsigned int VisualConfig::GetVisualCount() const
{
  return this->configs.size();
}

/////////////////////////////////////////////////
void VisualConfig::Reset()
{
  for (auto &it : this->configs)
    delete it.second;

  this->configs.clear();
  this->visualsTreeWidget->clear();
}

/////////////////////////////////////////////////
void VisualConfig::AddVisual(const std::string &_name,
    const msgs::Visual *_visualMsg)
{
  // Visual name label
  QLabel *visualLabel = new QLabel(QString(_name.c_str()));

  // Remove button
  QToolButton *removeVisualButton = new QToolButton(this);
  removeVisualButton->setFixedSize(QSize(30, 30));
  removeVisualButton->setToolTip("Remove " + QString(_name.c_str()));
  removeVisualButton->setIcon(QPixmap(":/images/trashcan.png"));
  removeVisualButton->setToolButtonStyle(Qt::ToolButtonIconOnly);
  removeVisualButton->setIconSize(QSize(16, 16));
  removeVisualButton->setCheckable(false);
  connect(removeVisualButton, SIGNAL(clicked()), this->signalMapper,
      SLOT(map()));
  this->signalMapper->setMapping(removeVisualButton, this->counter);

  // Item Layout
  QHBoxLayout *visualItemLayout = new QHBoxLayout;
  visualItemLayout->addWidget(visualLabel);
  visualItemLayout->addWidget(removeVisualButton);
  visualItemLayout->setContentsMargins(10, 0, 0, 0);

  // Item widget
  QWidget *visualItemWidget = new QWidget;
  visualItemWidget->setLayout(visualItemLayout);

  // Top-level tree item
  QTreeWidgetItem *visualItem =
<<<<<<< HEAD
      new QTreeWidgetItem(static_cast<QTreeWidgetItem*>(0));
=======
      new QTreeWidgetItem(static_cast<QTreeWidgetItem *>(0));
>>>>>>> 3a47e717
  this->visualsTreeWidget->addTopLevelItem(visualItem);
  this->visualsTreeWidget->setItemWidget(visualItem, 0, visualItemWidget);

  // ConfigWidget
  msgs::Visual msgToLoad;
  if (_visualMsg)
    msgToLoad = *_visualMsg;

  // set default values
  // TODO: auto-fill them with SDF defaults
  msgs::Material *matMsg = msgToLoad.mutable_material();
  if (!matMsg->has_lighting())
      matMsg->set_lighting(true);

  ConfigWidget *configWidget = new ConfigWidget;
  configWidget->Load(&msgToLoad);

  configWidget->SetWidgetVisible("id", false);
  configWidget->SetWidgetVisible("name", false);
  configWidget->SetWidgetVisible("parent_name", false);
  configWidget->SetWidgetVisible("parent_id", false);
  configWidget->SetWidgetVisible("delete_me", false);
  configWidget->SetWidgetVisible("is_static", false);
  configWidget->SetWidgetVisible("visible", false);
  configWidget->SetWidgetVisible("scale", false);
  configWidget->SetWidgetVisible("plugin", false);
  configWidget->SetWidgetReadOnly("id", true);
  configWidget->SetWidgetReadOnly("name", true);
  configWidget->SetWidgetReadOnly("parent_name", true);
  configWidget->SetWidgetReadOnly("parent_id", true);
  configWidget->SetWidgetReadOnly("delete_me", true);
  configWidget->SetWidgetReadOnly("is_static", true);
  configWidget->SetWidgetReadOnly("visible", true);
  configWidget->SetWidgetReadOnly("scale", true);
  configWidget->SetWidgetReadOnly("plugin", true);

  VisualConfigData *configData = new VisualConfigData;
  configData->configWidget = configWidget;
  configData->id =  this->counter;
  configData->treeItem = visualItem;
  configData->name = _name;
  this->configs[this->counter] = configData;

  // Scroll area
  QScrollArea *scrollArea = new QScrollArea;
  scrollArea->setWidget(configWidget);
  scrollArea->setWidgetResizable(true);

  // Layout
  QVBoxLayout *visualLayout = new QVBoxLayout;
  visualLayout->setContentsMargins(0, 0, 0, 0);
  visualLayout->addWidget(scrollArea);

  // Widget
  QWidget *visualWidget = new QWidget;
  visualWidget->setLayout(visualLayout);
  visualWidget->setMinimumHeight(800);

  // Child item
  QTreeWidgetItem *visualChildItem = new QTreeWidgetItem(visualItem);
  this->visualsTreeWidget->setItemWidget(visualChildItem, 0, visualWidget);

  visualItem->setExpanded(false);
  visualChildItem->setExpanded(false);

  this->counter++;
}

/////////////////////////////////////////////////
void VisualConfig::UpdateVisual(const std::string &_name,
    ConstVisualPtr _visualMsg)
{
  for (auto &it : this->configs)
  {
    if (it.second->name == _name)
    {
      VisualConfigData *configData = it.second;
      configData->configWidget->UpdateFromMsg(_visualMsg.get());
      break;
    }
  }
}

/////////////////////////////////////////////////
void VisualConfig::OnItemSelection(QTreeWidgetItem *_item,
                                         int /*_column*/)
{
  if (_item && _item->childCount() > 0)
    _item->setExpanded(!_item->isExpanded());
}

/////////////////////////////////////////////////
void VisualConfig::OnRemoveVisual(int _id)
{
  auto it = this->configs.find(_id);
  if (it == this->configs.end())
  {
    gzerr << "Visual not found " << std::endl;
    return;
  }

  VisualConfigData *configData = this->configs[_id];

  // Ask for confirmation
<<<<<<< HEAD
  std::string msg = "Are you sure you want to remove " +
      configData->name + "?\n";
=======
  std::string msg;

  if (this->configs.size() == 1)
  {
    msg = "Are you sure you want to remove " +
        configData->name + "?\n\n" +
        "This is the only visual. \n" +
        "Without visuals, this link won't be visible.\n";
  }
  else
  {
    msg = "Are you sure you want to remove " +
        configData->name + "?\n";
  }
>>>>>>> 3a47e717

  QMessageBox msgBox(QMessageBox::Warning, QString("Remove visual?"),
      QString(msg.c_str()));
  msgBox.setWindowFlags(Qt::WindowStaysOnTopHint);

  QPushButton *cancelButton =
      msgBox.addButton("Cancel", QMessageBox::RejectRole);
  QPushButton *removeButton = msgBox.addButton("Remove",
      QMessageBox::AcceptRole);
  msgBox.setDefaultButton(removeButton);
  msgBox.setEscapeButton(cancelButton);
  msgBox.exec();
  if (msgBox.clickedButton() != removeButton)
    return;

  // Remove
  int index = this->visualsTreeWidget->indexOfTopLevelItem(
      configData->treeItem);
  this->visualsTreeWidget->takeTopLevelItem(index);

  emit VisualRemoved(configData->name);
  this->configs.erase(it);
}

/////////////////////////////////////////////////
msgs::Visual *VisualConfig::GetData(const std::string &_name) const
{
  for (auto const &it : this->configs)
  {
    if (it.second->name == _name)
      return dynamic_cast<msgs::Visual *>(it.second->configWidget->GetMsg());
  }
  return NULL;
}

/////////////////////////////////////////////////
void VisualConfig::SetGeometry(const std::string &_name,
    const math::Vector3 &_size, const std::string &_uri)
{
  for (auto &it : this->configs)
  {
    if (it.second->name == _name)
    {
      math::Vector3 dimensions;
      std::string uri;
      std::string type = it.second->configWidget->GetGeometryWidgetValue(
          "geometry", dimensions, uri);
      it.second->configWidget->SetGeometryWidgetValue("geometry", type,
          _size, _uri);
      break;
    }
  }
}

/////////////////////////////////////////////////
void VisualConfig::SetMaterial(const std::string &_name,
  const std::string &_materialName, const common::Color &_ambient,
  const common::Color &_diffuse, const common::Color &_specular,
  const common::Color &_emissive)
{
  for (auto &it : this->configs)
  {
    if (it.second->name == _name)
    {
      it.second->configWidget->SetStringWidgetValue("material::script::name",
          _materialName);
      it.second->configWidget->SetColorWidgetValue("material::ambient",
          _ambient);
      it.second->configWidget->SetColorWidgetValue("material::diffuse",
          _diffuse);
      it.second->configWidget->SetColorWidgetValue("material::specular",
          _specular);
      it.second->configWidget->SetColorWidgetValue("material::emissive",
          _emissive);
      break;
    }
  }
}<|MERGE_RESOLUTION|>--- conflicted
+++ resolved
@@ -121,11 +121,7 @@
 
   // Top-level tree item
   QTreeWidgetItem *visualItem =
-<<<<<<< HEAD
-      new QTreeWidgetItem(static_cast<QTreeWidgetItem*>(0));
-=======
       new QTreeWidgetItem(static_cast<QTreeWidgetItem *>(0));
->>>>>>> 3a47e717
   this->visualsTreeWidget->addTopLevelItem(visualItem);
   this->visualsTreeWidget->setItemWidget(visualItem, 0, visualItemWidget);
 
@@ -230,10 +226,6 @@
   VisualConfigData *configData = this->configs[_id];
 
   // Ask for confirmation
-<<<<<<< HEAD
-  std::string msg = "Are you sure you want to remove " +
-      configData->name + "?\n";
-=======
   std::string msg;
 
   if (this->configs.size() == 1)
@@ -248,7 +240,6 @@
     msg = "Are you sure you want to remove " +
         configData->name + "?\n";
   }
->>>>>>> 3a47e717
 
   QMessageBox msgBox(QMessageBox::Warning, QString("Remove visual?"),
       QString(msg.c_str()));
