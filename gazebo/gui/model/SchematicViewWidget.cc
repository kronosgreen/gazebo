--- conflicted
+++ resolved
@@ -101,11 +101,7 @@
        boost::bind(&SchematicViewWidget::OnDeselectAll, this, _1, _2)));
 
   this->connections.push_back(
-<<<<<<< HEAD
      gui::model::Events::ConnectSetSelectedEntity(
-=======
-     gui::model::Events::ConnectSetSelectedLink(
->>>>>>> e94ce348
        boost::bind(&SchematicViewWidget::OnSetSelectedEntity, this, _1, _2)));
 
   this->connections.push_back(
@@ -351,9 +347,6 @@
   for (auto &node : this->nodes)
   {
     if (node.first.find(_name) == 0)
-<<<<<<< HEAD
-      node.second->setSelected(_selected);
-=======
     {
       node.second->setSelected(_selected);
 
@@ -362,7 +355,6 @@
         this->selectedItems.push_back(node.second);
       }
     }
->>>>>>> e94ce348
   }
 
   this->scene->blockSignals(false);
@@ -427,36 +419,18 @@
     std::string id = item->data(0).toString().toStdString();
     std::string type = item->data(1).toString().toStdString();
 
-<<<<<<< HEAD
-    if (type == "Link")
-      gui::model::Events::setSelectedEntity(id, true);
-    else if (type == "Joint")
-      gui::model::Events::setSelectedJoint(id, true);
-  }
-=======
     bool selected = newlySelected.contains(item);
->>>>>>> e94ce348
 
     // Add sibling links
     if (!newlySelected.contains(item) &&
         newTopLevel.contains(this->TopLevelName(id)) &&
         type == "Link")
     {
-<<<<<<< HEAD
-      std::string id = item->data(0).toString().toStdString();
-      std::string type = item->data(1).toString().toStdString();
-
-      if (type == "Link")
-        gui::model::Events::setSelectedEntity(id, false);
-      else if (type == "Joint")
-        gui::model::Events::setSelectedJoint(id, false);
-=======
       selected = true;
->>>>>>> e94ce348
     }
 
     if (type == "Link")
-      gui::model::Events::setSelectedLink(id, selected);
+      gui::model::Events::setSelectedEntity(id, selected);
     else if (type == "Joint")
       gui::model::Events::setSelectedJoint(id, selected);
     else
