--- conflicted
+++ resolved
@@ -20,13 +20,10 @@
 #include "gazebo/common/Events.hh"
 #include "gazebo/common/Color.hh"
 
-<<<<<<< HEAD
 #include "gazebo/gui/model/JointMaker.hh"
-=======
 #include "gazebo/gui/model/qgv/QGVNode.h"
 #include "gazebo/gui/model/qgv/QGVEdge.h"
 
->>>>>>> cfd2fbfc
 #include "gazebo/gui/model/GraphScene.hh"
 #include "gazebo/gui/model/GraphView.hh"
 #include "gazebo/gui/model/ModelEditorEvents.hh"
@@ -102,10 +99,9 @@
   this->connections.push_back(gui::model::Events::ConnectJointRemoved(
       boost::bind(&SchematicViewWidget::RemoveEdge, this, _1)));
 
-<<<<<<< HEAD
   this->connections.push_back(gui::model::Events::ConnectJointChanged(
       boost::bind(&SchematicViewWidget::UpdateEdge, this, _1, _2, _3, _4, _5)));
-=======
+      
   this->connections.push_back(
      event::Events::ConnectSetSelectedEntity(
        boost::bind(&SchematicViewWidget::OnSetSelectedEntity, this, _1, _2)));
@@ -117,7 +113,6 @@
   this->connections.push_back(
      gui::model::Events::ConnectSetSelectedJoint(
        boost::bind(&SchematicViewWidget::OnSetSelectedJoint, this, _1, _2)));
->>>>>>> cfd2fbfc
 }
 
 /////////////////////////////////////////////////
@@ -149,13 +144,9 @@
 /////////////////////////////////////////////////
 void SchematicViewWidget::AddNode(const std::string &_node)
 {
-<<<<<<< HEAD
-//  std::string node = this->GetLeafName(_node);
-  std::string node = this->GetScopedName(_node);
-  std::cerr << " add node " << node << std::endl;
-=======
-  std::string name = this->GetLeafName(_node);
->>>>>>> cfd2fbfc
+//  std::string name = this->GetLeafName(_node);
+  std::string name = this->GetScopedName(_node);
+  std::cerr << " add node " << name << std::endl;
 
   if (this->scene->HasNode(name))
     return;
@@ -182,15 +173,10 @@
 /////////////////////////////////////////////////
 void SchematicViewWidget::RemoveNode(const std::string &_node)
 {
-<<<<<<< HEAD
-//  std::string node = this->GetLeafName(_node);
-  std::string node = this->GetScopedName(_node);
-=======
   auto it = this->nodes.find(_node);
   if (it != this->nodes.end())
   {
-    std::string node = this->GetLeafName(_node);
->>>>>>> cfd2fbfc
+    std::string node = this->GetScopedName(_node);
 
     if (!this->scene->HasNode(node))
       return;
@@ -227,8 +213,10 @@
   // this must be called before making changes to the graph
   this->scene->clearLayout();
 
-<<<<<<< HEAD
-  this->scene->AddEdge(_id, parentNode, childNode);
+  QGVEdge *edge = this->scene->AddEdge(_id, parentNode, childNode);
+  edge->setData(0, tr(_id.c_str()));
+  edge->setData(1, tr("Joint"));
+  this->edges[_id] = edge;
 
   std::string materialName = JointMaker::GetJointMaterial(_type);
 
@@ -246,12 +234,6 @@
   }
 
   this->scene->SetEdgeColor(_id, edgeColor);
-=======
-  QGVEdge *edge = this->scene->AddEdge(_id, parentNode, childNode);
-  edge->setData(0, tr(_id.c_str()));
-  edge->setData(1, tr("Joint"));
-  this->edges[_id] = edge;
->>>>>>> cfd2fbfc
 
   this->scene->applyLayout();
 
