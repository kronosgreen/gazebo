--- conflicted
+++ resolved
@@ -46,10 +46,14 @@
 {
   this->dataPtr->active = false;
   // Create the model editor tab
-<<<<<<< HEAD
-  this->modelPalette = new ModelEditorPalette(_mainWindow);
-  this->Init("modelEditorTab", "Model Editor", this->modelPalette);
-
+  this->dataPtr->modelPalette = new ModelEditorPalette(_mainWindow);
+  this->Init("modelEditorTab", "Model Editor", this->dataPtr->modelPalette);
+
+  this->dataPtr->newAct = new QAction(tr("&New"), this->mainWindow);
+  this->dataPtr->newAct->setStatusTip(tr("New"));
+  this->dataPtr->newAct->setShortcut(tr("Ctrl+N"));
+  this->dataPtr->newAct->setCheckable(false);
+  connect(this->dataPtr->newAct, SIGNAL(triggered()), this, SLOT(New()));
   this->schematicViewAct = NULL;
   this->svWidget = NULL;
 #ifdef HAVE_GRAPHVIZ
@@ -69,38 +73,6 @@
       SLOT(OnSchematicView(bool)));
 #endif
 
-  this->newAct = new QAction(tr("&New"), this->mainWindow);
-  this->newAct->setStatusTip(tr("New"));
-  this->newAct->setShortcut(tr("Ctrl+N"));
-  this->newAct->setCheckable(false);
-  connect(this->newAct, SIGNAL(triggered()), this, SLOT(New()));
-
-  this->saveAct = new QAction(tr("&Save"), this->mainWindow);
-  this->saveAct->setStatusTip(tr("Save"));
-  this->saveAct->setShortcut(tr("Ctrl+S"));
-  this->saveAct->setCheckable(false);
-  connect(this->saveAct, SIGNAL(triggered()), this, SLOT(Save()));
-
-  this->saveAsAct = new QAction(tr("&Save As"), this->mainWindow);
-  this->saveAsAct->setStatusTip(tr("Save As"));
-  this->saveAsAct->setShortcut(tr("Ctrl+Shift+S"));
-  this->saveAsAct->setCheckable(false);
-  connect(this->saveAsAct, SIGNAL(triggered()), this, SLOT(SaveAs()));
-
-  this->exitAct = new QAction(tr("E&xit Model Editor"), this->mainWindow);
-  this->exitAct->setStatusTip(tr("Exit Model Editor"));
-  this->exitAct->setShortcut(tr("Ctrl+X"));
-  this->exitAct->setCheckable(false);
-  connect(this->exitAct, SIGNAL(triggered()), this, SLOT(Exit()));
-=======
-  this->dataPtr->modelPalette = new ModelEditorPalette(_mainWindow);
-  this->Init("modelEditorTab", "Model Editor", this->dataPtr->modelPalette);
-
-  this->dataPtr->newAct = new QAction(tr("&New"), this->mainWindow);
-  this->dataPtr->newAct->setStatusTip(tr("New"));
-  this->dataPtr->newAct->setShortcut(tr("Ctrl+N"));
-  this->dataPtr->newAct->setCheckable(false);
-  connect(this->dataPtr->newAct, SIGNAL(triggered()), this, SLOT(New()));
 
   this->dataPtr->saveAct = new QAction(tr("&Save"), this->mainWindow);
   this->dataPtr->saveAct->setStatusTip(tr("Save"));
@@ -120,14 +92,13 @@
   this->dataPtr->exitAct->setShortcut(tr("Ctrl+X"));
   this->dataPtr->exitAct->setCheckable(false);
   connect(this->dataPtr->exitAct, SIGNAL(triggered()), this, SLOT(Exit()));
->>>>>>> bd40df10
 
   this->showJointsAct = new QAction(tr("Joints"), this);
   this->showJointsAct->setStatusTip(tr("Show Joints"));
   this->showJointsAct->setCheckable(true);
   this->showJointsAct->setChecked(true);
   connect(this->showJointsAct, SIGNAL(toggled(bool)),
-      this->modelPalette->GetModelCreator()->GetJointMaker(),
+      this->dataPtr->modelPalette->GetModelCreator()->GetJointMaker(),
       SLOT(ShowJoints(bool)));
 
   connect(g_editModelAct, SIGNAL(toggled(bool)), this, SLOT(OnEdit(bool)));
@@ -308,28 +279,20 @@
   this->dataPtr->menuBar = new QMenuBar;
   this->dataPtr->menuBar->setSizePolicy(QSizePolicy::Fixed, QSizePolicy::Fixed);
 
-<<<<<<< HEAD
-  QMenu *fileMenu = this->menuBar->addMenu(tr("&File"));
-  fileMenu->addAction(this->newAct);
-  fileMenu->addAction(this->saveAct);
-  fileMenu->addAction(this->saveAsAct);
-  fileMenu->addAction(this->exitAct);
-
-  QMenu *viewMenu = this->menuBar->addMenu(tr("&View"));
-  viewMenu->addAction(this->showJointsAct);
-  
-  if (this->schematicViewAct)
-  {
-    QMenu *windowMenu = this->menuBar->addMenu(tr("&Window"));
-    windowMenu->addAction(this->schematicViewAct);
-  }
-=======
   QMenu *fileMenu = this->dataPtr->menuBar->addMenu(tr("&File"));
   fileMenu->addAction(this->dataPtr->newAct);
   fileMenu->addAction(this->dataPtr->saveAct);
   fileMenu->addAction(this->dataPtr->saveAsAct);
   fileMenu->addAction(this->dataPtr->exitAct);
->>>>>>> bd40df10
+
+  QMenu *viewMenu = this->dataPtr->menuBar->addMenu(tr("&View"));
+  viewMenu->addAction(this->showJointsAct);
+
+  if (this->schematicViewAct)
+  {
+    QMenu *windowMenu = this->dataPtr->menuBar->addMenu(tr("&Window"));
+    windowMenu->addAction(this->schematicViewAct);
+  }
 }
 
 /////////////////////////////////////////////////
@@ -378,22 +341,18 @@
     if (!this->dataPtr->mainWindowPaused)
       this->mainWindow->Play();
   }
-<<<<<<< HEAD
 
 #ifdef HAVE_GRAPHVIZ
   if (this->svWidget && this->schematicViewAct)
   {
     this->svWidget->setVisible(
-        !this->active && this->schematicViewAct->isChecked());
-    if (!this->active)
+        !this->dataPtr->active && this->schematicViewAct->isChecked());
+    if (!this->dataPtr->active)
       this->svWidget->Reset();
   }
 #endif
 
-  this->active = !this->active;
-=======
   this->dataPtr->active = !this->dataPtr->active;
->>>>>>> bd40df10
   this->ToggleToolbar();
   // g_editModelAct->setChecked(this->dataPtr->active);
 }
