--- conflicted
+++ resolved
@@ -30,13 +30,9 @@
 #include "gazebo/gui/MainWindow.hh"
 #include "gazebo/gui/RenderWidget.hh"
 #include "gazebo/gui/GuiEvents.hh"
-<<<<<<< HEAD
-#include "gazebo/gui/TopToolbar.hh"
-=======
 #include "gazebo/gui/GuiIface.hh"
 #include "gazebo/gui/TopToolbar.hh"
 #include "gazebo/gui/model/EditorMaterialSwitcher.hh"
->>>>>>> 828be8d9
 #include "gazebo/gui/model/ModelTreeWidget.hh"
 #include "gazebo/gui/model/ModelEditorPalette.hh"
 #include "gazebo/gui/model/ModelEditorEvents.hh"
@@ -64,11 +60,6 @@
   this->dataPtr->modelTree = new ModelTreeWidget(_mainWindow);
   this->dataPtr->modelTree->hide();
   this->Init("modelEditorTab", "Insert", this->dataPtr->modelPalette);
-<<<<<<< HEAD
-  this->tabWidget->addTab(this->dataPtr->modelTree, tr("Settings"));
-
-  GZ_ASSERT(this->tabWidget != NULL, "Editor tab widget is NULL");
-=======
   this->tabWidget->addTab(this->dataPtr->modelTree, tr("Model"));
 
   GZ_ASSERT(this->tabWidget != NULL, "Editor tab widget is NULL");
@@ -86,7 +77,6 @@
         << std::endl;
   }
 
->>>>>>> 828be8d9
 
   this->dataPtr->schematicViewAct = NULL;
   this->dataPtr->svWidget = NULL;
@@ -458,47 +448,13 @@
 
   if (!this->dataPtr->active)
   {
-<<<<<<< HEAD
-=======
     if (this->dataPtr->insertModel)
       this->dataPtr->modelPalette->RemoveWidget(this->dataPtr->insertModel);
->>>>>>> 828be8d9
     this->dataPtr->modelTree->hide();
     mainTab->setCurrentIndex(0);
     return;
   }
 
-<<<<<<< HEAD
-  if (!this->dataPtr->insertModel)
-  {
-    for (int i = 0; i < mainTab->count(); ++i)
-    {
-      if (mainTab->tabText(i) == tr("Insert"))
-      {
-        QWidget *insertModel = mainTab->widget(i);
-        this->dataPtr->insertModel = insertModel;
-        break;
-      }
-    }
-  }
-
-  int insertModelIdx =
-      mainTab->indexOf(this->dataPtr->insertModel);
-
-  if (insertModelIdx < 0)
-  {
-    gzerr << "Insert tab not found. It will not be available in the"
-        << " model editor" << std::endl;
-    return;
-  }
-
-  mainTab->removeTab(insertModelIdx);
-
-  this->dataPtr->modelPalette->InsertWidget(1, this->dataPtr->insertModel);
-  this->dataPtr->modelPalette->show();
-  this->dataPtr->insertModel->show();
-  this->tabWidget->setCurrentIndex(0);
-=======
   for (int i = 0; i < mainTab->count(); ++i)
   {
     if (mainTab->tabText(i) == tr("Insert"))
@@ -531,7 +487,6 @@
       break;
     }
   }
->>>>>>> 828be8d9
 }
 
 /////////////////////////////////////////////////
@@ -565,7 +520,6 @@
   else
     gui::Events::windowMode("Simulation");
 }
-<<<<<<< HEAD
 
 /////////////////////////////////////////////////
 void ModelEditor::OnCreateEntity(const std::string &_type,
@@ -574,23 +528,12 @@
   if (!this->dataPtr->active)
     return;
 
-=======
-
-/////////////////////////////////////////////////
-void ModelEditor::OnCreateEntity(const std::string &_type,
-                                 const std::string &_data)
-{
-  if (!this->dataPtr->active)
-    return;
-
->>>>>>> 828be8d9
   if (_type == "model" && !_data.empty())
   {
     sdf::SDFPtr modelSDF(new sdf::SDF);
     sdf::initFile("root.sdf", modelSDF);
 
     if (!sdf::readFile(_data, modelSDF))
-<<<<<<< HEAD
     {
       gzerr << "Unable to load file[" << _data << "]\n";
       return;
@@ -598,15 +541,6 @@
 
     if (modelSDF->Root()->HasElement("model"))
     {
-=======
-    {
-      gzerr << "Unable to load file[" << _data << "]\n";
-      return;
-    }
-
-    if (modelSDF->Root()->HasElement("model"))
-    {
->>>>>>> 828be8d9
       this->AddEntity(modelSDF->Root()->GetElement("model"));
     }
     else
