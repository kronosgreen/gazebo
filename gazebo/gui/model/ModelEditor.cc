--- conflicted
+++ resolved
@@ -450,52 +450,16 @@
 /////////////////////////////////////////////////
 void ModelEditor::ToggleToolbar()
 {
-<<<<<<< HEAD
-  QToolBar *toolbar =
-      this->mainWindow->GetRenderWidget()->GetToolbar();
-  QList<QAction *> actions = toolbar->actions();
-
-  for (int i = 0; i < actions.size(); ++i)
-  {
-    if (actions[i] == g_arrowAct ||
-        actions[i] == g_rotateAct ||
-        actions[i] == g_translateAct ||
-        actions[i] == g_scaleAct ||
-        actions[i] == g_screenshotAct ||
-        actions[i] == g_copyAct ||
-        actions[i] == g_pasteAct ||
-        actions[i] == g_alignButtonAct ||
-        actions[i] == g_viewAngleButtonAct ||
-        actions[i] == g_snapAct ||
-        actions[i]->objectName() == "toolbarSpacerAction")
-    {
-      actions[i]->setVisible(true);
-      if (i > 0 && actions[i-1]->isSeparator())
-      {
-        actions[i-1]->setVisible(true);
-      }
-    }
-    else
-    {
-      actions[i]->setVisible(!this->dataPtr->active);
-    }
-  }
-
-  this->dataPtr->jointAct->setVisible(this->dataPtr->active);
-  this->dataPtr->jointTypeAct->setVisible(this->dataPtr->active);
-  this->dataPtr->jointSeparatorAct->setVisible(this->dataPtr->active);
-}
-
-/////////////////////////////////////////////////
-void ModelEditor::AppendPluginElement(const std::string &_name,
-    const std::string &_filename, sdf::ElementPtr _element)
-{
-  this->dataPtr->modelPalette->GetModelCreator()->
-      AppendPluginElement(_name, _filename, _element);
-=======
   if (this->dataPtr->active)
     gui::Events::windowMode("ModelEditor");
   else
     gui::Events::windowMode("Simulation");
->>>>>>> bd3fc551
+}
+
+/////////////////////////////////////////////////
+void ModelEditor::AppendPluginElement(const std::string &_name,
+    const std::string &_filename, sdf::ElementPtr _element)
+{
+  this->dataPtr->modelPalette->GetModelCreator()->
+      AppendPluginElement(_name, _filename, _element);
 }