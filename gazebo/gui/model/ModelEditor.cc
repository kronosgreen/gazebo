--- conflicted
+++ resolved
@@ -18,10 +18,7 @@
 #include <string>
 
 #include "gazebo/common/Console.hh"
-<<<<<<< HEAD
-=======
 #include "gazebo/common/Events.hh"
->>>>>>> 7de9f894
 
 #include "gazebo/gui/qt.h"
 #include "gazebo/gui/Actions.hh"
@@ -57,10 +54,6 @@
       tr("Joint"), this);
   this->jointAct->setCheckable(true);
 
-<<<<<<< HEAD
-  QToolBar *toolbar = this->mainWindow->GetRenderWidget()->GetToolbar();
-  this->jointButton = new QToolButton(toolbar);
-=======
   // set up the action group so that only one action is active at one time.
   QActionGroup *actionGroup = g_arrowAct->actionGroup();
   if (actionGroup)
@@ -74,7 +67,6 @@
   this->jointButton = new QToolButton(toolbar);
   this->jointButton->setObjectName("jointToolButton");
   this->jointButton->setCheckable(false);
->>>>>>> 7de9f894
   this->jointButton->setFixedWidth(15);
   this->jointButton->setPopupMode(QToolButton::InstantPopup);
   QMenu *jointMenu = new QMenu(this->jointButton);
@@ -163,11 +155,7 @@
 /////////////////////////////////////////////////
 void ModelEditor::OnAddSelectedJoint()
 {
-<<<<<<< HEAD
-  this->modelPalette->AddJoint(this->selectedJointType);
-=======
   this->OnAddJoint(tr(this->selectedJointType.c_str()));
->>>>>>> 7de9f894
 }
 
 /////////////////////////////////////////////////
@@ -177,24 +165,17 @@
   this->modelPalette->AddJoint(type);
   this->selectedJointType = type;
   this->jointAct->setChecked(true);
-<<<<<<< HEAD
-=======
   gui::Events::manipMode("joint");
->>>>>>> 7de9f894
 }
 
 /////////////////////////////////////////////////
 void ModelEditor::OnJointAdded()
 {
-<<<<<<< HEAD
-  this->jointAct->setChecked(false);
-=======
   if (this->jointAct->isChecked())
   {
     this->jointAct->setChecked(false);
     g_arrowAct->trigger();
   }
->>>>>>> 7de9f894
 }
 
 /////////////////////////////////////////////////
