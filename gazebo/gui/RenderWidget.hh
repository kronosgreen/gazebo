--- conflicted
+++ resolved
@@ -60,15 +60,13 @@
       /// \return Message displayed in the render window
       public: std::string GetOverlayMsg() const;
 
-<<<<<<< HEAD
       /// \brief Get the toolbar on top of the render widget
       /// \return Toolbar
       public: QToolBar *GetToolbar();
-=======
+      
       /// \brief Set the visibility of the toolbar.
       /// \param[in] _visible Whether or not to show the toolbar.
       public: void ShowToolbar(const bool _show);
->>>>>>> eab8d3f0
 
       private slots: virtual void update();
 
