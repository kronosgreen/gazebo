--- conflicted
+++ resolved
@@ -61,11 +61,6 @@
       /// \return Message displayed in the render window
       public: std::string GetOverlayMsg() const;
 
-<<<<<<< HEAD
-      /// \brief Get the toolbar on top of the render widget
-      /// \return Toolbar
-      public: QToolBar *GetToolbar();
-=======
       /// \brief Add a plugin to the render widget.
       /// \param[in] _plugin Plugin pointer to add.
       /// \param[in] _elem Plugin sdf parameters.
@@ -78,7 +73,6 @@
       /// \brief Set the visibility of the toolbar.
       /// \param[in] _show Whether or not to show the toolbar.
       public: void ShowToolbar(const bool _show);
->>>>>>> 326c5e01
 
       private slots: virtual void update();
 
@@ -139,13 +133,8 @@
       /// \brief Base overlay message;
       private: std::string baseOverlayMsg;
 
-<<<<<<< HEAD
-      /// \brief Toolbar consisting of various Qt actions
-      private: QToolBar *toolbar;
-=======
       /// \brief All the gui plugins
       private: std::vector<gazebo::GUIPluginPtr> plugins;
->>>>>>> 326c5e01
     };
   }
 }
