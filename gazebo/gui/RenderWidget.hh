/*
 * Copyright (C) 2012-2014 Open Source Robotics Foundation
 *
 * Licensed under the Apache License, Version 2.0 (the "License");
 * you may not use this file except in compliance with the License.
 * You may obtain a copy of the License at
 *
 *     http://www.apache.org/licenses/LICENSE-2.0
 *
 * Unless required by applicable law or agreed to in writing, software
 * distributed under the License is distributed on an "AS IS" BASIS,
 * WITHOUT WARRANTIES OR CONDITIONS OF ANY KIND, either express or implied.
 * See the License for the specific language governing permissions and
 * limitations under the License.
 *
 */
#ifndef _RENDER_WIDGET_HH_
#define _RENDER_WIDGET_HH_

#include <string>
#include <vector>

#include "gazebo/gui/qt.h"
#include "gazebo/common/Event.hh"
#include "gazebo/util/system.hh"

class QLineEdit;
class QLabel;
class QFrame;
class QHBoxLayout;

namespace gazebo
{
  class GLWidget;

  namespace gui
  {
    class TimePanel;

    class GAZEBO_VISIBLE RenderWidget : public QWidget
    {
      Q_OBJECT
      public: RenderWidget(QWidget *_parent = 0);
      public: virtual ~RenderWidget();

      public: void RemoveScene(const std::string &_name);
      public: void CreateScene(const std::string &_name);


      /// \brief Add a widget inside the render widget
      /// \param[in] _widget Widget to be added.
      /// \param[in] _index Index in the splitter to add the widget at.
      public: void InsertWidget(unsigned int _index, QWidget *_widget);

      /// \brief Get the number of widgets inside the render widget.
      /// \return Number of widgets.
      public: unsigned int GetWidgetCount();

      /// \brief Show the time panel.
      /// \para[in] _show True to show the panel, false to hide it.
      public: void ShowTimePanel(bool _show);


      /// brief Get the time panel widget.
      public: TimePanel *GetTimePanel();

      /// \brief Display an overlay message
      /// \param[in] _msg Message to be displayed
      /// \param [in] _duration Duration in milliseconds
      public: void DisplayOverlayMsg(const std::string &_msg,
          int _duration = -1);


      /// \brief Add a widget to the bottom row stack of widgets.
      /// \param[in] _name Name of the widget
      /// \param[in] _widget Pointer to the widget to add.
      public: void AddToBottomRow(const std::string &_name, QWidget *_widget);

      /// \brief Show a widget in the bottom row.
      /// \sa AddToBottomRow
      /// \param[in] _name Name of the widge to show. The widget must have
      /// been added using AddToBottomRow. The string "default" will show
      /// the Time Panel.
      public: void ShowBottomRow(const std::string &_name = "default");

      /// \brief Get the overlay message being displayed
      /// \return Message displayed in the render window
      public: std::string GetOverlayMsg() const;

      private slots: virtual void update();

      /// \brief Qt callback to clear overlay message if a duration is
      /// specified
      private slots: void OnClearOverlayMsg();

      private: void OnFullScreen(bool &_value);

      /// \brief Handle follow model user event.
      /// \param[in] _modelName Name of the model that is being followed.
      private: void OnFollow(const std::string &_modelName);

      /// \brief Handle align model user event.
      private: void OnAlign();

      /// \brief Widget used to draw the scene.
      private: GLWidget *glWidget;

      /// \brief Building editor widget for creating a building model
      //private: BuildingEditorWidget *buildingEditorWidget;

      /// \brief Frame that holds the contents of this widget.
      private: QFrame *mainFrame;

      /// \brief All event connections.
      private: std::vector<event::ConnectionPtr> connections;

      /// \brief Bottom frame that holds the play/pause widgets
      private: QFrame *bottomFrame;
      private: QLabel *xyzLabel;
      private: QLineEdit *xPosEdit;
      private: QLineEdit *yPosEdit;
      private: QLineEdit *zPosEdit;

      private: QLabel *rpyLabel;
      private: QLineEdit *rollEdit;
      private: QLineEdit *pitchEdit;
      private: QLineEdit *yawEdit;
      private: QLineEdit *fpsEdit;
      private: QLineEdit *trianglesEdit;

      private: QToolBar *mouseToolbar;
      private: QToolBar *editToolbar;

      /// \brief An overlay label on the 3D render widget
      private: QLabel *msgOverlayLabel;

      private: bool clear;
      private: std::string clearName;

      private: bool create;
      private: std::string createName;
      private: QTimer *timer;

      /// \brief Base overlay message;
      private: std::string baseOverlayMsg;

<<<<<<< HEAD
      /// \brief Vertical splitter between widgets.
      private: QSplitter *splitter;

      /// \brief Time panel widget.
      private: TimePanel *timePanel;

      /// \brief Used to control size of each pane.
      private: QStackedWidget *bottomRow;

      /// \brief Map of names to widgets in the bottomRow QStackedWidget
      private: std::map<std::string, int> bottomRowStack;
=======
      /// \brief All the gui plugins
      private: std::vector<gazebo::GUIPluginPtr> plugins;
>>>>>>> 99cd6fd9
    };
  }
}
#endif<|MERGE_RESOLUTION|>--- conflicted
+++ resolved
@@ -144,9 +144,11 @@
       /// \brief Base overlay message;
       private: std::string baseOverlayMsg;
 
-<<<<<<< HEAD
       /// \brief Vertical splitter between widgets.
       private: QSplitter *splitter;
+      
+      /// \brief All the gui plugins
+      private: std::vector<gazebo::GUIPluginPtr> plugins;
 
       /// \brief Time panel widget.
       private: TimePanel *timePanel;
@@ -156,10 +158,6 @@
 
       /// \brief Map of names to widgets in the bottomRow QStackedWidget
       private: std::map<std::string, int> bottomRowStack;
-=======
-      /// \brief All the gui plugins
-      private: std::vector<gazebo::GUIPluginPtr> plugins;
->>>>>>> 99cd6fd9
     };
   }
 }
