--- conflicted
+++ resolved
@@ -121,13 +121,11 @@
       /// \brief Base overlay message;
       private: std::string baseOverlayMsg;
 
-<<<<<<< HEAD
+      /// \brief All the gui plugins
+      private: std::vector<gazebo::GUIPluginPtr> plugins;
+
       /// \brief Toolbar consisting of various Qt actions
       private: QToolBar *toolbar;
-=======
-      /// \brief All the gui plugins
-      private: std::vector<gazebo::GUIPluginPtr> plugins;
->>>>>>> 99cd6fd9
     };
   }
 }
