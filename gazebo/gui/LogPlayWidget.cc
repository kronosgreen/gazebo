/*
 * Copyright (C) 2015 Open Source Robotics Foundation
 *
 * Licensed under the Apache License, Version 2.0 (the "License");
 * you may not use this file except in compliance with the License.
 * You may obtain a copy of the License at
 *
 *     http://www.apache.org/licenses/LICENSE-2.0
 *
 * Unless required by applicable law or agreed to in writing, software
 * distributed under the License is distributed on an "AS IS" BASIS,
 * WITHOUT WARRANTIES OR CONDITIONS OF ANY KIND, either express or implied.
 * See the License for the specific language governing permissions and
 * limitations under the License.
 *
 */

#include "gazebo/common/Console.hh"
#include "gazebo/common/Time.hh"

#include "gazebo/transport/Node.hh"

#include "gazebo/gui/Actions.hh"
#include "gazebo/gui/LogPlayWidget.hh"
#include "gazebo/gui/LogPlayWidgetPrivate.hh"

using namespace gazebo;
using namespace gui;

/////////////////////////////////////////////////
LogPlayWidget::LogPlayWidget(QWidget *_parent)
  : QWidget(_parent), dataPtr(new LogPlayWidgetPrivate)
{
  this->setObjectName("logPlayWidget");

  this->dataPtr->timePanel = dynamic_cast<TimePanel *>(_parent);

  QSize bigSize(70, 70);
  QSize bigIconSize(40, 40);
  QSize smallSize(50, 50);
  QSize smallIconSize(30, 30);

  // Empty space on the left
  QWidget *leftSpacer = new QWidget();
  leftSpacer->setSizePolicy(QSizePolicy::Expanding, QSizePolicy::Expanding);

  // Play
  QToolButton *playButton = new QToolButton(this);
  playButton->setFixedSize(bigSize);
  playButton->setCheckable(false);
  playButton->setIcon(QPixmap(":/images/log_play.png"));
  playButton->setIconSize(bigIconSize);
  playButton->setStyleSheet(
      QString("border-radius: %1px").arg(bigSize.width()/2-2));
  connect(playButton, SIGNAL(clicked()), this, SLOT(OnPlay()));
  connect(this, SIGNAL(ShowPlay()), playButton, SLOT(show()));
  connect(this, SIGNAL(HidePlay()), playButton, SLOT(hide()));

  // Pause
  QToolButton *pauseButton = new QToolButton(this);
  pauseButton->setFixedSize(bigSize);
  pauseButton->setCheckable(false);
  pauseButton->setIcon(QPixmap(":/images/log_pause.png"));
  pauseButton->setIconSize(bigIconSize);
  pauseButton->setStyleSheet(
      QString("border-radius: %1px").arg(bigSize.width()/2-2));
  connect(pauseButton, SIGNAL(clicked()), this, SLOT(OnPause()));
  connect(this, SIGNAL(ShowPause()), pauseButton, SLOT(show()));
  connect(this, SIGNAL(HidePause()), pauseButton, SLOT(hide()));

  // Step forward
  QToolButton *stepForwardButton = new QToolButton(this);
  stepForwardButton->setFixedSize(smallSize);
  stepForwardButton->setCheckable(false);
  stepForwardButton->setIcon(QPixmap(":/images/log_step_forward.png"));
  stepForwardButton->setIconSize(smallIconSize);
  stepForwardButton->setStyleSheet(
      QString("border-radius: %1px").arg(smallSize.width()/2-2));
  connect(stepForwardButton, SIGNAL(clicked()), this, SLOT(OnStepForward()));

  // Step back
  QToolButton *stepBackButton = new QToolButton(this);
  stepBackButton->setFixedSize(smallSize);
  stepBackButton->setCheckable(false);
  stepBackButton->setIcon(QPixmap(":/images/log_step_back.png"));
  stepBackButton->setIconSize(smallIconSize);
  stepBackButton->setStyleSheet(
      QString("border-radius: %1px").arg(smallSize.width()/2-2));
  connect(stepBackButton, SIGNAL(clicked()), this, SLOT(OnStepBack()));

  // Jump start
  QToolButton *jumpStartButton = new QToolButton(this);
  jumpStartButton->setFixedSize(smallSize);
  jumpStartButton->setCheckable(false);
  jumpStartButton->setIcon(QPixmap(":/images/log_jump_start.png"));
  jumpStartButton->setIconSize(smallIconSize);
  jumpStartButton->setStyleSheet(
      QString("border-radius: %1px").arg(smallSize.width()/2-2));

  // Jump end
  QToolButton *jumpEndButton = new QToolButton(this);
  jumpEndButton->setFixedSize(smallSize);
  jumpEndButton->setCheckable(false);
  jumpEndButton->setIcon(QPixmap(":/images/log_jump_end.png"));
  jumpEndButton->setIconSize(smallIconSize);
  jumpEndButton->setStyleSheet(
      QString("border-radius: %1px").arg(smallSize.width()/2-2));

  // Step size
  QLabel *stepLabel = new QLabel("Step: ");

  this->dataPtr->stepSpin = new QSpinBox();
  this->dataPtr->stepSpin->setMaximumWidth(30);
  this->dataPtr->stepSpin->setValue(1);
  this->dataPtr->stepSpin->setRange(1, 10000);

  QHBoxLayout *stepLayout = new QHBoxLayout();
  stepLayout->addWidget(stepLabel);
  stepLayout->addWidget(this->dataPtr->stepSpin);

  stepLayout->setAlignment(stepLabel, Qt::AlignRight);
  stepLayout->setAlignment(this->dataPtr->stepSpin, Qt::AlignLeft);

  // Play layout
  QGridLayout *playLayout = new QGridLayout();
  playLayout->addWidget(jumpStartButton, 0, 0);
  playLayout->addWidget(stepBackButton, 0, 1);
  playLayout->addWidget(playButton, 0, 2);
  playLayout->addWidget(pauseButton, 0, 3);
  playLayout->addWidget(stepForwardButton, 0, 4);
  playLayout->addWidget(jumpEndButton, 0, 5);
  playLayout->addLayout(stepLayout, 1, 0, 1, 6);

  // View
  this->dataPtr->view = new LogPlayView(this);
  connect(this, SIGNAL(SetCurrentTime(int)), this->dataPtr->view,
      SLOT(SetCurrentTime(int)));
  connect(this, SIGNAL(SetStartTime(int)), this->dataPtr->view,
      SLOT(SetStartTime(int)));
  connect(this, SIGNAL(SetEndTime(int)), this->dataPtr->view,
      SLOT(SetEndTime(int)));

  // Time
  QLineEdit *currentTime = new QLineEdit();
  currentTime->setMaximumWidth(110);
  currentTime->setAlignment(Qt::AlignRight);
  currentTime->setStyleSheet("\
      QLineEdit {\
        background-color: #808080;\
        color: #cfcfcf;\
        font-size: 15px;\
      }\
      QLineEdit:focus {\
        background-color: #707070;\
      }");
  connect(this, SIGNAL(SetCurrentTime(const QString &)), currentTime,
      SLOT(setText(const QString &)));

  QLabel *endTime = new QLabel();
  connect(this, SIGNAL(SetEndTime(const QString &)), endTime,
      SLOT(setText(const QString &)));

  QHBoxLayout *timeLayout = new QHBoxLayout();
  timeLayout->addWidget(currentTime);
  timeLayout->addWidget(endTime);

  // Empty space on the right
  QWidget *rightSpacer = new QWidget();
  rightSpacer->setSizePolicy(QSizePolicy::Expanding, QSizePolicy::Expanding);

  // Main layout
  QHBoxLayout *mainLayout = new QHBoxLayout;
  mainLayout->addWidget(leftSpacer);
  mainLayout->addLayout(playLayout);
  mainLayout->addWidget(this->dataPtr->view);
  mainLayout->addLayout(timeLayout);
  mainLayout->addWidget(rightSpacer);

  this->setLayout(mainLayout);
  mainLayout->setAlignment(playLayout, Qt::AlignRight);
  mainLayout->setAlignment(timeLayout, Qt::AlignLeft);

  this->setSizePolicy(QSizePolicy::Expanding, QSizePolicy::Fixed);
  this->layout()->setContentsMargins(0, 0, 0, 0);

  // Transport
  this->dataPtr->node = transport::NodePtr(new transport::Node());
  this->dataPtr->node->Init();

  this->dataPtr->logPlaybackControlPub = this->dataPtr->node->
      Advertise<msgs::LogPlaybackControl>("~/playback_control");
}

/////////////////////////////////////////////////
LogPlayWidget::~LogPlayWidget()
{
  delete this->dataPtr;
  this->dataPtr = NULL;
}

/////////////////////////////////////////////////
bool LogPlayWidget::IsPaused() const
{
  return this->dataPtr->paused;
}

/////////////////////////////////////////////////
void LogPlayWidget::SetPaused(const bool _paused)
{
  this->dataPtr->paused = _paused;

  if (_paused)
  {
    emit ShowPlay();
    emit HidePause();

    // Check if there are pending steps and publish now that it's paused
    if (this->dataPtr->pendingStep != 0)
    {
      this->PublishMultistep(this->dataPtr->pendingStep);
      this->dataPtr->pendingStep = 0;
    }
  }
  else
  {
    emit HidePlay();
    emit ShowPause();
  }
}

/////////////////////////////////////////////////
void LogPlayWidget::OnPlay()
{
  msgs::LogPlaybackControl msg;
  msg.set_pause(false);
  this->dataPtr->logPlaybackControlPub->Publish(msg);
}

/////////////////////////////////////////////////
void LogPlayWidget::OnPause()
{
  msgs::LogPlaybackControl msg;
  msg.set_pause(true);
  this->dataPtr->logPlaybackControlPub->Publish(msg);
}

/////////////////////////////////////////////////
void LogPlayWidget::OnStepForward()
{
  if (this->dataPtr->paused)
  {
    this->PublishMultistep(this->dataPtr->stepSpin->value());
  }
  // If currently playing, first pause and only then step, to sync with server
  else
  {
    this->OnPause();
    this->dataPtr->pendingStep = this->dataPtr->stepSpin->value();
  }
}

/////////////////////////////////////////////////
void LogPlayWidget::OnStepBack()
{
  if (this->dataPtr->paused)
  {
    this->PublishMultistep(-this->dataPtr->stepSpin->value());
  }
  // If currently playing, first pause and only then step, to sync with server
  else
  {
    this->OnPause();
    this->dataPtr->pendingStep = -this->dataPtr->stepSpin->value();
  }
}

/////////////////////////////////////////////////
void LogPlayWidget::OnJumpStart()
{
  msgs::LogPlaybackControl msg;
  msg.set_rewind(true);
  this->dataPtr->logPlaybackControlPub->Publish(msg);

  gzdbg << "send Jump Start msg" << std::endl;
}

/////////////////////////////////////////////////
void LogPlayWidget::OnJumpEnd()
{
  msgs::LogPlaybackControl msg;
  msg.set_forward(true);
  this->dataPtr->logPlaybackControlPub->Publish(msg);

  gzdbg << "send Jump End msg" << std::endl;
}

/////////////////////////////////////////////////
void LogPlayWidget::EmitSetCurrentTime(common::Time _time)
{
  // Make sure it's within limits
  if (_time < this->dataPtr->startTime)
  {
    _time = this->dataPtr->startTime;
  }
  else if (_time > this->dataPtr->endTime)
  {
    _time = this->dataPtr->endTime;
  }

  // Update current time line edit
  if (this->dataPtr->lessThan1h)
  {
    this->SetCurrentTime(QString::fromStdString(_time.FormattedString(
        common::Time::FormatOption::MINUTES)));
  }
  else
  {
    this->SetCurrentTime(QString::fromStdString(_time.FormattedString()));
  }

  // Update current time item in view
  this->SetCurrentTime(_time.sec * 1e3 + _time.nsec * 1e-6);
}

/////////////////////////////////////////////////
void LogPlayWidget::EmitSetStartTime(common::Time _time)
{
  this->dataPtr->startTime = _time;

  // Update start time in view
  this->SetStartTime(_time.sec * 1e3 + _time.nsec * 1e-6);
}

/////////////////////////////////////////////////
void LogPlayWidget::EmitSetEndTime(common::Time _time)
{
  this->dataPtr->endTime = _time;

  // Use shorter string if less than 1h
  if (_time < common::Time(3600))
    this->dataPtr->lessThan1h = true;

  // Update end time label
  std::string timeString;
  if (this->dataPtr->lessThan1h)
  {
    timeString = _time.FormattedString(common::Time::FormatOption::MINUTES);
  }
  else
  {
    timeString = _time.FormattedString();
  }

  timeString = "/   " + timeString;

  this->SetEndTime(QString::fromStdString(timeString));

  // Update end time in view
  this->SetEndTime(_time.sec * 1e3 + _time.nsec * 1e-6);
}

/////////////////////////////////////////////////
void LogPlayWidget::PublishMultistep(int _step)
{
  msgs::LogPlaybackControl msg;
  msg.set_multi_step(_step);
  this->dataPtr->logPlaybackControlPub->Publish(msg);
}

/////////////////////////////////////////////////
LogPlayView::LogPlayView(LogPlayWidget *_parent)
  : QGraphicsView(_parent), dataPtr(new LogPlayViewPrivate)
{
  this->setSizePolicy(QSizePolicy::Expanding,
      QSizePolicy::Expanding);

  this->dataPtr->sceneWidth = 1000;
  this->dataPtr->sceneHeight = 120;
  this->dataPtr->margin = 50;

  QGraphicsScene *graphicsScene = new QGraphicsScene();
  graphicsScene->setBackgroundBrush(QColor(128, 128, 128));
  this->setScene(graphicsScene);
  this->setMinimumWidth(this->dataPtr->sceneHeight);
  this->setViewportUpdateMode(QGraphicsView::FullViewportUpdate);
  this->setStyleSheet("QGraphicsView{border-style: none;}");
  this->setSceneRect(0, 0,
      this->dataPtr->sceneWidth, this->dataPtr->sceneHeight);

  // Time line
  QGraphicsLineItem *line = new QGraphicsLineItem(this->dataPtr->margin,
      this->dataPtr->sceneHeight/2,
      this->dataPtr->sceneWidth - this->dataPtr->margin,
      this->dataPtr->sceneHeight/2);
  line->setPen(QPen(QColor(50, 50, 50, 255), 2));
  graphicsScene->addItem(line);

  // Current time item
  this->dataPtr->currentTimeItem = new CurrentTimeItem();
  this->dataPtr->currentTimeItem->setPos(this->dataPtr->margin,
      this->dataPtr->sceneHeight/2);
  graphicsScene->addItem(this->dataPtr->currentTimeItem);

  this->dataPtr->startTimeSet = true;
  this->dataPtr->endTimeSet = true;
}

/////////////////////////////////////////////////
void LogPlayView::mousePressEvent(QMouseEvent *_event)
{
  QGraphicsItem *mouseItem =
      this->scene()->itemAt(this->mapToScene(_event->pos()));

  if (mouseItem == this->dataPtr->currentTimeItem)
  {
    QApplication::setOverrideCursor(QCursor(Qt::ClosedHandCursor));
    mouseItem->setSelected(true);
  }
  // QGraphicsView::mousePressEvent(_event);
}

/////////////////////////////////////////////////
void LogPlayView::mouseMoveEvent(QMouseEvent *_event)
{
  if (this->scene()->selectedItems().isEmpty())
  {
    QGraphicsItem *mouseItem =
        this->scene()->itemAt(this->mapToScene(_event->pos()));

    if (mouseItem == this->dataPtr->currentTimeItem)
      QApplication::setOverrideCursor(QCursor(Qt::OpenHandCursor));
    else
      QApplication::setOverrideCursor(QCursor(Qt::ArrowCursor));
  }

  if (this->dataPtr->currentTimeItem->isSelected())
  {
    QPointF newPos(this->mapToScene(_event->pos()));

    if (newPos.x() < this->dataPtr->margin)
      newPos.setX(this->dataPtr->margin);
    else if (newPos.x() > (this->dataPtr->sceneWidth - this->dataPtr->margin))
      newPos.setX(this->dataPtr->sceneWidth - this->dataPtr->margin);

    newPos.setY(this->dataPtr->sceneHeight/2);
    this->dataPtr->currentTimeItem->setPos(newPos);

    gzdbg << "send specific time msg" << std::endl;
  }
  // QGraphicsView::mouseMoveEvent(_event);
}

/////////////////////////////////////////////////
void LogPlayView::mouseReleaseEvent(QMouseEvent */*_event*/)
{
  this->scene()->clearSelection();
  QApplication::setOverrideCursor(QCursor(Qt::ArrowCursor));

  // QGraphicsView::mouseReleaseEvent(_event);
}

/////////////////////////////////////////////////
void LogPlayView::SetCurrentTime(int _msec)
{
<<<<<<< HEAD
  if (this->dataPtr->currentTimeItem->isSelected())
    return;

  double relPos = double(_msec - this->dataPtr->startTime) /
=======
  double relPos = static_cast<double>(_msec - this->dataPtr->startTime) /
>>>>>>> 5658d2ac
      (this->dataPtr->endTime - this->dataPtr->startTime);

  this->dataPtr->currentTimeItem->setPos(this->dataPtr->margin +
      (this->dataPtr->sceneWidth - 2 * this->dataPtr->margin)*relPos,
      this->dataPtr->sceneHeight/2);
}

/////////////////////////////////////////////////
void LogPlayView::SetStartTime(int _msec)
{
  this->dataPtr->startTime = _msec;
  this->dataPtr->startTimeSet = true;
}

/////////////////////////////////////////////////
void LogPlayView::SetEndTime(int _msec)
{
  this->dataPtr->endTime = _msec;
  this->dataPtr->endTimeSet = true;

  if (this->dataPtr->startTimeSet)
    this->DrawTimeline();
}

/////////////////////////////////////////////////
void LogPlayView::DrawTimeline()
{
  if (this->dataPtr->timelineDrawn)
    return;

  int totalTime = this->dataPtr->endTime - this->dataPtr->startTime;

  // Aim for this number, but some samples might be added/removed
  int intervals = 10;

  // Interval is a round number of seconds in ms
  int roundStartTime = (this->dataPtr->startTime/1000)*1000;
  int interval = (round((totalTime/1000.0)/intervals))*1000;

  // Time line
  int tickHeight = 15;
  int msec = this->dataPtr->startTime;
  int i = 0;
  while (msec >= this->dataPtr->startTime && msec < this->dataPtr->endTime)
  {
    // Intermediate samples have a round number
    if (i != 0)
    {
      msec = roundStartTime + interval * i;
    }

    // If first interval too close, shift by 1s
    int endSpace = interval * 0.9;
    if (msec != this->dataPtr->startTime &&
        msec < this->dataPtr->startTime + endSpace)
    {
      roundStartTime += 1000;
      msec = roundStartTime + interval * i;
    }

    // If last interval too close, skip to end
    if (msec > this->dataPtr->endTime - endSpace)
    {
      msec = this->dataPtr->endTime;
    }
    ++i;

    // Relative position
    double relPos = static_cast<double>(msec - this->dataPtr->startTime) /
        totalTime;

    // Tick vertical line
    QGraphicsLineItem *tick = new QGraphicsLineItem(0, -tickHeight, 0, 0);
    tick->setPos(this->dataPtr->margin +
        (this->dataPtr->sceneWidth - 2 * this->dataPtr->margin)*relPos,
        this->dataPtr->sceneHeight/2);
    tick->setPen(QPen(QColor(50, 50, 50, 255), 2));
    this->scene()->addItem(tick);

    // Text
    int sec = msec / 1000;
    int nsec = (msec - sec * 1000)*1000000;
    common::Time time(sec, nsec);

    std::string timeText;
    if (msec == this->dataPtr->startTime || msec == this->dataPtr->endTime)
    {
      timeText = time.FormattedString(common::Time::FormatOption::MINUTES);
    }
    else
    {
      timeText = time.FormattedString(common::Time::FormatOption::MINUTES,
          common::Time::FormatOption::SECONDS);
    }

    QGraphicsSimpleTextItem *tickText = new QGraphicsSimpleTextItem(
        QString::fromStdString(timeText));
    tickText->setBrush(QBrush(QColor(50, 50, 50, 255)));
    tickText->setPos(
        this->dataPtr->margin - tickText->boundingRect().width()*0.5 +
        (this->dataPtr->sceneWidth - 2 * this->dataPtr->margin)*relPos,
        this->dataPtr->sceneHeight/2 - 3 * tickHeight);
    this->scene()->addItem(tickText);
  }

  this->dataPtr->timelineDrawn = true;
}

/////////////////////////////////////////////////
CurrentTimeItem::CurrentTimeItem()
{
  this->setEnabled(true);
  this->setZValue(10);
  this->setAcceptHoverEvents(true);
  this->setAcceptedMouseButtons(Qt::LeftButton);
  this->setFlag(QGraphicsItem::ItemIsSelectable);
  this->setFlag(QGraphicsItem::ItemIsMovable);
  this->setFlag(QGraphicsItem::ItemSendsScenePositionChanges);
  this->setCursor(Qt::SizeAllCursor);
}

/////////////////////////////////////////////////
void CurrentTimeItem::paint(QPainter *_painter,
    const QStyleOptionGraphicsItem */*_option*/, QWidget */*_widget*/)
{
  int lineHeight = 50;
  int lineWidth = 3;

  // Vertical line
  QLineF vLine(-lineWidth/10.0, -lineHeight/2.0,
               -lineWidth/10.0, +lineHeight/2.0);

  QPen linePen;
  linePen.setColor(QColor(50, 50, 50, 255));
  linePen.setWidth(lineWidth);

  _painter->setPen(linePen);
  _painter->drawLine(vLine);

  // Triangle
  QVector<QPointF> trianglePts;
  trianglePts.push_back(QPointF(-8, -lineHeight/2 - 1));
  trianglePts.push_back(QPointF(8, -lineHeight/2 - 1));
  trianglePts.push_back(QPointF(0, -lineHeight/2 + 10));
  QPolygonF triangle(trianglePts);

  QPen whitePen(Qt::white, 0);
  QPen orangePen(QColor(245, 129, 19, 255), 0);
  QBrush whiteBrush(Qt::white);
  QBrush orangeBrush(QColor(245, 129, 19, 255));

  if (this->isSelected())
  {
    _painter->setPen(whitePen);
    _painter->setBrush(whiteBrush);
  }
  else
  {
    _painter->setPen(orangePen);
    _painter->setBrush(orangeBrush);
  }

  _painter->drawPolygon(triangle);
}

/////////////////////////////////////////////////
QRectF CurrentTimeItem::boundingRect() const
{
  return QRectF(-8, -25, 16, 50);
}<|MERGE_RESOLUTION|>--- conflicted
+++ resolved
@@ -406,70 +406,12 @@
 }
 
 /////////////////////////////////////////////////
-void LogPlayView::mousePressEvent(QMouseEvent *_event)
-{
-  QGraphicsItem *mouseItem =
-      this->scene()->itemAt(this->mapToScene(_event->pos()));
-
-  if (mouseItem == this->dataPtr->currentTimeItem)
-  {
-    QApplication::setOverrideCursor(QCursor(Qt::ClosedHandCursor));
-    mouseItem->setSelected(true);
-  }
-  // QGraphicsView::mousePressEvent(_event);
-}
-
-/////////////////////////////////////////////////
-void LogPlayView::mouseMoveEvent(QMouseEvent *_event)
-{
-  if (this->scene()->selectedItems().isEmpty())
-  {
-    QGraphicsItem *mouseItem =
-        this->scene()->itemAt(this->mapToScene(_event->pos()));
-
-    if (mouseItem == this->dataPtr->currentTimeItem)
-      QApplication::setOverrideCursor(QCursor(Qt::OpenHandCursor));
-    else
-      QApplication::setOverrideCursor(QCursor(Qt::ArrowCursor));
-  }
-
-  if (this->dataPtr->currentTimeItem->isSelected())
-  {
-    QPointF newPos(this->mapToScene(_event->pos()));
-
-    if (newPos.x() < this->dataPtr->margin)
-      newPos.setX(this->dataPtr->margin);
-    else if (newPos.x() > (this->dataPtr->sceneWidth - this->dataPtr->margin))
-      newPos.setX(this->dataPtr->sceneWidth - this->dataPtr->margin);
-
-    newPos.setY(this->dataPtr->sceneHeight/2);
-    this->dataPtr->currentTimeItem->setPos(newPos);
-
-    gzdbg << "send specific time msg" << std::endl;
-  }
-  // QGraphicsView::mouseMoveEvent(_event);
-}
-
-/////////////////////////////////////////////////
-void LogPlayView::mouseReleaseEvent(QMouseEvent */*_event*/)
-{
-  this->scene()->clearSelection();
-  QApplication::setOverrideCursor(QCursor(Qt::ArrowCursor));
-
-  // QGraphicsView::mouseReleaseEvent(_event);
-}
-
-/////////////////////////////////////////////////
 void LogPlayView::SetCurrentTime(int _msec)
 {
-<<<<<<< HEAD
   if (this->dataPtr->currentTimeItem->isSelected())
     return;
 
-  double relPos = double(_msec - this->dataPtr->startTime) /
-=======
   double relPos = static_cast<double>(_msec - this->dataPtr->startTime) /
->>>>>>> 5658d2ac
       (this->dataPtr->endTime - this->dataPtr->startTime);
 
   this->dataPtr->currentTimeItem->setPos(this->dataPtr->margin +
@@ -579,9 +521,64 @@
 }
 
 /////////////////////////////////////////////////
+void LogPlayView::mousePressEvent(QMouseEvent *_event)
+{
+  QGraphicsItem *mouseItem =
+      this->scene()->itemAt(this->mapToScene(_event->pos()));
+
+  if (mouseItem == this->dataPtr->currentTimeItem)
+  {
+    QApplication::setOverrideCursor(QCursor(Qt::ClosedHandCursor));
+    mouseItem->setSelected(true);
+  }
+  // QGraphicsView::mousePressEvent(_event);
+}
+
+/////////////////////////////////////////////////
+void LogPlayView::mouseMoveEvent(QMouseEvent *_event)
+{
+  if (this->scene()->selectedItems().isEmpty())
+  {
+    QGraphicsItem *mouseItem =
+        this->scene()->itemAt(this->mapToScene(_event->pos()));
+
+    if (mouseItem == this->dataPtr->currentTimeItem)
+      QApplication::setOverrideCursor(QCursor(Qt::OpenHandCursor));
+    else
+      QApplication::setOverrideCursor(QCursor(Qt::ArrowCursor));
+  }
+
+  if (this->dataPtr->currentTimeItem->isSelected())
+  {
+    QPointF newPos(this->mapToScene(_event->pos()));
+
+    if (newPos.x() < this->dataPtr->margin)
+      newPos.setX(this->dataPtr->margin);
+    else if (newPos.x() > (this->dataPtr->sceneWidth - this->dataPtr->margin))
+      newPos.setX(this->dataPtr->sceneWidth - this->dataPtr->margin);
+
+    newPos.setY(this->dataPtr->sceneHeight/2);
+    this->dataPtr->currentTimeItem->setPos(newPos);
+
+    gzdbg << "send specific time msg" << std::endl;
+  }
+  // QGraphicsView::mouseMoveEvent(_event);
+}
+
+/////////////////////////////////////////////////
+void LogPlayView::mouseReleaseEvent(QMouseEvent */*_event*/)
+{
+  this->scene()->clearSelection();
+  QApplication::setOverrideCursor(QCursor(Qt::ArrowCursor));
+
+  // QGraphicsView::mouseReleaseEvent(_event);
+}
+
+/////////////////////////////////////////////////
 CurrentTimeItem::CurrentTimeItem()
 {
   this->setEnabled(true);
+  this->setRect(-8, -25, 16, 50);
   this->setZValue(10);
   this->setAcceptHoverEvents(true);
   this->setAcceptedMouseButtons(Qt::LeftButton);
