--- conflicted
+++ resolved
@@ -1072,8 +1072,6 @@
   QVERIFY(groupWidget->childWidget != NULL);
 }
 
-<<<<<<< HEAD
-=======
 /////////////////////////////////////////////////
 void ConfigWidget_TEST::EnumConfigWidget()
 {
@@ -1138,6 +1136,5 @@
       == false);
 }
 
->>>>>>> 3d2d91fb
 // Generate a main function for the test
 QTEST_MAIN(ConfigWidget_TEST)