/*
 * Copyright (C) 2014-2015 Open Source Robotics Foundation
 *
 * Licensed under the Apache License, Version 2.0 (the "License");
 * you may not use this file except in compliance with the License.
 * You may obtain a copy of the License at
 *
 *     http://www.apache.org/licenses/LICENSE-2.0
 *
 * Unless required by applicable law or agreed to in writing, software
 * distributed under the License is distributed on an "AS IS" BASIS,
 * WITHOUT WARRANTIES OR CONDITIONS OF ANY KIND, either express or implied.
 * See the License for the specific language governing permissions and
 * limitations under the License.
 *
*/

#include <google/protobuf/descriptor.h>
#include <google/protobuf/message.h>

#include "gazebo/common/Console.hh"
#include "gazebo/gui/ConfigWidget.hh"

using namespace gazebo;
using namespace gui;

const std::vector<QString> ConfigWidget::bgColors(
      {"#999999", "#777777", "#555555", "#333333"});

const std::vector<QString> ConfigWidget::widgetColors(
      {"#eeeeee", "#cccccc", "#aaaaaa", "#888888"});

const QString ConfigWidget::redColor = "#d42b2b";
const QString ConfigWidget::greenColor = "#3bc43b";
const QString ConfigWidget::blueColor = "#0d0df2";

/////////////////////////////////////////////////
ConfigWidget::ConfigWidget()
{
  this->configMsg = NULL;
  this->setObjectName("configWidget");
}

/////////////////////////////////////////////////
ConfigWidget::~ConfigWidget()
{
  delete this->configMsg;
}

/////////////////////////////////////////////////
void ConfigWidget::Load(const google::protobuf::Message *_msg)
{
  this->configMsg = _msg->New();
  this->configMsg->CopyFrom(*_msg);

  QWidget *widget = this->Parse(this->configMsg, 0);
  QVBoxLayout *mainLayout = new QVBoxLayout;
  mainLayout->setAlignment(Qt::AlignTop);
  mainLayout->addWidget(widget);

  this->setLayout(mainLayout);

  // set up event filter for scrollable widgets to make sure they don't steal
  // focus when embedded in a QScrollArea.
  QList<QAbstractSpinBox *> spinBoxes =
      this->findChildren<QAbstractSpinBox *>();
  for (int i = 0; i < spinBoxes.size(); ++i)
  {
    spinBoxes[i]->installEventFilter(this);
    spinBoxes[i]->setFocusPolicy(Qt::StrongFocus);
  }
  QList<QComboBox *> comboBoxes =
      this->findChildren<QComboBox *>();
  for (int i = 0; i < comboBoxes.size(); ++i)
  {
    comboBoxes[i]->installEventFilter(this);
    comboBoxes[i]->setFocusPolicy(Qt::StrongFocus);
  }
}

/////////////////////////////////////////////////
void ConfigWidget::UpdateFromMsg(const google::protobuf::Message *_msg)
{
  this->configMsg->CopyFrom(*_msg);
  this->Parse(this->configMsg, true);
}

/////////////////////////////////////////////////
google::protobuf::Message *ConfigWidget::GetMsg()
{
  this->UpdateMsg(this->configMsg);
  return this->configMsg;
}

/////////////////////////////////////////////////
std::string ConfigWidget::GetHumanReadableKey(const std::string &_key)
{
  std::string humanKey = _key;
  humanKey[0] = std::toupper(humanKey[0]);
  std::replace(humanKey.begin(), humanKey.end(), '_', ' ');
  return humanKey;
}

/////////////////////////////////////////////////
std::string ConfigWidget::GetUnitFromKey(const std::string &_key,
    const std::string &_jointType)
{
  if (_key == "pos" || _key == "length" || _key == "min_depth")
  {
    return "m";
  }

  if (_key == "rot")
    return "rad";

  if (_key == "kp" || _key == "kd")
    return "N/m";

  if (_key == "max_vel")
    return "m/s";

  if (_key == "mass")
    return "kg";

  if (_key == "ixx" || _key == "ixy" || _key == "ixz" ||
      _key == "iyy" || _key == "iyz" || _key == "izz")
  {
    return "kg&middot;m<sup>2</sup>";
  }

  if (_key == "limit_lower" || _key == "limit_upper")
  {
    if (_jointType == "PRISMATIC")
      return "m";
    else if (_jointType != "")
      return "rad";
  }

  if (_key == "limit_effort")
  {
    if (_jointType == "PRISMATIC")
      return "N";
    else if (_jointType != "")
      return "Nm";
  }

  if (_key == "limit_velocity" || _key == "velocity")
  {
    if (_jointType == "PRISMATIC")
      return "m/s";
    else if (_jointType != "")
      return "rad/s";
  }

  if (_key == "damping")
  {
    if (_jointType == "PRISMATIC")
      return "Ns/m";
    else if (_jointType != "")
      return "Ns";
  }

  if (_key == "friction")
  {
    if (_jointType == "PRISMATIC")
      return "N";
    else if (_jointType != "")
      return "Nm";
  }

  return "";
}

/////////////////////////////////////////////////
void ConfigWidget::GetRangeFromKey(const std::string &_key, double &_min,
    double &_max)
{
  // Maximum range by default
  _min = -GZ_DBL_MAX;
  _max = GZ_DBL_MAX;

  if (_key == "mass" || _key == "ixx" || _key == "ixy" || _key == "ixz" ||
      _key == "iyy" || _key == "iyz" || _key == "izz" || _key == "length" ||
      _key == "min_depth")
  {
    _min = 0;
  }
  else if (_key == "bounce" || _key == "transparency" ||
      _key == "laser_retro" || _key == "ambient" || _key == "diffuse" ||
      _key == "specular" || _key == "emissive" ||
      _key == "restitution_coefficient")
  {
    _min = 0;
    _max = 1;
  }
  else if (_key == "fdir1" || _key == "xyz")
  {
    _min = -1;
    _max = +1;
  }
}

/////////////////////////////////////////////////
bool ConfigWidget::GetWidgetVisible(const std::string &_name) const
{
  auto iter = this->configWidgets.find(_name);
  if (iter != this->configWidgets.end())
  {
    if (iter->second->groupWidget)
    {
      GroupWidget *groupWidget =
          qobject_cast<GroupWidget *>(iter->second->groupWidget);
      if (groupWidget)
      {
        return groupWidget->isVisible();
      }
    }
    return iter->second->isVisible();
  }
  return false;
}

/////////////////////////////////////////////////
void ConfigWidget::SetWidgetVisible(const std::string &_name, bool _visible)
{
  auto iter = this->configWidgets.find(_name);
  if (iter != this->configWidgets.end())
  {
    if (iter->second->groupWidget)
    {
      GroupWidget *groupWidget =
          qobject_cast<GroupWidget *>(iter->second->groupWidget);
      if (groupWidget)
      {
        groupWidget->setVisible(_visible);
        return;
      }
    }
    iter->second->setVisible(_visible);
  }
}

/////////////////////////////////////////////////
bool ConfigWidget::GetWidgetReadOnly(const std::string &_name) const
{
  auto iter = this->configWidgets.find(_name);
  if (iter != this->configWidgets.end())
  {
    if (iter->second->groupWidget)
    {
      GroupWidget *groupWidget =
          qobject_cast<GroupWidget *>(iter->second->groupWidget);
      if (groupWidget)
      {
        return !groupWidget->isEnabled();
      }
    }
    return !iter->second->isEnabled();
  }
  return false;
}

/////////////////////////////////////////////////
void ConfigWidget::SetWidgetReadOnly(const std::string &_name, bool _readOnly)
{
  auto iter = this->configWidgets.find(_name);
  if (iter != this->configWidgets.end())
  {
    if (iter->second->groupWidget)
    {
      GroupWidget *groupWidget =
          qobject_cast<GroupWidget *>(iter->second->groupWidget);
      if (groupWidget)
      {
        groupWidget->setEnabled(!_readOnly);

        // Qt docs: "Disabling a widget implicitly disables all its children.
        // Enabling respectively enables all child widgets unless they have
        // been explicitly disabled."
        auto childWidgets = groupWidget->findChildren<QWidget *>();
        for (auto widget : childWidgets)
          widget->setEnabled(!_readOnly);

        return;
      }
    }
    iter->second->setEnabled(!_readOnly);
  }
}

/////////////////////////////////////////////////
bool ConfigWidget::SetIntWidgetValue(const std::string &_name, int _value)
{
  auto iter = this->configWidgets.find(_name);

  if (iter != this->configWidgets.end())
    return this->UpdateIntWidget(iter->second, _value);

  return false;
}

/////////////////////////////////////////////////
bool ConfigWidget::SetUIntWidgetValue(const std::string &_name,
    unsigned int _value)
{
  auto iter = this->configWidgets.find(_name);

  if (iter != this->configWidgets.end())
    return this->UpdateUIntWidget(iter->second, _value);

  return false;
}

/////////////////////////////////////////////////
bool ConfigWidget::SetDoubleWidgetValue(const std::string &_name,
    double _value)
{
  auto iter = this->configWidgets.find(_name);

  if (iter != this->configWidgets.end())
    return this->UpdateDoubleWidget(iter->second, _value);

  return false;
}

/////////////////////////////////////////////////
bool ConfigWidget::SetBoolWidgetValue(const std::string &_name,
    bool _value)
{
  auto iter = this->configWidgets.find(_name);

  if (iter != this->configWidgets.end())
    return this->UpdateBoolWidget(iter->second, _value);

  return false;
}

/////////////////////////////////////////////////
bool ConfigWidget::SetStringWidgetValue(const std::string &_name,
    const std::string &_value)
{
  auto iter = this->configWidgets.find(_name);

  if (iter != this->configWidgets.end())
    return this->UpdateStringWidget(iter->second, _value);

  return false;
}

/////////////////////////////////////////////////
bool ConfigWidget::SetVector3WidgetValue(const std::string &_name,
    const math::Vector3 &_value)
{
  auto iter = this->configWidgets.find(_name);

  if (iter != this->configWidgets.end())
    return this->UpdateVector3Widget(iter->second, _value);

  return false;
}

/////////////////////////////////////////////////
bool ConfigWidget::SetColorWidgetValue(const std::string &_name,
    const common::Color &_value)
{
  auto iter = this->configWidgets.find(_name);

  if (iter != this->configWidgets.end())
    return this->UpdateColorWidget(iter->second, _value);

  return false;
}

/////////////////////////////////////////////////
bool ConfigWidget::SetPoseWidgetValue(const std::string &_name,
    const math::Pose &_value)
{
  auto iter = this->configWidgets.find(_name);

  if (iter != this->configWidgets.end())
    return this->UpdatePoseWidget(iter->second, _value);

  return false;
}

/////////////////////////////////////////////////
bool ConfigWidget::SetGeometryWidgetValue(const std::string &_name,
    const std::string &_value, const math::Vector3 &_dimensions,
    const std::string &_uri)
{
  auto iter = this->configWidgets.find(_name);

  if (iter != this->configWidgets.end())
    return this->UpdateGeometryWidget(iter->second, _value, _dimensions, _uri);

  return false;
}

/////////////////////////////////////////////////
bool ConfigWidget::SetEnumWidgetValue(const std::string &_name,
    const std::string &_value)
{
  auto iter = this->configWidgets.find(_name);

  if (iter != this->configWidgets.end())
    return this->UpdateEnumWidget(iter->second, _value);

  return false;
}

/////////////////////////////////////////////////
int ConfigWidget::GetIntWidgetValue(const std::string &_name) const
{
  int value = 0;
  std::map <std::string, ConfigChildWidget *>::const_iterator iter =
      this->configWidgets.find(_name);

  if (iter != this->configWidgets.end())
    value = this->GetIntWidgetValue(iter->second);
  return value;
}

/////////////////////////////////////////////////
unsigned int ConfigWidget::GetUIntWidgetValue(const std::string &_name) const
{
  unsigned int value = 0;
  std::map <std::string, ConfigChildWidget *>::const_iterator iter =
      this->configWidgets.find(_name);

  if (iter != this->configWidgets.end())
    value = this->GetUIntWidgetValue(iter->second);
  return value;
}

/////////////////////////////////////////////////
double ConfigWidget::GetDoubleWidgetValue(const std::string &_name) const
{
  double value = 0.0;
  std::map <std::string, ConfigChildWidget *>::const_iterator iter =
      this->configWidgets.find(_name);

  if (iter != this->configWidgets.end())
    value = this->GetDoubleWidgetValue(iter->second);
  return value;
}

/////////////////////////////////////////////////
bool ConfigWidget::GetBoolWidgetValue(const std::string &_name) const
{
  bool value = false;
  std::map <std::string, ConfigChildWidget *>::const_iterator iter =
      this->configWidgets.find(_name);

  if (iter != this->configWidgets.end())
    value = this->GetBoolWidgetValue(iter->second);
  return value;
}

/////////////////////////////////////////////////
std::string ConfigWidget::GetStringWidgetValue(const std::string &_name) const
{
  std::string value;
  std::map <std::string, ConfigChildWidget *>::const_iterator iter =
      this->configWidgets.find(_name);

  if (iter != this->configWidgets.end())
    value = this->GetStringWidgetValue(iter->second);
  return value;
}

/////////////////////////////////////////////////
math::Vector3 ConfigWidget::GetVector3WidgetValue(const std::string &_name)
    const
{
  math::Vector3 value;
  std::map <std::string, ConfigChildWidget *>::const_iterator iter =
      this->configWidgets.find(_name);

  if (iter != this->configWidgets.end())
    value = this->GetVector3WidgetValue(iter->second);
  return value;
}

/////////////////////////////////////////////////
common::Color ConfigWidget::GetColorWidgetValue(const std::string &_name) const
{
  common::Color value;
  std::map <std::string, ConfigChildWidget *>::const_iterator iter =
      this->configWidgets.find(_name);

  if (iter != this->configWidgets.end())
    value = this->GetColorWidgetValue(iter->second);
  return value;
}

/////////////////////////////////////////////////
math::Pose ConfigWidget::GetPoseWidgetValue(const std::string &_name) const
{
  math::Pose value;
  std::map <std::string, ConfigChildWidget *>::const_iterator iter =
      this->configWidgets.find(_name);

  if (iter != this->configWidgets.end())
    value = this->GetPoseWidgetValue(iter->second);
  return value;
}

/////////////////////////////////////////////////
std::string ConfigWidget::GetGeometryWidgetValue(const std::string &_name,
    math::Vector3 &_dimensions, std::string &_uri) const
{
  ignition::math::Vector3d dimensions;
  std::string type = this->GeometryWidgetValue(_name, dimensions, _uri);
  _dimensions = dimensions;

  return type;
}

/////////////////////////////////////////////////
std::string ConfigWidget::GeometryWidgetValue(const std::string &_name,
    ignition::math::Vector3d &_dimensions, std::string &_uri) const
{
  std::string type;
  std::map <std::string, ConfigChildWidget *>::const_iterator iter =
      this->configWidgets.find(_name);

  if (iter != this->configWidgets.end())
    type = this->GetGeometryWidgetValue(iter->second, _dimensions, _uri);
  return type;
}

/////////////////////////////////////////////////
std::string ConfigWidget::GetEnumWidgetValue(const std::string &_name) const
{
  std::string value;
  auto iter = this->configWidgets.find(_name);

  if (iter != this->configWidgets.end())
    value = this->GetEnumWidgetValue(iter->second);
  return value;
}

/////////////////////////////////////////////////
QWidget *ConfigWidget::Parse(google::protobuf::Message *_msg,
  bool _update, const std::string &_name, const int _level)
{
  std::vector<QWidget *> newWidgets;

  const google::protobuf::Descriptor *d = _msg->GetDescriptor();
  if (!d)
    return NULL;
  unsigned int count = d->field_count();

  for (unsigned int i = 0; i < count ; ++i)
  {
    const google::protobuf::FieldDescriptor *field = d->field(i);

    if (!field)
      return NULL;

    const google::protobuf::Reflection *ref = _msg->GetReflection();

    if (!ref)
      return NULL;

    std::string name = field->name();

    // Parse each field in the message
    // TODO parse repeated fields
    if (!field->is_repeated())
    {
      if (_update && !ref->HasField(*_msg, field))
        continue;

      QWidget *newFieldWidget = NULL;
      ConfigChildWidget *configChildWidget = NULL;

      bool newWidget = true;
      std::string scopedName = _name.empty() ? name : _name + "::" + name;
      if (this->configWidgets.find(scopedName) != this->configWidgets.end())
      {
        newWidget = false;
        configChildWidget = this->configWidgets[scopedName];
      }

      switch (field->type())
      {
        case google::protobuf::FieldDescriptor::TYPE_DOUBLE:
        {
          double value = ref->GetDouble(*_msg, field);
          if (!math::equal(value, value))
            value = 0;
          if (newWidget)
          {
            configChildWidget = this->CreateDoubleWidget(name, _level);
            newFieldWidget = configChildWidget;
          }
          this->UpdateDoubleWidget(configChildWidget, value);
          break;
        }
        case google::protobuf::FieldDescriptor::TYPE_FLOAT:
        {
          float value = ref->GetFloat(*_msg, field);
          if (!math::equal(value, value))
            value = 0;
          if (newWidget)
          {
            configChildWidget = this->CreateDoubleWidget(name, _level);
            newFieldWidget = configChildWidget;
          }
          this->UpdateDoubleWidget(configChildWidget, value);
          break;
        }
        case google::protobuf::FieldDescriptor::TYPE_INT64:
        {
          int64_t value = ref->GetInt64(*_msg, field);
          if (newWidget)
          {
            configChildWidget = this->CreateIntWidget(name, _level);
            newFieldWidget = configChildWidget;
          }
          this->UpdateIntWidget(configChildWidget, value);
          break;
        }
        case google::protobuf::FieldDescriptor::TYPE_UINT64:
        {
          uint64_t value = ref->GetUInt64(*_msg, field);
          if (newWidget)
          {
            configChildWidget = this->CreateUIntWidget(name, _level);
            newFieldWidget = configChildWidget;
          }
          this->UpdateUIntWidget(configChildWidget, value);
          break;
        }
        case google::protobuf::FieldDescriptor::TYPE_INT32:
        {
          int32_t value = ref->GetInt32(*_msg, field);
          if (newWidget)
          {
            configChildWidget = this->CreateIntWidget(name, _level);
            newFieldWidget = configChildWidget;
          }
          this->UpdateIntWidget(configChildWidget, value);
          break;
        }
        case google::protobuf::FieldDescriptor::TYPE_UINT32:
        {
          uint32_t value = ref->GetUInt32(*_msg, field);
          if (newWidget)
          {
            configChildWidget = this->CreateUIntWidget(name, _level);
            newFieldWidget = configChildWidget;
          }
          this->UpdateUIntWidget(configChildWidget, value);
          break;
        }
        case google::protobuf::FieldDescriptor::TYPE_BOOL:
        {
          bool value = ref->GetBool(*_msg, field);
          if (newWidget)
          {
            configChildWidget = this->CreateBoolWidget(name, _level);
            newFieldWidget = configChildWidget;
          }
          this->UpdateBoolWidget(configChildWidget, value);
          break;
        }
        case google::protobuf::FieldDescriptor::TYPE_STRING:
        {
          std::string value = ref->GetString(*_msg, field);
          if (newWidget)
          {
            // Choose either a one-line or a multi-line widget according to name
            std::string type = "line";
            if (name == "innerxml")
              type = "plain";

            configChildWidget = this->CreateStringWidget(name, _level, type);
            newFieldWidget = configChildWidget;
          }
          this->UpdateStringWidget(configChildWidget, value);
          break;
        }
        case google::protobuf::FieldDescriptor::TYPE_MESSAGE:
        {
          google::protobuf::Message *valueMsg =
              ref->MutableMessage(_msg, field);

          // parse and create custom geometry widgets
          if (field->message_type()->name() == "Geometry")
          {
            if (newWidget)
            {
              configChildWidget = this->CreateGeometryWidget(name, _level);
              newFieldWidget = configChildWidget;
            }

            // type
            const google::protobuf::Descriptor *valueDescriptor =
                valueMsg->GetDescriptor();
            const google::protobuf::FieldDescriptor *typeField =
                valueDescriptor->FindFieldByName("type");

            if (valueMsg->GetReflection()->HasField(*valueMsg, typeField))
            {
              const google::protobuf::EnumValueDescriptor *typeValueDescriptor =
                  valueMsg->GetReflection()->GetEnum(*valueMsg, typeField);

              std::string geometryTypeStr;
              if (typeValueDescriptor)
              {
                geometryTypeStr =
                    QString(typeValueDescriptor->name().c_str()).toLower().
                    toStdString();
              }

              math::Vector3 dimensions;
              // dimensions
              for (int k = 0; k < valueDescriptor->field_count() ; ++k)
              {
                const google::protobuf::FieldDescriptor *geomField =
                    valueDescriptor->field(k);

                if (geomField->is_repeated())
                    continue;

                if (geomField->type() !=
                    google::protobuf::FieldDescriptor::TYPE_MESSAGE ||
                    !valueMsg->GetReflection()->HasField(*valueMsg, geomField))
                  continue;

                google::protobuf::Message *geomValueMsg =
                    valueMsg->GetReflection()->MutableMessage(
                    valueMsg, geomField);
                const google::protobuf::Descriptor *geomValueDescriptor =
                    geomValueMsg->GetDescriptor();

                std::string geomMsgName = geomField->message_type()->name();
                if (geomMsgName == "BoxGeom" || geomMsgName == "MeshGeom")
                {
                  int fieldIdx = (geomMsgName == "BoxGeom") ? 0 : 1;
                  google::protobuf::Message *geomDimMsg =
                      geomValueMsg->GetReflection()->MutableMessage(
                      geomValueMsg, geomValueDescriptor->field(fieldIdx));
                  dimensions = this->ParseVector3(geomDimMsg);
                  break;
                }
                else if (geomMsgName == "CylinderGeom")
                {
                  const google::protobuf::FieldDescriptor *geomRadiusField =
                      geomValueDescriptor->FindFieldByName("radius");
                  double radius = geomValueMsg->GetReflection()->GetDouble(
                      *geomValueMsg, geomRadiusField);
                  const google::protobuf::FieldDescriptor *geomLengthField =
                      geomValueDescriptor->FindFieldByName("length");
                  double length = geomValueMsg->GetReflection()->GetDouble(
                      *geomValueMsg, geomLengthField);
                  dimensions.x = radius * 2.0;
                  dimensions.y = dimensions.x;
                  dimensions.z = length;
                  break;
                }
                else if (geomMsgName == "SphereGeom")
                {
                  const google::protobuf::FieldDescriptor *geomRadiusField =
                      geomValueDescriptor->FindFieldByName("radius");
                  double radius = geomValueMsg->GetReflection()->GetDouble(
                      *geomValueMsg, geomRadiusField);
                  dimensions.x = radius * 2.0;
                  dimensions.y = dimensions.x;
                  dimensions.z = dimensions.x;
                  break;
                }
                else if (geomMsgName == "PolylineGeom")
                {
                  continue;
                }
              }
              this->UpdateGeometryWidget(configChildWidget,
                  geometryTypeStr, dimensions);
            }
          }
          // parse and create custom pose widgets
          else if (field->message_type()->name() == "Pose")
          {
            if (newWidget)
            {
              configChildWidget = this->CreatePoseWidget(name, _level);
              newFieldWidget = configChildWidget;
            }

            math::Pose value;
            const google::protobuf::Descriptor *valueDescriptor =
                valueMsg->GetDescriptor();
            int valueMsgFieldCount = valueDescriptor->field_count();
            for (int j = 0; j < valueMsgFieldCount ; ++j)
            {
              const google::protobuf::FieldDescriptor *valueField =
                  valueDescriptor->field(j);

              if (valueField->type() !=
                  google::protobuf::FieldDescriptor::TYPE_MESSAGE)
                continue;

              if (valueField->message_type()->name() == "Vector3d")
              {
                // pos
                google::protobuf::Message *posValueMsg =
                    valueMsg->GetReflection()->MutableMessage(
                    valueMsg, valueField);
                math::Vector3 vec3 = this->ParseVector3(posValueMsg);
                value.pos = vec3;
              }
              else if (valueField->message_type()->name() == "Quaternion")
              {
                // rot
                google::protobuf::Message *quatValueMsg =
                    valueMsg->GetReflection()->MutableMessage(
                    valueMsg, valueField);
                const google::protobuf::Descriptor *quatValueDescriptor =
                    quatValueMsg->GetDescriptor();
                std::vector<double> quatValues;
                for (unsigned int k = 0; k < 4; ++k)
                {
                  const google::protobuf::FieldDescriptor *quatValueField =
                      quatValueDescriptor->field(k);
                  quatValues.push_back(quatValueMsg->GetReflection()->GetDouble(
                      *quatValueMsg, quatValueField));
                }
                math::Quaternion quat(quatValues[3], quatValues[0],
                    quatValues[1], quatValues[2]);
                value.rot = quat;
              }
            }
            this->UpdatePoseWidget(configChildWidget, value);
          }
          // parse and create custom vector3 widgets
          else if (field->message_type()->name() == "Vector3d")
          {
            if (newWidget)
            {
              configChildWidget = this->CreateVector3dWidget(name, _level);
              newFieldWidget = configChildWidget;
            }

            math::Vector3 vec3 = this->ParseVector3(valueMsg);
            this->UpdateVector3Widget(configChildWidget, vec3);
          }
          // parse and create custom color widgets
          else if (field->message_type()->name() == "Color")
          {
            if (newWidget)
            {
              configChildWidget = this->CreateColorWidget(name, _level);
              newFieldWidget = configChildWidget;
            }

            common::Color color;
            const google::protobuf::Descriptor *valueDescriptor =
                valueMsg->GetDescriptor();
            std::vector<double> values;
            for (unsigned int j = 0; j < configChildWidget->widgets.size(); ++j)
            {
              const google::protobuf::FieldDescriptor *valueField =
                  valueDescriptor->field(j);
              if (valueMsg->GetReflection()->HasField(*valueMsg, valueField))
              {
                values.push_back(valueMsg->GetReflection()->GetFloat(
                    *valueMsg, valueField));
              }
              else
                values.push_back(0);
            }
            color.r = values[0];
            color.g = values[1];
            color.b = values[2];
            color.a = values[3];
            this->UpdateColorWidget(configChildWidget, color);
          }
          else
          {
            // parse the message fields recursively
            QWidget *groupBoxWidget =
                this->Parse(valueMsg, _update, scopedName, _level+1);
            if (groupBoxWidget)
            {
              newFieldWidget = new ConfigChildWidget();
              QVBoxLayout *groupBoxLayout = new QVBoxLayout;
              groupBoxLayout->setContentsMargins(0, 0, 0, 0);
              groupBoxLayout->addWidget(groupBoxWidget);
              newFieldWidget->setLayout(groupBoxLayout);
              qobject_cast<ConfigChildWidget *>(newFieldWidget)->
                  widgets.push_back(groupBoxWidget);
            }
          }

          if (newWidget)
          {
            // Make it into a group widget
            ConfigChildWidget *childWidget =
                qobject_cast<ConfigChildWidget *>(newFieldWidget);
            if (childWidget)
            {
              newFieldWidget = this->CreateGroupWidget(name, childWidget,
                  _level);
            }
          }

          break;
        }
        case google::protobuf::FieldDescriptor::TYPE_ENUM:
        {
          const google::protobuf::EnumValueDescriptor *value =
              ref->GetEnum(*_msg, field);

          if (!value)
          {
            gzerr << "Error retrieving enum value for '" << name << "'"
                << std::endl;
            break;
          }

          if (newWidget)
          {
            std::vector<std::string> enumValues;
            const google::protobuf::EnumDescriptor *descriptor = value->type();
            if (!descriptor)
              break;

            for (int j = 0; j < descriptor->value_count(); ++j)
            {
              const google::protobuf::EnumValueDescriptor *valueDescriptor =
                  descriptor->value(j);
              if (valueDescriptor)
                enumValues.push_back(valueDescriptor->name());
            }
            configChildWidget =
                this->CreateEnumWidget(name, enumValues, _level);

            if (!configChildWidget)
            {
              gzerr << "Error creating an enum widget for '" << name << "'"
                  << std::endl;
              break;
            }

            newFieldWidget = configChildWidget;
          }
          this->UpdateEnumWidget(configChildWidget, value->name());
          break;
        }
        default:
          break;
      }

      // Style widgets without parent (level 0)
      if (newFieldWidget && _level == 0 &&
          !qobject_cast<GroupWidget *>(newFieldWidget))
      {
        newFieldWidget->setStyleSheet(
            "QWidget\
            {\
              background-color: " + this->bgColors[0] +
            "}\
            QDoubleSpinBox, QSpinBox, QLineEdit, QComboBox, QPlainTextEdit\
            {\
              background-color: " + this->widgetColors[0] +
            "}");
      }

      if (newWidget && newFieldWidget)
      {
        newWidgets.push_back(newFieldWidget);

        // store the newly created widget in a map with a unique scoped name.
        if (qobject_cast<GroupWidget *>(newFieldWidget))
        {
          GroupWidget *groupWidget =
              qobject_cast<GroupWidget *>(newFieldWidget);
          ConfigChildWidget *childWidget = qobject_cast<ConfigChildWidget *>(
              groupWidget->childWidget);
          this->AddConfigChildWidget(scopedName, childWidget);
        }
        else if (qobject_cast<ConfigChildWidget *>(newFieldWidget))
        {
          this->AddConfigChildWidget(scopedName,
              qobject_cast<ConfigChildWidget *>(newFieldWidget));
        }
      }
    }
  }

  if (!newWidgets.empty())
  {
    // create a group box to hold child widgets.
    QGroupBox *widget = new QGroupBox();
    QVBoxLayout *widgetLayout = new QVBoxLayout;

    for (unsigned int i = 0; i < newWidgets.size(); ++i)
    {
      widgetLayout->addWidget(newWidgets[i]);
    }

    widgetLayout->setContentsMargins(0, 0, 0, 0);
    widgetLayout->setSpacing(0);
    widgetLayout->setAlignment(Qt::AlignTop);
    widget->setLayout(widgetLayout);
    return widget;
  }

  return NULL;
}

/////////////////////////////////////////////////
GroupWidget *ConfigWidget::CreateGroupWidget(const std::string &_name,
    ConfigChildWidget *_childWidget, const int _level)
{
  // Button label
  QLabel *buttonLabel = new QLabel(
      tr(this->GetHumanReadableKey(_name).c_str()));
  buttonLabel->setToolTip(tr(_name.c_str()));

  // Button icon
  QCheckBox *buttonIcon = new QCheckBox();
  buttonIcon->setChecked(true);
  buttonIcon->setStyleSheet(
      "QCheckBox::indicator::unchecked {\
        image: url(:/images/right_arrow.png);\
      }\
      QCheckBox::indicator::checked {\
        image: url(:/images/down_arrow.png);\
      }");

  // Button layout
  QHBoxLayout *buttonLayout = new QHBoxLayout();
  buttonLayout->addItem(new QSpacerItem(20*_level, 1,
      QSizePolicy::Fixed, QSizePolicy::Fixed));
  buttonLayout->addWidget(buttonLabel);
  buttonLayout->addWidget(buttonIcon);
  buttonLayout->setAlignment(buttonIcon, Qt::AlignRight);

  // Button frame
  QFrame *buttonFrame = new QFrame();
  buttonFrame->setFrameStyle(QFrame::Box);
  buttonFrame->setLayout(buttonLayout);

  // Set color for top level button
  if (_level == 0)
  {
    buttonFrame->setStyleSheet(
        "QWidget\
        {\
          background-color: " + this->bgColors[0] +
        "}");
  }

  // Child widgets are contained in a group box which can be collapsed
  GroupWidget *groupWidget = new GroupWidget;
  groupWidget->setStyleSheet(
      "QGroupBox {\
        border : 0;\
        margin : 0;\
        padding : 0;\
      }");

  connect(buttonIcon, SIGNAL(toggled(bool)), groupWidget, SLOT(Toggle(bool)));

  // Set the child widget
  groupWidget->childWidget = _childWidget;
  _childWidget->groupWidget = groupWidget;
  _childWidget->setContentsMargins(0, 0, 0, 0);

  // Set color for children
  if (_level == 0)
  {
    _childWidget->setStyleSheet(
        "QWidget\
        {\
          background-color: " + this->bgColors[1] +
        "}\
        QDoubleSpinBox, QSpinBox, QLineEdit, QComboBox, QPlainTextEdit\
        {\
          background-color: " + this->widgetColors[1] +
        "}");
  }
  else if (_level == 1)
  {
    _childWidget->setStyleSheet(
        "QWidget\
        {\
          background-color: " + this->bgColors[2] +
        "}\
        QDoubleSpinBox, QSpinBox, QLineEdit, QComboBox, QPlainTextEdit\
        {\
          background-color: " + this->widgetColors[2] +
        "}");
  }
  else if (_level == 2)
  {
    _childWidget->setStyleSheet(
        "QWidget\
        {\
          background-color: " + this->bgColors[3] +
        "}\
        QDoubleSpinBox, QSpinBox, QLineEdit, QComboBox, QPlainTextEdit\
        {\
          background-color: " + this->widgetColors[3] +
        "}");
  }

  // Group Layout
  QGridLayout *configGroupLayout = new QGridLayout;
  configGroupLayout->setContentsMargins(0, 0, 0, 0);
  configGroupLayout->setSpacing(0);
  configGroupLayout->addWidget(buttonFrame, 0, 0);
  configGroupLayout->addWidget(_childWidget, 1, 0);
  groupWidget->setLayout(configGroupLayout);

  return groupWidget;
}

/////////////////////////////////////////////////
math::Vector3 ConfigWidget::ParseVector3(const google::protobuf::Message *_msg)
{
  math::Vector3 vec3;
  const google::protobuf::Descriptor *valueDescriptor = _msg->GetDescriptor();
  std::vector<double> values;
  for (unsigned int i = 0; i < 3; ++i)
  {
    const google::protobuf::FieldDescriptor *valueField =
        valueDescriptor->field(i);
    values.push_back(_msg->GetReflection()->GetDouble(*_msg, valueField));
  }
  vec3.x = values[0];
  vec3.y = values[1];
  vec3.z = values[2];
  return vec3;
}

/////////////////////////////////////////////////
ConfigChildWidget *ConfigWidget::CreateUIntWidget(const std::string &_key,
    const int _level)
{
  // ChildWidget
  ConfigChildWidget *widget = new ConfigChildWidget();

  // Label
  QLabel *keyLabel = new QLabel(tr(this->GetHumanReadableKey(_key).c_str()));
  keyLabel->setToolTip(tr(_key.c_str()));

  // SpinBox
  QSpinBox *valueSpinBox = new QSpinBox(widget);
  valueSpinBox->setRange(0, 1e8);
  valueSpinBox->setAlignment(Qt::AlignRight);
  connect(valueSpinBox, SIGNAL(editingFinished()), this,
      SLOT(OnUIntValueChanged()));

  // Layout
  QHBoxLayout *widgetLayout = new QHBoxLayout;
  if (_level != 0)
  {
    widgetLayout->addItem(new QSpacerItem(20*_level, 1,
        QSizePolicy::Fixed, QSizePolicy::Fixed));
  }
  widgetLayout->addWidget(keyLabel);
  widgetLayout->addWidget(valueSpinBox);

  // ChildWidget
  widget->setLayout(widgetLayout);
  widget->setFrameStyle(QFrame::Box);

  widget->widgets.push_back(valueSpinBox);

  return widget;
}

/////////////////////////////////////////////////
ConfigChildWidget *ConfigWidget::CreateIntWidget(const std::string &_key,
    const int _level)
{
  // ChildWidget
  ConfigChildWidget *widget = new ConfigChildWidget();

  // Label
  QLabel *keyLabel = new QLabel(tr(this->GetHumanReadableKey(_key).c_str()));
  keyLabel->setToolTip(tr(_key.c_str()));

  // SpinBox
  QSpinBox *valueSpinBox = new QSpinBox(widget);
  valueSpinBox->setRange(-1e8, 1e8);
  valueSpinBox->setAlignment(Qt::AlignRight);
  connect(valueSpinBox, SIGNAL(editingFinished()), this,
      SLOT(OnIntValueChanged()));

  // Layout
  QHBoxLayout *widgetLayout = new QHBoxLayout;
  if (_level != 0)
  {
    widgetLayout->addItem(new QSpacerItem(20*_level, 1,
        QSizePolicy::Fixed, QSizePolicy::Fixed));
  }
  widgetLayout->addWidget(keyLabel);
  widgetLayout->addWidget(valueSpinBox);

  // ChildWidget
  widget->setLayout(widgetLayout);
  widget->setFrameStyle(QFrame::Box);

  widget->widgets.push_back(valueSpinBox);

  return widget;
}

/////////////////////////////////////////////////
ConfigChildWidget *ConfigWidget::CreateDoubleWidget(const std::string &_key,
    const int _level)
{
  // ChildWidget
  ConfigChildWidget *widget = new ConfigChildWidget();

  // Label
  QLabel *keyLabel = new QLabel(tr(this->GetHumanReadableKey(_key).c_str()));
  keyLabel->setToolTip(tr(_key.c_str()));

  // SpinBox
  double min = 0;
  double max = 0;
  this->GetRangeFromKey(_key, min, max);

  QDoubleSpinBox *valueSpinBox = new QDoubleSpinBox(widget);
  valueSpinBox->setRange(min, max);
  valueSpinBox->setSingleStep(0.01);
  valueSpinBox->setDecimals(8);
  valueSpinBox->setAlignment(Qt::AlignRight);
  connect(valueSpinBox, SIGNAL(editingFinished()), this,
      SLOT(OnDoubleValueChanged()));

  // Unit
  std::string jointType = this->GetEnumWidgetValue("type");
  std::string unit = this->GetUnitFromKey(_key, jointType);

  QLabel *unitLabel = new QLabel();
  unitLabel->setMaximumWidth(40);
  unitLabel->setText(QString::fromStdString(unit));

  // Layout
  QHBoxLayout *widgetLayout = new QHBoxLayout;
  if (_level != 0)
  {
    widgetLayout->addItem(new QSpacerItem(20*_level, 1,
        QSizePolicy::Fixed, QSizePolicy::Fixed));
  }
  widgetLayout->addWidget(keyLabel);
  widgetLayout->addWidget(valueSpinBox);
  if (unitLabel->text() != "")
    widgetLayout->addWidget(unitLabel);

  // ChildWidget
  widget->key = _key;
  widget->setLayout(widgetLayout);
  widget->setFrameStyle(QFrame::Box);

  widget->widgets.push_back(valueSpinBox);
  widget->mapWidgetToUnit[valueSpinBox] = unitLabel;

  return widget;
}

/////////////////////////////////////////////////
ConfigChildWidget *ConfigWidget::CreateStringWidget(const std::string &_key,
    const int _level, const std::string &_type)
{
  // ChildWidget
  ConfigChildWidget *widget = new ConfigChildWidget();

  // Label
  QLabel *keyLabel = new QLabel(tr(this->GetHumanReadableKey(_key).c_str()));
  keyLabel->setToolTip(tr(_key.c_str()));

  // Line or Text Edit based on key
  QWidget *valueEdit;
  if (_type == "plain")
  {
    valueEdit = new QPlainTextEdit(widget);
    valueEdit->setMinimumHeight(50);
    // QPlainTextEdit's don't have editingFinished signals
  }
  else if (_type == "line")
  {
    valueEdit = new QLineEdit(widget);
    connect(valueEdit, SIGNAL(editingFinished()), this,
        SLOT(OnStringValueChanged()));
  }
  else
  {
    gzerr << "Unknown type [" << _type << "]. Not creating string widget" <<
        std::endl;
    return NULL;
  }

  // Layout
  QHBoxLayout *widgetLayout = new QHBoxLayout;
  if (_level != 0)
  {
    widgetLayout->addItem(new QSpacerItem(20*_level, 1,
        QSizePolicy::Fixed, QSizePolicy::Fixed));
  }
  widgetLayout->addWidget(keyLabel);
  widgetLayout->addWidget(valueEdit);

  // ChildWidget
  widget->setLayout(widgetLayout);
  widget->setFrameStyle(QFrame::Box);

  widget->widgets.push_back(valueEdit);

  return widget;
}

/////////////////////////////////////////////////
ConfigChildWidget *ConfigWidget::CreateBoolWidget(const std::string &_key,
    const int _level)
{
  // ChildWidget
  ConfigChildWidget *widget = new ConfigChildWidget();

  // Label
  QLabel *keyLabel = new QLabel(tr(this->GetHumanReadableKey(_key).c_str()));
  keyLabel->setToolTip(tr(_key.c_str()));

  // Buttons
  QRadioButton *valueTrueRadioButton = new QRadioButton(widget);
  valueTrueRadioButton->setText(tr("True"));
  connect(valueTrueRadioButton, SIGNAL(toggled(bool)), this,
      SLOT(OnBoolValueChanged()));

  QRadioButton *valueFalseRadioButton = new QRadioButton(widget);
  valueFalseRadioButton->setText(tr("False"));
  connect(valueFalseRadioButton, SIGNAL(toggled(bool)), this,
      SLOT(OnBoolValueChanged()));

  QButtonGroup *boolButtonGroup = new QButtonGroup;
  boolButtonGroup->addButton(valueTrueRadioButton);
  boolButtonGroup->addButton(valueFalseRadioButton);
  boolButtonGroup->setExclusive(true);

  QHBoxLayout *buttonLayout = new QHBoxLayout;
  buttonLayout->addWidget(valueTrueRadioButton);
  buttonLayout->addWidget(valueFalseRadioButton);

  // Layout
  QHBoxLayout *widgetLayout = new QHBoxLayout;
  if (_level != 0)
  {
    widgetLayout->addItem(new QSpacerItem(20*_level, 1,
        QSizePolicy::Fixed, QSizePolicy::Fixed));
  }
  widgetLayout->addWidget(keyLabel);
  widgetLayout->addLayout(buttonLayout);

  // ChildWidget
  widget->setLayout(widgetLayout);
  widget->setFrameStyle(QFrame::Box);

  widget->widgets.push_back(valueTrueRadioButton);
  widget->widgets.push_back(valueFalseRadioButton);

  return widget;
}

/////////////////////////////////////////////////
ConfigChildWidget *ConfigWidget::CreateVector3dWidget(
    const std::string &_key, const int _level)
{
  // ChildWidget
  ConfigChildWidget *widget = new ConfigChildWidget();

  // Presets
  auto presetsCombo = new QComboBox(widget);
  presetsCombo->addItem("Custom", 0);
<<<<<<< HEAD
  presetsCombo->addItem("X", 1);
  presetsCombo->addItem("-X", 2);
  presetsCombo->addItem("Y", 3);
  presetsCombo->addItem("-Y", 4);
  presetsCombo->addItem("Z", 5);
=======
  presetsCombo->addItem(" X", 1);
  presetsCombo->addItem("-X", 2);
  presetsCombo->addItem(" Y", 3);
  presetsCombo->addItem("-Y", 4);
  presetsCombo->addItem(" Z", 5);
>>>>>>> 82752b07
  presetsCombo->addItem("-Z", 6);
  presetsCombo->setMinimumWidth(80);
  connect(presetsCombo, SIGNAL(currentIndexChanged(const int)), this,
      SLOT(OnVector3dPresetChanged(const int)));

  // Labels
  QLabel *vecXLabel = new QLabel(tr("X"));
  QLabel *vecYLabel = new QLabel(tr("Y"));
  QLabel *vecZLabel = new QLabel(tr("Z"));
  vecXLabel->setToolTip(tr("x"));
  vecYLabel->setToolTip(tr("y"));
  vecZLabel->setToolTip(tr("z"));

  // SpinBoxes
  double min = 0;
  double max = 0;
  this->GetRangeFromKey(_key, min, max);

  QDoubleSpinBox *vecXSpinBox = new QDoubleSpinBox(widget);
  vecXSpinBox->setRange(min, max);
  vecXSpinBox->setSingleStep(0.01);
  vecXSpinBox->setDecimals(6);
  vecXSpinBox->setAlignment(Qt::AlignRight);
  vecXSpinBox->setMaximumWidth(100);
  connect(vecXSpinBox, SIGNAL(editingFinished()), this,
      SLOT(OnVector3dValueChanged()));

  QDoubleSpinBox *vecYSpinBox = new QDoubleSpinBox(widget);
  vecYSpinBox->setRange(min, max);
  vecYSpinBox->setSingleStep(0.01);
  vecYSpinBox->setDecimals(6);
  vecYSpinBox->setAlignment(Qt::AlignRight);
  vecYSpinBox->setMaximumWidth(100);
  connect(vecYSpinBox, SIGNAL(editingFinished()), this,
      SLOT(OnVector3dValueChanged()));

  QDoubleSpinBox *vecZSpinBox = new QDoubleSpinBox(widget);
  vecZSpinBox->setRange(min, max);
  vecZSpinBox->setSingleStep(0.01);
  vecZSpinBox->setDecimals(6);
  vecZSpinBox->setAlignment(Qt::AlignRight);
  vecZSpinBox->setMaximumWidth(100);
  connect(vecZSpinBox, SIGNAL(editingFinished()), this,
      SLOT(OnVector3dValueChanged()));

  // This is inside a group
  int level = _level + 1;

  // Layout
  QHBoxLayout *widgetLayout = new QHBoxLayout;
  widgetLayout->addItem(new QSpacerItem(20*level, 1,
      QSizePolicy::Fixed, QSizePolicy::Fixed));
  widgetLayout->addWidget(presetsCombo);
  widgetLayout->addWidget(vecXLabel);
  widgetLayout->addWidget(vecXSpinBox);
  widgetLayout->addWidget(vecYLabel);
  widgetLayout->addWidget(vecYSpinBox);
  widgetLayout->addWidget(vecZLabel);
  widgetLayout->addWidget(vecZSpinBox);

  widgetLayout->setAlignment(vecXLabel, Qt::AlignRight);
  widgetLayout->setAlignment(vecYLabel, Qt::AlignRight);
  widgetLayout->setAlignment(vecZLabel, Qt::AlignRight);

  // ChildWidget
  widget->setLayout(widgetLayout);
  widget->setFrameStyle(QFrame::Box);

  widget->widgets.push_back(vecXSpinBox);
  widget->widgets.push_back(vecYSpinBox);
  widget->widgets.push_back(vecZSpinBox);
  widget->widgets.push_back(presetsCombo);

  return widget;
}

/////////////////////////////////////////////////
ConfigChildWidget *ConfigWidget::CreateColorWidget(const std::string &_key,
    const int _level)
{
  // ChildWidget
  ConfigChildWidget *widget = new ConfigChildWidget();

  // Labels
  QLabel *colorRLabel = new QLabel(tr("R"));
  QLabel *colorGLabel = new QLabel(tr("G"));
  QLabel *colorBLabel = new QLabel(tr("B"));
  QLabel *colorALabel = new QLabel(tr("A"));
  colorRLabel->setToolTip(tr("r"));
  colorGLabel->setToolTip(tr("g"));
  colorBLabel->setToolTip(tr("b"));
  colorALabel->setToolTip(tr("a"));

  // SpinBoxes
  double min = 0;
  double max = 0;
  this->GetRangeFromKey(_key, min, max);

  QDoubleSpinBox *colorRSpinBox = new QDoubleSpinBox(widget);
  colorRSpinBox->setRange(0, 1.0);
  colorRSpinBox->setSingleStep(0.1);
  colorRSpinBox->setDecimals(3);
  colorRSpinBox->setAlignment(Qt::AlignRight);
  colorRSpinBox->setMaximumWidth(10);
  connect(colorRSpinBox, SIGNAL(editingFinished()), this,
      SLOT(OnColorValueChanged()));

  QDoubleSpinBox *colorGSpinBox = new QDoubleSpinBox(widget);
  colorGSpinBox->setRange(0, 1.0);
  colorGSpinBox->setSingleStep(0.1);
  colorGSpinBox->setDecimals(3);
  colorGSpinBox->setAlignment(Qt::AlignRight);
  colorGSpinBox->setMaximumWidth(10);
  connect(colorGSpinBox, SIGNAL(editingFinished()), this,
      SLOT(OnColorValueChanged()));

  QDoubleSpinBox *colorBSpinBox = new QDoubleSpinBox(widget);
  colorBSpinBox->setRange(0, 1.0);
  colorBSpinBox->setSingleStep(0.1);
  colorBSpinBox->setDecimals(3);
  colorBSpinBox->setAlignment(Qt::AlignRight);
  colorBSpinBox->setMaximumWidth(10);
  connect(colorBSpinBox, SIGNAL(editingFinished()), this,
      SLOT(OnColorValueChanged()));

  QDoubleSpinBox *colorASpinBox = new QDoubleSpinBox(widget);
  colorASpinBox->setRange(0, 1.0);
  colorASpinBox->setSingleStep(0.1);
  colorASpinBox->setDecimals(3);
  colorASpinBox->setAlignment(Qt::AlignRight);
  colorASpinBox->setMaximumWidth(10);
  connect(colorASpinBox, SIGNAL(editingFinished()), this,
      SLOT(OnColorValueChanged()));

  // This is inside a group
  int level = _level + 1;

  // Layout
  QHBoxLayout *widgetLayout = new QHBoxLayout;
  widgetLayout->addItem(new QSpacerItem(20*level, 1,
      QSizePolicy::Fixed, QSizePolicy::Fixed));
  widgetLayout->addWidget(colorRLabel);
  widgetLayout->addWidget(colorRSpinBox);
  widgetLayout->addWidget(colorGLabel);
  widgetLayout->addWidget(colorGSpinBox);
  widgetLayout->addWidget(colorBLabel);
  widgetLayout->addWidget(colorBSpinBox);
  widgetLayout->addWidget(colorALabel);
  widgetLayout->addWidget(colorASpinBox);

  widgetLayout->setAlignment(colorRLabel, Qt::AlignRight);
  widgetLayout->setAlignment(colorGLabel, Qt::AlignRight);
  widgetLayout->setAlignment(colorBLabel, Qt::AlignRight);
  widgetLayout->setAlignment(colorALabel, Qt::AlignRight);

  // ChildWidget
  widget->setLayout(widgetLayout);
  widget->setFrameStyle(QFrame::Box);

  widget->widgets.push_back(colorRSpinBox);
  widget->widgets.push_back(colorGSpinBox);
  widget->widgets.push_back(colorBSpinBox);
  widget->widgets.push_back(colorASpinBox);

  return widget;
}

/////////////////////////////////////////////////
ConfigChildWidget *ConfigWidget::CreatePoseWidget(const std::string &/*_key*/,
    const int _level)
{
  // Labels
  std::vector<std::string> elements;
  elements.push_back("x");
  elements.push_back("y");
  elements.push_back("z");
  elements.push_back("roll");
  elements.push_back("pitch");
  elements.push_back("yaw");

  // This is inside a group
  int level = _level+1;

  // Layout
  QGridLayout *widgetLayout = new QGridLayout;
  widgetLayout->setColumnStretch(3, 1);
  widgetLayout->addItem(new QSpacerItem(20*level, 1, QSizePolicy::Fixed,
      QSizePolicy::Fixed), 0, 0);

  // ChildWidget
  double min = 0;
  double max = 0;
  this->GetRangeFromKey("", min, max);

  ConfigChildWidget *widget = new ConfigChildWidget();
  widget->setLayout(widgetLayout);
  widget->setFrameStyle(QFrame::Box);

  for (unsigned int i = 0; i < elements.size(); ++i)
  {
    QDoubleSpinBox *spin = new QDoubleSpinBox(widget);
    connect(spin, SIGNAL(editingFinished()), this, SLOT(OnPoseValueChanged()));
    widget->widgets.push_back(spin);

    spin->setRange(min, max);
    spin->setSingleStep(0.01);
    spin->setDecimals(6);
    spin->setAlignment(Qt::AlignRight);
    spin->setMaximumWidth(100);

    QLabel *label = new QLabel(this->GetHumanReadableKey(elements[i]).c_str());
    label->setToolTip(tr(elements[i].c_str()));
    if (i == 0)
      label->setStyleSheet("QLabel{color: " + this->redColor + ";}");
    else if (i == 1)
      label->setStyleSheet("QLabel{color: " + this->greenColor + ";}");
    else if (i == 2)
      label->setStyleSheet("QLabel{color:" + this->blueColor + ";}");

    QLabel *unitLabel = new QLabel();
    unitLabel->setMaximumWidth(40);
    unitLabel->setMinimumWidth(40);
    if (i < 3)
      unitLabel->setText(QString::fromStdString(this->GetUnitFromKey("pos")));
    else
      unitLabel->setText(QString::fromStdString(this->GetUnitFromKey("rot")));

    widgetLayout->addWidget(label, i%3, std::floor(i/3)*3+1);
    widgetLayout->addWidget(spin, i%3, std::floor(i/3)*3+2);
    widgetLayout->addWidget(unitLabel, i%3, std::floor(i/3)*3+3);

    widgetLayout->setAlignment(label, Qt::AlignLeft);
    widgetLayout->setAlignment(spin, Qt::AlignLeft);
    widgetLayout->setAlignment(unitLabel, Qt::AlignLeft);
  }

  return widget;
}

/////////////////////////////////////////////////
ConfigChildWidget *ConfigWidget::CreateGeometryWidget(
    const std::string &/*_key*/, const int _level)
{
  // ChildWidget
  GeometryConfigWidget *widget = new GeometryConfigWidget;

  // Geometry ComboBox
  QLabel *geometryLabel = new QLabel(tr("Geometry"));
  geometryLabel->setToolTip(tr("geometry"));
  QComboBox *geometryComboBox = new QComboBox(widget);
  geometryComboBox->addItem(tr("box"));
  geometryComboBox->addItem(tr("cylinder"));
  geometryComboBox->addItem(tr("sphere"));
  geometryComboBox->addItem(tr("mesh"));
  geometryComboBox->addItem(tr("polyline"));
  connect(geometryComboBox, SIGNAL(currentIndexChanged(const int)), this,
      SLOT(OnGeometryValueChanged(const int)));

  // Size XYZ
  double min = 0;
  double max = 0;
  this->GetRangeFromKey("length", min, max);

  QDoubleSpinBox *geomSizeXSpinBox = new QDoubleSpinBox(widget);
  geomSizeXSpinBox->setRange(min, max);
  geomSizeXSpinBox->setSingleStep(0.01);
  geomSizeXSpinBox->setDecimals(6);
  geomSizeXSpinBox->setValue(1.000);
  geomSizeXSpinBox->setAlignment(Qt::AlignRight);
  geomSizeXSpinBox->setMaximumWidth(100);
  connect(geomSizeXSpinBox, SIGNAL(editingFinished()), this,
      SLOT(OnGeometryValueChanged()));

  QDoubleSpinBox *geomSizeYSpinBox = new QDoubleSpinBox(widget);
  geomSizeYSpinBox->setRange(min, max);
  geomSizeYSpinBox->setSingleStep(0.01);
  geomSizeYSpinBox->setDecimals(6);
  geomSizeYSpinBox->setValue(1.000);
  geomSizeYSpinBox->setAlignment(Qt::AlignRight);
  geomSizeYSpinBox->setMaximumWidth(100);
  connect(geomSizeYSpinBox, SIGNAL(editingFinished()), this,
      SLOT(OnGeometryValueChanged()));

  QDoubleSpinBox *geomSizeZSpinBox = new QDoubleSpinBox(widget);
  geomSizeZSpinBox->setRange(min, max);
  geomSizeZSpinBox->setSingleStep(0.01);
  geomSizeZSpinBox->setDecimals(6);
  geomSizeZSpinBox->setValue(1.000);
  geomSizeZSpinBox->setAlignment(Qt::AlignRight);
  geomSizeZSpinBox->setMaximumWidth(100);
  connect(geomSizeZSpinBox, SIGNAL(editingFinished()), this,
      SLOT(OnGeometryValueChanged()));

  QLabel *geomSizeXLabel = new QLabel(tr("X"));
  QLabel *geomSizeYLabel = new QLabel(tr("Y"));
  QLabel *geomSizeZLabel = new QLabel(tr("Z"));
  geomSizeXLabel->setStyleSheet("QLabel{color: " + this->redColor + ";}");
  geomSizeYLabel->setStyleSheet("QLabel{color: " + this->greenColor + ";}");
  geomSizeZLabel->setStyleSheet("QLabel{color: " + this->blueColor + ";}");
  geomSizeXLabel->setToolTip(tr("x"));
  geomSizeYLabel->setToolTip(tr("y"));
  geomSizeZLabel->setToolTip(tr("z"));

  std::string unit = this->GetUnitFromKey("length");
  QLabel *geomSizeXUnitLabel = new QLabel(QString::fromStdString(unit));
  QLabel *geomSizeYUnitLabel = new QLabel(QString::fromStdString(unit));
  QLabel *geomSizeZUnitLabel = new QLabel(QString::fromStdString(unit));

  QHBoxLayout *geomSizeLayout = new QHBoxLayout;
  geomSizeLayout->addWidget(geomSizeXLabel);
  geomSizeLayout->addWidget(geomSizeXSpinBox);
  geomSizeLayout->addWidget(geomSizeXUnitLabel);
  geomSizeLayout->addWidget(geomSizeYLabel);
  geomSizeLayout->addWidget(geomSizeYSpinBox);
  geomSizeLayout->addWidget(geomSizeYUnitLabel);
  geomSizeLayout->addWidget(geomSizeZLabel);
  geomSizeLayout->addWidget(geomSizeZSpinBox);
  geomSizeLayout->addWidget(geomSizeZUnitLabel);

  geomSizeLayout->setAlignment(geomSizeXLabel, Qt::AlignRight);
  geomSizeLayout->setAlignment(geomSizeYLabel, Qt::AlignRight);
  geomSizeLayout->setAlignment(geomSizeZLabel, Qt::AlignRight);

  // Uri
  QLabel *geomFilenameLabel = new QLabel(tr("Uri"));
  geomFilenameLabel->setToolTip(tr("uri"));
  QLineEdit *geomFilenameLineEdit = new QLineEdit(widget);
  connect(geomFilenameLineEdit, SIGNAL(editingFinished()), this,
      SLOT(OnGeometryValueChanged()));
  QPushButton *geomFilenameButton = new QPushButton(tr("..."));
  geomFilenameButton->setMaximumWidth(30);

  QHBoxLayout *geomFilenameLayout = new QHBoxLayout;
  geomFilenameLayout->addWidget(geomFilenameLabel);
  geomFilenameLayout->addWidget(geomFilenameLineEdit);
  geomFilenameLayout->addWidget(geomFilenameButton);

  QVBoxLayout *geomSizeFilenameLayout = new QVBoxLayout;
  geomSizeFilenameLayout->addLayout(geomSizeLayout);
  geomSizeFilenameLayout->addLayout(geomFilenameLayout);

  QWidget *geomSizeWidget = new QWidget(widget);
  geomSizeWidget->setLayout(geomSizeFilenameLayout);

  // Radius / Length
  QLabel *geomRadiusLabel = new QLabel(tr("Radius"));
  QLabel *geomLengthLabel = new QLabel(tr("Length"));
  QLabel *geomRadiusUnitLabel = new QLabel(QString::fromStdString(unit));
  QLabel *geomLengthUnitLabel = new QLabel(QString::fromStdString(unit));
  geomRadiusLabel->setToolTip(tr("radius"));
  geomLengthLabel->setToolTip(tr("length"));

  QDoubleSpinBox *geomRadiusSpinBox = new QDoubleSpinBox(widget);
  geomRadiusSpinBox->setRange(min, max);
  geomRadiusSpinBox->setSingleStep(0.01);
  geomRadiusSpinBox->setDecimals(6);
  geomRadiusSpinBox->setValue(0.500);
  geomRadiusSpinBox->setAlignment(Qt::AlignRight);
  geomRadiusSpinBox->setMaximumWidth(100);
  connect(geomRadiusSpinBox, SIGNAL(editingFinished()), this,
      SLOT(OnGeometryValueChanged()));

  QDoubleSpinBox *geomLengthSpinBox = new QDoubleSpinBox(widget);
  geomLengthSpinBox->setRange(min, max);
  geomLengthSpinBox->setSingleStep(0.01);
  geomLengthSpinBox->setDecimals(6);
  geomLengthSpinBox->setValue(1.000);
  geomLengthSpinBox->setAlignment(Qt::AlignRight);
  geomLengthSpinBox->setMaximumWidth(100);
  connect(geomLengthSpinBox, SIGNAL(editingFinished()), this,
      SLOT(OnGeometryValueChanged()));

  QHBoxLayout *geomRLLayout = new QHBoxLayout;
  geomRLLayout->addWidget(geomRadiusLabel);
  geomRLLayout->addWidget(geomRadiusSpinBox);
  geomRLLayout->addWidget(geomRadiusUnitLabel);
  geomRLLayout->addWidget(geomLengthLabel);
  geomRLLayout->addWidget(geomLengthSpinBox);
  geomRLLayout->addWidget(geomLengthUnitLabel);

  geomRLLayout->setAlignment(geomRadiusLabel, Qt::AlignRight);
  geomRLLayout->setAlignment(geomLengthLabel, Qt::AlignRight);

  QWidget *geomRLWidget = new QWidget;
  geomRLWidget->setLayout(geomRLLayout);

  // Dimensions
  QStackedWidget *geomDimensionWidget = new QStackedWidget(widget);
  geomDimensionWidget->insertWidget(0, geomSizeWidget);

  geomDimensionWidget->insertWidget(1, geomRLWidget);
  geomDimensionWidget->setCurrentIndex(0);
  geomDimensionWidget->setSizePolicy(
      QSizePolicy::Minimum, QSizePolicy::Minimum);

  // This is inside a group
  int level = _level + 1;

  // Layout
  QGridLayout *widgetLayout = new QGridLayout;
  widgetLayout->addItem(new QSpacerItem(20*level, 1,
      QSizePolicy::Fixed, QSizePolicy::Fixed), 0, 0);
  widgetLayout->addWidget(geometryLabel, 0, 1);
  widgetLayout->addWidget(geometryComboBox, 0, 2, 1, 2);
  widgetLayout->addWidget(geomDimensionWidget, 2, 1, 1, 3);

  // ChildWidget
  widget->setFrameStyle(QFrame::Box);
  widget->geomDimensionWidget = geomDimensionWidget;
  widget->geomLengthSpinBox = geomLengthSpinBox;
  widget->geomLengthLabel = geomLengthLabel;
  widget->geomLengthUnitLabel = geomLengthUnitLabel;
  widget->geomFilenameLabel = geomFilenameLabel;
  widget->geomFilenameLineEdit = geomFilenameLineEdit;
  widget->geomFilenameButton = geomFilenameButton;

  geomFilenameLabel->setVisible(false);
  geomFilenameLineEdit->setVisible(false);
  geomFilenameButton->setVisible(false);

  connect(geometryComboBox, SIGNAL(currentIndexChanged(const QString)),
      widget, SLOT(GeometryChanged(const QString)));
  connect(geomFilenameButton, SIGNAL(clicked()), widget, SLOT(OnSelectFile()));

  widget->setLayout(widgetLayout);
  widget->widgets.push_back(geometryComboBox);
  widget->widgets.push_back(geomSizeXSpinBox);
  widget->widgets.push_back(geomSizeYSpinBox);
  widget->widgets.push_back(geomSizeZSpinBox);
  widget->widgets.push_back(geomRadiusSpinBox);
  widget->widgets.push_back(geomLengthSpinBox);
  widget->widgets.push_back(geomFilenameLineEdit);
  widget->widgets.push_back(geomFilenameButton);

  return widget;
}

/////////////////////////////////////////////////
ConfigChildWidget *ConfigWidget::CreateEnumWidget(
    const std::string &_key, const std::vector<std::string> &_values,
    const int _level)
{
  // Label
  QLabel *enumLabel = new QLabel(this->GetHumanReadableKey(_key).c_str());
  enumLabel->setToolTip(tr(_key.c_str()));

  // ComboBox
  QComboBox *enumComboBox = new QComboBox;

  for (unsigned int i = 0; i < _values.size(); ++i)
    enumComboBox->addItem(tr(_values[i].c_str()));

  // Layout
  QHBoxLayout *widgetLayout = new QHBoxLayout;
  if (_level != 0)
  {
    widgetLayout->addItem(new QSpacerItem(20*_level, 1,
        QSizePolicy::Fixed, QSizePolicy::Fixed));
  }
  widgetLayout->addWidget(enumLabel);
  widgetLayout->addWidget(enumComboBox);

  // ChildWidget
  EnumConfigWidget *widget = new EnumConfigWidget();
  widget->setLayout(widgetLayout);
  widget->setFrameStyle(QFrame::Box);
  connect(enumComboBox, SIGNAL(currentIndexChanged(const QString &)),
      widget, SLOT(EnumChanged(const QString &)));

  widget->widgets.push_back(enumComboBox);

  // connect enum config widget event so that we can fire another
  // event from ConfigWidget that has the name of this field
  connect(widget,
      SIGNAL(EnumValueChanged(const QString &)), this,
      SLOT(OnEnumValueChanged(const QString &)));

  return widget;
}

/////////////////////////////////////////////////
void ConfigWidget::UpdateMsg(google::protobuf::Message *_msg,
    const std::string &_name)
{
  const google::protobuf::Descriptor *d = _msg->GetDescriptor();
  if (!d)
    return;
  unsigned int count = d->field_count();

  for (unsigned int i = 0; i < count ; ++i)
  {
    const google::protobuf::FieldDescriptor *field = d->field(i);

    if (!field)
      return;

    const google::protobuf::Reflection *ref = _msg->GetReflection();

    if (!ref)
      return;

    std::string name = field->name();

    // Update each field in the message
    // TODO update repeated fields
    if (!field->is_repeated() /*&& ref->HasField(*_msg, field)*/)
    {
      std::string scopedName = _name.empty() ? name : _name + "::" + name;
      if (this->configWidgets.find(scopedName) == this->configWidgets.end())
        continue;

      // don't update msgs field that are associated with read-only widgets
      if (this->GetWidgetReadOnly(scopedName))
        continue;

      ConfigChildWidget *childWidget = this->configWidgets[scopedName];

      switch (field->type())
      {
        case google::protobuf::FieldDescriptor::TYPE_DOUBLE:
        {
          QDoubleSpinBox *valueSpinBox =
              qobject_cast<QDoubleSpinBox *>(childWidget->widgets[0]);
          ref->SetDouble(_msg, field, valueSpinBox->value());
          break;
        }
        case google::protobuf::FieldDescriptor::TYPE_FLOAT:
        {
          QDoubleSpinBox *valueSpinBox =
              qobject_cast<QDoubleSpinBox *>(childWidget->widgets[0]);
          ref->SetFloat(_msg, field, valueSpinBox->value());
          break;
        }
        case google::protobuf::FieldDescriptor::TYPE_INT64:
        {
          QSpinBox *valueSpinBox =
              qobject_cast<QSpinBox *>(childWidget->widgets[0]);
          ref->SetInt64(_msg, field, valueSpinBox->value());
          break;
        }
        case google::protobuf::FieldDescriptor::TYPE_UINT64:
        {
          QSpinBox *valueSpinBox =
              qobject_cast<QSpinBox *>(childWidget->widgets[0]);
          ref->SetUInt64(_msg, field, valueSpinBox->value());
          break;
        }
        case google::protobuf::FieldDescriptor::TYPE_INT32:
        {
          QSpinBox *valueSpinBox =
              qobject_cast<QSpinBox *>(childWidget->widgets[0]);
          ref->SetInt32(_msg, field, valueSpinBox->value());
          break;
        }
        case google::protobuf::FieldDescriptor::TYPE_UINT32:
        {
          QSpinBox *valueSpinBox =
              qobject_cast<QSpinBox *>(childWidget->widgets[0]);
          ref->SetUInt32(_msg, field, valueSpinBox->value());
          break;
        }
        case google::protobuf::FieldDescriptor::TYPE_BOOL:
        {
          QRadioButton *valueRadioButton =
              qobject_cast<QRadioButton *>(childWidget->widgets[0]);
          ref->SetBool(_msg, field, valueRadioButton->isChecked());
          break;
        }
        case google::protobuf::FieldDescriptor::TYPE_STRING:
        {
          if (qobject_cast<QLineEdit *>(childWidget->widgets[0]))
          {
            QLineEdit *valueLineEdit =
              qobject_cast<QLineEdit *>(childWidget->widgets[0]);
            ref->SetString(_msg, field, valueLineEdit->text().toStdString());
          }
          else if (qobject_cast<QPlainTextEdit *>(childWidget->widgets[0]))
          {
            QPlainTextEdit *valueTextEdit =
                qobject_cast<QPlainTextEdit *>(childWidget->widgets[0]);
            ref->SetString(_msg, field,
                valueTextEdit->toPlainText().toStdString());
          }
          break;
        }
        case google::protobuf::FieldDescriptor::TYPE_MESSAGE:
        {
          google::protobuf::Message *valueMsg =
              (ref->MutableMessage(_msg, field));

          // update geometry msg field
          if (field->message_type()->name() == "Geometry")
          {
            // manually retrieve values from widgets in order to update
            // the message fields.
            QComboBox *valueComboBox =
                qobject_cast<QComboBox *>(childWidget->widgets[0]);
            std::string geomType = valueComboBox->currentText().toStdString();

            const google::protobuf::Descriptor *valueDescriptor =
                valueMsg->GetDescriptor();
            const google::protobuf::Reflection *geomReflection =
                valueMsg->GetReflection();
            const google::protobuf::FieldDescriptor *typeField =
                valueDescriptor->FindFieldByName("type");
            const google::protobuf::EnumDescriptor *typeEnumDescriptor =
                typeField->enum_type();

            if (geomType == "box" || geomType == "mesh")
            {
              double sizeX = qobject_cast<QDoubleSpinBox *>(
                  childWidget->widgets[1])->value();
              double sizeY = qobject_cast<QDoubleSpinBox *>(
                  childWidget->widgets[2])->value();
              double sizeZ = qobject_cast<QDoubleSpinBox *>(
                  childWidget->widgets[3])->value();
              math::Vector3 geomSize(sizeX, sizeY, sizeZ);

              // set type
              std::string typeStr =
                  QString(tr(geomType.c_str())).toUpper().toStdString();
              const google::protobuf::EnumValueDescriptor *geometryType =
                  typeEnumDescriptor->FindValueByName(typeStr);
              geomReflection->SetEnum(valueMsg, typeField, geometryType);

              // set dimensions
              const google::protobuf::FieldDescriptor *geomFieldDescriptor =
                valueDescriptor->FindFieldByName(geomType);
              google::protobuf::Message *geomValueMsg =
                  geomReflection->MutableMessage(valueMsg, geomFieldDescriptor);

              int fieldIdx = (geomType == "box") ? 0 : 1;
              google::protobuf::Message *geomDimensionMsg =
                  geomValueMsg->GetReflection()->MutableMessage(geomValueMsg,
                  geomValueMsg->GetDescriptor()->field(fieldIdx));
              this->UpdateVector3Msg(geomDimensionMsg, geomSize);

              if (geomType == "mesh")
              {
                std::string uri = qobject_cast<QLineEdit *>(
                     childWidget->widgets[6])->text().toStdString();
                const google::protobuf::FieldDescriptor *uriFieldDescriptor =
                    geomValueMsg->GetDescriptor()->field(0);
                geomValueMsg->GetReflection()->SetString(geomValueMsg,
                    uriFieldDescriptor, uri);
              }
            }
            else if (geomType == "cylinder")
            {
              double radius = qobject_cast<QDoubleSpinBox *>(
                  childWidget->widgets[4])->value();
              double length = qobject_cast<QDoubleSpinBox *>(
                  childWidget->widgets[5])->value();

              // set type
              const google::protobuf::EnumValueDescriptor *geometryType =
                  typeEnumDescriptor->FindValueByName("CYLINDER");
              geomReflection->SetEnum(valueMsg, typeField, geometryType);

              // set radius and length
              const google::protobuf::FieldDescriptor *geomFieldDescriptor =
                valueDescriptor->FindFieldByName(geomType);
              google::protobuf::Message *geomValueMsg =
                  geomReflection->MutableMessage(valueMsg, geomFieldDescriptor);

              const google::protobuf::FieldDescriptor *geomRadiusField =
                  geomValueMsg->GetDescriptor()->field(0);
              geomValueMsg->GetReflection()->SetDouble(geomValueMsg,
                  geomRadiusField, radius);
              const google::protobuf::FieldDescriptor *geomLengthField =
                  geomValueMsg->GetDescriptor()->field(1);
              geomValueMsg->GetReflection()->SetDouble(geomValueMsg,
                  geomLengthField, length);
            }
            else if (geomType == "sphere")
            {
              double radius = qobject_cast<QDoubleSpinBox *>(
                  childWidget->widgets[4])->value();

              // set type
              const google::protobuf::EnumValueDescriptor *geometryType =
                  typeEnumDescriptor->FindValueByName("SPHERE");
              geomReflection->SetEnum(valueMsg, typeField, geometryType);

              // set radius
              const google::protobuf::FieldDescriptor *geomFieldDescriptor =
                valueDescriptor->FindFieldByName(geomType);
              google::protobuf::Message *geomValueMsg =
                  geomReflection->MutableMessage(valueMsg, geomFieldDescriptor);

              const google::protobuf::FieldDescriptor *geomRadiusField =
                  geomValueMsg->GetDescriptor()->field(0);
              geomValueMsg->GetReflection()->SetDouble(geomValueMsg,
                  geomRadiusField, radius);
            }
            else if (geomType == "polyline")
            {
              const google::protobuf::EnumValueDescriptor *geometryType =
                  typeEnumDescriptor->FindValueByName("POLYLINE");
              geomReflection->SetEnum(valueMsg, typeField, geometryType);
            }
          }
          // update pose msg field
          else if (field->message_type()->name() == "Pose")
          {
            const google::protobuf::Descriptor *valueDescriptor =
                valueMsg->GetDescriptor();
            int valueMsgFieldCount = valueDescriptor->field_count();

            // loop through the message fields to update:
            // a vector3d field (position)
            // and quaternion field (orientation)
            for (int j = 0; j < valueMsgFieldCount ; ++j)
            {
              const google::protobuf::FieldDescriptor *valueField =
                  valueDescriptor->field(j);

              if (valueField->type() !=
                  google::protobuf::FieldDescriptor::TYPE_MESSAGE)
                continue;

              if (valueField->message_type()->name() == "Vector3d")
              {
                // pos
                google::protobuf::Message *posValueMsg =
                    valueMsg->GetReflection()->MutableMessage(
                    valueMsg, valueField);
                std::vector<double> values;
                for (unsigned int k = 0; k < 3; ++k)
                {
                  QDoubleSpinBox *valueSpinBox =
                      qobject_cast<QDoubleSpinBox *>(childWidget->widgets[k]);
                  values.push_back(valueSpinBox->value());
                }
                math::Vector3 vec3(values[0], values[1], values[2]);
                this->UpdateVector3Msg(posValueMsg, vec3);
              }
              else if (valueField->message_type()->name() == "Quaternion")
              {
                // rot
                google::protobuf::Message *quatValueMsg =
                    valueMsg->GetReflection()->MutableMessage(
                    valueMsg, valueField);
                std::vector<double> rotValues;
                for (unsigned int k = 3; k < 6; ++k)
                {
                  QDoubleSpinBox *valueSpinBox =
                      qobject_cast<QDoubleSpinBox *>(childWidget->widgets[k]);
                  rotValues.push_back(valueSpinBox->value());
                }
                math::Quaternion quat(rotValues[0], rotValues[1], rotValues[2]);

                std::vector<double> quatValues;
                quatValues.push_back(quat.x);
                quatValues.push_back(quat.y);
                quatValues.push_back(quat.z);
                quatValues.push_back(quat.w);
                const google::protobuf::Descriptor *quatValueDescriptor =
                    quatValueMsg->GetDescriptor();
                for (unsigned int k = 0; k < quatValues.size(); ++k)
                {
                  const google::protobuf::FieldDescriptor *quatValueField =
                      quatValueDescriptor->field(k);
                  quatValueMsg->GetReflection()->SetDouble(quatValueMsg,
                      quatValueField, quatValues[k]);
                }
              }
            }
          }
          else if (field->message_type()->name() == "Vector3d")
          {
            std::vector<double> values;
            for (unsigned int j = 0; j < 3; ++j)
            {
              QDoubleSpinBox *valueSpinBox =
                  qobject_cast<QDoubleSpinBox *>(childWidget->widgets[j]);
              values.push_back(valueSpinBox->value());
            }
            math::Vector3 vec3(values[0], values[1], values[2]);
            this->UpdateVector3Msg(valueMsg, vec3);
          }
          else if (field->message_type()->name() == "Color")
          {
            const google::protobuf::Descriptor *valueDescriptor =
                valueMsg->GetDescriptor();
            for (unsigned int j = 0; j < childWidget->widgets.size(); ++j)
            {
              QDoubleSpinBox *valueSpinBox =
                  qobject_cast<QDoubleSpinBox *>(childWidget->widgets[j]);
              const google::protobuf::FieldDescriptor *valueField =
                  valueDescriptor->field(j);
              valueMsg->GetReflection()->SetFloat(valueMsg, valueField,
                  valueSpinBox->value());
            }
          }
          else
          {
            // update the message fields recursively
            this->UpdateMsg(valueMsg, scopedName);
          }

          break;
        }
        case google::protobuf::FieldDescriptor::TYPE_ENUM:
        {
          QComboBox *valueComboBox =
              qobject_cast<QComboBox *>(childWidget->widgets[0]);
          if (valueComboBox)
          {
            std::string valueStr = valueComboBox->currentText().toStdString();
            const google::protobuf::EnumDescriptor *enumDescriptor =
                field->enum_type();
            if (enumDescriptor)
            {
              const google::protobuf::EnumValueDescriptor *enumValue =
                  enumDescriptor->FindValueByName(valueStr);
              if (enumValue)
                ref->SetEnum(_msg, field, enumValue);
              else
                gzerr << "Unable to find enum value: '" << valueStr << "'"
                    << std::endl;
            }
          }
          break;
        }
        default:
          break;
      }
    }
  }
}

/////////////////////////////////////////////////
void ConfigWidget::UpdateVector3Msg(google::protobuf::Message *_msg,
    const math::Vector3 &_value)
{
  const google::protobuf::Descriptor *valueDescriptor = _msg->GetDescriptor();

  std::vector<double> values;
  values.push_back(_value.x);
  values.push_back(_value.y);
  values.push_back(_value.z);

  for (unsigned int i = 0; i < 3; ++i)
  {
    const google::protobuf::FieldDescriptor *valueField =
        valueDescriptor->field(i);
    _msg->GetReflection()->SetDouble(_msg, valueField, values[i]);
  }
}

/////////////////////////////////////////////////
bool ConfigWidget::UpdateIntWidget(ConfigChildWidget *_widget,  int _value)
{
  if (_widget->widgets.size() == 1u)
  {
    qobject_cast<QSpinBox *>(_widget->widgets[0])->setValue(_value);
    return true;
  }
  else
  {
    gzerr << "Error updating Int Config widget" << std::endl;
  }
  return false;
}

/////////////////////////////////////////////////
bool ConfigWidget::UpdateUIntWidget(ConfigChildWidget *_widget,
    unsigned int _value)
{
  if (_widget->widgets.size() == 1u)
  {
    qobject_cast<QSpinBox *>(_widget->widgets[0])->setValue(_value);
    return true;
  }
  else
  {
    gzerr << "Error updating UInt Config widget" << std::endl;
  }
  return false;
}

/////////////////////////////////////////////////
bool ConfigWidget::UpdateDoubleWidget(ConfigChildWidget *_widget, double _value)
{
  if (_widget->widgets.size() == 1u)
  {
    // Spin value
    QDoubleSpinBox *spin =
        qobject_cast<QDoubleSpinBox *>(_widget->widgets[0]);
    spin->setValue(_value);

    // Unit label
    std::string jointType = this->GetEnumWidgetValue("type");
    std::string unit = this->GetUnitFromKey(_widget->key, jointType);
    qobject_cast<QLabel *>(
        _widget->mapWidgetToUnit[spin])->setText(QString::fromStdString(unit));

    return true;
  }
  else
  {
    gzerr << "Error updating Double Config widget" << std::endl;
  }
  return false;
}

/////////////////////////////////////////////////
bool ConfigWidget::UpdateStringWidget(ConfigChildWidget *_widget,
    const std::string &_value)
{
  if (_widget->widgets.size() == 1u)
  {
    if (qobject_cast<QLineEdit *>(_widget->widgets[0]))
    {
      qobject_cast<QLineEdit *>(_widget->widgets[0])
          ->setText(tr(_value.c_str()));
      return true;
    }
    else if (qobject_cast<QPlainTextEdit *>(_widget->widgets[0]))
    {
      qobject_cast<QPlainTextEdit *>(_widget->widgets[0])
          ->setPlainText(tr(_value.c_str()));
      return true;
    }
  }
  else
  {
    gzerr << "Error updating String Config Widget" << std::endl;
  }
  return false;
}

/////////////////////////////////////////////////
bool ConfigWidget::UpdateBoolWidget(ConfigChildWidget *_widget, bool _value)
{
  if (_widget->widgets.size() == 2u)
  {
    qobject_cast<QRadioButton *>(_widget->widgets[0])->setChecked(_value);
    qobject_cast<QRadioButton *>(_widget->widgets[1])->setChecked(!_value);
    return true;
  }
  else
  {
    gzerr << "Error updating Bool Config widget" << std::endl;
  }
  return false;
}

/////////////////////////////////////////////////
bool ConfigWidget::UpdateVector3Widget(ConfigChildWidget *_widget,
    const math::Vector3 &_vec)
{
  if (_widget->widgets.size() == 4u)
  {
    qobject_cast<QDoubleSpinBox *>(_widget->widgets[0])->setValue(_vec.x);
    qobject_cast<QDoubleSpinBox *>(_widget->widgets[1])->setValue(_vec.y);
    qobject_cast<QDoubleSpinBox *>(_widget->widgets[2])->setValue(_vec.z);

    // Update preset
    int preset = 0;
    if (_vec == math::Vector3::UnitX)
      preset = 1;
    else if (_vec == -math::Vector3::UnitX)
      preset = 2;
    else if (_vec == math::Vector3::UnitY)
      preset = 3;
    else if (_vec == -math::Vector3::UnitY)
      preset = 4;
    else if (_vec == math::Vector3::UnitZ)
      preset = 5;
    else if (_vec == -math::Vector3::UnitZ)
      preset = 6;

    qobject_cast<QComboBox *>(_widget->widgets[3])->setCurrentIndex(preset);

    return true;
  }
  else
  {
    gzerr << "Error updating Vector3 Config widget" << std::endl;
  }
  return false;
}

/////////////////////////////////////////////////
bool ConfigWidget::UpdateColorWidget(ConfigChildWidget *_widget,
    const common::Color &_color)
{
  if (_widget->widgets.size() == 4u)
  {
    qobject_cast<QDoubleSpinBox *>(_widget->widgets[0])->setValue(_color.r);
    qobject_cast<QDoubleSpinBox *>(_widget->widgets[1])->setValue(_color.g);
    qobject_cast<QDoubleSpinBox *>(_widget->widgets[2])->setValue(_color.b);
    qobject_cast<QDoubleSpinBox *>(_widget->widgets[3])->setValue(_color.a);
    return true;
  }
  else
  {
    gzerr << "Error updating Color Config widget" << std::endl;
  }
  return false;
}

/////////////////////////////////////////////////
bool ConfigWidget::UpdatePoseWidget(ConfigChildWidget *_widget,
    const math::Pose &_pose)
{
  if (_widget->widgets.size() == 6u)
  {
    qobject_cast<QDoubleSpinBox *>(_widget->widgets[0])->setValue(_pose.pos.x);
    qobject_cast<QDoubleSpinBox *>(_widget->widgets[1])->setValue(_pose.pos.y);
    qobject_cast<QDoubleSpinBox *>(_widget->widgets[2])->setValue(_pose.pos.z);

    math::Vector3 rot = _pose.rot.GetAsEuler();
    qobject_cast<QDoubleSpinBox *>(_widget->widgets[3])->setValue(rot.x);
    qobject_cast<QDoubleSpinBox *>(_widget->widgets[4])->setValue(rot.y);
    qobject_cast<QDoubleSpinBox *>(_widget->widgets[5])->setValue(rot.z);
    return true;
  }
  else
  {
    gzerr << "Error updating Pose Config widget" << std::endl;
  }
  return false;
}

/////////////////////////////////////////////////
bool ConfigWidget::UpdateGeometryWidget(ConfigChildWidget *_widget,
    const std::string &_value, const math::Vector3 &_dimensions,
    const std::string &_uri)
{
  if (_widget->widgets.size() != 8u)
  {
    gzerr << "Error updating Geometry Config widget " << std::endl;
    return false;
  }

  QComboBox *valueComboBox = qobject_cast<QComboBox *>(_widget->widgets[0]);
  int index = valueComboBox->findText(tr(_value.c_str()));

  if (index < 0)
  {
    gzerr << "Error updating Geometry Config widget: '" << _value <<
      "' not found" << std::endl;
    return false;
  }

  qobject_cast<QComboBox *>(_widget->widgets[0])->setCurrentIndex(index);

  bool isMesh =  _value == "mesh";
  if (_value == "box" || isMesh)
  {
    qobject_cast<QDoubleSpinBox *>(_widget->widgets[1])->setValue(
        _dimensions.x);
    qobject_cast<QDoubleSpinBox *>(_widget->widgets[2])->setValue(
        _dimensions.y);
    qobject_cast<QDoubleSpinBox *>(_widget->widgets[3])->setValue(
        _dimensions.z);
  }
  else if (_value == "cylinder")
  {
    qobject_cast<QDoubleSpinBox *>(_widget->widgets[4])->setValue(
        _dimensions.x*0.5);
    qobject_cast<QDoubleSpinBox *>(_widget->widgets[5])->setValue(
        _dimensions.z);
  }
  else if (_value == "sphere")
  {
    qobject_cast<QDoubleSpinBox *>(_widget->widgets[4])->setValue(
        _dimensions.x*0.5);
  }
  else if (_value == "polyline")
  {
    // do nothing
  }

  if (isMesh)
    qobject_cast<QLineEdit *>(_widget->widgets[6])->setText(tr(_uri.c_str()));

  return true;
}

/////////////////////////////////////////////////
bool ConfigWidget::UpdateEnumWidget(ConfigChildWidget *_widget,
    const std::string &_value)
{
  if (_widget->widgets.size() != 1u)
  {
    gzerr << "Error updating Enum Config widget" << std::endl;
    return false;
  }

  QComboBox *valueComboBox = qobject_cast<QComboBox *>(_widget->widgets[0]);
  if (!valueComboBox)
  {
    gzerr << "Error updating Enum Config widget" << std::endl;
    return false;
  }

  int index = valueComboBox->findText(tr(_value.c_str()));

  if (index < 0)
  {
    gzerr << "Error updating Enum Config widget: '" << _value <<
      "' not found" << std::endl;
    return false;
  }

  qobject_cast<QComboBox *>(_widget->widgets[0])->setCurrentIndex(index);

  return true;
}

/////////////////////////////////////////////////
int ConfigWidget::GetIntWidgetValue(ConfigChildWidget *_widget) const
{
  int value = 0;
  if (_widget->widgets.size() == 1u)
  {
    value = qobject_cast<QSpinBox *>(_widget->widgets[0])->value();
  }
  else
  {
    gzerr << "Error getting value from Int Config widget" << std::endl;
  }
  return value;
}

/////////////////////////////////////////////////
unsigned int ConfigWidget::GetUIntWidgetValue(ConfigChildWidget *_widget) const
{
  unsigned int value = 0;
  if (_widget->widgets.size() == 1u)
  {
    value = qobject_cast<QSpinBox *>(_widget->widgets[0])->value();
  }
  else
  {
    gzerr << "Error getting value from UInt Config widget" << std::endl;
  }
  return value;
}

/////////////////////////////////////////////////
double ConfigWidget::GetDoubleWidgetValue(ConfigChildWidget *_widget) const
{
  double value = 0.0;
  if (_widget->widgets.size() == 1u)
  {
    value = qobject_cast<QDoubleSpinBox *>(_widget->widgets[0])->value();
  }
  else
  {
    gzerr << "Error getting value from Double Config widget" << std::endl;
  }
  return value;
}

/////////////////////////////////////////////////
std::string ConfigWidget::GetStringWidgetValue(ConfigChildWidget *_widget) const
{
  std::string value;
  if (_widget->widgets.size() == 1u)
  {
    if (qobject_cast<QLineEdit *>(_widget->widgets[0]))
    {
      value =
          qobject_cast<QLineEdit *>(_widget->widgets[0])->text().toStdString();
    }
    else if (qobject_cast<QPlainTextEdit *>(_widget->widgets[0]))
    {
      value = qobject_cast<QPlainTextEdit *>(_widget->widgets[0])
          ->toPlainText().toStdString();
    }
  }
  else
  {
    gzerr << "Error getting value from String Config Widget" << std::endl;
  }
  return value;
}

/////////////////////////////////////////////////
bool ConfigWidget::GetBoolWidgetValue(ConfigChildWidget *_widget) const
{
  bool value = false;
  if (_widget->widgets.size() == 2u)
  {
    value = qobject_cast<QRadioButton *>(_widget->widgets[0])->isChecked();
  }
  else
  {
    gzerr << "Error getting value from Bool Config widget" << std::endl;
  }
  return value;
}

/////////////////////////////////////////////////
math::Vector3 ConfigWidget::GetVector3WidgetValue(ConfigChildWidget *_widget)
    const
{
  math::Vector3 value;
  if (_widget->widgets.size() == 4u)
  {
    value.x = qobject_cast<QDoubleSpinBox *>(_widget->widgets[0])->value();
    value.y = qobject_cast<QDoubleSpinBox *>(_widget->widgets[1])->value();
    value.z = qobject_cast<QDoubleSpinBox *>(_widget->widgets[2])->value();
  }
  else
  {
    gzerr << "Error getting value from Vector3 Config widget" << std::endl;
  }
  return value;
}

/////////////////////////////////////////////////
common::Color ConfigWidget::GetColorWidgetValue(ConfigChildWidget *_widget)
    const
{
  common::Color value;
  if (_widget->widgets.size() == 4u)
  {
    value.r = qobject_cast<QDoubleSpinBox *>(_widget->widgets[0])->value();
    value.g = qobject_cast<QDoubleSpinBox *>(_widget->widgets[1])->value();
    value.b = qobject_cast<QDoubleSpinBox *>(_widget->widgets[2])->value();
    value.a = qobject_cast<QDoubleSpinBox *>(_widget->widgets[3])->value();
  }
  else
  {
    gzerr << "Error getting value from Color Config widget" << std::endl;
  }
  return value;
}

/////////////////////////////////////////////////
math::Pose ConfigWidget::GetPoseWidgetValue(ConfigChildWidget *_widget) const
{
  math::Pose value;
  if (_widget->widgets.size() == 6u)
  {
    value.pos.x = qobject_cast<QDoubleSpinBox *>(_widget->widgets[0])->value();
    value.pos.y = qobject_cast<QDoubleSpinBox *>(_widget->widgets[1])->value();
    value.pos.z = qobject_cast<QDoubleSpinBox *>(_widget->widgets[2])->value();

    math::Vector3 rot;
    rot.x = qobject_cast<QDoubleSpinBox *>(_widget->widgets[3])->value();
    rot.y = qobject_cast<QDoubleSpinBox *>(_widget->widgets[4])->value();
    rot.z = qobject_cast<QDoubleSpinBox *>(_widget->widgets[5])->value();
    value.rot.SetFromEuler(rot);
  }
  else
  {
    gzerr << "Error getting value from Pose Config widget" << std::endl;
  }
  return value;
}

/////////////////////////////////////////////////
std::string ConfigWidget::GetGeometryWidgetValue(ConfigChildWidget *_widget,
    ignition::math::Vector3d &_dimensions, std::string &_uri) const
{
  std::string value;
  if (_widget->widgets.size() != 8u)
  {
    gzerr << "Error getting value from Geometry Config widget " << std::endl;
    return value;
  }

  QComboBox *valueComboBox = qobject_cast<QComboBox *>(_widget->widgets[0]);
  value = valueComboBox->currentText().toStdString();

  bool isMesh = value == "mesh";
  if (value == "box" || isMesh)
  {
    _dimensions.X(qobject_cast<QDoubleSpinBox *>(_widget->widgets[1])->value());
    _dimensions.Y(qobject_cast<QDoubleSpinBox *>(_widget->widgets[2])->value());
    _dimensions.Z(qobject_cast<QDoubleSpinBox *>(_widget->widgets[3])->value());
  }
  else if (value == "cylinder")
  {
    _dimensions.X(
        qobject_cast<QDoubleSpinBox *>(_widget->widgets[4])->value()*2.0);
    _dimensions.Y(_dimensions.X());
    _dimensions.Z(qobject_cast<QDoubleSpinBox *>(_widget->widgets[5])->value());
  }
  else if (value == "sphere")
  {
    _dimensions.X(
        qobject_cast<QDoubleSpinBox *>(_widget->widgets[4])->value()*2.0);
    _dimensions.Y(_dimensions.X());
    _dimensions.Z(_dimensions.X());
  }
  else if (value == "polyline")
  {
    // do nothing
  }
  else
  {
    gzerr << "Error getting geometry dimensions for type: '" << value << "'"
        << std::endl;
  }

  if (isMesh)
    _uri = qobject_cast<QLineEdit *>(_widget->widgets[6])->text().toStdString();

  return value;
}

/////////////////////////////////////////////////
std::string ConfigWidget::GetEnumWidgetValue(ConfigChildWidget *_widget) const
{
  std::string value;
  if (_widget->widgets.size() != 1u)
  {
    gzerr << "Error getting value from Enum Config widget " << std::endl;
    return value;
  }

  QComboBox *valueComboBox = qobject_cast<QComboBox *>(_widget->widgets[0]);
  value = valueComboBox->currentText().toStdString();

  return value;
}

/////////////////////////////////////////////////
void ConfigWidget::OnItemSelection(QTreeWidgetItem *_item,
                                         int /*_column*/)
{
  if (_item && _item->childCount() > 0)
    _item->setExpanded(!_item->isExpanded());
}

/////////////////////////////////////////////////
void ConfigWidget::OnUIntValueChanged()
{
  QSpinBox *spin =
      qobject_cast<QSpinBox *>(QObject::sender());

  if (!spin)
    return;

  ConfigChildWidget *widget =
      qobject_cast<ConfigChildWidget *>(spin->parent());

  if (!widget)
    return;

  emit UIntValueChanged(widget->scopedName.c_str(),
      this->GetUIntWidgetValue(widget));
}

/////////////////////////////////////////////////
void ConfigWidget::OnIntValueChanged()
{
  QSpinBox *spin =
      qobject_cast<QSpinBox *>(QObject::sender());

  if (!spin)
    return;

  ConfigChildWidget *widget =
      qobject_cast<ConfigChildWidget *>(spin->parent());

  if (!widget)
    return;

  emit IntValueChanged(widget->scopedName.c_str(),
      this->GetIntWidgetValue(widget));
}

/////////////////////////////////////////////////
void ConfigWidget::OnDoubleValueChanged()
{
  QDoubleSpinBox *spin =
      qobject_cast<QDoubleSpinBox *>(QObject::sender());

  if (!spin)
    return;

  ConfigChildWidget *widget =
      qobject_cast<ConfigChildWidget *>(spin->parent());

  if (!widget)
    return;

  emit DoubleValueChanged(widget->scopedName.c_str(),
      this->GetDoubleWidgetValue(widget));
}

/////////////////////////////////////////////////
void ConfigWidget::OnBoolValueChanged()
{
  QRadioButton *radio =
      qobject_cast<QRadioButton *>(QObject::sender());

  if (!radio)
    return;

  ConfigChildWidget *widget =
      qobject_cast<ConfigChildWidget *>(radio->parent());

  if (!widget)
    return;

  emit BoolValueChanged(widget->scopedName.c_str(),
      this->GetBoolWidgetValue(widget));
}

/////////////////////////////////////////////////
void ConfigWidget::OnStringValueChanged()
{
  QLineEdit *lineEdit = qobject_cast<QLineEdit *>(QObject::sender());
  QPlainTextEdit *plainTextEdit =
      qobject_cast<QPlainTextEdit *>(QObject::sender());

  QWidget *valueEdit;
  if (!lineEdit && !plainTextEdit)
    return;
  else if (lineEdit)
    valueEdit = lineEdit;
  else
    valueEdit = plainTextEdit;

  ConfigChildWidget *widget =
      qobject_cast<ConfigChildWidget *>(valueEdit->parent());

  if (!widget)
    return;

  emit StringValueChanged(widget->scopedName.c_str(),
      this->GetStringWidgetValue(widget));
}

/////////////////////////////////////////////////
void ConfigWidget::OnVector3dValueChanged()
{
  QDoubleSpinBox *spin =
      qobject_cast<QDoubleSpinBox *>(QObject::sender());

  if (!spin)
    return;

  ConfigChildWidget *widget =
      qobject_cast<ConfigChildWidget *>(spin->parent());

  if (!widget)
    return;

  auto value = this->GetVector3WidgetValue(widget).Ign();

  // Update preset
  this->UpdateVector3Widget(widget, value);

  // Signal
  emit Vector3dValueChanged(widget->scopedName.c_str(), value);
}

/////////////////////////////////////////////////
void ConfigWidget::OnVector3dPresetChanged(const int _index)
{
  auto combo = qobject_cast<QComboBox *>(QObject::sender());

  if (!combo)
    return;

  auto widget = qobject_cast<ConfigChildWidget *>(combo->parent());

  if (!widget)
    return;

  // Update spins
  ignition::math::Vector3d vec;
  if (_index == 1)
    vec = ignition::math::Vector3d::UnitX;
  else if (_index == 2)
    vec = -ignition::math::Vector3d::UnitX;
  else if (_index == 3)
    vec = ignition::math::Vector3d::UnitY;
  else if (_index == 4)
    vec = -ignition::math::Vector3d::UnitY;
  else if (_index == 5)
    vec = ignition::math::Vector3d::UnitZ;
  else if (_index == 6)
    vec = -ignition::math::Vector3d::UnitZ;
  else
    return;

  this->UpdateVector3Widget(widget, vec);

  // Signal
  emit Vector3dValueChanged(widget->scopedName.c_str(), vec);
}

/////////////////////////////////////////////////
void ConfigWidget::OnColorValueChanged()
{
  QDoubleSpinBox *spin =
      qobject_cast<QDoubleSpinBox *>(QObject::sender());

  if (!spin)
    return;

  ConfigChildWidget *widget =
      qobject_cast<ConfigChildWidget *>(spin->parent());

  if (!widget)
    return;

  emit ColorValueChanged(widget->scopedName.c_str(),
      this->GetColorWidgetValue(widget));
}

/////////////////////////////////////////////////
void ConfigWidget::OnPoseValueChanged()
{
  QDoubleSpinBox *spin =
      qobject_cast<QDoubleSpinBox *>(QObject::sender());

  if (!spin)
    return;

  ConfigChildWidget *widget =
      qobject_cast<ConfigChildWidget *>(spin->parent());

  if (!widget)
    return;

  emit PoseValueChanged(widget->scopedName.c_str(),
      this->GetPoseWidgetValue(widget).Ign());
}

/////////////////////////////////////////////////
void ConfigWidget::OnGeometryValueChanged()
{
  QWidget *senderWidget = qobject_cast<QWidget *>(QObject::sender());

  if (!senderWidget)
    return;

  ConfigChildWidget *widget;
  while (senderWidget->parent() != NULL)
  {
    senderWidget = qobject_cast<QWidget *>(senderWidget->parent());
    widget = qobject_cast<ConfigChildWidget *>(senderWidget);
    if (widget)
      break;
  }

  if (!widget)
    return;

  ignition::math::Vector3d dimensions;
  std::string uri;
  std::string value = this->GetGeometryWidgetValue(widget, dimensions, uri);

  emit GeometryValueChanged(widget->scopedName.c_str(), value, dimensions,
      uri);
}

/////////////////////////////////////////////////
void ConfigWidget::OnGeometryValueChanged(const int /*_value*/)
{
  QComboBox *combo =
      qobject_cast<QComboBox *>(QObject::sender());

  if (!combo)
    return;

  GeometryConfigWidget *widget =
      qobject_cast<GeometryConfigWidget *>(combo->parent());

  if (!widget)
    return;

  ignition::math::Vector3d dimensions;
  std::string uri;
  std::string value = this->GetGeometryWidgetValue(widget, dimensions, uri);

  emit GeometryValueChanged(widget->scopedName.c_str(), value, dimensions, uri);
}

/////////////////////////////////////////////////
void ConfigWidget::OnEnumValueChanged(const QString &_value)
{
  ConfigChildWidget *widget =
      qobject_cast<ConfigChildWidget *>(QObject::sender());

  if (!widget)
    return;

  emit EnumValueChanged(widget->scopedName.c_str(), _value);
}

/////////////////////////////////////////////////
bool ConfigWidget::AddConfigChildWidget(const std::string &_name,
    ConfigChildWidget *_child)
{
  if (_name.empty() || _child == NULL)
  {
    gzerr << "Given name or child is invalid. Not adding child widget."
          << std::endl;
    return false;
  }
  if (this->configWidgets.find(_name) != this->configWidgets.end())
  {
    gzerr << "This config widget already has a child with that name. " <<
       "Names must be unique. Not adding child." << std::endl;
    return false;
  }

  _child->scopedName = _name;
  this->configWidgets[_name] = _child;
  return true;
}

/////////////////////////////////////////////////
unsigned int ConfigWidget::ConfigChildWidgetCount() const
{
  return this->configWidgets.size();
}

/////////////////////////////////////////////////
bool ConfigWidget::eventFilter(QObject *_obj, QEvent *_event)
{
  QAbstractSpinBox *spinBox = qobject_cast<QAbstractSpinBox *>(_obj);
  QComboBox *comboBox = qobject_cast<QComboBox *>(_obj);
  if (spinBox || comboBox)
  {
    QWidget *widget = qobject_cast<QWidget *>(_obj);
    if (_event->type() == QEvent::Wheel)
    {
      if (widget->focusPolicy() == Qt::WheelFocus)
      {
        _event->accept();
        return false;
      }
      else
      {
        _event->ignore();
        return true;
      }
    }
    else if (_event->type() == QEvent::FocusIn)
    {
      widget->setFocusPolicy(Qt::WheelFocus);
    }
    else if (_event->type() == QEvent::FocusOut)
    {
      widget->setFocusPolicy(Qt::StrongFocus);
    }
  }
  return QObject::eventFilter(_obj, _event);
}

/////////////////////////////////////////////////
void GroupWidget::Toggle(bool _checked)
{
  if (!this->childWidget)
    return;

  this->childWidget->setVisible(_checked);
}

/////////////////////////////////////////////////
void GeometryConfigWidget::GeometryChanged(const QString _text)
{
  QWidget *widget= qobject_cast<QWidget *>(QObject::sender());

  if (widget)
  {
    std::string textStr = _text.toStdString();
    bool isMesh = (textStr == "mesh");
    if (textStr == "box" || isMesh)
    {
      this->geomDimensionWidget->show();
      this->geomDimensionWidget->setCurrentIndex(0);
    }
    else if (textStr == "cylinder")
    {
      this->geomDimensionWidget->show();
      this->geomDimensionWidget->setCurrentIndex(1);
      this->geomLengthSpinBox->show();
      this->geomLengthLabel->show();
      this->geomLengthUnitLabel->show();
    }
    else if (textStr == "sphere")
    {
      this->geomDimensionWidget->show();
      this->geomDimensionWidget->setCurrentIndex(1);
      this->geomLengthSpinBox->hide();
      this->geomLengthLabel->hide();
      this->geomLengthUnitLabel->hide();
    }
    else if (textStr == "polyline")
    {
      this->geomDimensionWidget->hide();
    }

    this->geomFilenameLabel->setVisible(isMesh);
    this->geomFilenameLineEdit->setVisible(isMesh);
    this->geomFilenameButton->setVisible(isMesh);
  }
}

/////////////////////////////////////////////////
void GeometryConfigWidget::OnSelectFile()
{
  QWidget *widget= qobject_cast<QWidget *>(QObject::sender());

  if (widget)
  {
    QFileDialog fd(this, tr("Select mesh file"), QDir::homePath(),
      tr("Mesh files (*.dae *.stl)"));
    fd.setFilter(QDir::AllDirs | QDir::Hidden);
    fd.setFileMode(QFileDialog::ExistingFile);
    fd.setWindowFlags(Qt::Window | Qt::WindowCloseButtonHint |
        Qt::WindowStaysOnTopHint | Qt::CustomizeWindowHint);
    if (fd.exec())
    {
      if (!fd.selectedFiles().isEmpty())
      {
        QString file = fd.selectedFiles().at(0);
        if (!file.isEmpty())
        {
          dynamic_cast<QLineEdit *>(this->geomFilenameLineEdit)->setText(file);
        }
      }
    }
  }
}

/////////////////////////////////////////////////
void EnumConfigWidget::EnumChanged(const QString &_value)
{
  emit EnumValueChanged(_value);
}

/////////////////////////////////////////////////
bool ConfigWidget::ClearEnumWidget(const std::string &_name)
{
  // Find widget
  auto iter = this->configWidgets.find(_name);

  if (iter == this->configWidgets.end())
    return false;

  EnumConfigWidget *enumWidget = dynamic_cast<EnumConfigWidget *>(iter->second);

  if (enumWidget->widgets.size() != 1u)
  {
    gzerr << "Enum config widget has wrong number of widgets." << std::endl;
    return false;
  }

  QComboBox *valueComboBox = qobject_cast<QComboBox *>(enumWidget->widgets[0]);
  if (!valueComboBox)
  {
    gzerr << "Enum config widget doesn't have a QComboBox." << std::endl;
    return false;
  }

  // Clear
  valueComboBox->blockSignals(true);
  valueComboBox->clear();
  valueComboBox->blockSignals(false);
  return true;
}

/////////////////////////////////////////////////
bool ConfigWidget::AddItemEnumWidget(const std::string &_name,
    const std::string &_itemText)
{
  // Find widget
  auto iter = this->configWidgets.find(_name);

  if (iter == this->configWidgets.end())
    return false;

  EnumConfigWidget *enumWidget = dynamic_cast<EnumConfigWidget *>(iter->second);

  if (enumWidget->widgets.size() != 1u)
  {
    gzerr << "Enum config widget has wrong number of widgets." << std::endl;
    return false;
  }

  QComboBox *valueComboBox = qobject_cast<QComboBox *>(enumWidget->widgets[0]);
  if (!valueComboBox)
  {
    gzerr << "Enum config widget doesn't have a QComboBox." << std::endl;
    return false;
  }

  // Add item
  valueComboBox->blockSignals(true);
  valueComboBox->addItem(QString::fromStdString(_itemText));
  valueComboBox->blockSignals(false);

  return true;
}

/////////////////////////////////////////////////
bool ConfigWidget::RemoveItemEnumWidget(const std::string &_name,
    const std::string &_itemText)
{
  // Find widget
  auto iter = this->configWidgets.find(_name);

  if (iter == this->configWidgets.end())
    return false;

  EnumConfigWidget *enumWidget = dynamic_cast<EnumConfigWidget *>(iter->second);

  if (enumWidget->widgets.size() != 1u)
  {
    gzerr << "Enum config widget has wrong number of widgets." << std::endl;
    return false;
  }

  QComboBox *valueComboBox = qobject_cast<QComboBox *>(enumWidget->widgets[0]);
  if (!valueComboBox)
  {
    gzerr << "Enum config widget doesn't have a QComboBox." << std::endl;
    return false;
  }

  // Remove item if exists, otherwise return false
  int index = valueComboBox->findText(QString::fromStdString(
      _itemText));
  if (index < 0)
    return false;

  valueComboBox->blockSignals(true);
  valueComboBox->removeItem(index);
  valueComboBox->blockSignals(false);

  return true;
}

/////////////////////////////////////////////////
void ConfigWidget::InsertLayout(QLayout *_layout, int _pos)
{
  QGroupBox *box = qobject_cast<QGroupBox *>(
      this->layout()->itemAt(0)->widget());
  if (!box)
    return;

  QVBoxLayout *boxLayout = qobject_cast<QVBoxLayout *>(box->layout());
  if (!boxLayout)
    return;

  boxLayout->insertLayout(_pos, _layout);
}

/////////////////////////////////////////////////
ConfigChildWidget *ConfigWidget::ConfigChildWidgetByName(
    const std::string &_name) const
{
  auto iter = this->configWidgets.find(_name);

  if (iter != this->configWidgets.end())
    return iter->second;
  else
    return NULL;
}

/////////////////////////////////////////////////
QString ConfigWidget::StyleSheet(const std::string &_type, const int _level)
{
  if (_type == "normal")
  {
    return "QWidget\
        {\
          background-color: " + ConfigWidget::bgColors[_level] + ";\
          color: #4c4c4c;\
        }\
        QLabel\
        {\
          color: #d0d0d0;\
        }\
        QDoubleSpinBox, QSpinBox, QLineEdit, QComboBox\
        {\
          background-color: " + ConfigWidget::widgetColors[_level] +
        "}";
  }
  else if (_type == "warning")
  {
    return "QWidget\
      {\
        background-color: " + ConfigWidget::bgColors[_level] + ";\
        color: " + ConfigWidget::redColor + ";\
      }\
      QDoubleSpinBox, QSpinBox, QLineEdit, QComboBox\
      {\
        background-color: " + ConfigWidget::widgetColors[_level] +
      "}";
  }
  else if (_type == "active")
  {
    return "QWidget\
      {\
        background-color: " + ConfigWidget::bgColors[_level] + ";\
        color: " + ConfigWidget::greenColor + ";\
      }\
      QDoubleSpinBox, QSpinBox, QLineEdit, QComboBox\
      {\
        background-color: " + ConfigWidget::widgetColors[_level] +
      "}";
  }
  gzwarn << "Requested unknown style sheet type [" << _type << "]" << std::endl;
  return "";
}<|MERGE_RESOLUTION|>--- conflicted
+++ resolved
@@ -1379,19 +1379,11 @@
   // Presets
   auto presetsCombo = new QComboBox(widget);
   presetsCombo->addItem("Custom", 0);
-<<<<<<< HEAD
-  presetsCombo->addItem("X", 1);
-  presetsCombo->addItem("-X", 2);
-  presetsCombo->addItem("Y", 3);
-  presetsCombo->addItem("-Y", 4);
-  presetsCombo->addItem("Z", 5);
-=======
   presetsCombo->addItem(" X", 1);
   presetsCombo->addItem("-X", 2);
   presetsCombo->addItem(" Y", 3);
   presetsCombo->addItem("-Y", 4);
   presetsCombo->addItem(" Z", 5);
->>>>>>> 82752b07
   presetsCombo->addItem("-Z", 6);
   presetsCombo->setMinimumWidth(80);
   connect(presetsCombo, SIGNAL(currentIndexChanged(const int)), this,
