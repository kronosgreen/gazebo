/*
 * Copyright (C) 2014-2015 Open Source Robotics Foundation
 *
 * Licensed under the Apache License, Version 2.0 (the "License");
 * you may not use this file except in compliance with the License.
 * You may obtain a copy of the License at
 *
 *     http://www.apache.org/licenses/LICENSE-2.0
 *
 * Unless required by applicable law or agreed to in writing, software
 * distributed under the License is distributed on an "AS IS" BASIS,
 * WITHOUT WARRANTIES OR CONDITIONS OF ANY KIND, either express or implied.
 * See the License for the specific language governing permissions and
 * limitations under the License.
 *
*/

#include <google/protobuf/descriptor.h>
#include <google/protobuf/message.h>

#include "gazebo/common/Console.hh"
#include "gazebo/gui/ConfigWidget.hh"

using namespace gazebo;
using namespace gui;

const QString ConfigWidget::level0BgColor = "#999999";
const QString ConfigWidget::level1BgColor = "#777777";
const QString ConfigWidget::level2BgColor = "#555555";
const QString ConfigWidget::level3BgColor = "#333333";
const QString ConfigWidget::level0WidgetColor = "#eeeeee";
const QString ConfigWidget::level1WidgetColor = "#cccccc";
const QString ConfigWidget::level2WidgetColor = "#aaaaaa";
const QString ConfigWidget::level3WidgetColor = "#888888";
const QString ConfigWidget::redColor = "#d42b2b";
const QString ConfigWidget::greenColor = "#3bc43b";
const QString ConfigWidget::blueColor = "#0d0df2";

/////////////////////////////////////////////////
ConfigWidget::ConfigWidget()
{
  this->configMsg = NULL;
  this->setObjectName("configWidget");
}

/////////////////////////////////////////////////
ConfigWidget::~ConfigWidget()
{
  delete this->configMsg;
}

/////////////////////////////////////////////////
void ConfigWidget::Load(const google::protobuf::Message *_msg)
{
  this->configMsg = _msg->New();
  this->configMsg->CopyFrom(*_msg);

  QWidget *widget = this->Parse(this->configMsg, 0);
  QVBoxLayout *mainLayout = new QVBoxLayout;
  mainLayout->setAlignment(Qt::AlignTop);
  mainLayout->addWidget(widget);

  this->setLayout(mainLayout);

  // set up event filter for scrollable widgets to make sure they don't steal
  // focus when embedded in a QScrollArea.
  QList<QAbstractSpinBox *> spinBoxes =
      this->findChildren<QAbstractSpinBox *>();
  for (int i = 0; i < spinBoxes.size(); ++i)
  {
    spinBoxes[i]->installEventFilter(this);
    spinBoxes[i]->setFocusPolicy(Qt::StrongFocus);
  }
  QList<QComboBox *> comboBoxes =
      this->findChildren<QComboBox *>();
  for (int i = 0; i < comboBoxes.size(); ++i)
  {
    comboBoxes[i]->installEventFilter(this);
    comboBoxes[i]->setFocusPolicy(Qt::StrongFocus);
  }
}

/////////////////////////////////////////////////
void ConfigWidget::UpdateFromMsg(const google::protobuf::Message *_msg)
{
  this->configMsg->CopyFrom(*_msg);
  this->Parse(this->configMsg, true);
}

/////////////////////////////////////////////////
google::protobuf::Message *ConfigWidget::GetMsg()
{
  this->UpdateMsg(this->configMsg);
  return this->configMsg;
}

/////////////////////////////////////////////////
<<<<<<< HEAD
std::string ConfigWidget::GetHumanReadableKey(std::string _key)
{
  std::string humanKey = _key;
  humanKey[0] = std::toupper(humanKey[0]);
  std::string forbiddenChar = "_";
  std::string replaceChar = " ";
  size_t index = humanKey.find(forbiddenChar);
  while (index != std::string::npos)
  {
    humanKey.replace(index, forbiddenChar.size(), replaceChar);
    index = humanKey.find(forbiddenChar);
  }
=======
std::string ConfigWidget::GetHumanReadableKey(const std::string &_key)
{
  std::string humanKey = _key;
  humanKey[0] = std::toupper(humanKey[0]);
  std::replace(humanKey.begin(), humanKey.end(), '_', ' ');
>>>>>>> 3a47e717
  return humanKey;
}

/////////////////////////////////////////////////
std::string ConfigWidget::GetUnitFromKey(const std::string &_key,
    const std::string &_jointType)
{
  if (_key == "pos" || _key == "length" || _key == "min_depth")
  {
    return "m";
  }

  if (_key == "rot")
    return "rad";

  if (_key == "kp" || _key == "kd")
    return "N/m";

  if (_key == "max_vel")
    return "m/s";

  if (_key == "mass")
<<<<<<< HEAD
    return "Kg";
=======
    return "kg";
>>>>>>> 3a47e717

  if (_key == "ixx" || _key == "ixy" || _key == "ixz" ||
      _key == "iyy" || _key == "iyz" || _key == "izz")
  {
<<<<<<< HEAD
    return "Kg&middot;m<sup>2</sup>";
=======
    return "kg&middot;m<sup>2</sup>";
>>>>>>> 3a47e717
  }

  if (_key == "limit_lower" || _key == "limit_upper")
  {
    if (_jointType == "PRISMATIC")
      return "m";
    else if (_jointType != "")
      return "rad";
  }

  if (_key == "limit_effort")
  {
    if (_jointType == "PRISMATIC")
      return "N";
    else if (_jointType != "")
      return "Nm";
  }

  if (_key == "limit_velocity" || _key == "velocity")
  {
    if (_jointType == "PRISMATIC")
      return "m/s";
    else if (_jointType != "")
      return "rad/s";
  }

  if (_key == "damping")
  {
    if (_jointType == "PRISMATIC")
      return "Ns/m";
    else if (_jointType != "")
      return "Ns";
  }

  if (_key == "friction")
  {
    if (_jointType == "PRISMATIC")
      return "N";
    else if (_jointType != "")
      return "Nm";
  }

  return "";
}

/////////////////////////////////////////////////
<<<<<<< HEAD
void ConfigWidget::GetRangeFromKey(const std::string &_key, double *_min,
    double *_max)
{
  // Maximum range by default
  *_min = -1e12;
  *_max = 1e12;
=======
void ConfigWidget::GetRangeFromKey(const std::string &_key, double &_min,
    double &_max)
{
  // Maximum range by default
  _min = -GZ_DBL_MAX;
  _max = GZ_DBL_MAX;
>>>>>>> 3a47e717

  if (_key == "mass" || _key == "ixx" || _key == "ixy" || _key == "ixz" ||
      _key == "iyy" || _key == "iyz" || _key == "izz" || _key == "length" ||
      _key == "min_depth")
  {
<<<<<<< HEAD
    *_min = 0;
=======
    _min = 0;
>>>>>>> 3a47e717
  }
  else if (_key == "bounce" || _key == "transparency" ||
      _key == "laser_retro" || _key == "ambient" || _key == "diffuse" ||
      _key == "specular" || _key == "emissive" ||
      _key == "restitution_coefficient")
  {
<<<<<<< HEAD
    *_min = 0;
    *_max = 1;
  }
  else if (_key == "fdir1" || _key == "xyz")
  {
    *_min = -1;
    *_max = +1;
=======
    _min = 0;
    _max = 1;
  }
  else if (_key == "fdir1" || _key == "xyz")
  {
    _min = -1;
    _max = +1;
>>>>>>> 3a47e717
  }
}

/////////////////////////////////////////////////
bool ConfigWidget::GetWidgetVisible(const std::string &_name) const
{
  std::map <std::string, ConfigChildWidget *>::const_iterator iter =
      this->configWidgets.find(_name);

  if (iter != this->configWidgets.end())
  {
    if (iter->second->groupWidget)
    {
      GroupWidget *groupWidget =
          qobject_cast<GroupWidget *>(iter->second->groupWidget);
      if (groupWidget)
      {
        return groupWidget->isVisible();
      }
    }
    return iter->second->isVisible();
  }
  return false;
}

/////////////////////////////////////////////////
void ConfigWidget::SetWidgetVisible(const std::string &_name, bool _visible)
{
  std::map <std::string, ConfigChildWidget *>::iterator iter =
      this->configWidgets.find(_name);

  if (iter != this->configWidgets.end())
  {
    if (iter->second->groupWidget)
    {
      GroupWidget *groupWidget =
          qobject_cast<GroupWidget *>(iter->second->groupWidget);
      if (groupWidget)
      {
        groupWidget->setVisible(_visible);
        return;
      }
    }
    iter->second->setVisible(_visible);
  }
}

/////////////////////////////////////////////////
bool ConfigWidget::GetWidgetReadOnly(const std::string &_name) const
{
  std::map <std::string, ConfigChildWidget *>::const_iterator iter =
      this->configWidgets.find(_name);

  if (iter != this->configWidgets.end())
  {
    if (iter->second->groupWidget)
    {
      GroupWidget *groupWidget =
          qobject_cast<GroupWidget *>(iter->second->groupWidget);
      if (groupWidget)
      {
        return !groupWidget->isEnabled();
      }
    }
    return !iter->second->isEnabled();
  }
  return false;
}

/////////////////////////////////////////////////
void ConfigWidget::SetWidgetReadOnly(const std::string &_name, bool _readOnly)
{
  std::map <std::string, ConfigChildWidget *>::iterator iter =
      this->configWidgets.find(_name);

  if (iter != this->configWidgets.end())
  {
    if (iter->second->groupWidget)
    {
      GroupWidget *groupWidget =
          qobject_cast<GroupWidget *>(iter->second->groupWidget);
      if (groupWidget)
      {
        groupWidget->setEnabled(!_readOnly);
        return;
      }
    }
    iter->second->setEnabled(!_readOnly);
  }
}

/////////////////////////////////////////////////
bool ConfigWidget::SetIntWidgetValue(const std::string &_name, int _value)
{
  auto iter = this->configWidgets.find(_name);

  if (iter != this->configWidgets.end())
    return this->UpdateIntWidget(iter->second, _value);

  return false;
}

/////////////////////////////////////////////////
bool ConfigWidget::SetUIntWidgetValue(const std::string &_name,
    unsigned int _value)
{
  auto iter = this->configWidgets.find(_name);

  if (iter != this->configWidgets.end())
    return this->UpdateUIntWidget(iter->second, _value);

  return false;
}

/////////////////////////////////////////////////
bool ConfigWidget::SetDoubleWidgetValue(const std::string &_name,
    double _value)
{
  auto iter = this->configWidgets.find(_name);

  if (iter != this->configWidgets.end())
    return this->UpdateDoubleWidget(iter->second, _value);

  return false;
}

/////////////////////////////////////////////////
bool ConfigWidget::SetBoolWidgetValue(const std::string &_name,
    bool _value)
{
  auto iter = this->configWidgets.find(_name);

  if (iter != this->configWidgets.end())
    return this->UpdateBoolWidget(iter->second, _value);

  return false;
}

/////////////////////////////////////////////////
bool ConfigWidget::SetStringWidgetValue(const std::string &_name,
    const std::string &_value)
{
  auto iter = this->configWidgets.find(_name);

  if (iter != this->configWidgets.end())
    return this->UpdateStringWidget(iter->second, _value);

  return false;
}

/////////////////////////////////////////////////
bool ConfigWidget::SetVector3WidgetValue(const std::string &_name,
    const math::Vector3 &_value)
{
  auto iter = this->configWidgets.find(_name);

  if (iter != this->configWidgets.end())
    return this->UpdateVector3Widget(iter->second, _value);

  return false;
}

/////////////////////////////////////////////////
bool ConfigWidget::SetColorWidgetValue(const std::string &_name,
    const common::Color &_value)
{
  auto iter = this->configWidgets.find(_name);

  if (iter != this->configWidgets.end())
    return this->UpdateColorWidget(iter->second, _value);

  return false;
}

/////////////////////////////////////////////////
bool ConfigWidget::SetPoseWidgetValue(const std::string &_name,
    const math::Pose &_value)
{
  auto iter = this->configWidgets.find(_name);

  if (iter != this->configWidgets.end())
    return this->UpdatePoseWidget(iter->second, _value);

  return false;
}

/////////////////////////////////////////////////
bool ConfigWidget::SetGeometryWidgetValue(const std::string &_name,
    const std::string &_value, const math::Vector3 &_dimensions,
    const std::string &_uri)
{
  auto iter = this->configWidgets.find(_name);

  if (iter != this->configWidgets.end())
    return this->UpdateGeometryWidget(iter->second, _value, _dimensions, _uri);

  return false;
}

/////////////////////////////////////////////////
bool ConfigWidget::SetEnumWidgetValue(const std::string &_name,
    const std::string &_value)
{
  auto iter = this->configWidgets.find(_name);

  if (iter != this->configWidgets.end())
    return this->UpdateEnumWidget(iter->second, _value);

  return false;
}

/////////////////////////////////////////////////
int ConfigWidget::GetIntWidgetValue(const std::string &_name) const
{
  int value = 0;
  std::map <std::string, ConfigChildWidget *>::const_iterator iter =
      this->configWidgets.find(_name);

  if (iter != this->configWidgets.end())
    value = this->GetIntWidgetValue(iter->second);
  return value;
}

/////////////////////////////////////////////////
unsigned int ConfigWidget::GetUIntWidgetValue(const std::string &_name) const
{
  unsigned int value = 0;
  std::map <std::string, ConfigChildWidget *>::const_iterator iter =
      this->configWidgets.find(_name);

  if (iter != this->configWidgets.end())
    value = this->GetUIntWidgetValue(iter->second);
  return value;
}

/////////////////////////////////////////////////
double ConfigWidget::GetDoubleWidgetValue(const std::string &_name) const
{
  double value = 0.0;
  std::map <std::string, ConfigChildWidget *>::const_iterator iter =
      this->configWidgets.find(_name);

  if (iter != this->configWidgets.end())
    value = this->GetDoubleWidgetValue(iter->second);
  return value;
}

/////////////////////////////////////////////////
bool ConfigWidget::GetBoolWidgetValue(const std::string &_name) const
{
  bool value = false;
  std::map <std::string, ConfigChildWidget *>::const_iterator iter =
      this->configWidgets.find(_name);

  if (iter != this->configWidgets.end())
    value = this->GetBoolWidgetValue(iter->second);
  return value;
}

/////////////////////////////////////////////////
std::string ConfigWidget::GetStringWidgetValue(const std::string &_name) const
{
  std::string value;
  std::map <std::string, ConfigChildWidget *>::const_iterator iter =
      this->configWidgets.find(_name);

  if (iter != this->configWidgets.end())
    value = this->GetStringWidgetValue(iter->second);
  return value;
}

/////////////////////////////////////////////////
math::Vector3 ConfigWidget::GetVector3WidgetValue(const std::string &_name)
    const
{
  math::Vector3 value;
  std::map <std::string, ConfigChildWidget *>::const_iterator iter =
      this->configWidgets.find(_name);

  if (iter != this->configWidgets.end())
    value = this->GetVector3WidgetValue(iter->second);
  return value;
}

/////////////////////////////////////////////////
common::Color ConfigWidget::GetColorWidgetValue(const std::string &_name) const
{
  common::Color value;
  std::map <std::string, ConfigChildWidget *>::const_iterator iter =
      this->configWidgets.find(_name);

  if (iter != this->configWidgets.end())
    value = this->GetColorWidgetValue(iter->second);
  return value;
}

/////////////////////////////////////////////////
math::Pose ConfigWidget::GetPoseWidgetValue(const std::string &_name) const
{
  math::Pose value;
  std::map <std::string, ConfigChildWidget *>::const_iterator iter =
      this->configWidgets.find(_name);

  if (iter != this->configWidgets.end())
    value = this->GetPoseWidgetValue(iter->second);
  return value;
}

/////////////////////////////////////////////////
std::string ConfigWidget::GetGeometryWidgetValue(const std::string &_name,
    math::Vector3 &_dimensions, std::string &_uri) const
{
  std::string type;
  std::map <std::string, ConfigChildWidget *>::const_iterator iter =
      this->configWidgets.find(_name);

  if (iter != this->configWidgets.end())
    type = this->GetGeometryWidgetValue(iter->second, _dimensions, _uri);
  return type;
}

/////////////////////////////////////////////////
std::string ConfigWidget::GetEnumWidgetValue(const std::string &_name) const
{
  std::string value;
  auto iter = this->configWidgets.find(_name);

  if (iter != this->configWidgets.end())
    value = this->GetEnumWidgetValue(iter->second);
  return value;
}

/////////////////////////////////////////////////
QWidget *ConfigWidget::Parse(google::protobuf::Message *_msg,  bool _update,
<<<<<<< HEAD
    const std::string &_name, int _level)
=======
    const std::string &_name, const int _level)
>>>>>>> 3a47e717
{
  std::vector<QWidget *> newWidgets;

  const google::protobuf::Descriptor *d = _msg->GetDescriptor();
  if (!d)
    return NULL;
  unsigned int count = d->field_count();

  for (unsigned int i = 0; i < count ; ++i)
  {
    const google::protobuf::FieldDescriptor *field = d->field(i);

    if (!field)
      return NULL;

    const google::protobuf::Reflection *ref = _msg->GetReflection();

    if (!ref)
      return NULL;

    std::string name = field->name();

    // Parse each field in the message
    // TODO parse repeated fields
    if (!field->is_repeated())
    {
      if (_update && !ref->HasField(*_msg, field))
        continue;

      QWidget *newFieldWidget = NULL;
      ConfigChildWidget *configChildWidget = NULL;

      bool newWidget = true;
      std::string scopedName = _name.empty() ? name : _name + "::" + name;
      if (this->configWidgets.find(scopedName) != this->configWidgets.end())
      {
        newWidget = false;
        configChildWidget = this->configWidgets[scopedName];
      }

      switch (field->cpp_type())
      {
        case google::protobuf::FieldDescriptor::CPPTYPE_DOUBLE:
        {
          double value = ref->GetDouble(*_msg, field);
          if (!math::equal(value, value))
            value = 0;
          if (newWidget)
          {
            configChildWidget = CreateDoubleWidget(name, _level);
            newFieldWidget = configChildWidget;
          }
          this->UpdateDoubleWidget(configChildWidget, value);
          break;
        }
        case google::protobuf::FieldDescriptor::CPPTYPE_FLOAT:
        {
          float value = ref->GetFloat(*_msg, field);
          if (!math::equal(value, value))
            value = 0;
          if (newWidget)
          {
            configChildWidget = CreateDoubleWidget(name, _level);
            newFieldWidget = configChildWidget;
          }
          this->UpdateDoubleWidget(configChildWidget, value);
          break;
        }
        case google::protobuf::FieldDescriptor::CPPTYPE_INT64:
        {
          int64_t value = ref->GetInt64(*_msg, field);
          if (newWidget)
          {
            configChildWidget = CreateIntWidget(name, _level);
            newFieldWidget = configChildWidget;
          }
          this->UpdateIntWidget(configChildWidget, value);
          break;
        }
        case google::protobuf::FieldDescriptor::CPPTYPE_UINT64:
        {
          uint64_t value = ref->GetUInt64(*_msg, field);
          if (newWidget)
          {
            configChildWidget = CreateUIntWidget(name, _level);
            newFieldWidget = configChildWidget;
          }
          this->UpdateUIntWidget(configChildWidget, value);
          break;
        }
        case google::protobuf::FieldDescriptor::CPPTYPE_INT32:
        {
          int32_t value = ref->GetInt32(*_msg, field);
          if (newWidget)
          {
            configChildWidget = CreateIntWidget(name, _level);
            newFieldWidget = configChildWidget;
          }
          this->UpdateIntWidget(configChildWidget, value);
          break;
        }
        case google::protobuf::FieldDescriptor::CPPTYPE_UINT32:
        {
          uint32_t value = ref->GetUInt32(*_msg, field);
          if (newWidget)
          {
            configChildWidget = CreateUIntWidget(name, _level);
            newFieldWidget = configChildWidget;
          }
          this->UpdateUIntWidget(configChildWidget, value);
          break;
        }
        case google::protobuf::FieldDescriptor::CPPTYPE_BOOL:
        {
          bool value = ref->GetBool(*_msg, field);
          if (newWidget)
          {
            configChildWidget = CreateBoolWidget(name, _level);
            newFieldWidget = configChildWidget;
          }
          this->UpdateBoolWidget(configChildWidget, value);
          break;
        }
        case google::protobuf::FieldDescriptor::CPPTYPE_STRING:
        {
          std::string value = ref->GetString(*_msg, field);
          if (newWidget)
          {
            configChildWidget = CreateStringWidget(name, _level);
            newFieldWidget = configChildWidget;
          }
          this->UpdateStringWidget(configChildWidget, value);
          break;
        }
        case google::protobuf::FieldDescriptor::CPPTYPE_MESSAGE:
        {
          google::protobuf::Message *valueMsg =
              ref->MutableMessage(_msg, field);

          // parse and create custom geometry widgets
          if (field->message_type()->name() == "Geometry")
          {
            if (newWidget)
            {
              configChildWidget = this->CreateGeometryWidget(name, _level);
              newFieldWidget = configChildWidget;
            }

            // type
            const google::protobuf::Descriptor *valueDescriptor =
                valueMsg->GetDescriptor();
            const google::protobuf::FieldDescriptor *typeField =
                valueDescriptor->FindFieldByName("type");

            if (valueMsg->GetReflection()->HasField(*valueMsg, typeField))
            {
              const google::protobuf::EnumValueDescriptor *typeValueDescriptor =
                  valueMsg->GetReflection()->GetEnum(*valueMsg, typeField);

              std::string geometryTypeStr;
              if (typeValueDescriptor)
              {
                geometryTypeStr =
                    QString(typeValueDescriptor->name().c_str()).toLower().
                    toStdString();
              }

              math::Vector3 dimensions;
              // dimensions
              for (int k = 0; k < valueDescriptor->field_count() ; ++k)
              {
                const google::protobuf::FieldDescriptor *geomField =
                    valueDescriptor->field(k);

                if (geomField->is_repeated())
                    continue;

                if (geomField->cpp_type() !=
                    google::protobuf::FieldDescriptor::CPPTYPE_MESSAGE ||
                    !valueMsg->GetReflection()->HasField(*valueMsg, geomField))
                  continue;

                google::protobuf::Message *geomValueMsg =
                    valueMsg->GetReflection()->MutableMessage(
                    valueMsg, geomField);
                const google::protobuf::Descriptor *geomValueDescriptor =
                    geomValueMsg->GetDescriptor();

                std::string geomMsgName = geomField->message_type()->name();
                if (geomMsgName == "BoxGeom" || geomMsgName == "MeshGeom")
                {
                  int fieldIdx = (geomMsgName == "BoxGeom") ? 0 : 1;
                  google::protobuf::Message *geomDimMsg =
                      geomValueMsg->GetReflection()->MutableMessage(
                      geomValueMsg, geomValueDescriptor->field(fieldIdx));
                  dimensions = this->ParseVector3(geomDimMsg);
                  break;
                }
                else if (geomMsgName == "CylinderGeom")
                {
                  const google::protobuf::FieldDescriptor *geomRadiusField =
                      geomValueDescriptor->FindFieldByName("radius");
                  double radius = geomValueMsg->GetReflection()->GetDouble(
                      *geomValueMsg, geomRadiusField);
                  const google::protobuf::FieldDescriptor *geomLengthField =
                      geomValueDescriptor->FindFieldByName("length");
                  double length = geomValueMsg->GetReflection()->GetDouble(
                      *geomValueMsg, geomLengthField);
                  dimensions.x = radius * 2.0;
                  dimensions.y = dimensions.x;
                  dimensions.z = length;
                  break;
                }
                else if (geomMsgName == "SphereGeom")
                {
                  const google::protobuf::FieldDescriptor *geomRadiusField =
                      geomValueDescriptor->FindFieldByName("radius");
                  double radius = geomValueMsg->GetReflection()->GetDouble(
                      *geomValueMsg, geomRadiusField);
                  dimensions.x = radius * 2.0;
                  dimensions.y = dimensions.x;
                  dimensions.z = dimensions.x;
                  break;
                }
                else if (geomMsgName == "PolylineGeom")
                {
                  continue;
                }
              }
              this->UpdateGeometryWidget(configChildWidget,
                  geometryTypeStr, dimensions);
            }
          }
          // parse and create custom pose widgets
          else if (field->message_type()->name() == "Pose")
          {
            if (newWidget)
            {
              configChildWidget = this->CreatePoseWidget(name, _level);
              newFieldWidget = configChildWidget;
            }

            math::Pose value;
            const google::protobuf::Descriptor *valueDescriptor =
                valueMsg->GetDescriptor();
            int valueMsgFieldCount = valueDescriptor->field_count();
            for (int j = 0; j < valueMsgFieldCount ; ++j)
            {
              const google::protobuf::FieldDescriptor *valueField =
                  valueDescriptor->field(j);

              if (valueField->cpp_type() !=
                  google::protobuf::FieldDescriptor::CPPTYPE_MESSAGE)
                continue;

              if (valueField->message_type()->name() == "Vector3d")
              {
                // pos
                google::protobuf::Message *posValueMsg =
                    valueMsg->GetReflection()->MutableMessage(
                    valueMsg, valueField);
                math::Vector3 vec3 = this->ParseVector3(posValueMsg);
                value.pos = vec3;
              }
              else if (valueField->message_type()->name() == "Quaternion")
              {
                // rot
                google::protobuf::Message *quatValueMsg =
                    valueMsg->GetReflection()->MutableMessage(
                    valueMsg, valueField);
                const google::protobuf::Descriptor *quatValueDescriptor =
                    quatValueMsg->GetDescriptor();
                std::vector<double> quatValues;
                for (unsigned int k = 0; k < 4; ++k)
                {
                  const google::protobuf::FieldDescriptor *quatValueField =
                      quatValueDescriptor->field(k);
                  quatValues.push_back(quatValueMsg->GetReflection()->GetDouble(
                      *quatValueMsg, quatValueField));
                }
                math::Quaternion quat(quatValues[3], quatValues[0],
                    quatValues[1], quatValues[2]);
                value.rot = quat;
              }
            }
            this->UpdatePoseWidget(configChildWidget, value);
          }
          // parse and create custom vector3 widgets
          else if (field->message_type()->name() == "Vector3d")
          {
            if (newWidget)
            {
              configChildWidget = this->CreateVector3dWidget(name, _level);
              newFieldWidget = configChildWidget;
            }

            math::Vector3 vec3 = this->ParseVector3(valueMsg);
            this->UpdateVector3Widget(configChildWidget, vec3);
          }
          // parse and create custom color widgets
          else if (field->message_type()->name() == "Color")
          {
            if (newWidget)
            {
              configChildWidget = this->CreateColorWidget(name, _level);
              newFieldWidget = configChildWidget;
            }

            common::Color color;
            const google::protobuf::Descriptor *valueDescriptor =
                valueMsg->GetDescriptor();
            std::vector<double> values;
            for (unsigned int j = 0; j < configChildWidget->widgets.size(); ++j)
            {
              const google::protobuf::FieldDescriptor *valueField =
                  valueDescriptor->field(j);
              if (valueMsg->GetReflection()->HasField(*valueMsg, valueField))
              {
                values.push_back(valueMsg->GetReflection()->GetFloat(
                    *valueMsg, valueField));
              }
              else
                values.push_back(0);
            }
            color.r = values[0];
            color.g = values[1];
            color.b = values[2];
            color.a = values[3];
            this->UpdateColorWidget(configChildWidget, color);
          }
          else
          {
            // parse the message fields recursively
            QWidget *groupBoxWidget =
                this->Parse(valueMsg, _update, scopedName, _level+1);
            if (groupBoxWidget)
            {
              newFieldWidget = new ConfigChildWidget();
              QVBoxLayout *groupBoxLayout = new QVBoxLayout;
              groupBoxLayout->setContentsMargins(0, 0, 0, 0);
              groupBoxLayout->addWidget(groupBoxWidget);
              newFieldWidget->setLayout(groupBoxLayout);
              qobject_cast<ConfigChildWidget *>(newFieldWidget)->
                  widgets.push_back(groupBoxWidget);
            }
          }

          if (newWidget)
          {
            // Button label
            QLabel *buttonLabel = new QLabel(
                tr(this->GetHumanReadableKey(name).c_str()));
            buttonLabel->setToolTip(tr(name.c_str()));

            // Button icon
            QCheckBox *buttonIcon = new QCheckBox();
            buttonIcon->setChecked(true);
            buttonIcon->setStyleSheet(
                "QCheckBox::indicator::unchecked {\
                  image: url(:/images/right_arrow.png);\
                }\
                QCheckBox::indicator::checked {\
                  image: url(:/images/down_arrow.png);\
                }");

            // Button layout
            QHBoxLayout *buttonLayout = new QHBoxLayout();
            buttonLayout->addItem(new QSpacerItem(20*_level, 1,
                QSizePolicy::Fixed, QSizePolicy::Fixed));
            buttonLayout->addWidget(buttonLabel);
            buttonLayout->addWidget(buttonIcon);
            buttonLayout->setAlignment(buttonIcon, Qt::AlignRight);

            // Button frame
            QFrame *buttonFrame = new QFrame();
            buttonFrame->setFrameStyle(QFrame::Box);
            buttonFrame->setLayout(buttonLayout);

            // Set color for top level button
            if (_level == 0)
            {
              buttonFrame->setStyleSheet(
                  "QWidget\
                  {\
<<<<<<< HEAD
                    background-color: #999999\
                  }");
=======
                    background-color: " + this->level0BgColor +
                  "}");
>>>>>>> 3a47e717
            }

            // Child widgets are contained in a group box which can be collapsed
            GroupWidget *groupWidget = new GroupWidget;
            groupWidget->setStyleSheet(
                "QGroupBox {\
                  border : 0;\
                  margin : 0;\
                  padding : 0;\
                }");

            connect(buttonIcon, SIGNAL(toggled(bool)), groupWidget,
                SLOT(Toggle(bool)));

            // Set the child widget
            groupWidget->childWidget = newFieldWidget;
            qobject_cast<ConfigChildWidget *>(newFieldWidget)->groupWidget
                = groupWidget;
            newFieldWidget->setContentsMargins(0, 0, 0, 0);

            // Set color for children
            if (_level == 0)
            {
              newFieldWidget->setStyleSheet(
                  "QWidget\
                  {\
<<<<<<< HEAD
                    background-color: #777777\
                  }\
                  QDoubleSpinBox, QSpinBox, QLineEdit, QComboBox\
                  {\
                    background-color: #cccccc\
                  }");
=======
                    background-color: " + this->level1BgColor +
                  "}\
                  QDoubleSpinBox, QSpinBox, QLineEdit, QComboBox\
                  {\
                    background-color: " + this->level1WidgetColor +
                  "}");
>>>>>>> 3a47e717
            }
            else if (_level == 1)
            {
              newFieldWidget->setStyleSheet(
                  "QWidget\
                  {\
<<<<<<< HEAD
                    background-color: #555555\
                  }\
                  QDoubleSpinBox, QSpinBox, QLineEdit, QComboBox\
                  {\
                    background-color: #aaaaaa\
                  }");
=======
                    background-color: " + this->level2BgColor +
                  "}\
                  QDoubleSpinBox, QSpinBox, QLineEdit, QComboBox\
                  {\
                    background-color: " + this->level2WidgetColor +
                  "}");
>>>>>>> 3a47e717
            }
            else if (_level == 2)
            {
              newFieldWidget->setStyleSheet(
                  "QWidget\
                  {\
<<<<<<< HEAD
                    background-color: #333333\
                  }\
                  QDoubleSpinBox, QSpinBox, QLineEdit, QComboBox\
                  {\
                    background-color: #888888\
                  }");
=======
                    background-color: " + this->level2BgColor +
                  "}\
                  QDoubleSpinBox, QSpinBox, QLineEdit, QComboBox\
                  {\
                    background-color: " + this->level2WidgetColor +
                  "}");
>>>>>>> 3a47e717
            }

            // Group Layout
            QGridLayout *configGroupLayout = new QGridLayout;
            configGroupLayout->setContentsMargins(0, 0, 0, 0);
            configGroupLayout->setSpacing(0);
            configGroupLayout->addWidget(buttonFrame, 0, 0);
            configGroupLayout->addWidget(newFieldWidget, 1, 0);
            groupWidget->setLayout(configGroupLayout);

            // reset new field widget pointer in order for it to be added
            // to the parent widget
            newFieldWidget = groupWidget;
          }

          break;
        }
        case google::protobuf::FieldDescriptor::CPPTYPE_ENUM:
        {
          const google::protobuf::EnumValueDescriptor *value =
              ref->GetEnum(*_msg, field);

          if (!value)
          {
            gzerr << "Error retrieving enum value for '" << name << "'"
                << std::endl;
            break;
          }

          if (newWidget)
          {
            std::vector<std::string> enumValues;
            const google::protobuf::EnumDescriptor *descriptor = value->type();
            if (!descriptor)
              break;

            for (int j = 0; j < descriptor->value_count(); ++j)
            {
              const google::protobuf::EnumValueDescriptor *valueDescriptor =
                  descriptor->value(j);
              if (valueDescriptor)
                enumValues.push_back(valueDescriptor->name());
            }
            configChildWidget =
                this->CreateEnumWidget(name, enumValues, _level);

            if (!configChildWidget)
            {
              gzerr << "Error creating an enum widget for '" << name << "'"
                  << std::endl;
              break;
            }

            // connect enum config widget event so that we can fire an other
            // event from ConfigWidget that has the name of this field
            connect(qobject_cast<EnumConfigWidget *>(configChildWidget),
                SIGNAL(EnumValueChanged(const QString &)), this,
                SLOT(OnEnumValueChanged(const QString &)));
            newFieldWidget = configChildWidget;
          }
          this->UpdateEnumWidget(configChildWidget, value->name());
          break;
        }
        default:
          break;
      }

      // Style widgets without parent (level 0)
      if (newFieldWidget && _level == 0 &&
          !qobject_cast<GroupWidget *>(newFieldWidget))
      {
        newFieldWidget->setStyleSheet(
            "QWidget\
            {\
<<<<<<< HEAD
              background-color: #999999\
            }\
            QDoubleSpinBox, QSpinBox, QLineEdit, QComboBox\
            {\
              background-color: #eeeeee\
            }");
=======
              background-color: " + this->level0BgColor +
            "}\
            QDoubleSpinBox, QSpinBox, QLineEdit, QComboBox\
            {\
              background-color: " + this->level0WidgetColor +
            "}");
>>>>>>> 3a47e717
      }

      if (newWidget && newFieldWidget)
      {
        newWidgets.push_back(newFieldWidget);

        // store the newly created widget in a map with a unique scoped name.
        if (qobject_cast<GroupWidget *>(newFieldWidget))
        {
          GroupWidget *groupWidget =
              qobject_cast<GroupWidget *>(newFieldWidget);
          ConfigChildWidget *childWidget = qobject_cast<ConfigChildWidget *>(
              groupWidget->childWidget);
          this->configWidgets[scopedName] = childWidget;
        }
        else if (qobject_cast<ConfigChildWidget *>(newFieldWidget))
        {
          this->configWidgets[scopedName] =
              qobject_cast<ConfigChildWidget *>(newFieldWidget);
        }
      }
    }
  }

  if (!newWidgets.empty())
  {
    // create a group box to hold child widgets.
    QGroupBox *widget = new QGroupBox();
    QVBoxLayout *widgetLayout = new QVBoxLayout;

    for (unsigned int i = 0; i < newWidgets.size(); ++i)
    {
      widgetLayout->addWidget(newWidgets[i]);
    }

    widgetLayout->setContentsMargins(0, 0, 0, 0);
    widgetLayout->setSpacing(0);
    widgetLayout->setAlignment(Qt::AlignTop);
    widget->setLayout(widgetLayout);
    return widget;
  }
  return NULL;
}

/////////////////////////////////////////////////
math::Vector3 ConfigWidget::ParseVector3(const google::protobuf::Message *_msg)
{
  math::Vector3 vec3;
  const google::protobuf::Descriptor *valueDescriptor =
      _msg->GetDescriptor();
  std::vector<double> values;
  for (unsigned int i = 0; i < 3; ++i)
  {
    const google::protobuf::FieldDescriptor *valueField =
        valueDescriptor->field(i);
    values.push_back(_msg->GetReflection()->GetDouble(*_msg, valueField));
  }
  vec3.x = values[0];
  vec3.y = values[1];
  vec3.z = values[2];
  return vec3;
}

/////////////////////////////////////////////////
ConfigChildWidget *ConfigWidget::CreateUIntWidget(const std::string &_key,
<<<<<<< HEAD
    int _level)
=======
    const int _level)
>>>>>>> 3a47e717
{
  // Label
  QLabel *keyLabel = new QLabel(tr(this->GetHumanReadableKey(_key).c_str()));
  keyLabel->setToolTip(tr(_key.c_str()));

  // SpinBox
  QSpinBox *valueSpinBox = new QSpinBox;
  valueSpinBox->setRange(0, 1e8);
  valueSpinBox->setAlignment(Qt::AlignRight);

  // Layout
  QHBoxLayout *widgetLayout = new QHBoxLayout;
  if (_level != 0)
  {
    widgetLayout->addItem(new QSpacerItem(20*_level, 1,
        QSizePolicy::Fixed, QSizePolicy::Fixed));
  }
  widgetLayout->addWidget(keyLabel);
  widgetLayout->addWidget(valueSpinBox);

  // ChildWidget
  ConfigChildWidget *widget = new ConfigChildWidget();
  widget->setLayout(widgetLayout);
  widget->setFrameStyle(QFrame::Box);

  widget->widgets.push_back(valueSpinBox);

  return widget;
}

/////////////////////////////////////////////////
ConfigChildWidget *ConfigWidget::CreateIntWidget(const std::string &_key,
<<<<<<< HEAD
    int _level)
=======
    const int _level)
>>>>>>> 3a47e717
{
  // Label
  QLabel *keyLabel = new QLabel(tr(this->GetHumanReadableKey(_key).c_str()));
  keyLabel->setToolTip(tr(_key.c_str()));

  // SpinBox
  QSpinBox *valueSpinBox = new QSpinBox;
  valueSpinBox->setRange(-1e8, 1e8);
  valueSpinBox->setAlignment(Qt::AlignRight);

  // Layout
  QHBoxLayout *widgetLayout = new QHBoxLayout;
  if (_level != 0)
  {
    widgetLayout->addItem(new QSpacerItem(20*_level, 1,
        QSizePolicy::Fixed, QSizePolicy::Fixed));
  }
  widgetLayout->addWidget(keyLabel);
  widgetLayout->addWidget(valueSpinBox);

  // ChildWidget
  ConfigChildWidget *widget = new ConfigChildWidget();
  widget->setLayout(widgetLayout);
  widget->setFrameStyle(QFrame::Box);

  widget->widgets.push_back(valueSpinBox);

  return widget;
}

/////////////////////////////////////////////////
ConfigChildWidget *ConfigWidget::CreateDoubleWidget(const std::string &_key,
<<<<<<< HEAD
    int _level)
=======
    const int _level)
>>>>>>> 3a47e717
{
  // Label
  QLabel *keyLabel = new QLabel(tr(this->GetHumanReadableKey(_key).c_str()));
  keyLabel->setToolTip(tr(_key.c_str()));

  // SpinBox
<<<<<<< HEAD
  double *min = new double(0);
  double *max = new double(0);
  this->GetRangeFromKey(_key, min, max);

  QDoubleSpinBox *valueSpinBox = new QDoubleSpinBox;
  valueSpinBox->setRange(*min, *max);
=======
  double min = 0;
  double max = 0;
  this->GetRangeFromKey(_key, min, max);

  QDoubleSpinBox *valueSpinBox = new QDoubleSpinBox;
  valueSpinBox->setRange(min, max);
>>>>>>> 3a47e717
  valueSpinBox->setSingleStep(0.01);
  valueSpinBox->setDecimals(6);
  valueSpinBox->setAlignment(Qt::AlignRight);

  // Unit
  std::string jointType = this->GetEnumWidgetValue("type");
  std::string unit = this->GetUnitFromKey(_key, jointType);

  QLabel *unitLabel = new QLabel();
  unitLabel->setMaximumWidth(40);
  unitLabel->setText(QString::fromStdString(unit));

  // Layout
  QHBoxLayout *widgetLayout = new QHBoxLayout;
  if (_level != 0)
  {
    widgetLayout->addItem(new QSpacerItem(20*_level, 1,
        QSizePolicy::Fixed, QSizePolicy::Fixed));
  }
  widgetLayout->addWidget(keyLabel);
  widgetLayout->addWidget(valueSpinBox);
  if (unitLabel->text() != "")
    widgetLayout->addWidget(unitLabel);

  // ChildWidget
  ConfigChildWidget *widget = new ConfigChildWidget();
  widget->key = _key;
  widget->setLayout(widgetLayout);
  widget->setFrameStyle(QFrame::Box);

  widget->widgets.push_back(valueSpinBox);
  widget->mapWidgetToUnit[valueSpinBox] = unitLabel;

  return widget;
}

/////////////////////////////////////////////////
ConfigChildWidget *ConfigWidget::CreateStringWidget(const std::string &_key,
<<<<<<< HEAD
    int _level)
=======
    const int _level)
>>>>>>> 3a47e717
{
  // Label
  QLabel *keyLabel = new QLabel(tr(this->GetHumanReadableKey(_key).c_str()));
  keyLabel->setToolTip(tr(_key.c_str()));

  // LineEdit
  QLineEdit *valueLineEdit = new QLineEdit;

  // Layout
  QHBoxLayout *widgetLayout = new QHBoxLayout;
  if (_level != 0)
  {
    widgetLayout->addItem(new QSpacerItem(20*_level, 1,
        QSizePolicy::Fixed, QSizePolicy::Fixed));
  }
  widgetLayout->addWidget(keyLabel);
  widgetLayout->addWidget(valueLineEdit);

  // ChildWidget
  ConfigChildWidget *widget = new ConfigChildWidget();
  widget->setLayout(widgetLayout);
  widget->setFrameStyle(QFrame::Box);

  widget->widgets.push_back(valueLineEdit);

  return widget;
}

/////////////////////////////////////////////////
ConfigChildWidget *ConfigWidget::CreateBoolWidget(const std::string &_key,
<<<<<<< HEAD
    int _level)
=======
    const int _level)
>>>>>>> 3a47e717
{
  // Label
  QLabel *keyLabel = new QLabel(tr(this->GetHumanReadableKey(_key).c_str()));
  keyLabel->setToolTip(tr(_key.c_str()));

  // Buttons
  QHBoxLayout *buttonLayout = new QHBoxLayout;
  QRadioButton *valueTrueRadioButton = new QRadioButton;
  valueTrueRadioButton->setText(tr("True"));
  QRadioButton *valueFalseRadioButton = new QRadioButton;
  valueFalseRadioButton->setText(tr("False"));
  QButtonGroup *boolButtonGroup = new QButtonGroup;
  boolButtonGroup->addButton(valueTrueRadioButton);
  boolButtonGroup->addButton(valueFalseRadioButton);
  boolButtonGroup->setExclusive(true);
  buttonLayout->addWidget(valueTrueRadioButton);
  buttonLayout->addWidget(valueFalseRadioButton);

  // Layout
  QHBoxLayout *widgetLayout = new QHBoxLayout;
  if (_level != 0)
  {
    widgetLayout->addItem(new QSpacerItem(20*_level, 1,
        QSizePolicy::Fixed, QSizePolicy::Fixed));
  }
  widgetLayout->addWidget(keyLabel);
  widgetLayout->addLayout(buttonLayout);

  // ChildWidget
  ConfigChildWidget *widget = new ConfigChildWidget();
  widget->setLayout(widgetLayout);
  widget->setFrameStyle(QFrame::Box);

  widget->widgets.push_back(valueTrueRadioButton);
  widget->widgets.push_back(valueFalseRadioButton);

  return widget;
}

/////////////////////////////////////////////////
ConfigChildWidget *ConfigWidget::CreateVector3dWidget(
<<<<<<< HEAD
    const std::string &_key, int _level)
=======
    const std::string &_key, const int _level)
>>>>>>> 3a47e717
{
  // Labels
  QLabel *vecXLabel = new QLabel(tr("X"));
  QLabel *vecYLabel = new QLabel(tr("Y"));
  QLabel *vecZLabel = new QLabel(tr("Z"));
<<<<<<< HEAD

  // SpinBoxes
  double *min = new double(0);
  double *max = new double(0);
  this->GetRangeFromKey(_key, min, max);

  QDoubleSpinBox *vecXSpinBox = new QDoubleSpinBox;
  vecXSpinBox->setRange(*min, *max);
=======
  vecXLabel->setToolTip(tr("x"));
  vecYLabel->setToolTip(tr("y"));
  vecZLabel->setToolTip(tr("z"));

  // SpinBoxes
  double min = 0;
  double max = 0;
  this->GetRangeFromKey(_key, min, max);

  QDoubleSpinBox *vecXSpinBox = new QDoubleSpinBox;
  vecXSpinBox->setRange(min, max);
>>>>>>> 3a47e717
  vecXSpinBox->setSingleStep(0.01);
  vecXSpinBox->setDecimals(6);
  vecXSpinBox->setAlignment(Qt::AlignRight);
  vecXSpinBox->setMaximumWidth(100);

  QDoubleSpinBox *vecYSpinBox = new QDoubleSpinBox;
<<<<<<< HEAD
  vecYSpinBox->setRange(*min, *max);
=======
  vecYSpinBox->setRange(min, max);
>>>>>>> 3a47e717
  vecYSpinBox->setSingleStep(0.01);
  vecYSpinBox->setDecimals(6);
  vecYSpinBox->setAlignment(Qt::AlignRight);
  vecYSpinBox->setMaximumWidth(100);

  QDoubleSpinBox *vecZSpinBox = new QDoubleSpinBox;
<<<<<<< HEAD
  vecZSpinBox->setRange(*min, *max);
=======
  vecZSpinBox->setRange(min, max);
>>>>>>> 3a47e717
  vecZSpinBox->setSingleStep(0.01);
  vecZSpinBox->setDecimals(6);
  vecZSpinBox->setAlignment(Qt::AlignRight);
  vecZSpinBox->setMaximumWidth(100);

  // This is inside a group
  int level = _level + 1;

  // Layout
  QHBoxLayout *widgetLayout = new QHBoxLayout;
  widgetLayout->addItem(new QSpacerItem(20*level, 1,
      QSizePolicy::Fixed, QSizePolicy::Fixed));
  widgetLayout->addWidget(vecXLabel);
  widgetLayout->addWidget(vecXSpinBox);
  widgetLayout->addWidget(vecYLabel);
  widgetLayout->addWidget(vecYSpinBox);
  widgetLayout->addWidget(vecZLabel);
  widgetLayout->addWidget(vecZSpinBox);

  widgetLayout->setAlignment(vecXLabel, Qt::AlignRight);
  widgetLayout->setAlignment(vecYLabel, Qt::AlignRight);
  widgetLayout->setAlignment(vecZLabel, Qt::AlignRight);

  // ChildWidget
  ConfigChildWidget *widget = new ConfigChildWidget();
  widget->setLayout(widgetLayout);
  widget->setFrameStyle(QFrame::Box);

  widget->widgets.push_back(vecXSpinBox);
  widget->widgets.push_back(vecYSpinBox);
  widget->widgets.push_back(vecZSpinBox);

  return widget;
}

/////////////////////////////////////////////////
ConfigChildWidget *ConfigWidget::CreateColorWidget(const std::string &_key,
<<<<<<< HEAD
    int _level)
=======
    const int _level)
>>>>>>> 3a47e717
{
  // Labels
  QLabel *colorRLabel = new QLabel(tr("R"));
  QLabel *colorGLabel = new QLabel(tr("G"));
  QLabel *colorBLabel = new QLabel(tr("B"));
  QLabel *colorALabel = new QLabel(tr("A"));
<<<<<<< HEAD

  // SpinBoxes
  double *min = new double(0);
  double *max = new double(0);
=======
  colorRLabel->setToolTip(tr("r"));
  colorGLabel->setToolTip(tr("g"));
  colorBLabel->setToolTip(tr("b"));
  colorALabel->setToolTip(tr("a"));

  // SpinBoxes
  double min = 0;
  double max = 0;
>>>>>>> 3a47e717
  this->GetRangeFromKey(_key, min, max);

  QDoubleSpinBox *colorRSpinBox = new QDoubleSpinBox;
  colorRSpinBox->setRange(0, 1.0);
  colorRSpinBox->setSingleStep(0.1);
  colorRSpinBox->setDecimals(3);
  colorRSpinBox->setAlignment(Qt::AlignRight);
  colorRSpinBox->setMaximumWidth(10);

  QDoubleSpinBox *colorGSpinBox = new QDoubleSpinBox;
  colorGSpinBox->setRange(0, 1.0);
  colorGSpinBox->setSingleStep(0.1);
  colorGSpinBox->setDecimals(3);
  colorGSpinBox->setAlignment(Qt::AlignRight);
  colorGSpinBox->setMaximumWidth(10);

  QDoubleSpinBox *colorBSpinBox = new QDoubleSpinBox;
  colorBSpinBox->setRange(0, 1.0);
  colorBSpinBox->setSingleStep(0.1);
  colorBSpinBox->setDecimals(3);
  colorBSpinBox->setAlignment(Qt::AlignRight);
  colorBSpinBox->setMaximumWidth(10);

  QDoubleSpinBox *colorASpinBox = new QDoubleSpinBox;
  colorASpinBox->setRange(0, 1.0);
  colorASpinBox->setSingleStep(0.1);
  colorASpinBox->setDecimals(3);
  colorASpinBox->setAlignment(Qt::AlignRight);
  colorASpinBox->setMaximumWidth(10);

  // This is inside a group
  int level = _level + 1;

  // Layout
  QHBoxLayout *widgetLayout = new QHBoxLayout;
  widgetLayout->addItem(new QSpacerItem(20*level, 1,
      QSizePolicy::Fixed, QSizePolicy::Fixed));
  widgetLayout->addWidget(colorRLabel);
  widgetLayout->addWidget(colorRSpinBox);
  widgetLayout->addWidget(colorGLabel);
  widgetLayout->addWidget(colorGSpinBox);
  widgetLayout->addWidget(colorBLabel);
  widgetLayout->addWidget(colorBSpinBox);
  widgetLayout->addWidget(colorALabel);
  widgetLayout->addWidget(colorASpinBox);

  widgetLayout->setAlignment(colorRLabel, Qt::AlignRight);
  widgetLayout->setAlignment(colorGLabel, Qt::AlignRight);
  widgetLayout->setAlignment(colorBLabel, Qt::AlignRight);
  widgetLayout->setAlignment(colorALabel, Qt::AlignRight);

  // ChildWidget
  ConfigChildWidget *widget = new ConfigChildWidget();
  widget->setLayout(widgetLayout);
  widget->setFrameStyle(QFrame::Box);

  widget->widgets.push_back(colorRSpinBox);
  widget->widgets.push_back(colorGSpinBox);
  widget->widgets.push_back(colorBSpinBox);
  widget->widgets.push_back(colorASpinBox);

  return widget;
}

/////////////////////////////////////////////////
ConfigChildWidget *ConfigWidget::CreatePoseWidget(const std::string &/*_key*/,
<<<<<<< HEAD
    int _level)
{
  // Labels
  std::vector<std::string> elements;
  elements.push_back("X");
  elements.push_back("Y");
  elements.push_back("Z");
  elements.push_back("Roll");
  elements.push_back("Pitch");
  elements.push_back("Yaw");
=======
    const int _level)
{
  // Labels
  std::vector<std::string> elements;
  elements.push_back("x");
  elements.push_back("y");
  elements.push_back("z");
  elements.push_back("roll");
  elements.push_back("pitch");
  elements.push_back("yaw");
>>>>>>> 3a47e717

  // This is inside a group
  int level = _level+1;

  // Layout
  QGridLayout *widgetLayout = new QGridLayout;
  widgetLayout->setColumnStretch(3, 1);
  widgetLayout->addItem(new QSpacerItem(20*level, 1, QSizePolicy::Fixed,
      QSizePolicy::Fixed), 0, 0);

  // ChildWidget
<<<<<<< HEAD
  double *min = new double(0);
  double *max = new double(0);
=======
  double min = 0;
  double max = 0;
>>>>>>> 3a47e717
  this->GetRangeFromKey("", min, max);

  ConfigChildWidget *widget = new ConfigChildWidget();
  widget->setLayout(widgetLayout);
  widget->setFrameStyle(QFrame::Box);

  for (unsigned int i = 0; i < elements.size(); ++i)
  {
    QDoubleSpinBox *spin = new QDoubleSpinBox();
    widget->widgets.push_back(spin);

<<<<<<< HEAD
    spin->setRange(*min, *max);
=======
    spin->setRange(min, max);
>>>>>>> 3a47e717
    spin->setSingleStep(0.01);
    spin->setDecimals(6);
    spin->setAlignment(Qt::AlignRight);
    spin->setMaximumWidth(100);

<<<<<<< HEAD
    QLabel *label = new QLabel(tr(elements[i].c_str()));
    if (i == 0)
      label->setStyleSheet("QLabel{color: #d42b2b;}");
    else if (i == 1)
      label->setStyleSheet("QLabel{color: #3bc43b;}");
    else if (i == 2)
      label->setStyleSheet("QLabel{color: #0d0df2;}");
=======
    QLabel *label = new QLabel(this->GetHumanReadableKey(elements[i]).c_str());
    label->setToolTip(tr(elements[i].c_str()));
    if (i == 0)
      label->setStyleSheet("QLabel{color: " + this->redColor + ";}");
    else if (i == 1)
      label->setStyleSheet("QLabel{color: " + this->greenColor + ";}");
    else if (i == 2)
      label->setStyleSheet("QLabel{color:" + this->blueColor + ";}");
>>>>>>> 3a47e717

    QLabel *unitLabel = new QLabel();
    unitLabel->setMaximumWidth(40);
    unitLabel->setMinimumWidth(40);
    if (i < 3)
      unitLabel->setText(QString::fromStdString(this->GetUnitFromKey("pos")));
    else
      unitLabel->setText(QString::fromStdString(this->GetUnitFromKey("rot")));

    widgetLayout->addWidget(label, i%3, std::floor(i/3)*3+1);
    widgetLayout->addWidget(spin, i%3, std::floor(i/3)*3+2);
    widgetLayout->addWidget(unitLabel, i%3, std::floor(i/3)*3+3);

    widgetLayout->setAlignment(label, Qt::AlignLeft);
    widgetLayout->setAlignment(spin, Qt::AlignLeft);
    widgetLayout->setAlignment(unitLabel, Qt::AlignLeft);
  }

  return widget;
}

/////////////////////////////////////////////////
ConfigChildWidget *ConfigWidget::CreateGeometryWidget(
<<<<<<< HEAD
    const std::string &/*_key*/, int _level)
{
  // Geometry ComboBox
  QLabel *geometryLabel = new QLabel(tr("Geometry"));
=======
    const std::string &/*_key*/, const int _level)
{
  // Geometry ComboBox
  QLabel *geometryLabel = new QLabel(tr("Geometry"));
  geometryLabel->setToolTip(tr("geometry"));
>>>>>>> 3a47e717
  QComboBox *geometryComboBox = new QComboBox;
  geometryComboBox->addItem(tr("box"));
  geometryComboBox->addItem(tr("cylinder"));
  geometryComboBox->addItem(tr("sphere"));
  geometryComboBox->addItem(tr("mesh"));
  geometryComboBox->addItem(tr("polyline"));

  // Size XYZ
<<<<<<< HEAD
  double *min = new double(0);
  double *max = new double(0);
  this->GetRangeFromKey("length", min, max);

  QDoubleSpinBox *geomSizeXSpinBox = new QDoubleSpinBox;
  geomSizeXSpinBox->setRange(*min, *max);
=======
  double min = 0;
  double max = 0;
  this->GetRangeFromKey("length", min, max);

  QDoubleSpinBox *geomSizeXSpinBox = new QDoubleSpinBox;
  geomSizeXSpinBox->setRange(min, max);
>>>>>>> 3a47e717
  geomSizeXSpinBox->setSingleStep(0.01);
  geomSizeXSpinBox->setDecimals(6);
  geomSizeXSpinBox->setValue(1.000);
  geomSizeXSpinBox->setAlignment(Qt::AlignRight);
  geomSizeXSpinBox->setMaximumWidth(100);

  QDoubleSpinBox *geomSizeYSpinBox = new QDoubleSpinBox;
<<<<<<< HEAD
  geomSizeYSpinBox->setRange(*min, *max);
=======
  geomSizeYSpinBox->setRange(min, max);
>>>>>>> 3a47e717
  geomSizeYSpinBox->setSingleStep(0.01);
  geomSizeYSpinBox->setDecimals(6);
  geomSizeYSpinBox->setValue(1.000);
  geomSizeYSpinBox->setAlignment(Qt::AlignRight);
  geomSizeYSpinBox->setMaximumWidth(100);

  QDoubleSpinBox *geomSizeZSpinBox = new QDoubleSpinBox;
<<<<<<< HEAD
  geomSizeZSpinBox->setRange(*min, *max);
=======
  geomSizeZSpinBox->setRange(min, max);
>>>>>>> 3a47e717
  geomSizeZSpinBox->setSingleStep(0.01);
  geomSizeZSpinBox->setDecimals(6);
  geomSizeZSpinBox->setValue(1.000);
  geomSizeZSpinBox->setAlignment(Qt::AlignRight);
  geomSizeZSpinBox->setMaximumWidth(100);

  QLabel *geomSizeXLabel = new QLabel(tr("X"));
  QLabel *geomSizeYLabel = new QLabel(tr("Y"));
  QLabel *geomSizeZLabel = new QLabel(tr("Z"));
<<<<<<< HEAD
  geomSizeXLabel->setStyleSheet("QLabel{color: #d42b2b;}");
  geomSizeYLabel->setStyleSheet("QLabel{color: #3bc43b;}");
  geomSizeZLabel->setStyleSheet("QLabel{color: #0d0df2;}");
=======
  geomSizeXLabel->setStyleSheet("QLabel{color: " + this->redColor + ";}");
  geomSizeYLabel->setStyleSheet("QLabel{color: " + this->greenColor + ";}");
  geomSizeZLabel->setStyleSheet("QLabel{color: " + this->blueColor + ";}");
  geomSizeXLabel->setToolTip(tr("x"));
  geomSizeYLabel->setToolTip(tr("y"));
  geomSizeZLabel->setToolTip(tr("z"));
>>>>>>> 3a47e717

  std::string unit = this->GetUnitFromKey("length");
  QLabel *geomSizeXUnitLabel = new QLabel(QString::fromStdString(unit));
  QLabel *geomSizeYUnitLabel = new QLabel(QString::fromStdString(unit));
  QLabel *geomSizeZUnitLabel = new QLabel(QString::fromStdString(unit));

  QHBoxLayout *geomSizeLayout = new QHBoxLayout;
  geomSizeLayout->addWidget(geomSizeXLabel);
  geomSizeLayout->addWidget(geomSizeXSpinBox);
  geomSizeLayout->addWidget(geomSizeXUnitLabel);
  geomSizeLayout->addWidget(geomSizeYLabel);
  geomSizeLayout->addWidget(geomSizeYSpinBox);
  geomSizeLayout->addWidget(geomSizeYUnitLabel);
  geomSizeLayout->addWidget(geomSizeZLabel);
  geomSizeLayout->addWidget(geomSizeZSpinBox);
  geomSizeLayout->addWidget(geomSizeZUnitLabel);

  geomSizeLayout->setAlignment(geomSizeXLabel, Qt::AlignRight);
  geomSizeLayout->setAlignment(geomSizeYLabel, Qt::AlignRight);
  geomSizeLayout->setAlignment(geomSizeZLabel, Qt::AlignRight);

  // Uri
  QLabel *geomFilenameLabel = new QLabel(tr("Uri"));
<<<<<<< HEAD
=======
  geomFilenameLabel->setToolTip(tr("uri"));
>>>>>>> 3a47e717
  QLineEdit *geomFilenameLineEdit = new QLineEdit;
  QPushButton *geomFilenameButton = new QPushButton(tr("..."));
  geomFilenameButton->setMaximumWidth(30);

  QHBoxLayout *geomFilenameLayout = new QHBoxLayout;
  geomFilenameLayout->addWidget(geomFilenameLabel);
  geomFilenameLayout->addWidget(geomFilenameLineEdit);
  geomFilenameLayout->addWidget(geomFilenameButton);

  QVBoxLayout *geomSizeFilenameLayout = new QVBoxLayout;
  geomSizeFilenameLayout->addLayout(geomSizeLayout);
  geomSizeFilenameLayout->addLayout(geomFilenameLayout);

  QWidget *geomSizeWidget = new QWidget;
  geomSizeWidget->setLayout(geomSizeFilenameLayout);

  // Radius / Length
  QLabel *geomRadiusLabel = new QLabel(tr("Radius"));
  QLabel *geomLengthLabel = new QLabel(tr("Length"));
  QLabel *geomRadiusUnitLabel = new QLabel(QString::fromStdString(unit));
  QLabel *geomLengthUnitLabel = new QLabel(QString::fromStdString(unit));
<<<<<<< HEAD

  QDoubleSpinBox *geomRadiusSpinBox = new QDoubleSpinBox;
  geomRadiusSpinBox->setRange(*min, *max);
=======
  geomRadiusLabel->setToolTip(tr("radius"));
  geomLengthLabel->setToolTip(tr("length"));

  QDoubleSpinBox *geomRadiusSpinBox = new QDoubleSpinBox;
  geomRadiusSpinBox->setRange(min, max);
>>>>>>> 3a47e717
  geomRadiusSpinBox->setSingleStep(0.01);
  geomRadiusSpinBox->setDecimals(6);
  geomRadiusSpinBox->setValue(0.500);
  geomRadiusSpinBox->setAlignment(Qt::AlignRight);
  geomRadiusSpinBox->setMaximumWidth(100);

  QDoubleSpinBox *geomLengthSpinBox = new QDoubleSpinBox;
<<<<<<< HEAD
  geomLengthSpinBox->setRange(*min, *max);
=======
  geomLengthSpinBox->setRange(min, max);
>>>>>>> 3a47e717
  geomLengthSpinBox->setSingleStep(0.01);
  geomLengthSpinBox->setDecimals(6);
  geomLengthSpinBox->setValue(1.000);
  geomLengthSpinBox->setAlignment(Qt::AlignRight);
  geomLengthSpinBox->setMaximumWidth(100);

  QHBoxLayout *geomRLLayout = new QHBoxLayout;
  geomRLLayout->addWidget(geomRadiusLabel);
  geomRLLayout->addWidget(geomRadiusSpinBox);
  geomRLLayout->addWidget(geomRadiusUnitLabel);
  geomRLLayout->addWidget(geomLengthLabel);
  geomRLLayout->addWidget(geomLengthSpinBox);
  geomRLLayout->addWidget(geomLengthUnitLabel);

  geomRLLayout->setAlignment(geomRadiusLabel, Qt::AlignRight);
  geomRLLayout->setAlignment(geomLengthLabel, Qt::AlignRight);

  QWidget *geomRLWidget = new QWidget;
  geomRLWidget->setLayout(geomRLLayout);

  // Dimensions
  QStackedWidget *geomDimensionWidget = new QStackedWidget;
  geomDimensionWidget->insertWidget(0, geomSizeWidget);

  geomDimensionWidget->insertWidget(1, geomRLWidget);
  geomDimensionWidget->setCurrentIndex(0);
  geomDimensionWidget->setSizePolicy(
      QSizePolicy::Minimum, QSizePolicy::Minimum);

  // This is inside a group
  int level = _level + 1;

  // Layout
  QGridLayout *widgetLayout = new QGridLayout;
  widgetLayout->addItem(new QSpacerItem(20*level, 1,
      QSizePolicy::Fixed, QSizePolicy::Fixed), 0, 0);
  widgetLayout->addWidget(geometryLabel, 0, 1);
  widgetLayout->addWidget(geometryComboBox, 0, 2, 1, 2);
  widgetLayout->addWidget(geomDimensionWidget, 2, 1, 1, 3);

  // ChildWidget
  GeometryConfigWidget *widget = new GeometryConfigWidget;
  widget->setFrameStyle(QFrame::Box);
  widget->geomDimensionWidget = geomDimensionWidget;
  widget->geomLengthSpinBox = geomLengthSpinBox;
  widget->geomLengthLabel = geomLengthLabel;
  widget->geomLengthUnitLabel = geomLengthUnitLabel;
  widget->geomFilenameLabel = geomFilenameLabel;
  widget->geomFilenameLineEdit = geomFilenameLineEdit;
  widget->geomFilenameButton = geomFilenameButton;

  geomFilenameLabel->setVisible(false);
  geomFilenameLineEdit->setVisible(false);
  geomFilenameButton->setVisible(false);

  connect(geometryComboBox, SIGNAL(currentIndexChanged(const QString)),
      widget, SLOT(GeometryChanged(const QString)));
  connect(geomFilenameButton, SIGNAL(clicked()), widget, SLOT(OnSelectFile()));

  widget->setLayout(widgetLayout);
  widget->widgets.push_back(geometryComboBox);
  widget->widgets.push_back(geomSizeXSpinBox);
  widget->widgets.push_back(geomSizeYSpinBox);
  widget->widgets.push_back(geomSizeZSpinBox);
  widget->widgets.push_back(geomRadiusSpinBox);
  widget->widgets.push_back(geomLengthSpinBox);
  widget->widgets.push_back(geomFilenameLineEdit);
  widget->widgets.push_back(geomFilenameButton);

  return widget;
}

/////////////////////////////////////////////////
ConfigChildWidget *ConfigWidget::CreateEnumWidget(
    const std::string &_key, const std::vector<std::string> &_values,
<<<<<<< HEAD
    int _level)
{
  // Label
  QLabel *enumLabel = new QLabel(this->GetHumanReadableKey(_key).c_str());
=======
    const int _level)
{
  // Label
  QLabel *enumLabel = new QLabel(this->GetHumanReadableKey(_key).c_str());
  enumLabel->setToolTip(tr(_key.c_str()));
>>>>>>> 3a47e717

  // ComboBox
  QComboBox *enumComboBox = new QComboBox;

  for (unsigned int i = 0; i < _values.size(); ++i)
    enumComboBox->addItem(tr(_values[i].c_str()));

  // Layout
  QHBoxLayout *widgetLayout = new QHBoxLayout;
  if (_level != 0)
  {
    widgetLayout->addItem(new QSpacerItem(20*_level, 1,
        QSizePolicy::Fixed, QSizePolicy::Fixed));
  }
  widgetLayout->addWidget(enumLabel);
  widgetLayout->addWidget(enumComboBox);

  // ChildWidget
  EnumConfigWidget *widget = new EnumConfigWidget();
  widget->setLayout(widgetLayout);
  widget->setFrameStyle(QFrame::Box);
  connect(enumComboBox, SIGNAL(currentIndexChanged(const QString &)),
      widget, SLOT(EnumChanged(const QString &)));

  widget->widgets.push_back(enumComboBox);

  return widget;
}

/////////////////////////////////////////////////
void ConfigWidget::UpdateMsg(google::protobuf::Message *_msg,
    const std::string &_name)
{
  const google::protobuf::Descriptor *d = _msg->GetDescriptor();
  if (!d)
    return;
  unsigned int count = d->field_count();

  for (unsigned int i = 0; i < count ; ++i)
  {
    const google::protobuf::FieldDescriptor *field = d->field(i);

    if (!field)
      return;

    const google::protobuf::Reflection *ref = _msg->GetReflection();

    if (!ref)
      return;

    std::string name = field->name();

    // Update each field in the message
    // TODO update repeated fields
    if (!field->is_repeated() /*&& ref->HasField(*_msg, field)*/)
    {
      std::string scopedName = _name.empty() ? name : _name + "::" + name;
      if (this->configWidgets.find(scopedName) == this->configWidgets.end())
        continue;

      // don't update msgs field that are associated with read-only widgets
      if (this->GetWidgetReadOnly(scopedName))
        continue;

      ConfigChildWidget *childWidget = this->configWidgets[scopedName];

      switch (field->cpp_type())
      {
        case google::protobuf::FieldDescriptor::CPPTYPE_DOUBLE:
        {
          QDoubleSpinBox *valueSpinBox =
              qobject_cast<QDoubleSpinBox *>(childWidget->widgets[0]);
          ref->SetDouble(_msg, field, valueSpinBox->value());
          break;
        }
        case google::protobuf::FieldDescriptor::CPPTYPE_FLOAT:
        {
          QDoubleSpinBox *valueSpinBox =
              qobject_cast<QDoubleSpinBox *>(childWidget->widgets[0]);
          ref->SetFloat(_msg, field, valueSpinBox->value());
          break;
        }
        case google::protobuf::FieldDescriptor::CPPTYPE_INT64:
        {
          QSpinBox *valueSpinBox =
              qobject_cast<QSpinBox *>(childWidget->widgets[0]);
          ref->SetInt64(_msg, field, valueSpinBox->value());
          break;
        }
        case google::protobuf::FieldDescriptor::CPPTYPE_UINT64:
        {
          QSpinBox *valueSpinBox =
              qobject_cast<QSpinBox *>(childWidget->widgets[0]);
          ref->SetUInt64(_msg, field, valueSpinBox->value());
          break;
        }
        case google::protobuf::FieldDescriptor::CPPTYPE_INT32:
        {
          QSpinBox *valueSpinBox =
              qobject_cast<QSpinBox *>(childWidget->widgets[0]);
          ref->SetInt32(_msg, field, valueSpinBox->value());
          break;
        }
        case google::protobuf::FieldDescriptor::CPPTYPE_UINT32:
        {
          QSpinBox *valueSpinBox =
              qobject_cast<QSpinBox *>(childWidget->widgets[0]);
          ref->SetUInt32(_msg, field, valueSpinBox->value());
          break;
        }
        case google::protobuf::FieldDescriptor::CPPTYPE_BOOL:
        {
          QRadioButton *valueRadioButton =
              qobject_cast<QRadioButton *>(childWidget->widgets[0]);
          ref->SetBool(_msg, field, valueRadioButton->isChecked());
          break;
        }
        case google::protobuf::FieldDescriptor::CPPTYPE_STRING:
        {
          QLineEdit *valueLineEdit =
              qobject_cast<QLineEdit *>(childWidget->widgets[0]);
          ref->SetString(_msg, field, valueLineEdit->text().toStdString());
          break;
        }
        case google::protobuf::FieldDescriptor::CPPTYPE_MESSAGE:
        {
          google::protobuf::Message *valueMsg =
              (ref->MutableMessage(_msg, field));

          // update geometry msg field
          if (field->message_type()->name() == "Geometry")
          {
            // manually retrieve values from widgets in order to update
            // the message fields.
            QComboBox *valueComboBox =
                qobject_cast<QComboBox *>(childWidget->widgets[0]);
            std::string geomType = valueComboBox->currentText().toStdString();

            const google::protobuf::Descriptor *valueDescriptor =
                valueMsg->GetDescriptor();
            const google::protobuf::Reflection *geomReflection =
                valueMsg->GetReflection();
            const google::protobuf::FieldDescriptor *typeField =
                valueDescriptor->FindFieldByName("type");
            const google::protobuf::EnumDescriptor *typeEnumDescriptor =
                typeField->enum_type();

            if (geomType == "box" || geomType == "mesh")
            {
              double sizeX = qobject_cast<QDoubleSpinBox *>(
                  childWidget->widgets[1])->value();
              double sizeY = qobject_cast<QDoubleSpinBox *>(
                  childWidget->widgets[2])->value();
              double sizeZ = qobject_cast<QDoubleSpinBox *>(
                  childWidget->widgets[3])->value();
              math::Vector3 geomSize(sizeX, sizeY, sizeZ);

              // set type
              std::string typeStr =
                  QString(tr(geomType.c_str())).toUpper().toStdString();
              const google::protobuf::EnumValueDescriptor *geometryType =
                  typeEnumDescriptor->FindValueByName(typeStr);
              geomReflection->SetEnum(valueMsg, typeField, geometryType);

              // set dimensions
              const google::protobuf::FieldDescriptor *geomFieldDescriptor =
                valueDescriptor->FindFieldByName(geomType);
              google::protobuf::Message *geomValueMsg =
                  geomReflection->MutableMessage(valueMsg, geomFieldDescriptor);

              int fieldIdx = (geomType == "box") ? 0 : 1;
              google::protobuf::Message *geomDimensionMsg =
                  geomValueMsg->GetReflection()->MutableMessage(geomValueMsg,
                  geomValueMsg->GetDescriptor()->field(fieldIdx));
              this->UpdateVector3Msg(geomDimensionMsg, geomSize);

              if (geomType == "mesh")
              {
                std::string uri = qobject_cast<QLineEdit *>(
                     childWidget->widgets[6])->text().toStdString();
                const google::protobuf::FieldDescriptor *uriFieldDescriptor =
                    geomValueMsg->GetDescriptor()->field(0);
                geomValueMsg->GetReflection()->SetString(geomValueMsg,
                    uriFieldDescriptor, uri);
              }
            }
            else if (geomType == "cylinder")
            {
              double radius = qobject_cast<QDoubleSpinBox *>(
                  childWidget->widgets[4])->value();
              double length = qobject_cast<QDoubleSpinBox *>(
                  childWidget->widgets[5])->value();

              // set type
              const google::protobuf::EnumValueDescriptor *geometryType =
                  typeEnumDescriptor->FindValueByName("CYLINDER");
              geomReflection->SetEnum(valueMsg, typeField, geometryType);

              // set radius and length
              const google::protobuf::FieldDescriptor *geomFieldDescriptor =
                valueDescriptor->FindFieldByName(geomType);
              google::protobuf::Message *geomValueMsg =
                  geomReflection->MutableMessage(valueMsg, geomFieldDescriptor);

              const google::protobuf::FieldDescriptor *geomRadiusField =
                  geomValueMsg->GetDescriptor()->field(0);
              geomValueMsg->GetReflection()->SetDouble(geomValueMsg,
                  geomRadiusField, radius);
              const google::protobuf::FieldDescriptor *geomLengthField =
                  geomValueMsg->GetDescriptor()->field(1);
              geomValueMsg->GetReflection()->SetDouble(geomValueMsg,
                  geomLengthField, length);
            }
            else if (geomType == "sphere")
            {
              double radius = qobject_cast<QDoubleSpinBox *>(
                  childWidget->widgets[4])->value();

              // set type
              const google::protobuf::EnumValueDescriptor *geometryType =
                  typeEnumDescriptor->FindValueByName("SPHERE");
              geomReflection->SetEnum(valueMsg, typeField, geometryType);

              // set radius
              const google::protobuf::FieldDescriptor *geomFieldDescriptor =
                valueDescriptor->FindFieldByName(geomType);
              google::protobuf::Message *geomValueMsg =
                  geomReflection->MutableMessage(valueMsg, geomFieldDescriptor);

              const google::protobuf::FieldDescriptor *geomRadiusField =
                  geomValueMsg->GetDescriptor()->field(0);
              geomValueMsg->GetReflection()->SetDouble(geomValueMsg,
                  geomRadiusField, radius);
            }
            else if (geomType == "polyline")
            {
              const google::protobuf::EnumValueDescriptor *geometryType =
                  typeEnumDescriptor->FindValueByName("POLYLINE");
              geomReflection->SetEnum(valueMsg, typeField, geometryType);
            }
          }
          // update pose msg field
          else if (field->message_type()->name() == "Pose")
          {
            const google::protobuf::Descriptor *valueDescriptor =
                valueMsg->GetDescriptor();
            int valueMsgFieldCount = valueDescriptor->field_count();

            // loop through the message fields to update:
            // a vector3d field (position)
            // and quaternion field (orientation)
            for (int j = 0; j < valueMsgFieldCount ; ++j)
            {
              const google::protobuf::FieldDescriptor *valueField =
                  valueDescriptor->field(j);

              if (valueField->cpp_type() !=
                  google::protobuf::FieldDescriptor::CPPTYPE_MESSAGE)
                continue;

              if (valueField->message_type()->name() == "Vector3d")
              {
                // pos
                google::protobuf::Message *posValueMsg =
                    valueMsg->GetReflection()->MutableMessage(
                    valueMsg, valueField);
                std::vector<double> values;
                for (unsigned int k = 0; k < 3; ++k)
                {
                  QDoubleSpinBox *valueSpinBox =
                      qobject_cast<QDoubleSpinBox *>(childWidget->widgets[k]);
                  values.push_back(valueSpinBox->value());
                }
                math::Vector3 vec3(values[0], values[1], values[2]);
                this->UpdateVector3Msg(posValueMsg, vec3);
              }
              else if (valueField->message_type()->name() == "Quaternion")
              {
                // rot
                google::protobuf::Message *quatValueMsg =
                    valueMsg->GetReflection()->MutableMessage(
                    valueMsg, valueField);
                std::vector<double> rotValues;
                for (unsigned int k = 3; k < 6; ++k)
                {
                  QDoubleSpinBox *valueSpinBox =
                      qobject_cast<QDoubleSpinBox *>(childWidget->widgets[k]);
                  rotValues.push_back(valueSpinBox->value());
                }
                math::Quaternion quat(rotValues[0], rotValues[1], rotValues[2]);

                std::vector<double> quatValues;
                quatValues.push_back(quat.x);
                quatValues.push_back(quat.y);
                quatValues.push_back(quat.z);
                quatValues.push_back(quat.w);
                const google::protobuf::Descriptor *quatValueDescriptor =
                    quatValueMsg->GetDescriptor();
                for (unsigned int k = 0; k < quatValues.size(); ++k)
                {
                  const google::protobuf::FieldDescriptor *quatValueField =
                      quatValueDescriptor->field(k);
                  quatValueMsg->GetReflection()->SetDouble(quatValueMsg,
                      quatValueField, quatValues[k]);
                }
              }
            }
          }
          else if (field->message_type()->name() == "Vector3d")
          {
            std::vector<double> values;
            for (unsigned int j = 0; j < childWidget->widgets.size(); ++j)
            {
              QDoubleSpinBox *valueSpinBox =
                  qobject_cast<QDoubleSpinBox *>(childWidget->widgets[j]);
              values.push_back(valueSpinBox->value());
            }
            math::Vector3 vec3(values[0], values[1], values[2]);
            this->UpdateVector3Msg(valueMsg, vec3);
          }
          else if (field->message_type()->name() == "Color")
          {
            const google::protobuf::Descriptor *valueDescriptor =
                valueMsg->GetDescriptor();
            for (unsigned int j = 0; j < childWidget->widgets.size(); ++j)
            {
              QDoubleSpinBox *valueSpinBox =
                  qobject_cast<QDoubleSpinBox *>(childWidget->widgets[j]);
              const google::protobuf::FieldDescriptor *valueField =
                  valueDescriptor->field(j);
              valueMsg->GetReflection()->SetFloat(valueMsg, valueField,
                  valueSpinBox->value());
            }
          }
          else
          {
            // update the message fields recursively
            this->UpdateMsg(valueMsg, scopedName);
          }

          break;
        }
        case google::protobuf::FieldDescriptor::CPPTYPE_ENUM:
        {
          QComboBox *valueComboBox =
              qobject_cast<QComboBox *>(childWidget->widgets[0]);
          if (valueComboBox)
          {
            std::string valueStr = valueComboBox->currentText().toStdString();
            const google::protobuf::EnumDescriptor *enumDescriptor =
                field->enum_type();
            if (enumDescriptor)
            {
              const google::protobuf::EnumValueDescriptor *enumValue =
                  enumDescriptor->FindValueByName(valueStr);
              if (enumValue)
                ref->SetEnum(_msg, field, enumValue);
              else
                gzerr << "Unable to find enum value: '" << valueStr << "'"
                    << std::endl;
            }
          }
          break;
        }
        default:
          break;
      }
    }
  }
}

/////////////////////////////////////////////////
void ConfigWidget::UpdateVector3Msg(google::protobuf::Message *_msg,
    const math::Vector3 &_value)
{
  const google::protobuf::Descriptor *valueDescriptor =
      _msg->GetDescriptor();

  std::vector<double> values;
  values.push_back(_value.x);
  values.push_back(_value.y);
  values.push_back(_value.z);

  for (unsigned int i = 0; i < 3; ++i)
  {
    const google::protobuf::FieldDescriptor *valueField =
        valueDescriptor->field(i);
    _msg->GetReflection()->SetDouble(_msg, valueField, values[i]);
  }
}

/////////////////////////////////////////////////
bool ConfigWidget::UpdateIntWidget(ConfigChildWidget *_widget,  int _value)
{
  if (_widget->widgets.size() == 1u)
  {
    qobject_cast<QSpinBox *>(_widget->widgets[0])->setValue(_value);
    return true;
  }
  else
  {
    gzerr << "Error updating Int Config widget" << std::endl;
  }
  return false;
}

/////////////////////////////////////////////////
bool ConfigWidget::UpdateUIntWidget(ConfigChildWidget *_widget,
    unsigned int _value)
{
  if (_widget->widgets.size() == 1u)
  {
    qobject_cast<QSpinBox *>(_widget->widgets[0])->setValue(_value);
    return true;
  }
  else
  {
    gzerr << "Error updating UInt Config widget" << std::endl;
  }
  return false;
}

/////////////////////////////////////////////////
bool ConfigWidget::UpdateDoubleWidget(ConfigChildWidget *_widget, double _value)
{
  if (_widget->widgets.size() == 1u)
  {
    // Spin value
    QDoubleSpinBox *spin =
        qobject_cast<QDoubleSpinBox *>(_widget->widgets[0]);
    spin->setValue(_value);

    // Unit label
    std::string jointType = this->GetEnumWidgetValue("type");
    std::string unit = this->GetUnitFromKey(_widget->key, jointType);
    qobject_cast<QLabel *>(
        _widget->mapWidgetToUnit[spin])->setText(QString::fromStdString(unit));

    return true;
  }
  else
  {
    gzerr << "Error updating Double Config widget" << std::endl;
  }
  return false;
}

/////////////////////////////////////////////////
bool ConfigWidget::UpdateStringWidget(ConfigChildWidget *_widget,
    const std::string &_value)
{
  if (_widget->widgets.size() == 1u)
  {
    qobject_cast<QLineEdit *>(_widget->widgets[0])->setText(tr(_value.c_str()));
    return true;
  }
  else
  {
    gzerr << "Error updating String Config Widget" << std::endl;
  }
  return false;
}

/////////////////////////////////////////////////
bool ConfigWidget::UpdateBoolWidget(ConfigChildWidget *_widget, bool _value)
{
  if (_widget->widgets.size() == 2u)
  {
    qobject_cast<QRadioButton *>(_widget->widgets[0])->setChecked(_value);
    qobject_cast<QRadioButton *>(_widget->widgets[1])->setChecked(!_value);
    return true;
  }
  else
  {
    gzerr << "Error updating Bool Config widget" << std::endl;
  }
  return false;
}

/////////////////////////////////////////////////
bool ConfigWidget::UpdateVector3Widget(ConfigChildWidget *_widget,
    const math::Vector3 &_vec)
{
  if (_widget->widgets.size() == 3u)
  {
    qobject_cast<QDoubleSpinBox *>(_widget->widgets[0])->setValue(_vec.x);
    qobject_cast<QDoubleSpinBox *>(_widget->widgets[1])->setValue(_vec.y);
    qobject_cast<QDoubleSpinBox *>(_widget->widgets[2])->setValue(_vec.z);
    return true;
  }
  else
  {
    gzerr << "Error updating Vector3 Config widget" << std::endl;
  }
  return false;
}

/////////////////////////////////////////////////
bool ConfigWidget::UpdateColorWidget(ConfigChildWidget *_widget,
    const common::Color &_color)
{
  if (_widget->widgets.size() == 4u)
  {
    qobject_cast<QDoubleSpinBox *>(_widget->widgets[0])->setValue(_color.r);
    qobject_cast<QDoubleSpinBox *>(_widget->widgets[1])->setValue(_color.g);
    qobject_cast<QDoubleSpinBox *>(_widget->widgets[2])->setValue(_color.b);
    qobject_cast<QDoubleSpinBox *>(_widget->widgets[3])->setValue(_color.a);
    return true;
  }
  else
  {
    gzerr << "Error updating Color Config widget" << std::endl;
  }
  return false;
}

/////////////////////////////////////////////////
bool ConfigWidget::UpdatePoseWidget(ConfigChildWidget *_widget,
    const math::Pose &_pose)
{
  if (_widget->widgets.size() == 6u)
  {
    qobject_cast<QDoubleSpinBox *>(_widget->widgets[0])->setValue(_pose.pos.x);
    qobject_cast<QDoubleSpinBox *>(_widget->widgets[1])->setValue(_pose.pos.y);
    qobject_cast<QDoubleSpinBox *>(_widget->widgets[2])->setValue(_pose.pos.z);

    math::Vector3 rot = _pose.rot.GetAsEuler();
    qobject_cast<QDoubleSpinBox *>(_widget->widgets[3])->setValue(rot.x);
    qobject_cast<QDoubleSpinBox *>(_widget->widgets[4])->setValue(rot.y);
    qobject_cast<QDoubleSpinBox *>(_widget->widgets[5])->setValue(rot.z);
    return true;
  }
  else
  {
    gzerr << "Error updating Pose Config widget" << std::endl;
  }
  return false;
}

/////////////////////////////////////////////////
bool ConfigWidget::UpdateGeometryWidget(ConfigChildWidget *_widget,
    const std::string &_value, const math::Vector3 &_dimensions,
    const std::string &_uri)
{
  if (_widget->widgets.size() != 8u)
  {
    gzerr << "Error updating Geometry Config widget " << std::endl;
    return false;
  }

  QComboBox *valueComboBox = qobject_cast<QComboBox *>(_widget->widgets[0]);
  int index = valueComboBox->findText(tr(_value.c_str()));

  if (index < 0)
  {
    gzerr << "Error updating Geometry Config widget: '" << _value <<
      "' not found" << std::endl;
    return false;
  }

  qobject_cast<QComboBox *>(_widget->widgets[0])->setCurrentIndex(index);

  bool isMesh =  _value == "mesh";
  if (_value == "box" || isMesh)
  {
    qobject_cast<QDoubleSpinBox *>(_widget->widgets[1])->setValue(
        _dimensions.x);
    qobject_cast<QDoubleSpinBox *>(_widget->widgets[2])->setValue(
        _dimensions.y);
    qobject_cast<QDoubleSpinBox *>(_widget->widgets[3])->setValue(
        _dimensions.z);
  }
  else if (_value == "cylinder")
  {
    qobject_cast<QDoubleSpinBox *>(_widget->widgets[4])->setValue(
        _dimensions.x*0.5);
    qobject_cast<QDoubleSpinBox *>(_widget->widgets[5])->setValue(
        _dimensions.z);
  }
  else if (_value == "sphere")
  {
    qobject_cast<QDoubleSpinBox *>(_widget->widgets[4])->setValue(
        _dimensions.x*0.5);
  }
  else if (_value == "polyline")
  {
    // do nothing
  }

  if (isMesh)
    qobject_cast<QLineEdit *>(_widget->widgets[6])->setText(tr(_uri.c_str()));

  return true;
}


/////////////////////////////////////////////////
bool ConfigWidget::UpdateEnumWidget(ConfigChildWidget *_widget,
    const std::string &_value)
{
  if (_widget->widgets.size() != 1u)
  {
    gzerr << "Error updating Enum Config widget" << std::endl;
    return false;
  }

  QComboBox *valueComboBox = qobject_cast<QComboBox *>(_widget->widgets[0]);
  if (!valueComboBox)
  {
    gzerr << "Error updating Enum Config widget" << std::endl;
    return false;
  }

  int index = valueComboBox->findText(tr(_value.c_str()));

  if (index < 0)
  {
    gzerr << "Error updating Enum Config widget: '" << _value <<
      "' not found" << std::endl;
    return false;
  }

  qobject_cast<QComboBox *>(_widget->widgets[0])->setCurrentIndex(index);

  return true;
}

/////////////////////////////////////////////////
int ConfigWidget::GetIntWidgetValue(ConfigChildWidget *_widget) const
{
  int value = 0;
  if (_widget->widgets.size() == 1u)
  {
    value = qobject_cast<QSpinBox *>(_widget->widgets[0])->value();
  }
  else
  {
    gzerr << "Error getting value from Int Config widget" << std::endl;
  }
  return value;
}

/////////////////////////////////////////////////
unsigned int ConfigWidget::GetUIntWidgetValue(ConfigChildWidget *_widget) const
{
  unsigned int value = 0;
  if (_widget->widgets.size() == 1u)
  {
    value = qobject_cast<QSpinBox *>(_widget->widgets[0])->value();
  }
  else
  {
    gzerr << "Error getting value from UInt Config widget" << std::endl;
  }
  return value;
}

/////////////////////////////////////////////////
double ConfigWidget::GetDoubleWidgetValue(ConfigChildWidget *_widget) const
{
  double value = 0.0;
  if (_widget->widgets.size() == 1u)
  {
    value = qobject_cast<QDoubleSpinBox *>(_widget->widgets[0])->value();
  }
  else
  {
    gzerr << "Error getting value from Double Config widget" << std::endl;
  }
  return value;
}

/////////////////////////////////////////////////
std::string ConfigWidget::GetStringWidgetValue(ConfigChildWidget *_widget) const
{
  std::string value;
  if (_widget->widgets.size() == 1u)
  {
    value =
        qobject_cast<QLineEdit *>(_widget->widgets[0])->text().toStdString();
  }
  else
  {
    gzerr << "Error getting value from String Config Widget" << std::endl;
  }
  return value;
}

/////////////////////////////////////////////////
bool ConfigWidget::GetBoolWidgetValue(ConfigChildWidget *_widget) const
{
  bool value = false;
  if (_widget->widgets.size() == 2u)
  {
    value = qobject_cast<QRadioButton *>(_widget->widgets[0])->isChecked();
  }
  else
  {
    gzerr << "Error getting value from Bool Config widget" << std::endl;
  }
  return value;
}

/////////////////////////////////////////////////
math::Vector3 ConfigWidget::GetVector3WidgetValue(ConfigChildWidget *_widget)
    const
{
  math::Vector3 value;
  if (_widget->widgets.size() == 3u)
  {
    value.x = qobject_cast<QDoubleSpinBox *>(_widget->widgets[0])->value();
    value.y = qobject_cast<QDoubleSpinBox *>(_widget->widgets[1])->value();
    value.z = qobject_cast<QDoubleSpinBox *>(_widget->widgets[2])->value();
  }
  else
  {
    gzerr << "Error getting value from Vector3 Config widget" << std::endl;
  }
  return value;
}

/////////////////////////////////////////////////
common::Color ConfigWidget::GetColorWidgetValue(ConfigChildWidget *_widget)
    const
{
  common::Color value;
  if (_widget->widgets.size() == 4u)
  {
    value.r = qobject_cast<QDoubleSpinBox *>(_widget->widgets[0])->value();
    value.g = qobject_cast<QDoubleSpinBox *>(_widget->widgets[1])->value();
    value.b = qobject_cast<QDoubleSpinBox *>(_widget->widgets[2])->value();
    value.a = qobject_cast<QDoubleSpinBox *>(_widget->widgets[3])->value();
  }
  else
  {
    gzerr << "Error getting value from Color Config widget" << std::endl;
  }
  return value;
}

/////////////////////////////////////////////////
math::Pose ConfigWidget::GetPoseWidgetValue(ConfigChildWidget *_widget) const
{
  math::Pose value;
  if (_widget->widgets.size() == 6u)
  {
    value.pos.x = qobject_cast<QDoubleSpinBox *>(_widget->widgets[0])->value();
    value.pos.y = qobject_cast<QDoubleSpinBox *>(_widget->widgets[1])->value();
    value.pos.z = qobject_cast<QDoubleSpinBox *>(_widget->widgets[2])->value();

    math::Vector3 rot;
    rot.x = qobject_cast<QDoubleSpinBox *>(_widget->widgets[3])->value();
    rot.y = qobject_cast<QDoubleSpinBox *>(_widget->widgets[4])->value();
    rot.z = qobject_cast<QDoubleSpinBox *>(_widget->widgets[5])->value();
    value.rot.SetFromEuler(rot);
  }
  else
  {
    gzerr << "Error getting value from Pose Config widget" << std::endl;
  }
  return value;
}

/////////////////////////////////////////////////
std::string ConfigWidget::GetGeometryWidgetValue(ConfigChildWidget *_widget,
    math::Vector3 &_dimensions, std::string &_uri) const
{
  std::string value;
  if (_widget->widgets.size() != 8u)
  {
    gzerr << "Error getting value from Geometry Config widget " << std::endl;
    return value;
  }

  QComboBox *valueComboBox = qobject_cast<QComboBox *>(_widget->widgets[0]);
  value = valueComboBox->currentText().toStdString();

  bool isMesh = value == "mesh";
  if (value == "box" || isMesh)
  {
    _dimensions.x =
        qobject_cast<QDoubleSpinBox *>(_widget->widgets[1])->value();
    _dimensions.y =
        qobject_cast<QDoubleSpinBox *>(_widget->widgets[2])->value();
    _dimensions.z =
        qobject_cast<QDoubleSpinBox *>(_widget->widgets[3])->value();
  }
  else if (value == "cylinder")
  {
    _dimensions.x =
        qobject_cast<QDoubleSpinBox *>(_widget->widgets[4])->value()*2.0;
    _dimensions.y = _dimensions.x;
    _dimensions.z =
        qobject_cast<QDoubleSpinBox *>(_widget->widgets[5])->value();
  }
  else if (value == "sphere")
  {
    _dimensions.x =
        qobject_cast<QDoubleSpinBox *>(_widget->widgets[4])->value()*2.0;
    _dimensions.y = _dimensions.x;
    _dimensions.z = _dimensions.x;
  }
  else if (value == "polyline")
  {
    // do nothing
  }
  else
  {
    gzerr << "Error getting geometry dimensions for type: '" << value << "'"
        << std::endl;
  }

  if (isMesh)
    _uri = qobject_cast<QLineEdit *>(_widget->widgets[6])->text().toStdString();

  return value;
}

/////////////////////////////////////////////////
std::string ConfigWidget::GetEnumWidgetValue(ConfigChildWidget *_widget) const
{
  std::string value;
  if (_widget->widgets.size() != 1u)
  {
    gzerr << "Error getting value from Enum Config widget " << std::endl;
    return value;
  }

  QComboBox *valueComboBox = qobject_cast<QComboBox *>(_widget->widgets[0]);
  value = valueComboBox->currentText().toStdString();

  return value;
}

/////////////////////////////////////////////////
void ConfigWidget::OnItemSelection(QTreeWidgetItem *_item,
                                         int /*_column*/)
{
  if (_item && _item->childCount() > 0)
    _item->setExpanded(!_item->isExpanded());
}

/////////////////////////////////////////////////
void ConfigWidget::OnEnumValueChanged(const QString &_value)
{
  ConfigChildWidget *widget =
      qobject_cast<ConfigChildWidget *>(QObject::sender());

  for (auto iter : this->configWidgets)
  {
    if (iter.second == widget)
    {
      std::string scopedName = iter.first;
      emit EnumValueChanged(tr(scopedName.c_str()), _value);
      return;
    }
  }
}

/////////////////////////////////////////////////
bool ConfigWidget::eventFilter(QObject *_obj, QEvent *_event)
{
  QAbstractSpinBox *spinBox = qobject_cast<QAbstractSpinBox *>(_obj);
  QComboBox *comboBox = qobject_cast<QComboBox *>(_obj);
  if (spinBox || comboBox)
  {
    QWidget *widget = qobject_cast<QWidget *>(_obj);
    if (_event->type() == QEvent::Wheel)
    {
      if (widget->focusPolicy() == Qt::WheelFocus)
      {
        _event->accept();
        return false;
      }
      else
      {
        _event->ignore();
        return true;
      }
    }
    else if (_event->type() == QEvent::FocusIn)
    {
      widget->setFocusPolicy(Qt::WheelFocus);
    }
    else if (_event->type() == QEvent::FocusOut)
    {
      widget->setFocusPolicy(Qt::StrongFocus);
    }
  }
  return QObject::eventFilter(_obj, _event);
}

/////////////////////////////////////////////////
void GroupWidget::Toggle(bool _checked)
{
  if (!this->childWidget)
    return;

  this->childWidget->setVisible(_checked);
}

/////////////////////////////////////////////////
void GeometryConfigWidget::GeometryChanged(const QString _text)
{
  QWidget *widget= qobject_cast<QWidget *>(QObject::sender());

  if (widget)
  {
    std::string textStr = _text.toStdString();
    bool isMesh = (textStr == "mesh");
    if (textStr == "box" || isMesh)
    {
      this->geomDimensionWidget->show();
      this->geomDimensionWidget->setCurrentIndex(0);
    }
    else if (textStr == "cylinder")
    {
      this->geomDimensionWidget->show();
      this->geomDimensionWidget->setCurrentIndex(1);
      this->geomLengthSpinBox->show();
      this->geomLengthLabel->show();
      this->geomLengthUnitLabel->show();
    }
    else if (textStr == "sphere")
    {
      this->geomDimensionWidget->show();
      this->geomDimensionWidget->setCurrentIndex(1);
      this->geomLengthSpinBox->hide();
      this->geomLengthLabel->hide();
      this->geomLengthUnitLabel->hide();
    }
    else if (textStr == "polyline")
    {
      this->geomDimensionWidget->hide();
    }

    this->geomFilenameLabel->setVisible(isMesh);
    this->geomFilenameLineEdit->setVisible(isMesh);
    this->geomFilenameButton->setVisible(isMesh);
  }
}

/////////////////////////////////////////////////
void GeometryConfigWidget::OnSelectFile()
{
  QWidget *widget= qobject_cast<QWidget *>(QObject::sender());

  if (widget)
  {
    QFileDialog fd(this, tr("Select mesh file"), QDir::homePath(),
      tr("Mesh files (*.dae *.stl)"));
    fd.setFilter(QDir::AllDirs | QDir::Hidden);
    fd.setFileMode(QFileDialog::ExistingFile);
    if (fd.exec())
    {
      if (!fd.selectedFiles().isEmpty())
      {
        QString file = fd.selectedFiles().at(0);
        if (!file.isEmpty())
        {
          dynamic_cast<QLineEdit *>(this->geomFilenameLineEdit)->setText(file);
        }
      }
    }
  }
}

/////////////////////////////////////////////////
void EnumConfigWidget::EnumChanged(const QString &_value)
{
  emit EnumValueChanged(_value);
}<|MERGE_RESOLUTION|>--- conflicted
+++ resolved
@@ -95,26 +95,11 @@
 }
 
 /////////////////////////////////////////////////
-<<<<<<< HEAD
-std::string ConfigWidget::GetHumanReadableKey(std::string _key)
-{
-  std::string humanKey = _key;
-  humanKey[0] = std::toupper(humanKey[0]);
-  std::string forbiddenChar = "_";
-  std::string replaceChar = " ";
-  size_t index = humanKey.find(forbiddenChar);
-  while (index != std::string::npos)
-  {
-    humanKey.replace(index, forbiddenChar.size(), replaceChar);
-    index = humanKey.find(forbiddenChar);
-  }
-=======
 std::string ConfigWidget::GetHumanReadableKey(const std::string &_key)
 {
   std::string humanKey = _key;
   humanKey[0] = std::toupper(humanKey[0]);
   std::replace(humanKey.begin(), humanKey.end(), '_', ' ');
->>>>>>> 3a47e717
   return humanKey;
 }
 
@@ -137,20 +122,12 @@
     return "m/s";
 
   if (_key == "mass")
-<<<<<<< HEAD
-    return "Kg";
-=======
     return "kg";
->>>>>>> 3a47e717
 
   if (_key == "ixx" || _key == "ixy" || _key == "ixz" ||
       _key == "iyy" || _key == "iyz" || _key == "izz")
   {
-<<<<<<< HEAD
-    return "Kg&middot;m<sup>2</sup>";
-=======
     return "kg&middot;m<sup>2</sup>";
->>>>>>> 3a47e717
   }
 
   if (_key == "limit_lower" || _key == "limit_upper")
@@ -197,46 +174,24 @@
 }
 
 /////////////////////////////////////////////////
-<<<<<<< HEAD
-void ConfigWidget::GetRangeFromKey(const std::string &_key, double *_min,
-    double *_max)
-{
-  // Maximum range by default
-  *_min = -1e12;
-  *_max = 1e12;
-=======
 void ConfigWidget::GetRangeFromKey(const std::string &_key, double &_min,
     double &_max)
 {
   // Maximum range by default
   _min = -GZ_DBL_MAX;
   _max = GZ_DBL_MAX;
->>>>>>> 3a47e717
 
   if (_key == "mass" || _key == "ixx" || _key == "ixy" || _key == "ixz" ||
       _key == "iyy" || _key == "iyz" || _key == "izz" || _key == "length" ||
       _key == "min_depth")
   {
-<<<<<<< HEAD
-    *_min = 0;
-=======
     _min = 0;
->>>>>>> 3a47e717
   }
   else if (_key == "bounce" || _key == "transparency" ||
       _key == "laser_retro" || _key == "ambient" || _key == "diffuse" ||
       _key == "specular" || _key == "emissive" ||
       _key == "restitution_coefficient")
   {
-<<<<<<< HEAD
-    *_min = 0;
-    *_max = 1;
-  }
-  else if (_key == "fdir1" || _key == "xyz")
-  {
-    *_min = -1;
-    *_max = +1;
-=======
     _min = 0;
     _max = 1;
   }
@@ -244,7 +199,6 @@
   {
     _min = -1;
     _max = +1;
->>>>>>> 3a47e717
   }
 }
 
@@ -579,11 +533,7 @@
 
 /////////////////////////////////////////////////
 QWidget *ConfigWidget::Parse(google::protobuf::Message *_msg,  bool _update,
-<<<<<<< HEAD
-    const std::string &_name, int _level)
-=======
     const std::string &_name, const int _level)
->>>>>>> 3a47e717
 {
   std::vector<QWidget *> newWidgets;
 
@@ -968,13 +918,8 @@
               buttonFrame->setStyleSheet(
                   "QWidget\
                   {\
-<<<<<<< HEAD
-                    background-color: #999999\
-                  }");
-=======
                     background-color: " + this->level0BgColor +
                   "}");
->>>>>>> 3a47e717
             }
 
             // Child widgets are contained in a group box which can be collapsed
@@ -1001,63 +946,36 @@
               newFieldWidget->setStyleSheet(
                   "QWidget\
                   {\
-<<<<<<< HEAD
-                    background-color: #777777\
-                  }\
-                  QDoubleSpinBox, QSpinBox, QLineEdit, QComboBox\
-                  {\
-                    background-color: #cccccc\
-                  }");
-=======
                     background-color: " + this->level1BgColor +
                   "}\
                   QDoubleSpinBox, QSpinBox, QLineEdit, QComboBox\
                   {\
                     background-color: " + this->level1WidgetColor +
                   "}");
->>>>>>> 3a47e717
             }
             else if (_level == 1)
             {
               newFieldWidget->setStyleSheet(
                   "QWidget\
                   {\
-<<<<<<< HEAD
-                    background-color: #555555\
-                  }\
-                  QDoubleSpinBox, QSpinBox, QLineEdit, QComboBox\
-                  {\
-                    background-color: #aaaaaa\
-                  }");
-=======
                     background-color: " + this->level2BgColor +
                   "}\
                   QDoubleSpinBox, QSpinBox, QLineEdit, QComboBox\
                   {\
                     background-color: " + this->level2WidgetColor +
                   "}");
->>>>>>> 3a47e717
             }
             else if (_level == 2)
             {
               newFieldWidget->setStyleSheet(
                   "QWidget\
                   {\
-<<<<<<< HEAD
-                    background-color: #333333\
-                  }\
-                  QDoubleSpinBox, QSpinBox, QLineEdit, QComboBox\
-                  {\
-                    background-color: #888888\
-                  }");
-=======
                     background-color: " + this->level2BgColor +
                   "}\
                   QDoubleSpinBox, QSpinBox, QLineEdit, QComboBox\
                   {\
                     background-color: " + this->level2WidgetColor +
                   "}");
->>>>>>> 3a47e717
             }
 
             // Group Layout
@@ -1132,21 +1050,12 @@
         newFieldWidget->setStyleSheet(
             "QWidget\
             {\
-<<<<<<< HEAD
-              background-color: #999999\
-            }\
-            QDoubleSpinBox, QSpinBox, QLineEdit, QComboBox\
-            {\
-              background-color: #eeeeee\
-            }");
-=======
               background-color: " + this->level0BgColor +
             "}\
             QDoubleSpinBox, QSpinBox, QLineEdit, QComboBox\
             {\
               background-color: " + this->level0WidgetColor +
             "}");
->>>>>>> 3a47e717
       }
 
       if (newWidget && newFieldWidget)
@@ -1212,11 +1121,7 @@
 
 /////////////////////////////////////////////////
 ConfigChildWidget *ConfigWidget::CreateUIntWidget(const std::string &_key,
-<<<<<<< HEAD
-    int _level)
-=======
     const int _level)
->>>>>>> 3a47e717
 {
   // Label
   QLabel *keyLabel = new QLabel(tr(this->GetHumanReadableKey(_key).c_str()));
@@ -1249,11 +1154,7 @@
 
 /////////////////////////////////////////////////
 ConfigChildWidget *ConfigWidget::CreateIntWidget(const std::string &_key,
-<<<<<<< HEAD
-    int _level)
-=======
     const int _level)
->>>>>>> 3a47e717
 {
   // Label
   QLabel *keyLabel = new QLabel(tr(this->GetHumanReadableKey(_key).c_str()));
@@ -1286,32 +1187,19 @@
 
 /////////////////////////////////////////////////
 ConfigChildWidget *ConfigWidget::CreateDoubleWidget(const std::string &_key,
-<<<<<<< HEAD
-    int _level)
-=======
     const int _level)
->>>>>>> 3a47e717
 {
   // Label
   QLabel *keyLabel = new QLabel(tr(this->GetHumanReadableKey(_key).c_str()));
   keyLabel->setToolTip(tr(_key.c_str()));
 
   // SpinBox
-<<<<<<< HEAD
-  double *min = new double(0);
-  double *max = new double(0);
-  this->GetRangeFromKey(_key, min, max);
-
-  QDoubleSpinBox *valueSpinBox = new QDoubleSpinBox;
-  valueSpinBox->setRange(*min, *max);
-=======
   double min = 0;
   double max = 0;
   this->GetRangeFromKey(_key, min, max);
 
   QDoubleSpinBox *valueSpinBox = new QDoubleSpinBox;
   valueSpinBox->setRange(min, max);
->>>>>>> 3a47e717
   valueSpinBox->setSingleStep(0.01);
   valueSpinBox->setDecimals(6);
   valueSpinBox->setAlignment(Qt::AlignRight);
@@ -1350,11 +1238,7 @@
 
 /////////////////////////////////////////////////
 ConfigChildWidget *ConfigWidget::CreateStringWidget(const std::string &_key,
-<<<<<<< HEAD
-    int _level)
-=======
     const int _level)
->>>>>>> 3a47e717
 {
   // Label
   QLabel *keyLabel = new QLabel(tr(this->GetHumanReadableKey(_key).c_str()));
@@ -1385,11 +1269,7 @@
 
 /////////////////////////////////////////////////
 ConfigChildWidget *ConfigWidget::CreateBoolWidget(const std::string &_key,
-<<<<<<< HEAD
-    int _level)
-=======
     const int _level)
->>>>>>> 3a47e717
 {
   // Label
   QLabel *keyLabel = new QLabel(tr(this->GetHumanReadableKey(_key).c_str()));
@@ -1431,26 +1311,12 @@
 
 /////////////////////////////////////////////////
 ConfigChildWidget *ConfigWidget::CreateVector3dWidget(
-<<<<<<< HEAD
-    const std::string &_key, int _level)
-=======
     const std::string &_key, const int _level)
->>>>>>> 3a47e717
 {
   // Labels
   QLabel *vecXLabel = new QLabel(tr("X"));
   QLabel *vecYLabel = new QLabel(tr("Y"));
   QLabel *vecZLabel = new QLabel(tr("Z"));
-<<<<<<< HEAD
-
-  // SpinBoxes
-  double *min = new double(0);
-  double *max = new double(0);
-  this->GetRangeFromKey(_key, min, max);
-
-  QDoubleSpinBox *vecXSpinBox = new QDoubleSpinBox;
-  vecXSpinBox->setRange(*min, *max);
-=======
   vecXLabel->setToolTip(tr("x"));
   vecYLabel->setToolTip(tr("y"));
   vecZLabel->setToolTip(tr("z"));
@@ -1462,29 +1328,20 @@
 
   QDoubleSpinBox *vecXSpinBox = new QDoubleSpinBox;
   vecXSpinBox->setRange(min, max);
->>>>>>> 3a47e717
   vecXSpinBox->setSingleStep(0.01);
   vecXSpinBox->setDecimals(6);
   vecXSpinBox->setAlignment(Qt::AlignRight);
   vecXSpinBox->setMaximumWidth(100);
 
   QDoubleSpinBox *vecYSpinBox = new QDoubleSpinBox;
-<<<<<<< HEAD
-  vecYSpinBox->setRange(*min, *max);
-=======
   vecYSpinBox->setRange(min, max);
->>>>>>> 3a47e717
   vecYSpinBox->setSingleStep(0.01);
   vecYSpinBox->setDecimals(6);
   vecYSpinBox->setAlignment(Qt::AlignRight);
   vecYSpinBox->setMaximumWidth(100);
 
   QDoubleSpinBox *vecZSpinBox = new QDoubleSpinBox;
-<<<<<<< HEAD
-  vecZSpinBox->setRange(*min, *max);
-=======
   vecZSpinBox->setRange(min, max);
->>>>>>> 3a47e717
   vecZSpinBox->setSingleStep(0.01);
   vecZSpinBox->setDecimals(6);
   vecZSpinBox->setAlignment(Qt::AlignRight);
@@ -1522,23 +1379,13 @@
 
 /////////////////////////////////////////////////
 ConfigChildWidget *ConfigWidget::CreateColorWidget(const std::string &_key,
-<<<<<<< HEAD
-    int _level)
-=======
     const int _level)
->>>>>>> 3a47e717
 {
   // Labels
   QLabel *colorRLabel = new QLabel(tr("R"));
   QLabel *colorGLabel = new QLabel(tr("G"));
   QLabel *colorBLabel = new QLabel(tr("B"));
   QLabel *colorALabel = new QLabel(tr("A"));
-<<<<<<< HEAD
-
-  // SpinBoxes
-  double *min = new double(0);
-  double *max = new double(0);
-=======
   colorRLabel->setToolTip(tr("r"));
   colorGLabel->setToolTip(tr("g"));
   colorBLabel->setToolTip(tr("b"));
@@ -1547,7 +1394,6 @@
   // SpinBoxes
   double min = 0;
   double max = 0;
->>>>>>> 3a47e717
   this->GetRangeFromKey(_key, min, max);
 
   QDoubleSpinBox *colorRSpinBox = new QDoubleSpinBox;
@@ -1614,18 +1460,6 @@
 
 /////////////////////////////////////////////////
 ConfigChildWidget *ConfigWidget::CreatePoseWidget(const std::string &/*_key*/,
-<<<<<<< HEAD
-    int _level)
-{
-  // Labels
-  std::vector<std::string> elements;
-  elements.push_back("X");
-  elements.push_back("Y");
-  elements.push_back("Z");
-  elements.push_back("Roll");
-  elements.push_back("Pitch");
-  elements.push_back("Yaw");
-=======
     const int _level)
 {
   // Labels
@@ -1636,7 +1470,6 @@
   elements.push_back("roll");
   elements.push_back("pitch");
   elements.push_back("yaw");
->>>>>>> 3a47e717
 
   // This is inside a group
   int level = _level+1;
@@ -1648,13 +1481,8 @@
       QSizePolicy::Fixed), 0, 0);
 
   // ChildWidget
-<<<<<<< HEAD
-  double *min = new double(0);
-  double *max = new double(0);
-=======
   double min = 0;
   double max = 0;
->>>>>>> 3a47e717
   this->GetRangeFromKey("", min, max);
 
   ConfigChildWidget *widget = new ConfigChildWidget();
@@ -1666,25 +1494,12 @@
     QDoubleSpinBox *spin = new QDoubleSpinBox();
     widget->widgets.push_back(spin);
 
-<<<<<<< HEAD
-    spin->setRange(*min, *max);
-=======
     spin->setRange(min, max);
->>>>>>> 3a47e717
     spin->setSingleStep(0.01);
     spin->setDecimals(6);
     spin->setAlignment(Qt::AlignRight);
     spin->setMaximumWidth(100);
 
-<<<<<<< HEAD
-    QLabel *label = new QLabel(tr(elements[i].c_str()));
-    if (i == 0)
-      label->setStyleSheet("QLabel{color: #d42b2b;}");
-    else if (i == 1)
-      label->setStyleSheet("QLabel{color: #3bc43b;}");
-    else if (i == 2)
-      label->setStyleSheet("QLabel{color: #0d0df2;}");
-=======
     QLabel *label = new QLabel(this->GetHumanReadableKey(elements[i]).c_str());
     label->setToolTip(tr(elements[i].c_str()));
     if (i == 0)
@@ -1693,7 +1508,6 @@
       label->setStyleSheet("QLabel{color: " + this->greenColor + ";}");
     else if (i == 2)
       label->setStyleSheet("QLabel{color:" + this->blueColor + ";}");
->>>>>>> 3a47e717
 
     QLabel *unitLabel = new QLabel();
     unitLabel->setMaximumWidth(40);
@@ -1717,18 +1531,11 @@
 
 /////////////////////////////////////////////////
 ConfigChildWidget *ConfigWidget::CreateGeometryWidget(
-<<<<<<< HEAD
-    const std::string &/*_key*/, int _level)
-{
-  // Geometry ComboBox
-  QLabel *geometryLabel = new QLabel(tr("Geometry"));
-=======
     const std::string &/*_key*/, const int _level)
 {
   // Geometry ComboBox
   QLabel *geometryLabel = new QLabel(tr("Geometry"));
   geometryLabel->setToolTip(tr("geometry"));
->>>>>>> 3a47e717
   QComboBox *geometryComboBox = new QComboBox;
   geometryComboBox->addItem(tr("box"));
   geometryComboBox->addItem(tr("cylinder"));
@@ -1737,21 +1544,12 @@
   geometryComboBox->addItem(tr("polyline"));
 
   // Size XYZ
-<<<<<<< HEAD
-  double *min = new double(0);
-  double *max = new double(0);
-  this->GetRangeFromKey("length", min, max);
-
-  QDoubleSpinBox *geomSizeXSpinBox = new QDoubleSpinBox;
-  geomSizeXSpinBox->setRange(*min, *max);
-=======
   double min = 0;
   double max = 0;
   this->GetRangeFromKey("length", min, max);
 
   QDoubleSpinBox *geomSizeXSpinBox = new QDoubleSpinBox;
   geomSizeXSpinBox->setRange(min, max);
->>>>>>> 3a47e717
   geomSizeXSpinBox->setSingleStep(0.01);
   geomSizeXSpinBox->setDecimals(6);
   geomSizeXSpinBox->setValue(1.000);
@@ -1759,11 +1557,7 @@
   geomSizeXSpinBox->setMaximumWidth(100);
 
   QDoubleSpinBox *geomSizeYSpinBox = new QDoubleSpinBox;
-<<<<<<< HEAD
-  geomSizeYSpinBox->setRange(*min, *max);
-=======
   geomSizeYSpinBox->setRange(min, max);
->>>>>>> 3a47e717
   geomSizeYSpinBox->setSingleStep(0.01);
   geomSizeYSpinBox->setDecimals(6);
   geomSizeYSpinBox->setValue(1.000);
@@ -1771,11 +1565,7 @@
   geomSizeYSpinBox->setMaximumWidth(100);
 
   QDoubleSpinBox *geomSizeZSpinBox = new QDoubleSpinBox;
-<<<<<<< HEAD
-  geomSizeZSpinBox->setRange(*min, *max);
-=======
   geomSizeZSpinBox->setRange(min, max);
->>>>>>> 3a47e717
   geomSizeZSpinBox->setSingleStep(0.01);
   geomSizeZSpinBox->setDecimals(6);
   geomSizeZSpinBox->setValue(1.000);
@@ -1785,18 +1575,12 @@
   QLabel *geomSizeXLabel = new QLabel(tr("X"));
   QLabel *geomSizeYLabel = new QLabel(tr("Y"));
   QLabel *geomSizeZLabel = new QLabel(tr("Z"));
-<<<<<<< HEAD
-  geomSizeXLabel->setStyleSheet("QLabel{color: #d42b2b;}");
-  geomSizeYLabel->setStyleSheet("QLabel{color: #3bc43b;}");
-  geomSizeZLabel->setStyleSheet("QLabel{color: #0d0df2;}");
-=======
   geomSizeXLabel->setStyleSheet("QLabel{color: " + this->redColor + ";}");
   geomSizeYLabel->setStyleSheet("QLabel{color: " + this->greenColor + ";}");
   geomSizeZLabel->setStyleSheet("QLabel{color: " + this->blueColor + ";}");
   geomSizeXLabel->setToolTip(tr("x"));
   geomSizeYLabel->setToolTip(tr("y"));
   geomSizeZLabel->setToolTip(tr("z"));
->>>>>>> 3a47e717
 
   std::string unit = this->GetUnitFromKey("length");
   QLabel *geomSizeXUnitLabel = new QLabel(QString::fromStdString(unit));
@@ -1820,10 +1604,7 @@
 
   // Uri
   QLabel *geomFilenameLabel = new QLabel(tr("Uri"));
-<<<<<<< HEAD
-=======
   geomFilenameLabel->setToolTip(tr("uri"));
->>>>>>> 3a47e717
   QLineEdit *geomFilenameLineEdit = new QLineEdit;
   QPushButton *geomFilenameButton = new QPushButton(tr("..."));
   geomFilenameButton->setMaximumWidth(30);
@@ -1845,17 +1626,11 @@
   QLabel *geomLengthLabel = new QLabel(tr("Length"));
   QLabel *geomRadiusUnitLabel = new QLabel(QString::fromStdString(unit));
   QLabel *geomLengthUnitLabel = new QLabel(QString::fromStdString(unit));
-<<<<<<< HEAD
-
-  QDoubleSpinBox *geomRadiusSpinBox = new QDoubleSpinBox;
-  geomRadiusSpinBox->setRange(*min, *max);
-=======
   geomRadiusLabel->setToolTip(tr("radius"));
   geomLengthLabel->setToolTip(tr("length"));
 
   QDoubleSpinBox *geomRadiusSpinBox = new QDoubleSpinBox;
   geomRadiusSpinBox->setRange(min, max);
->>>>>>> 3a47e717
   geomRadiusSpinBox->setSingleStep(0.01);
   geomRadiusSpinBox->setDecimals(6);
   geomRadiusSpinBox->setValue(0.500);
@@ -1863,11 +1638,7 @@
   geomRadiusSpinBox->setMaximumWidth(100);
 
   QDoubleSpinBox *geomLengthSpinBox = new QDoubleSpinBox;
-<<<<<<< HEAD
-  geomLengthSpinBox->setRange(*min, *max);
-=======
   geomLengthSpinBox->setRange(min, max);
->>>>>>> 3a47e717
   geomLengthSpinBox->setSingleStep(0.01);
   geomLengthSpinBox->setDecimals(6);
   geomLengthSpinBox->setValue(1.000);
@@ -1943,18 +1714,11 @@
 /////////////////////////////////////////////////
 ConfigChildWidget *ConfigWidget::CreateEnumWidget(
     const std::string &_key, const std::vector<std::string> &_values,
-<<<<<<< HEAD
-    int _level)
-{
-  // Label
-  QLabel *enumLabel = new QLabel(this->GetHumanReadableKey(_key).c_str());
-=======
     const int _level)
 {
   // Label
   QLabel *enumLabel = new QLabel(this->GetHumanReadableKey(_key).c_str());
   enumLabel->setToolTip(tr(_key.c_str()));
->>>>>>> 3a47e717
 
   // ComboBox
   QComboBox *enumComboBox = new QComboBox;
