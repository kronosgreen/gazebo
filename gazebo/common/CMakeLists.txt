--- conflicted
+++ resolved
@@ -212,11 +212,7 @@
   target_link_libraries(gazebo_common pthread)
 endif()
 
-<<<<<<< HEAD
-if (UNIX)
-=======
 if (UNIX AND NOT APPLE)
->>>>>>> 95e69a7c
   # rt is used for clock_gettime, which is not available on apple or windows
   target_link_libraries(gazebo_common rt)
 endif()
