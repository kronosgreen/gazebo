--- conflicted
+++ resolved
@@ -59,10 +59,7 @@
   Color.hh
   Console.hh
   Dem.hh
-<<<<<<< HEAD
-=======
   DemPrivate.hh
->>>>>>> d36b527f
   Event.hh
   Events.hh
   Exception.hh
