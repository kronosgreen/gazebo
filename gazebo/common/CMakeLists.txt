--- conflicted
+++ resolved
@@ -135,13 +135,8 @@
   ${libdl_library}
   ${libtool_library}
   ${Boost_LIBRARIES}
-<<<<<<< HEAD
   ${freeimage_LIBRARIES}
-  ${tinyxml_libraries}
-=======
-  ${freeimage_library}
   ${tinyxml_LIBRARIES}
->>>>>>> d780e8a1
   ${libavcodec_LIBRARIES}
   ${libavformat_LIBRARIES}
   ${CURL_LIBRARIES}
