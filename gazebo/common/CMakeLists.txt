--- conflicted
+++ resolved
@@ -114,11 +114,8 @@
   Dem_TEST.cc
   Exception_TEST.cc
   Event_TEST.cc
-<<<<<<< HEAD
-=======
   Image_TEST.cc
   ImageHeightmap_TEST.cc
->>>>>>> c9dc1434
   Material_TEST.cc
   Mesh_TEST.cc
   MovingWindowFilter_TEST.cc
