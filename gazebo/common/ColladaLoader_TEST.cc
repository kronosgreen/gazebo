--- conflicted
+++ resolved
@@ -33,18 +33,11 @@
       std::string(PROJECT_SOURCE_PATH) + "/test/data/box.dae");
 
   EXPECT_STREQ("unknown", mesh->GetName().c_str());
-<<<<<<< HEAD
   EXPECT_EQ(ignition::math::Vector3d(1, 1, 1), mesh->GetMax());
   EXPECT_EQ(ignition::math::Vector3d(-1, -1, -1), mesh->GetMin());
-  EXPECT_EQ(36u, mesh->GetVertexCount());
-  EXPECT_EQ(36u, mesh->GetNormalCount());
-=======
-  EXPECT_EQ(math::Vector3(1, 1, 1), mesh->GetMax());
-  EXPECT_EQ(math::Vector3(-1, -1, -1), mesh->GetMin());
   // 36 vertices, 24 unique, 12 shared.
   EXPECT_EQ(24u, mesh->GetVertexCount());
   EXPECT_EQ(24u, mesh->GetNormalCount());
->>>>>>> ad87c7b3
   EXPECT_EQ(36u, mesh->GetIndexCount());
   EXPECT_EQ(0u, mesh->GetTexCoordCount());
   EXPECT_EQ(1u, mesh->GetSubMeshCount());
