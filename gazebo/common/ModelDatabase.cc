/*
 * Copyright (C) 2012-2014 Open Source Robotics Foundation
 *
 * Licensed under the Apache License, Version 2.0 (the "License");
 * you may not use this file except in compliance with the License.
 * You may obtain a copy of the License at
 *
 *     http://www.apache.org/licenses/LICENSE-2.0
 *
 * Unless required by applicable law or agreed to in writing, software
 * distributed under the License is distributed on an "AS IS" BASIS,
 * WITHOUT WARRANTIES OR CONDITIONS OF ANY KIND, either express or implied.
 * See the License for the specific language governing permissions and
 * limitations under the License.
 *
*/

#include <tinyxml.h>
#include <libtar.h>
#include <curl/curl.h>
#include <fcntl.h>
#include <sys/stat.h>
#include <iostream>

#include <boost/algorithm/string/replace.hpp>
#include <boost/filesystem.hpp>
#include <boost/iostreams/filtering_streambuf.hpp>
#include <boost/iostreams/copy.hpp>
#include <boost/iostreams/filter/gzip.hpp>

#include <sdf/sdf.hh>

#include "gazebo/common/Time.hh"
#include "gazebo/common/SystemPaths.hh"
#include "gazebo/common/Console.hh"
#include "gazebo/common/ModelDatabasePrivate.hh"
#include "gazebo/common/ModelDatabase.hh"

using namespace gazebo;
using namespace common;

ModelDatabase *ModelDatabase::myself = ModelDatabase::Instance();

/////////////////////////////////////////////////
size_t write_data(void *ptr, size_t size, size_t nmemb, FILE *stream)
{
  size_t written;
  written = fwrite(ptr, size, nmemb, stream);
  return written;
}

/////////////////////////////////////////////////
size_t get_models_cb(void *_buffer, size_t _size, size_t _nmemb, void *_userp)
{
  std::string *str = static_cast<std::string*>(_userp);
  _size *= _nmemb;

  // Append the new character data to the string
  str->append(static_cast<const char*>(_buffer), _size);
  return _size;
}

/////////////////////////////////////////////////
ModelDatabase::ModelDatabase()
  : dataPtr(new ModelDatabasePrivate)
{
  this->dataPtr->updateCacheThread = NULL;
  this->Start();
}

/////////////////////////////////////////////////
ModelDatabase::~ModelDatabase()
{
  this->Fini();
  delete this->dataPtr;
  this->dataPtr = NULL;
}

/////////////////////////////////////////////////
void ModelDatabase::Start(bool _fetchImmediately)
{
  boost::recursive_mutex::scoped_lock lock(this->dataPtr->startCacheMutex);

  if (!this->dataPtr->updateCacheThread)
  {
    this->dataPtr->stop = false;

    // Create the thread that is used to update the model cache. This
    // retreives online data in the background to improve startup times.
    this->dataPtr->updateCacheThread = new boost::thread(
        boost::bind(&ModelDatabase::UpdateModelCache, this, _fetchImmediately));
  }
}

/////////////////////////////////////////////////
void ModelDatabase::Fini()
{
<<<<<<< HEAD
  this->dataPtr->deprecatedCallbacks.clear();

=======
>>>>>>> c9dc1434
  // Stop the update thread.
  this->dataPtr->stop = true;
  this->dataPtr->updateCacheCompleteCondition.notify_all();
  this->dataPtr->updateCacheCondition.notify_all();

  {
    boost::recursive_mutex::scoped_lock lock(this->dataPtr->startCacheMutex);
    if (this->dataPtr->updateCacheThread)
      this->dataPtr->updateCacheThread->join();
    delete this->dataPtr->updateCacheThread;
    this->dataPtr->updateCacheThread = NULL;
  }
}

/////////////////////////////////////////////////
std::string ModelDatabase::GetURI()
{
  std::string result;
  char *uriStr = getenv("GAZEBO_MODEL_DATABASE_URI");
  if (uriStr)
    result = uriStr;
  else
  {
    // No env var.  Take compile-time default.
    result = GAZEBO_MODEL_DATABASE_URI;
  }

  if (result[result.size()-1] != '/')
    result += '/';

  return result;
}

/////////////////////////////////////////////////
bool ModelDatabase::HasModel(const std::string &_modelURI)
{
  std::string uri = _modelURI;

  size_t uriSeparator = uri.find("://");

  // Make sure there is a URI separator
  if (uriSeparator == std::string::npos)
  {
    gzerr << "No URI separator \"://\" in [" << _modelURI << "]\n";
    return false;
  }

  boost::replace_first(uri, "model://", ModelDatabase::GetURI());
  uri = uri.substr(0, uri.find("/", ModelDatabase::GetURI().size()));

  std::map<std::string, std::string> models = ModelDatabase::GetModels();

  for (std::map<std::string, std::string>::iterator iter = models.begin();
       iter != models.end(); ++iter)
  {
    if (iter->first == uri)
      return true;
  }

  return false;
}

/////////////////////////////////////////////////
std::string ModelDatabase::GetDBConfig(const std::string &_uri)
{
  std::string xmlString;
  std::string uri = _uri;
  boost::replace_first(uri, "model://", ModelDatabase::GetURI());

  if (!uri.empty())
  {
    std::string manifestURI = uri + "/" + GZ_MODEL_DB_MANIFEST_FILENAME;
    xmlString = this->GetManifestImpl(manifestURI);
  }

  return xmlString;
}

/////////////////////////////////////////////////
std::string ModelDatabase::GetModelConfig(const std::string &_uri)
{
  std::string xmlString;
  std::string uri = _uri;
  boost::replace_first(uri, "model://", ModelDatabase::GetURI());

  if (!uri.empty())
  {
    std::string manifestURI = uri + "/" + GZ_MODEL_MANIFEST_FILENAME;
    xmlString = this->GetManifestImpl(manifestURI);
  }

  return xmlString;
}

/////////////////////////////////////////////////
std::string ModelDatabase::GetManifestImpl(const std::string &_uri)
{
  std::string xmlString;
  if (!_uri.empty())
  {
    CURL *curl = curl_easy_init();
    curl_easy_setopt(curl, CURLOPT_URL, _uri.c_str());

    curl_easy_setopt(curl, CURLOPT_WRITEFUNCTION, get_models_cb);
    curl_easy_setopt(curl, CURLOPT_WRITEDATA, &xmlString);

    CURLcode success = curl_easy_perform(curl);
    if (success != CURLE_OK)
    {
      gzwarn << "Unable to connect to model database using [" << _uri
        << "]. Only locally installed models will be available.\n";
    }

    curl_easy_cleanup(curl);
  }

  return xmlString;
}

/////////////////////////////////////////////////
bool ModelDatabase::UpdateModelCacheImpl()
{
  std::string xmlString = ModelDatabase::GetDBConfig(ModelDatabase::GetURI());

  if (!xmlString.empty())
  {
    TiXmlDocument xmlDoc;
    xmlDoc.Parse(xmlString.c_str());

    TiXmlElement *databaseElem = xmlDoc.FirstChildElement("database");
    if (!databaseElem)
    {
      gzerr << "No <database> tag in the model database "
            << GZ_MODEL_DB_MANIFEST_FILENAME << " found"
            << " here[" << ModelDatabase::GetURI() << "]\n";
      return false;
    }

    TiXmlElement *modelsElem = databaseElem->FirstChildElement("models");
    if (!modelsElem)
    {
      gzerr << "No <models> tag in the model database "
        << GZ_MODEL_DB_MANIFEST_FILENAME << " found"
        << " here[" << ModelDatabase::GetURI() << "]\n";
      return false;
    }

    TiXmlElement *uriElem;
    for (uriElem = modelsElem->FirstChildElement("uri");
         uriElem != NULL && !this->dataPtr->stop;
         uriElem = uriElem->NextSiblingElement("uri"))
    {
      std::string uri = uriElem->GetText();

      size_t index = uri.find("://");
      std::string suffix = uri;
      if (index != std::string::npos)
      {
        suffix = uri.substr(index + 3, uri.size() - index - 3);
      }

      std::string fullURI = ModelDatabase::GetURI() + suffix;
      std::string modelName = ModelDatabase::GetModelName(fullURI);

      this->dataPtr->modelCache[fullURI] = modelName;
    }
  }

  return true;
}

/////////////////////////////////////////////////
void ModelDatabase::UpdateModelCache(bool _fetchImmediately)
{
  boost::mutex::scoped_lock lock(this->dataPtr->updateMutex);

  // Continually update the model cache when requested.
  while (!this->dataPtr->stop)
  {
    // Wait for an update request.
    if (!_fetchImmediately)
      this->dataPtr->updateCacheCondition.wait(lock);
    else
      _fetchImmediately = false;

    // Exit if notified and stopped.
    if (this->dataPtr->stop)
      break;

    // Update the model cache.
    if (!this->UpdateModelCacheImpl())
      gzerr << "Unable to download model manifests\n";
    else
    {
      boost::mutex::scoped_lock lock2(this->dataPtr->callbacksMutex);

<<<<<<< HEAD
      for (std::list<ModelDatabasePrivate::CallbackFunc>::iterator iter =
          this->dataPtr->deprecatedCallbacks.begin();
          iter != this->dataPtr->deprecatedCallbacks.end(); ++iter)
      {
        (*iter)(this->dataPtr->modelCache);
      }
      this->dataPtr->deprecatedCallbacks.clear();

=======
>>>>>>> c9dc1434
      this->dataPtr->modelDBUpdated(this->dataPtr->modelCache);
    }
    this->dataPtr->updateCacheCompleteCondition.notify_all();
  }

  // Make sure no one is waiting on us.
  this->dataPtr->updateCacheCompleteCondition.notify_all();
}

/////////////////////////////////////////////////
std::map<std::string, std::string> ModelDatabase::GetModels()
{
  size_t size = 0;

  {
    boost::recursive_mutex::scoped_lock startLock(
        this->dataPtr->startCacheMutex);
    if (!this->dataPtr->updateCacheThread)
    {
      boost::mutex::scoped_lock lock(this->dataPtr->updateMutex);
      this->Start(true);
      this->dataPtr->updateCacheCompleteCondition.wait(lock);
    }
    else
    {
      boost::mutex::scoped_try_lock lock(this->dataPtr->updateMutex);
      if (!lock)
      {
        gzmsg << "Waiting for model database update to complete...\n";
        boost::mutex::scoped_lock lock2(this->dataPtr->updateMutex);
      }
    }

    size = this->dataPtr->modelCache.size();
  }

  if (size != 0)
    return this->dataPtr->modelCache;
  else
  {
    gzwarn << "Getting models from[" << GetURI()
           << "]. This may take a few seconds.\n";

    boost::mutex::scoped_lock lock(this->dataPtr->updateMutex);

    // Tell the background thread to grab the models from online.
    this->dataPtr->updateCacheCondition.notify_all();

    // Wait for the thread to finish.
    this->dataPtr->updateCacheCompleteCondition.wait(lock);
  }

  return this->dataPtr->modelCache;
}

/////////////////////////////////////////////////
event::ConnectionPtr ModelDatabase::GetModels(
    boost::function<void (const std::map<std::string, std::string> &)> _func)
{
  boost::mutex::scoped_lock lock2(this->dataPtr->callbacksMutex);
  this->dataPtr->updateCacheCondition.notify_one();
  return this->dataPtr->modelDBUpdated.Connect(_func);
}

/////////////////////////////////////////////////
std::string ModelDatabase::GetModelName(const std::string &_uri)
{
  std::string result;
  std::string xmlStr = ModelDatabase::GetModelConfig(_uri);

  if (!xmlStr.empty())
  {
    TiXmlDocument xmlDoc;
    if (xmlDoc.Parse(xmlStr.c_str()))
    {
      TiXmlElement *modelElem = xmlDoc.FirstChildElement("model");
      if (modelElem)
      {
        TiXmlElement *nameElem = modelElem->FirstChildElement("name");
        if (nameElem)
          result = nameElem->GetText();
        else
          gzerr << "No <name> element in " << GZ_MODEL_MANIFEST_FILENAME
                << " for model[" << _uri << "]\n";
      }
      else
        gzerr << "No <model> element in " << GZ_MODEL_MANIFEST_FILENAME
              << " for model[" << _uri << "]\n";
    }
    else
      gzerr << "Unable to parse " << GZ_MODEL_MANIFEST_FILENAME
            << " for model[" << _uri << "]\n";
  }
  else
    gzerr << "Unable to get model name[" << _uri << "]\n";

  return result;
}

/////////////////////////////////////////////////
std::string ModelDatabase::GetModelPath(const std::string &_uri,
                                        bool _forceDownload)
{
  std::string path, suffix;

  if (!_forceDownload)
    path = SystemPaths::Instance()->FindFileURI(_uri);

  struct stat st;

  if (path.empty() || stat(path.c_str(), &st) != 0 )
  {
    if (!ModelDatabase::HasModel(_uri))
    {
      gzerr << "Unable to download model[" << _uri << "]\n";
      return std::string();
    }

    // DEBUG output
    // std::cout << "Getting uri[" << _uri << "] path[" << path << "]\n";

    // Get the model name from the uri
    size_t startIndex = _uri.find_first_of("://");
    if (startIndex == std::string::npos)
    {
      gzerr << "URI[" << _uri << "] is missing ://\n";
      return std::string();
    }

    std::string modelName = _uri;
    boost::replace_first(modelName, "model://", "");
    boost::replace_first(modelName, ModelDatabase::GetURI(), "");

    startIndex = modelName[0] == '/' ? 1 : 0;
    size_t endIndex = modelName.find_first_of("/", startIndex);
    size_t modelNameLen = endIndex == std::string::npos ? std::string::npos :
      endIndex - startIndex;

    if (endIndex != std::string::npos)
      suffix = modelName.substr(endIndex, std::string::npos);

    modelName = modelName.substr(startIndex, modelNameLen);

    // Store downloaded .tar.gz and intermediate .tar files in temp location
    boost::filesystem::path tmppath = boost::filesystem::temp_directory_path();
    tmppath /= boost::filesystem::unique_path("gz_model-%%%%-%%%%-%%%%-%%%%");
    std::string tarfilename = tmppath.string() + ".tar";
    std::string tgzfilename = tarfilename + ".gz";

    CURL *curl = curl_easy_init();
    if (!curl)
    {
      gzerr << "Unable to initialize libcurl\n";
      return std::string();
    }

    curl_easy_setopt(curl, CURLOPT_URL,
        (ModelDatabase::GetURI() + "/" +
         modelName + "/model.tar.gz").c_str());
    curl_easy_setopt(curl, CURLOPT_WRITEFUNCTION, write_data);

    bool retry = true;
    int iterations = 0;
    while (retry && iterations < 4)
    {
      retry = false;
      iterations++;

      FILE *fp = fopen(tgzfilename.c_str(), "wb");
      if (!fp)
      {
        gzerr << "Could not download model[" << _uri << "] because we were"
          << "unable to write to file[" << tgzfilename << "]."
          << "Please fix file permissions.";
        return std::string();
      }

      /// Download the model tarball
      curl_easy_setopt(curl, CURLOPT_WRITEDATA, fp);
      CURLcode success = curl_easy_perform(curl);

      if (success != CURLE_OK)
      {
        gzwarn << "Unable to connect to model database using ["
               << _uri << "]\n";
        retry = true;
        continue;
      }

      fclose(fp);

      try
      {
        // Unzip model tarball
        std::ifstream file(tgzfilename.c_str(),
            std::ios_base::in | std::ios_base::binary);
        std::ofstream out(tarfilename.c_str(),
            std::ios_base::out | std::ios_base::binary);
        boost::iostreams::filtering_streambuf<boost::iostreams::input> in;
        in.push(boost::iostreams::gzip_decompressor());
        in.push(file);
        boost::iostreams::copy(in, out);
      }
      catch(...)
      {
        gzerr << "Failed to unzip model tarball. Trying again...\n";
        retry = true;
        continue;
      }

      TAR *tar;
      tar_open(&tar, const_cast<char*>(tarfilename.c_str()),
          NULL, O_RDONLY, 0644, TAR_GNU);

      std::string outputPath = getenv("HOME");
      outputPath += "/.gazebo/models";

      tar_extract_all(tar, const_cast<char*>(outputPath.c_str()));
      path = outputPath + "/" + modelName;

      ModelDatabase::DownloadDependencies(path);
    }

    curl_easy_cleanup(curl);
    if (retry)
    {
      gzerr << "Could not download model[" << _uri << "]."
        << "The model may be corrupt.\n";
      path.clear();
    }

    // Clean up
    try
    {
      boost::filesystem::remove(tarfilename);
      boost::filesystem::remove(tgzfilename);
    }
    catch(...)
    {
      gzwarn << "Failed to remove temporary model files after download.";
    }
  }

  return path + suffix;
}

/////////////////////////////////////////////////
void ModelDatabase::DownloadDependencies(const std::string &_path)
{
  boost::filesystem::path manifestPath = _path;

  // Get the GZ_MODEL_MANIFEST_FILENAME.
  if (boost::filesystem::exists(manifestPath / GZ_MODEL_MANIFEST_FILENAME))
    manifestPath /= GZ_MODEL_MANIFEST_FILENAME;
  else
  {
    gzerr << "Missing " << GZ_MODEL_MANIFEST_FILENAME
      << " for model " << _path << "\n";
  }

  TiXmlDocument xmlDoc;
  if (xmlDoc.LoadFile(manifestPath.string()))
  {
    TiXmlElement *modelXML = xmlDoc.FirstChildElement("model");
    if (!modelXML)
    {
      gzerr << "No <model> element in manifest file[" << _path << "]\n";
      return;
    }

    TiXmlElement *dependXML = modelXML->FirstChildElement("depend");
    if (!dependXML)
      return;

    for (TiXmlElement *depXML = dependXML->FirstChildElement("model");
         depXML; depXML = depXML->NextSiblingElement())
    {
      TiXmlElement *uriXML = depXML->FirstChildElement("uri");
      if (uriXML)
      {
        // Download the model if it doesn't exist.
        ModelDatabase::GetModelPath(uriXML->GetText());
      }
      else
      {
        gzerr << "Model depend is missing <uri> in manifest["
              << manifestPath << "]\n";
      }
    }
  }
  else
    gzerr << "Unable to load manifest file[" << manifestPath << "]\n";
}

/////////////////////////////////////////////////
std::string ModelDatabase::GetModelFile(const std::string &_uri)
{
  std::string result;

  // This will download the model if necessary
  std::string path = ModelDatabase::GetModelPath(_uri);

  boost::filesystem::path manifestPath = path;

  // Get the GZ_MODEL_MANIFEST_FILENAME.
  if (boost::filesystem::exists(manifestPath / GZ_MODEL_MANIFEST_FILENAME))
    manifestPath /= GZ_MODEL_MANIFEST_FILENAME;
  else
  {
    gzerr << "Missing " << GZ_MODEL_MANIFEST_FILENAME
      << " for model " << manifestPath << "\n";
  }

  TiXmlDocument xmlDoc;
  if (xmlDoc.LoadFile(manifestPath.string()))
  {
    TiXmlElement *modelXML = xmlDoc.FirstChildElement("model");
    if (modelXML)
    {
      TiXmlElement *sdfXML = modelXML->FirstChildElement("sdf");
      TiXmlElement *sdfSearch = sdfXML;

      // Find the SDF element that matches our current SDF version.
      while (sdfSearch)
      {
        if (sdfSearch->Attribute("version") &&
            std::string(sdfSearch->Attribute("version")) == SDF_VERSION)
        {
          sdfXML = sdfSearch;
          break;
        }

        sdfSearch = sdfSearch->NextSiblingElement("sdf");
      }

      if (sdfXML)
      {
        result = path + "/" + sdfXML->GetText();
      }
      else
      {
        gzerr << "Manifest[" << manifestPath << "] doesn't have "
              << "<model><sdf>...</sdf></model> element.\n";
      }
    }
    else
    {
      gzerr << "Manifest[" << manifestPath
            << "] doesn't have a <model> element\n";
    }
  }
  else
  {
    gzerr << "Invalid model manifest file[" << manifestPath << "]\n";
  }

  return result;
}<|MERGE_RESOLUTION|>--- conflicted
+++ resolved
@@ -95,11 +95,6 @@
 /////////////////////////////////////////////////
 void ModelDatabase::Fini()
 {
-<<<<<<< HEAD
-  this->dataPtr->deprecatedCallbacks.clear();
-
-=======
->>>>>>> c9dc1434
   // Stop the update thread.
   this->dataPtr->stop = true;
   this->dataPtr->updateCacheCompleteCondition.notify_all();
@@ -296,17 +291,6 @@
     {
       boost::mutex::scoped_lock lock2(this->dataPtr->callbacksMutex);
 
-<<<<<<< HEAD
-      for (std::list<ModelDatabasePrivate::CallbackFunc>::iterator iter =
-          this->dataPtr->deprecatedCallbacks.begin();
-          iter != this->dataPtr->deprecatedCallbacks.end(); ++iter)
-      {
-        (*iter)(this->dataPtr->modelCache);
-      }
-      this->dataPtr->deprecatedCallbacks.clear();
-
-=======
->>>>>>> c9dc1434
       this->dataPtr->modelDBUpdated(this->dataPtr->modelCache);
     }
     this->dataPtr->updateCacheCompleteCondition.notify_all();
