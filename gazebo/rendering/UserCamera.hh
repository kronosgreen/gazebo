--- conflicted
+++ resolved
@@ -194,12 +194,9 @@
       /// \param[in] _enable True to turn on stereo, false to turn off.
       public: void EnableStereo(bool _enable);
 
-<<<<<<< HEAD
-=======
       // Documentation inherited.
       public: virtual bool SetProjectionType(const std::string &_type);
 
->>>>>>> 7c22a662
       /// \brief Set the camera to be attached to a visual.
       ///
       /// This causes the camera to move in relation to the specified visual.
