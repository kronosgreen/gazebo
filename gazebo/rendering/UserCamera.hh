--- conflicted
+++ resolved
@@ -228,19 +228,17 @@
       /// \brief Pointer to private data.
       private: UserCameraPrivate *dataPtr;
 
-<<<<<<< HEAD
+      /// \brief Gazebo communication node pointer.
+      private: transport::NodePtr node;
+
+      /// \brief Subscribes to joystick messages.
+      private: transport::SubscriberPtr joySub;
+
       /// \brief Ogre camera for the right Oculus screen.
       protected: Ogre::Camera *rightCamera;
 
       /// \brief View port for the right camera.
       protected: Ogre::Viewport *rightViewport;
-=======
-      /// \brief Gazebo communication node pointer.
-      private: transport::NodePtr node;
-
-      /// \brief Subscribes to joystick messages.
-      private: transport::SubscriberPtr joySub;
->>>>>>> 5996b049
     };
     /// \}
   }
