/*
 * Copyright (C) 2012-2014 Open Source Robotics Foundation
 *
 * Licensed under the Apache License, Version 2.0 (the "License");
 * you may not use this file except in compliance with the License.
 * You may obtain a copy of the License at
 *
 *     http://www.apache.org/licenses/LICENSE-2.0
 *
 * Unless required by applicable law or agreed to in writing, software
 * distributed under the License is distributed on an "AS IS" BASIS,
 * WITHOUT WARRANTIES OR CONDITIONS OF ANY KIND, either express or implied.
 * See the License for the specific language governing permissions and
 * limitations under the License.
 *
*/
/* Desc: Camera for viewing the world
 * Author: Nate Koenig
 * Date: 19 Jun 2008
 */

#include "gazebo/rendering/ogre_gazebo.h"

#include "gazebo/common/Assert.hh"
#include "gazebo/common/Console.hh"
#include "gazebo/common/Events.hh"

#include "gazebo/rendering/selection_buffer/SelectionBuffer.hh"
#include "gazebo/rendering/RenderEngine.hh"
#include "gazebo/rendering/GUIOverlay.hh"
#include "gazebo/rendering/WindowManager.hh"
#include "gazebo/rendering/FPSViewController.hh"
#include "gazebo/rendering/OrbitViewController.hh"
#include "gazebo/rendering/RenderTypes.hh"
#include "gazebo/rendering/Scene.hh"
#include "gazebo/rendering/UserCameraPrivate.hh"
#include "gazebo/rendering/UserCamera.hh"

using namespace gazebo;
using namespace rendering;

//////////////////////////////////////////////////
UserCamera::UserCamera(const std::string &_name, ScenePtr _scene)
  : Camera(_name, _scene),
    dataPtr(new UserCameraPrivate)
{
  this->dataPtr->gui = new GUIOverlay();

  this->dataPtr->orbitViewController = NULL;
  this->dataPtr->fpsViewController = NULL;
  this->dataPtr->viewController = NULL;

  this->dataPtr->selectionBuffer = NULL;

  // Set default UserCamera render rate to 30Hz
  this->SetRenderRate(30.0);

  this->SetUseSDFPose(false);
}

//////////////////////////////////////////////////
UserCamera::~UserCamera()
{
  delete this->dataPtr->orbitViewController;
  delete this->dataPtr->fpsViewController;

  delete this->dataPtr->gui;
  this->dataPtr->gui = NULL;

  this->connections.clear();

  delete this->dataPtr;
  this->dataPtr = NULL;
}

//////////////////////////////////////////////////
void UserCamera::Load(sdf::ElementPtr _sdf)
{
  Camera::Load(_sdf);
}

//////////////////////////////////////////////////
void UserCamera::Load()
{
  Camera::Load();
}

//////////////////////////////////////////////////
void UserCamera::Init()
{
  this->dataPtr->orbitViewController = new OrbitViewController(
      boost::dynamic_pointer_cast<UserCamera>(shared_from_this()));
  this->dataPtr->fpsViewController = new FPSViewController(
      boost::dynamic_pointer_cast<UserCamera>(shared_from_this()));
  this->dataPtr->viewController = this->dataPtr->orbitViewController;

  Camera::Init();

  // Don't yaw along variable axis, causes leaning
  this->camera->setFixedYawAxis(true, Ogre::Vector3::UNIT_Z);
  this->camera->setDirection(1, 0, 0);

  this->SetHFOV(GZ_DTOR(60));

  // Careful when setting this value.
  // A far clip that is too close will have bad side effects on the
  // lighting. When using deferred shading, the light's use geometry that
  // trigger shaders. If the far clip is too close, the light's geometry is
  // clipped and wholes appear in the lighting.
  switch (RenderEngine::Instance()->GetRenderPathType())
  {
    case RenderEngine::VERTEX:
      this->SetClipDist(0.1, 100);
      break;

    case RenderEngine::DEFERRED:
    case RenderEngine::FORWARD:
      this->SetClipDist(.1, 5000);
      break;

    default:
      this->SetClipDist(.1, 5000);
      break;
  }

  // Removing for now because the axis doesn't not move properly when the
  // window is resized
  /*
  this->axisNode =
    this->sceneNode->createChildSceneNode(this->name + "AxisNode");

  const Ogre::Vector3 *corners =
    this->camera->getWorldSpaceCorners();

  double width = corners[1].y - corners[0].y;

  this->axisNode->setPosition(corners[0].x + 0.01,
                              corners[0].y + 0.0005,
                              corners[0].z + 0.0005);
  axisNode->setScale(width * 0.05, width * 0.05, width * 0.05);
  axisNode->setInheritOrientation(false);

  Ogre::ManualObject *x =
    this->scene->GetManager()->createManualObject("MyXAxis");
  x->begin("Gazebo/Red", Ogre::RenderOperation::OT_LINE_LIST);
  x->position(0, 0, 0);
  x->position(1, 0, 0);
  x->end();
  x->setVisibilityFlags(GZ_VISIBILITY_GUI);

  Ogre::ManualObject *y =
    this->scene->GetManager()->createManualObject("MyYAxis");
  y->begin("Gazebo/Green", Ogre::RenderOperation::OT_LINE_LIST);
  y->position(0, 0, 0);
  y->position(0, 1, 0);
  y->end();
  y->setVisibilityFlags(GZ_VISIBILITY_GUI);

  Ogre::ManualObject *z =
    this->scene->GetManager()->createManualObject("MyZAxis");
  z->begin("Gazebo/Blue", Ogre::RenderOperation::OT_LINE_LIST);
  z->position(0, 0, 0);
  z->position(0, 0, 1);
  z->end();
  z->setVisibilityFlags(GZ_VISIBILITY_GUI);

  this->axisNode->attachObject(x);
  this->axisNode->attachObject(y);
  this->axisNode->attachObject(z);
  */
}

//////////////////////////////////////////////////
void UserCamera::SetWorldPose(const math::Pose &_pose)
{
  Camera::SetWorldPose(_pose);
  this->dataPtr->viewController->Init();
}

//////////////////////////////////////////////////
void UserCamera::Update()
{
  Camera::Update();

  if (this->dataPtr->gui)
    this->dataPtr->gui->Update();
}

//////////////////////////////////////////////////
void UserCamera::AnimationComplete()
{
  this->dataPtr->viewController->Init();
}

//////////////////////////////////////////////////
void UserCamera::PostRender()
{
  Camera::PostRender();
}

//////////////////////////////////////////////////
void UserCamera::Fini()
{
  Camera::Fini();
}

//////////////////////////////////////////////////
void UserCamera::HandleMouseEvent(const common::MouseEvent &_evt)
{
  if (!this->dataPtr->gui || !this->dataPtr->gui->HandleMouseEvent(_evt))
  {
    if (this->dataPtr->selectionBuffer)
      this->dataPtr->selectionBuffer->Update();

    // DEBUG: this->dataPtr->selectionBuffer->ShowOverlay(true);

    // Don't update the camera if it's being animated.
    if (!this->animState)
      this->dataPtr->viewController->HandleMouseEvent(_evt);
  }
}

/////////////////////////////////////////////////
void UserCamera::HandleKeyPressEvent(const std::string &_key)
{
  if (this->dataPtr->gui)
    this->dataPtr->gui->HandleKeyPressEvent(_key);
  this->dataPtr->viewController->HandleKeyPressEvent(_key);
}

/////////////////////////////////////////////////
void UserCamera::HandleKeyReleaseEvent(const std::string &_key)
{
  if (this->dataPtr->gui)
    this->dataPtr->gui->HandleKeyReleaseEvent(_key);
  this->dataPtr->viewController->HandleKeyReleaseEvent(_key);
}

/////////////////////////////////////////////////
bool UserCamera::IsCameraSetInWorldFile()
{
  return this->dataPtr->isCameraSetInWorldFile;
}

//////////////////////////////////////////////////
void UserCamera::SetUseSDFPose(bool _value)
{
  this->dataPtr->isCameraSetInWorldFile = _value;
}

/////////////////////////////////////////////////
bool UserCamera::AttachToVisualImpl(VisualPtr _visual, bool _inheritOrientation,
                                     double /*_minDist*/, double /*_maxDist*/)
{
  Camera::AttachToVisualImpl(_visual, _inheritOrientation);
  if (_visual)
  {
    math::Pose origPose = this->GetWorldPose();
    double yaw = _visual->GetWorldPose().rot.GetAsEuler().z;

    double zDiff = origPose.pos.z - _visual->GetWorldPose().pos.z;
    double pitch = 0;

    if (fabs(zDiff) > 1e-3)
    {
      double dist = _visual->GetWorldPose().pos.Distance(
          this->GetWorldPose().pos);
      pitch = acos(zDiff/dist);
    }

    this->RotateYaw(yaw);
    this->RotatePitch(pitch);

    math::Box bb = _visual->GetBoundingBox();
    math::Vector3 pos = bb.GetCenter();
    pos.z = bb.max.z;

    this->SetViewController(OrbitViewController::GetTypeString(), pos);
  }
  else
    this->SetViewController(FPSViewController::GetTypeString());

  return true;
}

//////////////////////////////////////////////////
bool UserCamera::TrackVisualImpl(VisualPtr _visual)
{
  Camera::TrackVisualImpl(_visual);
  /*if (_visual)
    this->SetViewController(OrbitViewController::GetTypeString());
  else
    this->SetViewController(FPSViewController::GetTypeString());
    */

  return true;
}

//////////////////////////////////////////////////
void UserCamera::SetViewController(const std::string &type)
{
  if (this->dataPtr->viewController->GetTypeString() == type)
    return;

  if (type == OrbitViewController::GetTypeString())
    this->dataPtr->viewController = this->dataPtr->orbitViewController;
  else if (type == FPSViewController::GetTypeString())
    this->dataPtr->viewController = this->dataPtr->fpsViewController;
  else
    gzthrow("Invalid view controller type: " + type);

  this->dataPtr->viewController->Init();
}

//////////////////////////////////////////////////
void UserCamera::SetViewController(const std::string &type,
                                    const math::Vector3 &_pos)
{
  if (this->dataPtr->viewController->GetTypeString() == type)
    return;

  if (type == OrbitViewController::GetTypeString())
    this->dataPtr->viewController = this->dataPtr->orbitViewController;
  else if (type == FPSViewController::GetTypeString())
    this->dataPtr->viewController = this->dataPtr->fpsViewController;
  else
    gzthrow("Invalid view controller type: " + type);

  this->dataPtr->viewController->Init(_pos);
}

//////////////////////////////////////////////////
unsigned int UserCamera::GetImageWidth() const
{
  if (!this->viewports.empty() && this->viewports[0])
    return this->viewports[0]->getActualWidth();
  else
    return Camera::GetImageWidth();
}

//////////////////////////////////////////////////
unsigned int UserCamera::GetImageHeight() const
{
  if (!this->viewports.empty() && this->viewports[0])
    return this->viewports[0]->getActualHeight();
  else
    return Camera::GetImageHeight();
}

//////////////////////////////////////////////////
void UserCamera::Resize(unsigned int /*_w*/, unsigned int /*_h*/)
{
  if (this->viewports[0])
  {
    this->viewports[0]->setDimensions(0, 0, 1, 1);
    double ratio = static_cast<double>(this->viewports[0]->getActualWidth()) /
                   static_cast<double>(this->viewports[0]->getActualHeight());

    double hfov =
      this->sdf->Get<double>("horizontal_fov");
    double vfov = 2.0 * atan(tan(hfov / 2.0) / ratio);
    this->cameras[0]->setAspectRatio(ratio);
    this->cameras[0]->setFOVy(Ogre::Radian(vfov));

    if (this->dataPtr->gui)
    {
<<<<<<< HEAD
      this->gui->Resize(this->viewports[0]->getActualWidth(),
                        this->viewports[0]->getActualHeight());
=======
      this->dataPtr->gui->Resize(this->viewport->getActualWidth(),
                        this->viewport->getActualHeight());
>>>>>>> 73a12796
    }

    delete [] this->saveFrameBuffer;
    this->saveFrameBuffer = NULL;
  }
}

//////////////////////////////////////////////////
void UserCamera::SetViewportDimensions(float /*x_*/, float /*y_*/,
                                       float /*w_*/, float /*h_*/)
{
  // this->viewports[0]->setDimensions(x, y, w, h);
}

//////////////////////////////////////////////////
float UserCamera::GetAvgFPS() const
{
  return RenderEngine::Instance()->GetWindowManager()->GetAvgFPS(
      this->windowId);
}

//////////////////////////////////////////////////
float UserCamera::GetTriangleCount() const
{
  return RenderEngine::Instance()->GetWindowManager()->GetTriangleCount(
      this->windowId);
}

//////////////////////////////////////////////////
void UserCamera::ToggleShowVisual()
{
  // this->visual->ToggleVisible();
}

//////////////////////////////////////////////////
void UserCamera::ShowVisual(bool /*_s*/)
{
  // this->visual->SetVisible(_s);
}

//////////////////////////////////////////////////
bool UserCamera::MoveToPosition(const math::Pose &_pose, double _time)
{
  return Camera::MoveToPosition(_pose, _time);
}

//////////////////////////////////////////////////
void UserCamera::MoveToVisual(const std::string &_name)
{
  VisualPtr visualPtr = this->scene->GetVisual(_name);
  if (visualPtr)
    this->MoveToVisual(visualPtr);
  else
    gzerr << "MoveTo Unknown visual[" << _name << "]\n";
}

//////////////////////////////////////////////////
void UserCamera::MoveToVisual(VisualPtr _visual)
{
  if (!_visual)
    return;

  if (this->scene->GetManager()->hasAnimation("cameratrack"))
  {
    this->scene->GetManager()->destroyAnimation("cameratrack");
  }

  math::Box box = _visual->GetBoundingBox();
  math::Vector3 size = box.GetSize();
  double maxSize = std::max(std::max(size.x, size.y), size.z);

  math::Vector3 start = this->GetWorldPose().pos;
  start.Correct();
  math::Vector3 end = box.GetCenter() + _visual->GetWorldPose().pos;
  end.Correct();
  math::Vector3 dir = end - start;
  dir.Correct();
  dir.Normalize();

  double dist = start.Distance(end) - maxSize;

  math::Vector3 mid = start + dir*(dist*.5);
  mid.z = box.GetCenter().z + box.GetSize().z + 2.0;

  dir = end - mid;
  dir.Correct();

  dist = mid.Distance(end) - maxSize;

  double yawAngle = atan2(dir.y, dir.x);
  double pitchAngle = atan2(-dir.z, sqrt(dir.x*dir.x + dir.y*dir.y));
  math::Quaternion pitchYawOnly(0, pitchAngle, yawAngle);
  Ogre::Quaternion pitchYawFinal(pitchYawOnly.w, pitchYawOnly.x,
    pitchYawOnly.y, pitchYawOnly.z);

  dir.Normalize();

  double scale = maxSize / tan(this->GetHFOV().Radian()/2.0);

  end = mid + dir*(dist - scale);

  // dist = start.Distance(end);
  // double vel = 5.0;
  double time = 0.5;  // dist / vel;

  Ogre::Animation *anim =
    this->scene->GetManager()->createAnimation("cameratrack", time);
  anim->setInterpolationMode(Ogre::Animation::IM_SPLINE);

  Ogre::NodeAnimationTrack *strack = anim->createNodeTrack(0, this->sceneNode);


  Ogre::TransformKeyFrame *key;

  key = strack->createNodeKeyFrame(0);
  key->setTranslate(Ogre::Vector3(start.x, start.y, start.z));
  key->setRotation(this->sceneNode->getOrientation());

  /*key = strack->createNodeKeyFrame(time * 0.5);
  key->setTranslate(Ogre::Vector3(mid.x, mid.y, mid.z));
  key->setRotation(pitchYawFinal);
  */

  key = strack->createNodeKeyFrame(time);
  key->setTranslate(Ogre::Vector3(end.x, end.y, end.z));
  key->setRotation(pitchYawFinal);

  this->animState =
    this->scene->GetManager()->createAnimationState("cameratrack");

  this->animState->setTimePosition(0);
  this->animState->setEnabled(true);
  this->animState->setLoop(false);
  this->prevAnimTime = common::Time::GetWallTime();

  // this->dataPtr->orbitViewController->SetFocalPoint(
  //    _visual->GetWorldPose().pos);
  this->onAnimationComplete =
    boost::bind(&UserCamera::OnMoveToVisualComplete, this);
}

/////////////////////////////////////////////////
void UserCamera::OnMoveToVisualComplete()
{
  this->dataPtr->orbitViewController->SetDistance(
      this->GetWorldPose().pos.Distance(
      this->dataPtr->orbitViewController->GetFocalPoint()));
}

//////////////////////////////////////////////////
void UserCamera::SetRenderTarget(Ogre::RenderTarget *_target)
{
  Camera::SetRenderTarget(_target);

  this->viewports[0]->setVisibilityMask(GZ_VISIBILITY_ALL);

<<<<<<< HEAD
  if (this->gui)
    this->gui->Init(this->renderTargets[0]);

  this->initialized = true;

  this->selectionBuffer = new SelectionBuffer(this->cameras[0]->getName(),
      this->scene->GetManager(), this->renderTargets[0]);
=======
  if (this->dataPtr->gui)
    this->dataPtr->gui->Init(this->renderTarget);

  this->initialized = true;

  this->dataPtr->selectionBuffer = new SelectionBuffer(this->scopedUniqueName,
      this->scene->GetManager(), this->renderTarget);
>>>>>>> 73a12796
}

//////////////////////////////////////////////////
GUIOverlay *UserCamera::GetGUIOverlay()
{
  return this->dataPtr->gui;
}

//////////////////////////////////////////////////
void UserCamera::EnableViewController(bool _value) const
{
  this->dataPtr->viewController->SetEnabled(_value);
}

//////////////////////////////////////////////////
VisualPtr UserCamera::GetVisual(const math::Vector2i &_mousePos,
                                std::string &_mod)
{
  VisualPtr result;

  if (!this->dataPtr->selectionBuffer)
    return result;

  // Update the selection buffer
  this->dataPtr->selectionBuffer->Update();

  Ogre::Entity *entity =
    this->dataPtr->selectionBuffer->OnSelectionClick(_mousePos.x, _mousePos.y);

  _mod = "";
  if (entity)
  {
    // Make sure we set the _mod only if we have found a selection object
    if (entity->getName().substr(0, 15) == "__SELECTION_OBJ" &&
        !entity->getUserAny().isEmpty() &&
        entity->getUserAny().getType() == typeid(std::string))
    {
      try
      {
        _mod = Ogre::any_cast<std::string>(entity->getUserAny());
      }
      catch(Ogre::Exception &e)
      {
        gzerr << "Ogre Error:" << e.getFullDescription() << "\n";
        gzthrow("Unable to get visual " + _mod);
      }
    }

    if (!entity->getUserAny().isEmpty())
    {
      try
      {
        result = this->scene->GetVisual(
            Ogre::any_cast<std::string>(entity->getUserAny()));
      }
      catch(Ogre::Exception &e)
      {
        gzerr << "Ogre Error:" << e.getFullDescription() << "\n";
        gzthrow("Unable to get visual " + _mod);
      }
    }
  }

  return result;
}

//////////////////////////////////////////////////
void UserCamera::SetFocalPoint(const math::Vector3 &_pt)
{
  this->dataPtr->orbitViewController->SetFocalPoint(_pt);
}

//////////////////////////////////////////////////
VisualPtr UserCamera::GetVisual(const math::Vector2i &_mousePos) const
{
  VisualPtr result;

  Ogre::Entity *entity =
    this->dataPtr->selectionBuffer->OnSelectionClick(_mousePos.x, _mousePos.y);

  if (entity && !entity->getUserAny().isEmpty())
  {
    result = this->scene->GetVisual(
        Ogre::any_cast<std::string>(entity->getUserAny()));
  }

  return result;
}

//////////////////////////////////////////////////
std::string UserCamera::GetViewControllerTypeString()
{
  GZ_ASSERT(this->dataPtr->viewController, "ViewController != NULL");
  return this->dataPtr->viewController->GetTypeString();
}<|MERGE_RESOLUTION|>--- conflicted
+++ resolved
@@ -364,13 +364,8 @@
 
     if (this->dataPtr->gui)
     {
-<<<<<<< HEAD
-      this->gui->Resize(this->viewports[0]->getActualWidth(),
+      this->dataPtr->gui->Resize(this->viewports[0]->getActualWidth(),
                         this->viewports[0]->getActualHeight());
-=======
-      this->dataPtr->gui->Resize(this->viewport->getActualWidth(),
-                        this->viewport->getActualHeight());
->>>>>>> 73a12796
     }
 
     delete [] this->saveFrameBuffer;
@@ -482,7 +477,6 @@
 
   Ogre::NodeAnimationTrack *strack = anim->createNodeTrack(0, this->sceneNode);
 
-
   Ogre::TransformKeyFrame *key;
 
   key = strack->createNodeKeyFrame(0);
@@ -527,23 +521,13 @@
 
   this->viewports[0]->setVisibilityMask(GZ_VISIBILITY_ALL);
 
-<<<<<<< HEAD
-  if (this->gui)
-    this->gui->Init(this->renderTargets[0]);
+  if (this->dataPtr->gui)
+    this->dataPtr->gui->Init(this->renderTargets[0]);
 
   this->initialized = true;
 
-  this->selectionBuffer = new SelectionBuffer(this->cameras[0]->getName(),
+  this->dataPtr->selectionBuffer = new SelectionBuffer(this->cameras[0]->scopedUniqueName,
       this->scene->GetManager(), this->renderTargets[0]);
-=======
-  if (this->dataPtr->gui)
-    this->dataPtr->gui->Init(this->renderTarget);
-
-  this->initialized = true;
-
-  this->dataPtr->selectionBuffer = new SelectionBuffer(this->scopedUniqueName,
-      this->scene->GetManager(), this->renderTarget);
->>>>>>> 73a12796
 }
 
 //////////////////////////////////////////////////
