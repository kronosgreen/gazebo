--- conflicted
+++ resolved
@@ -50,19 +50,11 @@
   this->dataPtr->joystickButtonToggleLast = false;
   this->dataPtr->joyPoseControl = true;
 
-<<<<<<< HEAD
-  this->dataPtr->canJoystickMoveCamera = false;
-  this->dataPtr->joystickButtonToggleLast = false;
-
-=======
->>>>>>> 98eea233
   // Set default UserCamera render rate to 120Hz. This was choosen
   // for stereo rendering and smooth user interactions.
   this->SetRenderRate(120.0);
 
   this->SetUseSDFPose(false);
-
-  this->dataPtr->poseSet = false;
 }
 
 //////////////////////////////////////////////////
@@ -206,12 +198,6 @@
 {
   Camera::SetWorldPose(_pose);
   this->dataPtr->viewController->Init();
-
-  if (!this->dataPtr->poseSet)
-  {
-    this->dataPtr->initialPose = _pose;
-    this->dataPtr->poseSet = true;
-  }
 }
 
 //////////////////////////////////////////////////
@@ -572,11 +558,7 @@
   Camera::SetRenderTarget(_target);
 
   // is 0.03m the stereo baseline?
-<<<<<<< HEAD
   Ogre::Vector2 offset(0.0f, 0.0f);
-=======
-  Ogre::Vector2 offset(0.03f, 0.0f);
->>>>>>> 98eea233
   float focalLength = 1.0;
 
   this->camera->setFocalLength(focalLength);
@@ -708,18 +690,6 @@
   static math::Vector3 rpyFactor(0, 0.01, 0.05);
 
   // toggle using joystick to move camera
-<<<<<<< HEAD
-  if (_msg->buttons().size() == 2 &&
-      this->dataPtr->joystickButtonToggleLast == false &&
-       _msg->buttons(0) == 1)
-  {
-    this->dataPtr->canJoystickMoveCamera =
-      !this->dataPtr->canJoystickMoveCamera;
-
-    this->dataPtr->joystickButtonToggleLast = true;
-
-    if (this->dataPtr->canJoystickMoveCamera)
-=======
   if (this->dataPtr->joystickButtonToggleLast == false &&
       _msg->buttons().size() == 2 && _msg->buttons(0) == 1)
   {
@@ -729,16 +699,11 @@
     this->dataPtr->joystickButtonToggleLast = true;
 
     if (this->dataPtr->joyTwistControl)
->>>>>>> 98eea233
       gzmsg << "Joystick camera viewpoint control active.\n";
     else
       gzmsg << "Joystick camera viewpoint control deactivated.\n";
   }
-<<<<<<< HEAD
-  else if (_msg->buttons(0) == 0)
-=======
   else if (_msg->buttons().size() == 2 && _msg->buttons(0) == 0)
->>>>>>> 98eea233
   {
     // detect button release
     this->dataPtr->joystickButtonToggleLast = false;
@@ -746,25 +711,16 @@
 
   // This function was establish when integrating the space navigator
   // joystick.
-<<<<<<< HEAD
-  if ((_msg->has_translation() || _msg->has_rotation()) &&
-      this->dataPtr->canJoystickMoveCamera)
-=======
   if (this->dataPtr->joyTwistControl &&
       (_msg->has_translation() || _msg->has_rotation()))
->>>>>>> 98eea233
   {
     math::Pose pose = this->GetWorldPose();
 
     // Get the joystick XYZ
     if (_msg->has_translation())
     {
-<<<<<<< HEAD
-      math::Vector3 trans = msgs::Convert(_msg->translation()) * 0.05;
-=======
       const double transRotRatio = 0.05;
       math::Vector3 trans = msgs::Convert(_msg->translation()) * transRotRatio;
->>>>>>> 98eea233
       pose.pos = pose.rot.RotateVector(trans) + pose.pos;
     }
 
@@ -782,14 +738,9 @@
 //////////////////////////////////////////////////
 void UserCamera::OnJoyPose(ConstPosePtr &_msg)
 {
-<<<<<<< HEAD
-  if (!this->dataPtr->poseSet)
-    return;
-=======
   if (!this->dataPtr->joyPoseControl)
     return;
 
->>>>>>> 98eea233
   if (_msg->has_position() && _msg->has_orientation())
   {
     // Get the XYZ
