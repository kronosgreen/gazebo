/*
 * Copyright (C) 2012-2015 Open Source Robotics Foundation
 *
 * Licensed under the Apache License, Version 2.0 (the "License");
 * you may not use this file except in compliance with the License.
 * You may obtain a copy of the License at
 *
 *     http://www.apache.org/licenses/LICENSE-2.0
 *
 * Unless required by applicable law or agreed to in writing, software
 * distributed under the License is distributed on an "AS IS" BASIS,
 * WITHOUT WARRANTIES OR CONDITIONS OF ANY KIND, either express or implied.
 * See the License for the specific language governing permissions and
 * limitations under the License.
 *
*/
#include "gazebo/rendering/ogre_gazebo.h"

#include "gazebo/common/Assert.hh"
#include "gazebo/common/Console.hh"
#include "gazebo/common/Events.hh"

#include "gazebo/rendering/selection_buffer/SelectionBuffer.hh"
#include "gazebo/rendering/RenderEngine.hh"
#include "gazebo/rendering/WindowManager.hh"
#include "gazebo/rendering/FPSViewController.hh"
#include "gazebo/rendering/OrbitViewController.hh"
#include "gazebo/rendering/RenderTypes.hh"
#include "gazebo/rendering/Scene.hh"
#include "gazebo/rendering/UserCameraPrivate.hh"
#include "gazebo/rendering/Conversions.hh"
#include "gazebo/rendering/UserCamera.hh"

using namespace gazebo;
using namespace rendering;

//////////////////////////////////////////////////
UserCamera::UserCamera(const std::string &_name, ScenePtr _scene,
    bool _stereoEnabled)
  : Camera(_name, _scene),
    dataPtr(new UserCameraPrivate)
{
  this->dataPtr->orbitViewController = NULL;
  this->dataPtr->fpsViewController = NULL;
  this->dataPtr->viewController = NULL;
  this->dataPtr->selectionBuffer = NULL;
  this->dataPtr->joyTwistControl = true;
  this->dataPtr->joystickButtonToggleLast = false;
  this->dataPtr->joyPoseControl = true;
  this->dataPtr->rightCamera = NULL;
  this->dataPtr->rightViewport = NULL;
  this->dataPtr->stereoEnabled = _stereoEnabled;

  // Set default UserCamera render rate to 120Hz when stereo rendering is
  // enabled. Otherwise use 60Hz.
<<<<<<< HEAD
  this->SetRenderRate(_stereoEnabled ? 120.0 : 60.0);
=======
  // Some padding is added for safety.
  this->SetRenderRate(_stereoEnabled ? 130.0 : 70.0);
>>>>>>> 192d0a76

  this->SetUseSDFPose(false);
}

//////////////////////////////////////////////////
UserCamera::~UserCamera()
{
  delete this->dataPtr->orbitViewController;
  delete this->dataPtr->fpsViewController;

  this->connections.clear();

  delete this->dataPtr;
  this->dataPtr = NULL;
}

//////////////////////////////////////////////////
void UserCamera::Load(sdf::ElementPtr _sdf)
{
  Camera::Load(_sdf);
}

//////////////////////////////////////////////////
void UserCamera::Load()
{
  Camera::Load();
  this->dataPtr->node = transport::NodePtr(new transport::Node());
  this->dataPtr->node->Init();

  this->dataPtr->joySubTwist =
    this->dataPtr->node->Subscribe("~/user_camera/joy_twist",
    &UserCamera::OnJoyTwist, this);

  this->dataPtr->joySubPose =
    this->dataPtr->node->Subscribe("~/user_camera/joy_pose",
    &UserCamera::OnJoyPose, this);

  this->dataPtr->posePub =
    this->dataPtr->node->Advertise<msgs::Pose>("~/user_camera/pose", 1, 30.0);
}

//////////////////////////////////////////////////
void UserCamera::Init()
{
  this->dataPtr->orbitViewController = new OrbitViewController(
      boost::dynamic_pointer_cast<UserCamera>(shared_from_this()));
  this->dataPtr->fpsViewController = new FPSViewController(
      boost::dynamic_pointer_cast<UserCamera>(shared_from_this()));
  this->dataPtr->viewController = this->dataPtr->orbitViewController;

  Camera::Init();

  // Don't yaw along variable axis, causes leaning
  this->camera->setFixedYawAxis(true, Ogre::Vector3::UNIT_Z);
  this->camera->setDirection(1, 0, 0);
  this->camera->setAutoAspectRatio(false);

  // Right camera
  if (this->dataPtr->stereoEnabled)
  {
    this->dataPtr->rightCamera = this->scene->GetManager()->createCamera(
        "StereoUserRight");
    this->dataPtr->rightCamera->pitch(Ogre::Degree(90));

    // Don't yaw along variable axis, causes leaning
    this->dataPtr->rightCamera->setFixedYawAxis(true, Ogre::Vector3::UNIT_Z);
    this->dataPtr->rightCamera->setDirection(1, 0, 0);

    this->dataPtr->rightCamera->setAutoAspectRatio(false);

    this->sceneNode->attachObject(this->dataPtr->rightCamera);
  }

  this->SetHFOV(GZ_DTOR(60));

  // Careful when setting this value.
  // A far clip that is too close will have bad side effects on the
  // lighting. When using deferred shading, the light's use geometry that
  // trigger shaders. If the far clip is too close, the light's geometry is
  // clipped and wholes appear in the lighting.
  switch (RenderEngine::Instance()->GetRenderPathType())
  {
    case RenderEngine::VERTEX:
      this->SetClipDist(0.1, 100);
      break;

    case RenderEngine::DEFERRED:
    case RenderEngine::FORWARD:
      this->SetClipDist(.1, 5000);
      break;

    default:
      this->SetClipDist(.1, 5000);
      break;
  }

  // Removing for now because the axis doesn't not move properly when the
  // window is resized
  /*
  this->axisNode =
    this->sceneNode->createChildSceneNode(this->name + "AxisNode");

  const Ogre::Vector3 *corners =
    this->camera->getWorldSpaceCorners();

  double width = corners[1].y - corners[0].y;

  this->axisNode->setPosition(corners[0].x + 0.01,
                              corners[0].y + 0.0005,
                              corners[0].z + 0.0005);
  axisNode->setScale(width * 0.05, width * 0.05, width * 0.05);
  axisNode->setInheritOrientation(false);

  Ogre::ManualObject *x =
    this->scene->GetManager()->createManualObject("MyXAxis");
  x->begin("Gazebo/Red", Ogre::RenderOperation::OT_LINE_LIST);
  x->position(0, 0, 0);
  x->position(1, 0, 0);
  x->end();
  x->setVisibilityFlags(GZ_VISIBILITY_GUI);

  Ogre::ManualObject *y =
    this->scene->GetManager()->createManualObject("MyYAxis");
  y->begin("Gazebo/Green", Ogre::RenderOperation::OT_LINE_LIST);
  y->position(0, 0, 0);
  y->position(0, 1, 0);
  y->end();
  y->setVisibilityFlags(GZ_VISIBILITY_GUI);

  Ogre::ManualObject *z =
    this->scene->GetManager()->createManualObject("MyZAxis");
  z->begin("Gazebo/Blue", Ogre::RenderOperation::OT_LINE_LIST);
  z->position(0, 0, 0);
  z->position(0, 0, 1);
  z->end();
  z->setVisibilityFlags(GZ_VISIBILITY_GUI);

  this->axisNode->attachObject(x);
  this->axisNode->attachObject(y);
  this->axisNode->attachObject(z);
  */
}

//////////////////////////////////////////////////
void UserCamera::SetWorldPose(const math::Pose &_pose)
{
  Camera::SetWorldPose(_pose);
  this->dataPtr->viewController->Init();
}

//////////////////////////////////////////////////
void UserCamera::Update()
{
  Camera::Update();

  if (this->dataPtr->viewController)
    this->dataPtr->viewController->Update();

  // publish camera pose
  this->dataPtr->posePub->Publish(msgs::Convert(this->GetWorldPose()));
}

//////////////////////////////////////////////////
void UserCamera::AnimationComplete()
{
  this->dataPtr->viewController->Init();
}

//////////////////////////////////////////////////
void UserCamera::PostRender()
{
  Camera::PostRender();
}

//////////////////////////////////////////////////
void UserCamera::Fini()
{
  Camera::Fini();
}

//////////////////////////////////////////////////
void UserCamera::HandleMouseEvent(const common::MouseEvent &_evt)
{
<<<<<<< HEAD
  if (this->dataPtr->selectionBuffer)
    this->dataPtr->selectionBuffer->Update();

  // DEBUG: this->dataPtr->selectionBuffer->ShowOverlay(true);

=======
  // DEBUG: this->dataPtr->selectionBuffer->ShowOverlay(true);

>>>>>>> 192d0a76
  // Don't update the camera if it's being animated.
  if (!this->animState)
    this->dataPtr->viewController->HandleMouseEvent(_evt);
}

/////////////////////////////////////////////////
void UserCamera::HandleKeyPressEvent(const std::string &_key)
{
  this->dataPtr->viewController->HandleKeyPressEvent(_key);
}

/////////////////////////////////////////////////
void UserCamera::HandleKeyReleaseEvent(const std::string &_key)
{
  this->dataPtr->viewController->HandleKeyReleaseEvent(_key);
}

/////////////////////////////////////////////////
bool UserCamera::IsCameraSetInWorldFile()
{
  // note: this function is used in rendering::Heightmap
  // to check if user specified custom pose for the camera.
  // Otherwise, camera is raised based on heightmap height
  // automatically.
  return this->dataPtr->isCameraSetInWorldFile;
}

//////////////////////////////////////////////////
void UserCamera::SetUseSDFPose(bool _value)
{
  // true if user specified custom pose for the camera.
  this->dataPtr->isCameraSetInWorldFile = _value;
}

//////////////////////////////////////////////////
void UserCamera::SetJoyTwistControl(bool _value)
{
  this->dataPtr->joyTwistControl = _value;
}

//////////////////////////////////////////////////
void UserCamera::SetJoyPoseControl(bool _value)
{
  this->dataPtr->joyPoseControl = _value;
}

/////////////////////////////////////////////////
bool UserCamera::AttachToVisualImpl(VisualPtr _visual, bool _inheritOrientation,
                                     double /*_minDist*/, double /*_maxDist*/)
{
  Camera::AttachToVisualImpl(_visual, _inheritOrientation);
  if (_visual)
  {
    math::Pose origPose = this->GetWorldPose();
    double yaw = _visual->GetWorldPose().rot.GetAsEuler().z;

    double zDiff = origPose.pos.z - _visual->GetWorldPose().pos.z;
    double pitch = 0;

    if (fabs(zDiff) > 1e-3)
    {
      double dist = _visual->GetWorldPose().pos.Distance(
          this->GetWorldPose().pos);
      pitch = acos(zDiff/dist);
    }

    this->Yaw(yaw);
    this->Pitch(pitch);

    math::Box bb = _visual->GetBoundingBox();
    math::Vector3 pos = bb.GetCenter();
    pos.z = bb.max.z;

    this->SetViewController(OrbitViewController::GetTypeString(), pos);
  }
  else
    this->SetViewController(FPSViewController::GetTypeString());

  return true;
}

//////////////////////////////////////////////////
bool UserCamera::TrackVisualImpl(VisualPtr _visual)
{
  Camera::TrackVisualImpl(_visual);
  /*if (_visual)
    this->SetViewController(OrbitViewController::GetTypeString());
  else
    this->SetViewController(FPSViewController::GetTypeString());
    */

  return true;
}

//////////////////////////////////////////////////
void UserCamera::SetViewController(const std::string &type)
{
  if (this->dataPtr->viewController->GetTypeString() == type)
    return;

  if (type == OrbitViewController::GetTypeString())
    this->dataPtr->viewController = this->dataPtr->orbitViewController;
  else if (type == FPSViewController::GetTypeString())
    this->dataPtr->viewController = this->dataPtr->fpsViewController;
  else
    gzthrow("Invalid view controller type: " + type);

  this->dataPtr->viewController->Init();
}

//////////////////////////////////////////////////
void UserCamera::SetViewController(const std::string &type,
                                    const math::Vector3 &_pos)
{
  if (this->dataPtr->viewController->GetTypeString() == type)
    return;

  if (type == OrbitViewController::GetTypeString())
    this->dataPtr->viewController = this->dataPtr->orbitViewController;
  else if (type == FPSViewController::GetTypeString())
    this->dataPtr->viewController = this->dataPtr->fpsViewController;
  else
    gzthrow("Invalid view controller type: " + type);

  this->dataPtr->viewController->Init(_pos);
}

//////////////////////////////////////////////////
unsigned int UserCamera::GetImageWidth() const
{
  return this->viewport->getActualWidth();
}

//////////////////////////////////////////////////
unsigned int UserCamera::GetImageHeight() const
{
  return this->viewport->getActualHeight();
}

//////////////////////////////////////////////////
void UserCamera::Resize(unsigned int /*_w*/, unsigned int /*_h*/)
{
  this->UpdateFOV();
}

//////////////////////////////////////////////////
void UserCamera::UpdateFOV()
{
  Camera::UpdateFOV();

  if (this->dataPtr->stereoEnabled && this->viewport)
  {
    double ratio = static_cast<double>(this->viewport->getActualWidth()) /
      static_cast<double>(this->viewport->getActualHeight());

    double hfov =
      this->sdf->Get<double>("horizontal_fov");
    double vfov = 2.0 * atan(tan(hfov / 2.0) / ratio);

    this->dataPtr->rightCamera->setAspectRatio(ratio);
    this->dataPtr->rightCamera->setFOVy(Ogre::Radian(vfov));
  }
}

//////////////////////////////////////////////////
void UserCamera::SetViewportDimensions(float /*x_*/, float /*y_*/,
                                       float /*w_*/, float /*h_*/)
{
  // this->viewport->setDimensions(x, y, w, h);
}

//////////////////////////////////////////////////
<<<<<<< HEAD
float UserCamera::GetAvgFPS() const
{
  float avgFPS, lastFPS, bestFPS, worstFPS = 0;
  this->renderTarget->getStatistics(lastFPS, avgFPS, bestFPS, worstFPS);
  return avgFPS;
}

//////////////////////////////////////////////////
unsigned int UserCamera::GetTriangleCount() const
{
  return this->renderTarget->getTriangleCount();
}

//////////////////////////////////////////////////
=======
>>>>>>> 192d0a76
void UserCamera::ToggleShowVisual()
{
  // this->visual->ToggleVisible();
}

//////////////////////////////////////////////////
void UserCamera::ShowVisual(bool /*_s*/)
{
  // this->visual->SetVisible(_s);
}

//////////////////////////////////////////////////
bool UserCamera::MoveToPosition(const math::Pose &_pose, double _time)
{
  return Camera::MoveToPosition(_pose, _time);
}

//////////////////////////////////////////////////
void UserCamera::MoveToVisual(const std::string &_name)
{
  VisualPtr visualPtr = this->scene->GetVisual(_name);
  if (visualPtr)
    this->MoveToVisual(visualPtr);
  else
    gzerr << "MoveTo Unknown visual[" << _name << "]\n";
}

//////////////////////////////////////////////////
void UserCamera::MoveToVisual(VisualPtr _visual)
{
  if (!_visual)
    return;

  if (this->scene->GetManager()->hasAnimation("cameratrack"))
  {
    this->scene->GetManager()->destroyAnimation("cameratrack");
  }

  math::Box box = _visual->GetBoundingBox();
  math::Vector3 size = box.GetSize();
  double maxSize = std::max(std::max(size.x, size.y), size.z);

  math::Vector3 start = this->GetWorldPose().pos;
  start.Correct();
  math::Vector3 end = box.GetCenter() + _visual->GetWorldPose().pos;
  end.Correct();
  math::Vector3 dir = end - start;
  dir.Correct();
  dir.Normalize();

  double dist = start.Distance(end) - maxSize;

  math::Vector3 mid = start + dir*(dist*.5);
  mid.z = box.GetCenter().z + box.GetSize().z + 2.0;

  dir = end - mid;
  dir.Correct();

  dist = mid.Distance(end) - maxSize;

  double yawAngle = atan2(dir.y, dir.x);
  double pitchAngle = atan2(-dir.z, sqrt(dir.x*dir.x + dir.y*dir.y));
  math::Quaternion pitchYawOnly(0, pitchAngle, yawAngle);
  Ogre::Quaternion pitchYawFinal(pitchYawOnly.w, pitchYawOnly.x,
    pitchYawOnly.y, pitchYawOnly.z);

  dir.Normalize();

  double scale = maxSize / tan((this->GetHFOV()/2.0).Radian());

  end = mid + dir*(dist - scale);

  // dist = start.Distance(end);
  // double vel = 5.0;
  double time = 0.5;  // dist / vel;

  Ogre::Animation *anim =
    this->scene->GetManager()->createAnimation("cameratrack", time);
  anim->setInterpolationMode(Ogre::Animation::IM_SPLINE);

  Ogre::NodeAnimationTrack *strack = anim->createNodeTrack(0, this->sceneNode);


  Ogre::TransformKeyFrame *key;

  key = strack->createNodeKeyFrame(0);
  key->setTranslate(Ogre::Vector3(start.x, start.y, start.z));
  key->setRotation(this->sceneNode->getOrientation());

  /*key = strack->createNodeKeyFrame(time * 0.5);
  key->setTranslate(Ogre::Vector3(mid.x, mid.y, mid.z));
  key->setRotation(pitchYawFinal);
  */

  key = strack->createNodeKeyFrame(time);
  key->setTranslate(Ogre::Vector3(end.x, end.y, end.z));
  key->setRotation(pitchYawFinal);

  this->animState =
    this->scene->GetManager()->createAnimationState("cameratrack");

  this->animState->setTimePosition(0);
  this->animState->setEnabled(true);
  this->animState->setLoop(false);
  this->prevAnimTime = common::Time::GetWallTime();

  // this->dataPtr->orbitViewController->SetFocalPoint(
  //    _visual->GetWorldPose().pos);
  this->onAnimationComplete =
    boost::bind(&UserCamera::OnMoveToVisualComplete, this);
}

/////////////////////////////////////////////////
void UserCamera::OnMoveToVisualComplete()
{
  this->dataPtr->orbitViewController->SetDistance(
      this->GetWorldPose().pos.Distance(
      this->dataPtr->orbitViewController->GetFocalPoint()));
}

//////////////////////////////////////////////////
void UserCamera::SetRenderTarget(Ogre::RenderTarget *_target)
{
  Camera::SetRenderTarget(_target);

  // Setup stereo rendering viewports
  if (this->dataPtr->stereoEnabled)
  {
    float focalLength = 1.0;

    // Defaulting to 0.03m stereo baseline.
    Ogre::Vector2 offset(0.03f, 0.0f);

    this->camera->setFocalLength(focalLength);
    this->camera->setFrustumOffset(offset);
<<<<<<< HEAD

    this->dataPtr->rightCamera->setFocalLength(focalLength);
    this->dataPtr->rightCamera->setFrustumOffset(-offset);

    this->dataPtr->rightViewport =
      this->renderTarget->addViewport(this->dataPtr->rightCamera, 1);
    this->dataPtr->rightViewport->setBackgroundColour(
        Conversions::Convert(this->scene->GetBackgroundColor()));

=======

    this->dataPtr->rightCamera->setFocalLength(focalLength);
    this->dataPtr->rightCamera->setFrustumOffset(-offset);

    this->dataPtr->rightViewport =
      this->renderTarget->addViewport(this->dataPtr->rightCamera, 1);
    this->dataPtr->rightViewport->setBackgroundColour(
        Conversions::Convert(this->scene->GetBackgroundColor()));

>>>>>>> 192d0a76
#if OGRE_VERSION_MAJOR > 1 || OGRE_VERSION_MINOR > 9
    this->viewport->setDrawBuffer(Ogre::CBT_BACK_LEFT);
    this->dataPtr->rightViewport->setDrawBuffer(Ogre::CBT_BACK_RIGHT);
#endif

    this->dataPtr->rightViewport->setVisibilityMask(GZ_VISIBILITY_ALL);
  }

  this->viewport->setVisibilityMask(GZ_VISIBILITY_ALL);

  this->initialized = true;

  this->dataPtr->selectionBuffer = new SelectionBuffer(this->scopedUniqueName,
      this->scene->GetManager(), this->renderTarget);
}

//////////////////////////////////////////////////
void UserCamera::EnableViewController(bool _value) const
{
  this->dataPtr->viewController->SetEnabled(_value);
}

//////////////////////////////////////////////////
VisualPtr UserCamera::GetVisual(const math::Vector2i &_mousePos,
                                std::string &_mod)
{
  VisualPtr result;

  if (!this->dataPtr->selectionBuffer)
    return result;

  Ogre::Entity *entity =
    this->dataPtr->selectionBuffer->OnSelectionClick(_mousePos.x, _mousePos.y);

  _mod = "";
  if (entity)
  {
    // Make sure we set the _mod only if we have found a selection object
    if (entity->getName().substr(0, 15) == "__SELECTION_OBJ" &&
        !entity->getUserObjectBindings().getUserAny().isEmpty() &&
        entity->getUserObjectBindings().getUserAny().getType() ==
        typeid(std::string))
    {
      try
      {
        _mod = Ogre::any_cast<std::string>(
            entity->getUserObjectBindings().getUserAny());
      }
      catch(Ogre::Exception &e)
      {
        gzerr << "Ogre Error:" << e.getFullDescription() << "\n";
        gzthrow("Unable to get visual " + _mod);
      }
    }

    if (!entity->getUserObjectBindings().getUserAny().isEmpty())
    {
      try
      {
        result = this->scene->GetVisual(
            Ogre::any_cast<std::string>(
              entity->getUserObjectBindings().getUserAny()));
      }
      catch(Ogre::Exception &e)
      {
        gzerr << "Ogre Error:" << e.getFullDescription() << "\n";
        gzthrow("Unable to get visual " + _mod);
      }
    }
  }

  return result;
}

//////////////////////////////////////////////////
void UserCamera::SetFocalPoint(const math::Vector3 &_pt)
{
  this->dataPtr->orbitViewController->SetFocalPoint(_pt);
}

//////////////////////////////////////////////////
VisualPtr UserCamera::GetVisual(const math::Vector2i &_mousePos) const
{
  VisualPtr result;

  Ogre::Entity *entity =
    this->dataPtr->selectionBuffer->OnSelectionClick(_mousePos.x, _mousePos.y);

  if (entity && !entity->getUserObjectBindings().getUserAny().isEmpty())
  {
    result = this->scene->GetVisual(
        Ogre::any_cast<std::string>(
          entity->getUserObjectBindings().getUserAny()));
  }

  return result;
}

//////////////////////////////////////////////////
std::string UserCamera::GetViewControllerTypeString()
{
  GZ_ASSERT(this->dataPtr->viewController, "ViewController != NULL");
  return this->dataPtr->viewController->GetTypeString();
}

//////////////////////////////////////////////////
void UserCamera::OnJoyTwist(ConstJoystickPtr &_msg)
{
  // Scaling factor applied to rotations.
  static math::Vector3 rpyFactor(0, 0.01, 0.05);

  // toggle using joystick to move camera
  if (this->dataPtr->joystickButtonToggleLast == false &&
      _msg->buttons().size() == 2 && _msg->buttons(0) == 1)
  {
    this->dataPtr->joyTwistControl =
      !this->dataPtr->joyTwistControl;

    this->dataPtr->joystickButtonToggleLast = true;

    if (this->dataPtr->joyTwistControl)
      gzmsg << "Joystick camera viewpoint control active.\n";
    else
      gzmsg << "Joystick camera viewpoint control deactivated.\n";
  }
  else if (_msg->buttons().size() == 2 && _msg->buttons(0) == 0)
  {
    // detect button release
    this->dataPtr->joystickButtonToggleLast = false;
  }

  // This function was establish when integrating the space navigator
  // joystick.
  if (this->dataPtr->joyTwistControl &&
      (_msg->has_translation() || _msg->has_rotation()))
  {
    math::Pose pose = this->GetWorldPose();

    // Get the joystick XYZ
    if (_msg->has_translation())
    {
      const double transRotRatio = 0.05;
      math::Vector3 trans = msgs::Convert(_msg->translation()) * transRotRatio;
      pose.pos = pose.rot.RotateVector(trans) + pose.pos;
    }

    // Get the jostick RPY. We are disabling rotation around x.
    if (_msg->has_rotation())
    {
      math::Vector3 rot = msgs::Convert(_msg->rotation()) * rpyFactor;
      pose.rot.SetFromEuler(pose.rot.GetAsEuler() + rot);
    }

    this->SetWorldPose(pose);
  }
}

//////////////////////////////////////////////////
void UserCamera::OnJoyPose(ConstPosePtr &_msg)
{
  if (!this->dataPtr->joyPoseControl)
    return;

  if (_msg->has_position() && _msg->has_orientation())
  {
    // Get the XYZ
    math::Pose pose(msgs::Convert(_msg->position()),
                    msgs::Convert(_msg->orientation()));
    this->SetWorldPose(pose);
  }
}

//////////////////////////////////////////////////
void UserCamera::SetClipDist(float _near, float _far)
{
  Camera::SetClipDist(_near, _far);

  // Update right camera, if it exists.
  if (this->dataPtr->stereoEnabled)
  {
    this->dataPtr->rightCamera->setNearClipDistance(
      this->camera->getNearClipDistance());
    this->dataPtr->rightCamera->setFarClipDistance(
      this->camera->getFarClipDistance());
    this->dataPtr->rightCamera->setRenderingDistance(
      this->camera->getRenderingDistance());
  }
}

//////////////////////////////////////////////////
bool UserCamera::StereoEnabled() const
{
  return this->dataPtr->stereoEnabled;
}

//////////////////////////////////////////////////
void UserCamera::EnableStereo(bool _enable)
{
#if OGRE_VERSION_MAJOR > 1 || OGRE_VERSION_MINOR > 9
  if (this->dataPtr->rightViewport)
  {
    if (_enable)
    {
      this->dataPtr->rightViewport->setDrawBuffer(Ogre::CBT_BACK_RIGHT);
      this->dataPtr->rightViewport->setAutoUpdated(true);
      this->viewport->setDrawBuffer(Ogre::CBT_BACK_LEFT);
    }
    else
    {
      this->dataPtr->rightViewport->setAutoUpdated(false);
      this->dataPtr->rightViewport->setDrawBuffer(Ogre::CBT_BACK);
      this->viewport->setDrawBuffer(Ogre::CBT_BACK);
    }
  }
  else
  {
    gzwarn << "Tried to enable/disable stereo. "
           << "However, stereo is turned off via the gui.ini file.\n";
  }
#else
<<<<<<< HEAD
    gzwarn << "Tried to enable/disable stereo. "
           << "However, Ogre version >= 1.10.0 is required.\n";
=======
  gzwarn << "Tried to EnableStereo("
         << _enable
         << "). However, Ogre version >= 1.10.0 is required.\n";
>>>>>>> 192d0a76
#endif
}<|MERGE_RESOLUTION|>--- conflicted
+++ resolved
@@ -53,12 +53,8 @@
 
   // Set default UserCamera render rate to 120Hz when stereo rendering is
   // enabled. Otherwise use 60Hz.
-<<<<<<< HEAD
-  this->SetRenderRate(_stereoEnabled ? 120.0 : 60.0);
-=======
   // Some padding is added for safety.
   this->SetRenderRate(_stereoEnabled ? 130.0 : 70.0);
->>>>>>> 192d0a76
 
   this->SetUseSDFPose(false);
 }
@@ -242,16 +238,8 @@
 //////////////////////////////////////////////////
 void UserCamera::HandleMouseEvent(const common::MouseEvent &_evt)
 {
-<<<<<<< HEAD
-  if (this->dataPtr->selectionBuffer)
-    this->dataPtr->selectionBuffer->Update();
-
   // DEBUG: this->dataPtr->selectionBuffer->ShowOverlay(true);
 
-=======
-  // DEBUG: this->dataPtr->selectionBuffer->ShowOverlay(true);
-
->>>>>>> 192d0a76
   // Don't update the camera if it's being animated.
   if (!this->animState)
     this->dataPtr->viewController->HandleMouseEvent(_evt);
@@ -424,23 +412,6 @@
 }
 
 //////////////////////////////////////////////////
-<<<<<<< HEAD
-float UserCamera::GetAvgFPS() const
-{
-  float avgFPS, lastFPS, bestFPS, worstFPS = 0;
-  this->renderTarget->getStatistics(lastFPS, avgFPS, bestFPS, worstFPS);
-  return avgFPS;
-}
-
-//////////////////////////////////////////////////
-unsigned int UserCamera::GetTriangleCount() const
-{
-  return this->renderTarget->getTriangleCount();
-}
-
-//////////////////////////////////////////////////
-=======
->>>>>>> 192d0a76
 void UserCamera::ToggleShowVisual()
 {
   // this->visual->ToggleVisible();
@@ -576,7 +547,6 @@
 
     this->camera->setFocalLength(focalLength);
     this->camera->setFrustumOffset(offset);
-<<<<<<< HEAD
 
     this->dataPtr->rightCamera->setFocalLength(focalLength);
     this->dataPtr->rightCamera->setFrustumOffset(-offset);
@@ -586,17 +556,6 @@
     this->dataPtr->rightViewport->setBackgroundColour(
         Conversions::Convert(this->scene->GetBackgroundColor()));
 
-=======
-
-    this->dataPtr->rightCamera->setFocalLength(focalLength);
-    this->dataPtr->rightCamera->setFrustumOffset(-offset);
-
-    this->dataPtr->rightViewport =
-      this->renderTarget->addViewport(this->dataPtr->rightCamera, 1);
-    this->dataPtr->rightViewport->setBackgroundColour(
-        Conversions::Convert(this->scene->GetBackgroundColor()));
-
->>>>>>> 192d0a76
 #if OGRE_VERSION_MAJOR > 1 || OGRE_VERSION_MINOR > 9
     this->viewport->setDrawBuffer(Ogre::CBT_BACK_LEFT);
     this->dataPtr->rightViewport->setDrawBuffer(Ogre::CBT_BACK_RIGHT);
@@ -817,13 +776,8 @@
            << "However, stereo is turned off via the gui.ini file.\n";
   }
 #else
-<<<<<<< HEAD
-    gzwarn << "Tried to enable/disable stereo. "
-           << "However, Ogre version >= 1.10.0 is required.\n";
-=======
   gzwarn << "Tried to EnableStereo("
          << _enable
          << "). However, Ogre version >= 1.10.0 is required.\n";
->>>>>>> 192d0a76
 #endif
 }