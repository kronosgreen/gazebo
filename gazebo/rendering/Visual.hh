--- conflicted
+++ resolved
@@ -532,90 +532,15 @@
       private: void DestroyAllAttachedMovableObjects(
                    Ogre::SceneNode *_sceneNode);
 
-<<<<<<< HEAD
-      /// \brief The SDF element for the visual.
-      private: sdf::ElementPtr sdf;
-
-      /// \brief The unique name for the visual's material.
-      private: std::string myMaterialName;
-
-      /// \brief The original name for the visual's material.
-      private: std::string origMaterialName;
-
-      /// \brief The visual's mesh name.
-      private: std::string meshName;
-
-      /// \brief The visual's submesh name.
-      private: std::string subMeshName;
-
-      /// \brief Transparency value.
-      private: float transparency;
-
-      /// \brief True if the visual is static, which allows Ogre to improve
-      /// performance.
-      private: bool isStatic;
-
-      /// \brief Pointer to the static geometry.
-      private: Ogre::StaticGeometry *staticGeom;
-
-      /// \brief True if rendered.
-      private: bool visible;
-
-      /// \brief The ribbon train created by the visual.
-      private: Ogre::RibbonTrail *ribbonTrail;
-
-      /// \brief The visual's skeleton, used only for person simulation.
-      private: Ogre::SkeletonInstance *skeleton;
-
-      /// \brief Connection for the pre render event.
-      private: event::ConnectionPtr preRenderConnection;
-
-      /// \brief List of all the lines created.
-      private: std::list<DynamicLines*> lines;
-
-      /// \brief Lines and their vertices connected to this visual.
-      private: std::list< std::pair<DynamicLines*, unsigned int> > lineVertices;
-
-      /// \brief Name of the visual.
-      private: std::string name;
-
-      /// \brief Children visuals.
-      private: std::vector<VisualPtr> children;
-
-      /// \brief Used to animate the visual.
-      private: Ogre::AnimationState *animState;
-
-      /// \brief Time of the previous animation step.
-      private: common::Time prevAnimTime;
-
-      /// \brief Callback for the animation complete event.
-      private: boost::function<void()> onAnimationComplete;
-
-      /// \brief True to use RT shader system.
-      private: bool useRTShader;
-
-      /// \brief True if initialized.
-      private: bool initialized;
-
-      /// \brief A wire frame bounding box.
-      private: WireBox *boundingBox;
-
-      /// \brief Unique id of this visual.
-      private: uint32_t id;
-
-      /// \brief Counter used to create unique ids.
-      private: static uint32_t visualIdCount;
-
-      /// \brief Scale of visual.
-      private: math::Vector3 scale;
-
-      /// \brief True if lighting will be applied to this visual.
-      private: bool lighting;
-=======
       /// \internal
       /// \brief Pointer to private data.
       protected: VisualPrivate *dataPtr;
->>>>>>> c3110895
+      /// \brief The visual's mesh name.
+      private: std::string meshName;
+
+      /// \brief The visual's submesh name.
+      private: std::string subMeshName;
+
     };
     /// \}
   }
