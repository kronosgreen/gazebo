/*
 * Copyright (C) 2015 Open Source Robotics Foundation
 *
 * Licensed under the Apache License, Version 2.0 (the "License");
 * you may not use this file except in compliance with the License.
 * You may obtain a copy of the License at
 *
 *     http://www.apache.org/licenses/LICENSE-2.0
 *
 * Unless required by applicable law or agreed to in writing, software
 * distributed under the License is distributed on an "AS IS" BASIS,
 * WITHOUT WARRANTIES OR CONDITIONS OF ANY KIND, either express or implied.
 * See the License for the specific language governing permissions and
 * limitations under the License.
 *
*/

#include <gtest/gtest.h>
#include "gazebo/rendering/RenderingIface.hh"
#include "gazebo/rendering/RenderTypes.hh"
#include "gazebo/rendering/Scene.hh"
#include "gazebo/rendering/Visual.hh"
#include "gazebo/rendering/SelectionObj.hh"
#include "gazebo/test/ServerFixture.hh"

using namespace gazebo;
class SelectionObj_TEST : public ServerFixture
{
};

/////////////////////////////////////////////////
TEST_F(SelectionObj_TEST, SelectionObjTest)
{
  Load("worlds/empty.world");

  gazebo::rendering::ScenePtr scene = gazebo::rendering::get_scene("default");

  if (!scene)
    scene = gazebo::rendering::create_scene("default", false);

  EXPECT_TRUE(scene != NULL);

  // Test calling constructor and Load functions and make sure
  // there are no segfaults
  rendering::SelectionObjPtr obj;
  obj.reset(new rendering::SelectionObj("obj", scene->GetWorldVisual()));
  obj->Load();

  // Selection none = no handles visible
  obj->SetMode(rendering::SelectionObj::SELECTION_NONE);
  EXPECT_FALSE(obj->GetHandleVisible(rendering::SelectionObj::TRANS));
  EXPECT_FALSE(obj->GetHandleVisible(rendering::SelectionObj::TRANS_X));
  EXPECT_FALSE(obj->GetHandleVisible(rendering::SelectionObj::TRANS_Y));
  EXPECT_FALSE(obj->GetHandleVisible(rendering::SelectionObj::TRANS_Z));
  EXPECT_FALSE(obj->GetHandleVisible(rendering::SelectionObj::ROT));
  EXPECT_FALSE(obj->GetHandleVisible(rendering::SelectionObj::ROT_X));
  EXPECT_FALSE(obj->GetHandleVisible(rendering::SelectionObj::ROT_Y));
  EXPECT_FALSE(obj->GetHandleVisible(rendering::SelectionObj::ROT_Z));
  EXPECT_FALSE(obj->GetHandleVisible(rendering::SelectionObj::SCALE));
  EXPECT_FALSE(obj->GetHandleVisible(rendering::SelectionObj::SCALE_X));
  EXPECT_FALSE(obj->GetHandleVisible(rendering::SelectionObj::SCALE_Y));
  EXPECT_FALSE(obj->GetHandleVisible(rendering::SelectionObj::SCALE_Z));

  // Translate group visible
  obj->SetMode(rendering::SelectionObj::TRANS);
  EXPECT_TRUE(obj->GetHandleVisible(rendering::SelectionObj::TRANS));
  EXPECT_TRUE(obj->GetHandleVisible(rendering::SelectionObj::TRANS_X));
  EXPECT_TRUE(obj->GetHandleVisible(rendering::SelectionObj::TRANS_Y));
  EXPECT_TRUE(obj->GetHandleVisible(rendering::SelectionObj::TRANS_Z));
  EXPECT_FALSE(obj->GetHandleVisible(rendering::SelectionObj::ROT));
  EXPECT_FALSE(obj->GetHandleVisible(rendering::SelectionObj::ROT_X));
  EXPECT_FALSE(obj->GetHandleVisible(rendering::SelectionObj::ROT_Y));
  EXPECT_FALSE(obj->GetHandleVisible(rendering::SelectionObj::ROT_Z));
  EXPECT_FALSE(obj->GetHandleVisible(rendering::SelectionObj::SCALE));
  EXPECT_FALSE(obj->GetHandleVisible(rendering::SelectionObj::SCALE_X));
  EXPECT_FALSE(obj->GetHandleVisible(rendering::SelectionObj::SCALE_Y));
  EXPECT_FALSE(obj->GetHandleVisible(rendering::SelectionObj::SCALE_Z));

  // Rotate group visible
  obj->SetMode(rendering::SelectionObj::ROT);
  EXPECT_FALSE(obj->GetHandleVisible(rendering::SelectionObj::TRANS));
  EXPECT_FALSE(obj->GetHandleVisible(rendering::SelectionObj::TRANS_X));
  EXPECT_FALSE(obj->GetHandleVisible(rendering::SelectionObj::TRANS_Y));
  EXPECT_FALSE(obj->GetHandleVisible(rendering::SelectionObj::TRANS_Z));
  EXPECT_TRUE(obj->GetHandleVisible(rendering::SelectionObj::ROT));
  EXPECT_TRUE(obj->GetHandleVisible(rendering::SelectionObj::ROT_X));
  EXPECT_TRUE(obj->GetHandleVisible(rendering::SelectionObj::ROT_Y));
  EXPECT_TRUE(obj->GetHandleVisible(rendering::SelectionObj::ROT_Z));
  EXPECT_FALSE(obj->GetHandleVisible(rendering::SelectionObj::SCALE));
  EXPECT_FALSE(obj->GetHandleVisible(rendering::SelectionObj::SCALE_X));
  EXPECT_FALSE(obj->GetHandleVisible(rendering::SelectionObj::SCALE_Y));
  EXPECT_FALSE(obj->GetHandleVisible(rendering::SelectionObj::SCALE_Z));

  // Scale group visible
  obj->SetMode(rendering::SelectionObj::SCALE);
  EXPECT_FALSE(obj->GetHandleVisible(rendering::SelectionObj::TRANS));
  EXPECT_FALSE(obj->GetHandleVisible(rendering::SelectionObj::TRANS_X));
  EXPECT_FALSE(obj->GetHandleVisible(rendering::SelectionObj::TRANS_Y));
  EXPECT_FALSE(obj->GetHandleVisible(rendering::SelectionObj::TRANS_Z));
  EXPECT_FALSE(obj->GetHandleVisible(rendering::SelectionObj::ROT));
  EXPECT_FALSE(obj->GetHandleVisible(rendering::SelectionObj::ROT_X));
  EXPECT_FALSE(obj->GetHandleVisible(rendering::SelectionObj::ROT_Y));
  EXPECT_FALSE(obj->GetHandleVisible(rendering::SelectionObj::ROT_Z));
  EXPECT_TRUE(obj->GetHandleVisible(rendering::SelectionObj::SCALE));
  EXPECT_TRUE(obj->GetHandleVisible(rendering::SelectionObj::SCALE_X));
  EXPECT_TRUE(obj->GetHandleVisible(rendering::SelectionObj::SCALE_Y));
  EXPECT_TRUE(obj->GetHandleVisible(rendering::SelectionObj::SCALE_Z));

  // Set child handles
  obj->SetHandleVisible(rendering::SelectionObj::TRANS_X, true);
  EXPECT_TRUE(obj->GetHandleVisible(rendering::SelectionObj::TRANS_X));

  obj->SetHandleVisible(rendering::SelectionObj::ROT_Y, false);
  EXPECT_FALSE(obj->GetHandleVisible(rendering::SelectionObj::ROT_Y));

  obj->SetHandleVisible(rendering::SelectionObj::SCALE_Z, true);
  EXPECT_TRUE(obj->GetHandleVisible(rendering::SelectionObj::SCALE_Z));
}

/////////////////////////////////////////////////
TEST_F(SelectionObj_TEST, LoadFini)
{
  Load("worlds/empty.world");

  gazebo::rendering::ScenePtr scene = gazebo::rendering::get_scene("default");

  if (!scene)
    scene = gazebo::rendering::create_scene("default", false);

  EXPECT_TRUE(scene != NULL);

<<<<<<< HEAD
  // Load
=======
  // Create and load visual
>>>>>>> f7f81df5
  rendering::SelectionObjPtr obj;
  obj.reset(new rendering::SelectionObj("obj", scene->GetWorldVisual()));
  obj->Load();
  EXPECT_TRUE(obj != NULL);
<<<<<<< HEAD
  EXPECT_EQ(scene->GetVisual("obj"), obj);

  // Fini
  // obj->Fini();
  scene->RemoveVisual(obj);
  EXPECT_TRUE(scene->GetVisual("obj") == NULL);
=======

  // Check that it was added to the scene (by Load)
  EXPECT_EQ(scene->GetVisual("obj"), obj);

  // Finish visual and remove it from the scene
  obj->Fini();
  scene->RemoveVisual(obj);

  // Check that it was removed
  EXPECT_TRUE(scene->GetVisual("obj") == NULL);

  // Reset pointer
>>>>>>> f7f81df5
  obj.reset();
  EXPECT_TRUE(obj == NULL);

  // Create another visual with the same name
  rendering::SelectionObjPtr obj2;
  obj2.reset(new rendering::SelectionObj("obj", scene->GetWorldVisual()));
  obj2->Load();
  EXPECT_TRUE(obj2 != NULL);
<<<<<<< HEAD
  EXPECT_EQ(scene->GetVisual("obj"), obj2);
std::cout << obj2->GetName() << std::endl;

  // Fini
  obj2->Fini();
=======

  // Check that the scene returns the new visual
  EXPECT_EQ(scene->GetVisual("obj"), obj2);

  // Finish visual and remove it from the scene
  obj2->Fini();
  scene->RemoveVisual(obj2);

  // Check that it was removed
  EXPECT_TRUE(scene->GetVisual("obj") == NULL);

  // Reset pointer
>>>>>>> f7f81df5
  obj2.reset();
  EXPECT_TRUE(obj2 == NULL);
}

/////////////////////////////////////////////////
int main(int argc, char **argv)
{
  ::testing::InitGoogleTest(&argc, argv);
  return RUN_ALL_TESTS();
}<|MERGE_RESOLUTION|>--- conflicted
+++ resolved
@@ -129,23 +129,11 @@
 
   EXPECT_TRUE(scene != NULL);
 
-<<<<<<< HEAD
-  // Load
-=======
   // Create and load visual
->>>>>>> f7f81df5
   rendering::SelectionObjPtr obj;
   obj.reset(new rendering::SelectionObj("obj", scene->GetWorldVisual()));
   obj->Load();
   EXPECT_TRUE(obj != NULL);
-<<<<<<< HEAD
-  EXPECT_EQ(scene->GetVisual("obj"), obj);
-
-  // Fini
-  // obj->Fini();
-  scene->RemoveVisual(obj);
-  EXPECT_TRUE(scene->GetVisual("obj") == NULL);
-=======
 
   // Check that it was added to the scene (by Load)
   EXPECT_EQ(scene->GetVisual("obj"), obj);
@@ -158,7 +146,6 @@
   EXPECT_TRUE(scene->GetVisual("obj") == NULL);
 
   // Reset pointer
->>>>>>> f7f81df5
   obj.reset();
   EXPECT_TRUE(obj == NULL);
 
@@ -167,13 +154,6 @@
   obj2.reset(new rendering::SelectionObj("obj", scene->GetWorldVisual()));
   obj2->Load();
   EXPECT_TRUE(obj2 != NULL);
-<<<<<<< HEAD
-  EXPECT_EQ(scene->GetVisual("obj"), obj2);
-std::cout << obj2->GetName() << std::endl;
-
-  // Fini
-  obj2->Fini();
-=======
 
   // Check that the scene returns the new visual
   EXPECT_EQ(scene->GetVisual("obj"), obj2);
@@ -186,7 +166,6 @@
   EXPECT_TRUE(scene->GetVisual("obj") == NULL);
 
   // Reset pointer
->>>>>>> f7f81df5
   obj2.reset();
   EXPECT_TRUE(obj2 == NULL);
 }
