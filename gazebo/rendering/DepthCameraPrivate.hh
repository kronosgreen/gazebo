/*
 * Copyright (C) 2015 Open Source Robotics Foundation
 *
 * Licensed under the Apache License, Version 2.0 (the "License");
 * you may not use this file except in compliance with the License.
 * You may obtain a copy of the License at
 *
 *     http://www.apache.org/licenses/LICENSE-2.0
 *
 * Unless required by applicable law or agreed to in writing, software
 * distributed under the License is distributed on an "AS IS" BASIS,
 * WITHOUT WARRANTIES OR CONDITIONS OF ANY KIND, either express or implied.
 * See the License for the specific language governing permissions and
 * limitations under the License.
 *
*/

#ifndef _GAZEBO_RENDERING_DEPTHCAMERA_PRIVATE_HH_
#define _GAZEBO_RENDERING_DEPTHCAMERA_PRIVATE_HH_

#include <string>

#include "gazebo/common/Event.hh"

#include "gazebo/rendering/Camera.hh"

namespace Ogre
{
  class Material;
  class RenderTarget;
  class Texture;
  class Viewport;
}

namespace gazebo
{
  namespace rendering
  {
    // Forward declare private data.
    class DepthCameraPrivate;
    class ReflectanceRenderTargetListener;
    class ReflectanceMaterialListener;
    class ReflectanceMaterialSwitcher;

    // typedefs that are used only in this class
    using ReflectanceRenderTargetListenerPtr =
        std::shared_ptr<ReflectanceRenderTargetListener>;
    using ReflectanceMaterialListenerPtr =
        std::shared_ptr<ReflectanceMaterialListener>;
    using ReflectanceMaterialSwitcherPtr =
        std::shared_ptr<ReflectanceMaterialSwitcher>;

    /// \internal
    /// \brief Private data for the DepthCameraPrivate class
    class DepthCameraPrivate
    {
      /// \brief The depth buffer
      public: float *depthBuffer = nullptr;

      /// \brief The depth material
      public: Ogre::Material *depthMaterial = nullptr;

      /// \brief True to generate point clouds
      public: bool outputPoints;

<<<<<<< HEAD
      /// \brief True to generate reflectance
      public: bool outputReflectance;

      /// \brief Point cloud data buffer
      public: float *pcdBuffer = nullptr;

      /// \brief reflectance data buffer
      public: float *reflectanceBuffer = nullptr;
=======
      /// \brief True to generate normals
      public: bool outputNormals;

      /// \brief Point cloud data buffer
      public: float *pcdBuffer = nullptr;

      /// \brief Point cloud data buffer
      public: float *normalsBuffer = nullptr;
>>>>>>> 82fe16b9

      /// \brief Point cloud view port
      public: Ogre::Viewport *pcdViewport = nullptr;

      /// \brief Point cloud view port
      public: Ogre::Viewport *normalsViewport = nullptr;

      /// \brief Point cloud material
      public: Ogre::Material *pcdMaterial = nullptr;

      /// \brief reflectance view port
      public: Ogre::Viewport *reflectanceViewport = nullptr;

      /// \brief Point cloud material
<<<<<<< HEAD
      public: Ogre::Material *pcdMaterial = nullptr;

      /// \brief reflectance material
      public: Ogre::Material *reflectanceMaterial = nullptr;
=======
      public: Ogre::Material *normalsMaterial = nullptr;
>>>>>>> 82fe16b9

      /// \brief Point cloud texture
      public: Ogre::Texture *pcdTexture = nullptr;

      /// \brief reflectance texture
      public: Ogre::Texture *reflectanceTextures = nullptr;

      /// \brief Point cloud texture
<<<<<<< HEAD
      public: Ogre::RenderTarget *pcdTarget = nullptr;

      /// \brief reflectance texture
      public: Ogre::RenderTarget *reflectanceTarget = nullptr;

      /// \brief Pointer to reflectance material switcher.
      public: ReflectanceMaterialSwitcherPtr reflectanceMaterialSwitcher;
=======
      public: Ogre::Texture *normalsTextures = nullptr;

      /// \brief Point cloud texture
      public: Ogre::RenderTarget *pcdTarget = nullptr;

      /// \brief Point cloud texture
      public: Ogre::RenderTarget *normalsTarget = nullptr;
>>>>>>> 82fe16b9

      /// \brief Event used to signal rgb point cloud data
      public: event::EventT<void(const float *, unsigned int, unsigned int,
                   unsigned int, const std::string &)> newRGBPointCloud;

      /// \brief Event used to signal depth data
      public: event::EventT<void(const float *, unsigned int, unsigned int,
                   unsigned int, const std::string &)> newDepthFrame;

      /// \brief Event used to signal normals point cloud data
      public: event::EventT<void(const float *, unsigned int, unsigned int,
<<<<<<< HEAD
                  unsigned int, const std::string &)> newReflectanceFrame;
=======
                  unsigned int, const std::string &)> newNormalsPointCloud;
>>>>>>> 82fe16b9
    };
  }
}
#endif<|MERGE_RESOLUTION|>--- conflicted
+++ resolved
@@ -63,25 +63,20 @@
       /// \brief True to generate point clouds
       public: bool outputPoints;
 
-<<<<<<< HEAD
       /// \brief True to generate reflectance
       public: bool outputReflectance;
+
+      /// \brief True to generate normals
+      public: bool outputNormals;
 
       /// \brief Point cloud data buffer
       public: float *pcdBuffer = nullptr;
 
       /// \brief reflectance data buffer
       public: float *reflectanceBuffer = nullptr;
-=======
-      /// \brief True to generate normals
-      public: bool outputNormals;
-
-      /// \brief Point cloud data buffer
-      public: float *pcdBuffer = nullptr;
 
       /// \brief Point cloud data buffer
       public: float *normalsBuffer = nullptr;
->>>>>>> 82fe16b9
 
       /// \brief Point cloud view port
       public: Ogre::Viewport *pcdViewport = nullptr;
@@ -89,21 +84,17 @@
       /// \brief Point cloud view port
       public: Ogre::Viewport *normalsViewport = nullptr;
 
-      /// \brief Point cloud material
-      public: Ogre::Material *pcdMaterial = nullptr;
-
       /// \brief reflectance view port
       public: Ogre::Viewport *reflectanceViewport = nullptr;
 
       /// \brief Point cloud material
-<<<<<<< HEAD
       public: Ogre::Material *pcdMaterial = nullptr;
 
       /// \brief reflectance material
       public: Ogre::Material *reflectanceMaterial = nullptr;
-=======
+
+      /// \brief Point cloud material
       public: Ogre::Material *normalsMaterial = nullptr;
->>>>>>> 82fe16b9
 
       /// \brief Point cloud texture
       public: Ogre::Texture *pcdTexture = nullptr;
@@ -112,7 +103,6 @@
       public: Ogre::Texture *reflectanceTextures = nullptr;
 
       /// \brief Point cloud texture
-<<<<<<< HEAD
       public: Ogre::RenderTarget *pcdTarget = nullptr;
 
       /// \brief reflectance texture
@@ -120,15 +110,12 @@
 
       /// \brief Pointer to reflectance material switcher.
       public: ReflectanceMaterialSwitcherPtr reflectanceMaterialSwitcher;
-=======
+
+      /// \brief normals texture
       public: Ogre::Texture *normalsTextures = nullptr;
 
       /// \brief Point cloud texture
-      public: Ogre::RenderTarget *pcdTarget = nullptr;
-
-      /// \brief Point cloud texture
       public: Ogre::RenderTarget *normalsTarget = nullptr;
->>>>>>> 82fe16b9
 
       /// \brief Event used to signal rgb point cloud data
       public: event::EventT<void(const float *, unsigned int, unsigned int,
@@ -138,13 +125,14 @@
       public: event::EventT<void(const float *, unsigned int, unsigned int,
                    unsigned int, const std::string &)> newDepthFrame;
 
+      /// \brief Event used to signal reflectance point cloud data
+      public: event::EventT<void(const float *, unsigned int, unsigned int,
+                  unsigned int, const std::string &)> newReflectanceFrame;
+
       /// \brief Event used to signal normals point cloud data
       public: event::EventT<void(const float *, unsigned int, unsigned int,
-<<<<<<< HEAD
-                  unsigned int, const std::string &)> newReflectanceFrame;
-=======
                   unsigned int, const std::string &)> newNormalsPointCloud;
->>>>>>> 82fe16b9
+
     };
   }
 }
