/*
 * Copyright 2012 Open Source Robotics Foundation
 *
 * Licensed under the Apache License, Version 2.0 (the "License");
 * you may not use this file except in compliance with the License.
 * You may obtain a copy of the License at
 *
 *     http://www.apache.org/licenses/LICENSE-2.0
 *
 * Unless required by applicable law or agreed to in writing, software
 * distributed under the License is distributed on an "AS IS" BASIS,
 * WITHOUT WARRANTIES OR CONDITIONS OF ANY KIND, either express or implied.
 * See the License for the specific language governing permissions and
 * limitations under the License.
 *
*/
/* Desc: A persepective OGRE Camera
 * Author: Nate Koenig
 * Date: 15 July 2003
 */

#ifndef _RENDERING_CAMERA_HH_
#define _RENDERING_CAMERA_HH_

#include <boost/enable_shared_from_this.hpp>
#include <string>
#include <utility>
#include <list>
#include <vector>
#include <deque>

#include "common/Event.hh"
#include "common/Time.hh"

#include "math/Angle.hh"
#include "math/Pose.hh"
#include "math/Plane.hh"
#include "math/Vector2i.hh"

#include "msgs/MessageTypes.hh"
#include "rendering/RenderTypes.hh"
#include "sdf/sdf.hh"

// Forward Declarations
namespace Ogre
{
  class Texture;
  class RenderTarget;
  class Camera;
  class Viewport;
  class SceneNode;
  class AnimationState;
  class CompositorInstance;
}

namespace gazebo
{
  namespace common
  {
    class Encoder;
  }

  /// \ingroup gazebo_rendering
  /// \brief Rendering namespace
  namespace rendering
  {
    class MouseEvent;
    class ViewController;
    class Scene;
    class GaussianNoiseCompositorListener;

    /// \addtogroup gazebo_rendering Rendering
    /// \brief A set of rendering related class, functions, and definitions
    /// \{

    /// \class Camera Camera.hh rendering/rendering.hh
    /// \brief Basic camera sensor
    ///
    /// This is the base class for all cameras.
    class Camera : public boost::enable_shared_from_this<Camera>
    {
      /// \brief Constructor
      /// \param[in] _namePrefix Unique prefix name for the camera.
      /// \param[in] _scene Scene that will contain the camera
      /// \param[in] _autoRender Almost everyone should leave this as true.
      public: Camera(const std::string &_namePrefix, ScenePtr _scene,
                     bool _autoRender = true);

      /// \brief Destructor
      public: virtual ~Camera();

      /// \brief Load the camera with a set of parmeters
      /// \param[in] _sdf The SDF camera info
      public: virtual void Load(sdf::ElementPtr _sdf);

       /// \brief Load the camera with default parmeters
      public: virtual void Load();

      /// \brief Initialize the camera
      public: virtual void Init();

      /// \brief Set the render Hz rate
      /// \param[in] _hz The Hz rate
      public: void SetRenderRate(double _hz);

      /// \brief Get the render Hz rate
      /// \return The Hz rate
      public: double GetRenderRate() const;

      /// \brief Render the camera
      ///
      /// Called after the pre-render signal. This function will generate
      /// camera images
      public: void Render();

      /// \brief Post render
      ///
      /// Called afer the render signal.
      public: virtual void PostRender();

      /// \internal
      /// \brief Update the camera information. This does not render images.
      ///
      /// This function gets called automatically. There is no need for the
      /// average user to call this function.
      public: virtual void Update();

      /// \brief Finalize the camera.
      ///
      /// This function is called before the camera is destructed
      public: virtual void Fini();

      /// Deprecated.
      /// \sa GetInitialized
      public: inline bool IsInitialized() const GAZEBO_DEPRECATED(1.5);

      /// \brief Return true if the camera has been initialized
      /// \return True if initialized was successful
      public: bool GetInitialized() const;

      /// \internal
      /// \brief Set the ID of the window this camera is rendering into.
      /// \param[in] _windowId The window id of the camera.
      public: void SetWindowId(unsigned int _windowId);

      /// \brief Get the ID of the window this camera is rendering into.
      /// \return The ID of the window.
      public: unsigned int GetWindowId() const;

      /// \brief Set the scene this camera is viewing
      /// \param[in] _scene Pointer to the scene
      public: void SetScene(ScenePtr _scene);

      /// \brief Get the global pose of the camera
      /// \return Pose of the camera in the world coordinate frame
      public: math::Pose GetWorldPose();

      /// \brief Get the camera position in the world
      /// \return The world position of the camera
      public: math::Vector3 GetWorldPosition() const;

      /// \brief Get the camera's orientation in the world
      /// \return The camera's orientation as a math::Quaternion
      public: math::Quaternion GetWorldRotation() const;

      /// \brief Set the global pose of the camera
      /// \param[in] _pose The new math::Pose of the camera
      public: virtual void SetWorldPose(const math::Pose &_pose);

      /// \brief Set the world position
      /// \param[in] _pos The new position of the camera
      public: void SetWorldPosition(const math::Vector3 &_pos);

      /// \brief Set the world orientation
      /// \param[in] _quat The new orientation of the camera
      public: void SetWorldRotation(const math::Quaternion &_quat);

      /// \brief Translate the camera
      /// \param[in] _direction The translation vector
      public: void Translate(const math::Vector3 &_direction);

      /// \brief Rotate the camera around the yaw axis
      /// \param[in] _angle Rotation amount
      public: void RotateYaw(math::Angle _angle);

      /// \brief Rotate the camera around the pitch axis
      /// \param[in] _angle Pitch amount
      public: void RotatePitch(math::Angle _angle);

      /// \brief Set the clip distances
      /// \param[in] _near Near clip distance in meters
      /// \param[in] _far Far clip distance in meters
      public: void SetClipDist(float _near, float _far);

      /// \brief Set the camera FOV (horizontal)
      /// \param[in] _radians Horizontal field of view
      public: void SetHFOV(math::Angle _angle);

      /// \brief Get the camera FOV (horizontal)
      /// \return The horizontal field of view
      public: math::Angle GetHFOV() const;

      /// \brief Get the camera FOV (vertical)
      /// \return The vertical field of view
      public: math::Angle GetVFOV() const;

      /// \brief Set the image size
      /// \param[in] _w Image width
      /// \param[in] _h Image height
      public: void SetImageSize(unsigned int _w, unsigned int _h);

      /// \brief Set the image height
      /// \param[in] _w Image width
      public: void SetImageWidth(unsigned int _w);

      /// \brief Set the image height
      /// \param[in] _h Image height
      public: void SetImageHeight(unsigned int _h);

      /// \brief Get the width of the image
      /// \return Image width
      public: virtual unsigned int GetImageWidth() const;

      /// \brief Get the width of the off-screen render texture
      /// \return Render texture width
      public: unsigned int GetTextureWidth() const;

      /// \brief Get the height of the image
      /// \return Image height
      public: virtual unsigned int GetImageHeight() const;

      /// \brief Get the depth of the image
      /// \return Depth of the image
      public: unsigned int GetImageDepth() const;

      /// \brief Get the string representation of the image format.
      /// \return String representation of the image format.
      public: std::string GetImageFormat() const;

      /// \brief Get the height of the off-screen render texture
      /// \return Render texture height
      public: unsigned int GetTextureHeight() const;

      /// \brief Get the image size in bytes
      /// \return Size in bytes
      public: size_t GetImageByteSize() const;

      /// \brief Calculate image byte size base on a few parameters.
      /// \param[in] _width Width of an image
      /// \param[in] _height Height of an image
      /// \param[in] _format Image format
      /// \return Size of an image based on the parameters
      public: static size_t GetImageByteSize(unsigned int _width,
                                             unsigned int _height,
                                             const std::string &_format);

      /// \brief Get the Z-buffer value at the given image coordinate.
      /// \param[in] _x Image coordinate; (0, 0) specifies the top-left corner.
      /// \param[in] _y Image coordinate; (0, 0) specifies the top-left corner.
      /// \returns Image z value; note that this is abitrarily scaled and
      /// is @e not the same as the depth value.
      public: double GetZValue(int _x, int _y);

      /// \brief Get the near clip distance
      /// \return Near clip distance
      public: double GetNearClip();

      /// \brief Get the far clip distance
      /// \return Far clip distance
      public: double GetFarClip();

      /// \brief Enable or disable saving
      /// \param[in] _enable Set to True to enable saving of frames
      public: void EnableSaveFrame(bool _enable);

      /// \brief Set the save frame pathname
      /// \param[in] _pathname Directory in which to store saved image frames
      public: void SetSaveFramePathname(const std::string &_pathname);

      /// \brief Save the last frame to disk
      /// \param[in] _filename File in which to save a single frame
      /// \return True if saving was successful
      public: bool SaveFrame(const std::string &_filename);

      /// \brief Save the last encoded video to disk
      /// \param[in] _filename File in which to save the encoded video
      /// \return True if saving was successful
      public: bool SaveVideo(const std::string &_filename);

      /// \brief Get a pointer to the ogre camera
      /// \return Pointer to the OGRE camera
      public: Ogre::Camera *GetOgreCamera() const;

      /// \brief Get a pointer to the Ogre::Viewport
      /// \return Pointer to the Ogre::Viewport
      public: Ogre::Viewport *GetViewport() const;

      /// \brief Get the viewport width in pixels
      /// \return The viewport width
      public: unsigned int GetViewportWidth() const;

      /// \brief Get the viewport height in pixels
      /// \return The viewport height
      public: unsigned int GetViewportHeight() const;

      /// \brief Get the viewport up vector
      /// \return The viewport up vector
      public: math::Vector3 GetUp();

      /// \brief Get the viewport right vector
      /// \return The viewport right vector
      public: math::Vector3 GetRight();

      /// \brief Get the average FPS
      /// \return The average frames per second
      public: virtual float GetAvgFPS() {return 0;}

      /// \brief Get the triangle count
      /// \return The current triangle count
      public: virtual unsigned int GetTriangleCount() {return 0;}

      /// \brief Set the aspect ratio
      /// \param[in] _ratio The aspect ratio (width / height) in pixels
      public: void SetAspectRatio(float _ratio);

      /// \brief Get the apect ratio
      /// \return The aspect ratio (width / height) in pixels
      public: float GetAspectRatio() const;

      /// \brief Set the camera's scene node
      /// \param[in] _node The scene nodes to attach the camera to
      public: void SetSceneNode(Ogre::SceneNode *_node);

      /// \brief Get the camera's scene node
      /// \return The scene node the camera is attached to
      public: Ogre::SceneNode *GetSceneNode() const;

      /// \brief Get the camera's pitch scene node
      /// \return The pitch node the camera is attached to
      public: Ogre::SceneNode *GetPitchNode() const;

      /// \brief Get a pointer to the image data
      ///
      /// Get the raw image data from a camera's buffer.
      /// \param[in] _i Index of the camera's texture (0 = RGB, 1 = depth).
      /// \return Pointer to the raw data, null if data is not available.
      public: virtual const unsigned char *GetImageData(unsigned int i = 0);

      /// \brief Get the camera's name
      /// \return The name of the camera
      public: std::string GetName() const;

      /// \brief Set the camera's name
      /// \param[in] _name New name for the camera
      public: void SetName(const std::string &_name);

      /// \brief Toggle whether to view the world in wireframe
      public: void ToggleShowWireframe();

      /// \brief Set whether to view the world in wireframe
      /// \param[in] _s Set to True to render objects as wireframe
      public: void ShowWireframe(bool _s);

      /// \brief Get a world space ray as cast from the camera
      /// through the viewport
      /// \param[in] _screenx X coordinate in the camera's viewport, in pixels.
      /// \param[in] _screeny Y coordinate in the camera's viewport, in pixels.
      /// \param[out] _origin Origin in the world coordinate frame of the
      /// resulting ray
      /// \param[out] _dir Direction of the resulting ray
      public: void GetCameraToViewportRay(int _screenx, int _screeny,
                                          math::Vector3 &_origin,
                                          math::Vector3 &_dir);

      /// \brief Set whether to capture data
      /// \param[in] _value Set to true to capture data into a memory buffer.
      public: void SetCaptureData(bool _value);

      /// \brief Capture data once and save to disk
      public: void SetCaptureDataOnce();

      /// \brief Set whether to encode frames to video buffer
      /// \param[in] _value Set to true to encode to video buffer.
      public: void SetEncodeVideo(bool _value);

      /// \brief Set the video format to encode in
      /// \param[in] _format Video format
      public: void SetEncodeVideoFormat(const std::string &_format);

      /// \brief Set the render target
      /// \param[in] _textureName Name of the new render texture
      public: void CreateRenderTexture(const std::string &_textureName);

      /// \brief Get the scene this camera is in
      /// \return Pointer to scene containing this camera
      public: ScenePtr GetScene() const;

      /// \brief Get point on a plane
      /// \param[in] _x X cooridnate in camera's viewport, in pixels
      /// \param[in] _y Y cooridnate in camera's viewport, in pixels
      /// \param[in] _plane Plane on which to find the intersecting point
      /// \param[out] _result Point on the plane
      /// \return True if a valid point was found
      public: bool GetWorldPointOnPlane(int _x, int _y,
                  const math::Plane &_plane, math::Vector3 &_result);

      /// \brief Set the camera's render target
      /// \param[in] _target Pointer to the render target
      public: virtual void SetRenderTarget(Ogre::RenderTarget *_target);

      /// \brief Attach the camera to a scene node
      /// \param[in] _visualName Name of the visual to attach the camera to
      /// \param[in] _inheritOrientation True means camera acquires the visual's
      /// orientation
      /// \param[in] _minDist Minimum distance the camera is allowed to get to
      /// the visual
      /// \param[in] _maxDist Maximum distance the camera is allowd to get from
      /// the visual
      public: void AttachToVisual(const std::string &_visualName,
                  bool _inheritOrientation,
                  double _minDist = 0.0, double _maxDist = 0.0);

      /// \brief Set the camera to track a scene node
      /// \param[in] _visualName Name of the visual to track
      public: void TrackVisual(const std::string &_visualName);

      /// \brief Get the render texture
      /// \return Pointer to the render texture
      public: Ogre::Texture *GetRenderTexture() const;

      /// \brief Get the camera's direction vector
      /// \return Direction the camera is facing
      public: math::Vector3 GetDirection() const;

      /// \brief Connect to the new image signal
      /// \param[in] _subscriber Callback that is called when a new image is
      /// generated
      /// \return A pointer to the connection. This must be kept in scope.
      public: template<typename T>
              event::ConnectionPtr ConnectNewImageFrame(T _subscriber)
              {return newImageFrame.Connect(_subscriber);}

      /// \brief Disconnect from an image frame
      /// \param[in] _c The connection to disconnect
      public: void DisconnectNewImageFrame(event::ConnectionPtr &_c)
              {newImageFrame.Disconnect(_c);}

      /// \brief Save a frame using an image buffer
      /// \param[in] _image The raw image buffer
      /// \param[in] _width Width of the image
      /// \param[in] _height Height of the image
      /// \param[in] _depth Depth of the image data
      /// \param[in] _format Format the image data is in
      /// \param[in] _filename Name of the file in which to write the frame
      /// \return True if saving was successful
      public: static bool SaveFrame(const unsigned char *_image,
                  unsigned int _width, unsigned int _height, int _depth,
                  const std::string &_format,
                  const std::string &_filename);


      /// \brief Get the last time the camera was rendered
      /// \return Time the camera was last rendered
      public: common::Time GetLastRenderWallTime();

      /// \brief Return true if the visual is within the camera's view
      /// frustum
      /// \param[in] _visual The visual to check for visibility
      /// \return True if the _visual is in the camera's frustum
      public: bool IsVisible(VisualPtr _visual);

      /// \brief Return true if the visual is within the camera's view
      /// frustum
      /// \param[in] _visualName Name of the visual to check for visibility
      /// \return True if the _visual is in the camera's frustum
      public: bool IsVisible(const std::string &_visualName);

      /// \brief Return true if the camera is moving due to an animation.
      public: bool IsAnimating() const;

      /// \brief Move the camera to a position (this is an animated motion).
      /// \sa Camera::MoveToPositions
      /// \param[in] _pose End position of the camera
      /// \param[in] _time Duration of the camera's movement
      public: virtual bool MoveToPosition(const math::Pose &_pose,
                                          double _time);

      /// \brief Move the camera to a series of poses (this is an
      /// animated motion).
      /// \sa Camera::MoveToPosition
      /// \param[in] _pts Vector of poses to move to
      /// \param[in] _time Duration of the entire move
      /// \param[in] _onComplete Callback that is called when the move is
      /// complete
      public: bool MoveToPositions(const std::vector<math::Pose> &_pts,
                                   double _time,
                                   boost::function<void()> _onComplete = NULL);

      /// \brief Get the path to saved screenshots.
      /// \return Path to saved screenshots.
      public: std::string GetScreenshotPath() const;

      /// \brief Implementation of the render call
      protected: virtual void RenderImpl();

      /// \brief Implementation of the Camera::TrackVisual call
      /// \param[in] _visualName Name of the visual to track
      /// \return True if able to track the visual
      protected: bool TrackVisualImpl(const std::string &_visualName);

      /// \brief Set the camera to track a scene node
      /// \param[in] _visual The visual to track
      /// \return True if able to track the visual
      protected: virtual bool TrackVisualImpl(VisualPtr _visual);

      /// \brief Attach the camera to a scene node
      /// \param[in] _visualName Name of the visual to attach the camera to
      /// \param[in] _inheritOrientation True means camera acquires the visual's
      /// orientation
      /// \param[in] _minDist Minimum distance the camera is allowed to get to
      /// the visual
      /// \param[in] _maxDist Maximum distance the camera is allowd to get from
      /// the visual
      /// \return True on success
      protected: virtual bool AttachToVisualImpl(const std::string &_name,
                     bool _inheritOrientation,
                     double _minDist = 0, double _maxDist = 0);

      /// \brief Attach the camera to a visual
      /// \param[in] _visual The visual to attach the camera to
      /// \param[in] _inheritOrientation True means camera acquires the visual's
      /// orientation
      /// \param[in] _minDist Minimum distance the camera is allowed to get to
      /// the visual
      /// \param[in] _maxDist Maximum distance the camera is allowd to get from
      /// the visual
      /// \return True on success
      protected: virtual bool AttachToVisualImpl(VisualPtr _visual,
                     bool _inheritOrientation,
                     double _minDist = 0, double _maxDist = 0);

      /// \brief Get the next frame filename based on SDF parameters
      /// \return The frame's filename
      protected: std::string GetFrameFilename();

      /// \brief Internal function used to indicate that an animation has
      /// completed.
      protected: virtual void AnimationComplete();

      /// \brief if user requests bayer image, post process rgb from ogre
      ///        to generate bayer formats
      /// \param[in] _dst Destination buffer for the image data
      /// \param[in] _src Source image buffer
      /// \param[in] _format Format of the source buffer
      /// \param[in] _width Image width
      /// \param[in] _height Image height
      private: void ConvertRGBToBAYER(unsigned char *_dst, unsigned char *_src,
                   std::string _format, int _width, int _height);

      /// \brief Set the clip distance based on stored SDF values
      private: void SetClipDist();

      /// \brief Get the OGRE image pixel format in
      /// \param[in] _format The Gazebo image format
      /// \return Integer representation of the Ogre image format
      private: static int GetOgrePixelFormat(const std::string &_format);


      /// \brief Create the ogre camera.
      private: void CreateCamera();

      /// \brief Name of the camera.
      protected: std::string name;

      /// \brief Camera's SDF values.
      protected: sdf::ElementPtr sdf;

      /// \brief ID of the window that the camera is attached to.
      protected: unsigned int windowId;

      /// \brief Width of the render texture.
      protected: unsigned int textureWidth;

      /// \brief Height of the render texture.
      protected: unsigned int textureHeight;

      /// \brief The OGRE camera
      protected: Ogre::Camera *camera;

      /// \brief Viewport the ogre camera uses.
      protected: Ogre::Viewport *viewport;

      /// \brief Scene node that controls camera position.
      protected: Ogre::SceneNode *sceneNode;

      /// \brief Scene nod that controls camera pitch.
      protected: Ogre::SceneNode *pitchNode;

      // \brief Buffer for a single image frame.
      protected: unsigned char *saveFrameBuffer;

      /// \brief Buffer for a bayer image frame.
      protected: unsigned char *bayerFrameBuffer;

      /// \brief Number of saved frames.
      protected: unsigned int saveCount;

      /// \brief Path to saved screenshots.
      protected: std::string screenshotPath;

      /// \brief Format for saving images.
      protected: int imageFormat;

      /// \brief Save image width.
      protected: int imageWidth;

      /// \brief Save image height.
      protected: int imageHeight;

      /// \brief Target that renders frames.
      protected: Ogre::RenderTarget *renderTarget;

      /// \brief Texture that receives results from rendering.
      protected: Ogre::Texture *renderTexture;

      /// \brief Video frame encoder
      protected: common::Encoder *encoder;

      /// \brief True to capture frames into an image buffer.
      protected: bool captureData;

      /// \brief True to capture a frame once and save to disk.
      protected: bool captureDataOnce;

      /// \brief True to encode frames to video buffer.
      protected: bool encodeVideo;

      /// \brief True if new data is available.
      protected: bool newData;

      /// \brief Time the last frame was rendered.
      protected: common::Time lastRenderWallTime;

      /// \brief Pointer to the scene.
      protected: ScenePtr scene;

      /// \brief Event triggered when a new frame is generated.
      protected: event::EventT<void(const unsigned char *,
                     unsigned int, unsigned int, unsigned int,
                     const std::string &)> newImageFrame;

      /// \brief The camera's event connections.
      protected: std::vector<event::ConnectionPtr> connections;

      /// \brief List of requests.
      protected: std::list<msgs::Request> requests;

      /// \brief True if initialized.
      protected: bool initialized;

      /// \brief Animation state, used to animate the camera.
      protected: Ogre::AnimationState *animState;

      /// \brief Previous time the camera animation was updated.
      protected: common::Time prevAnimTime;

      /// \brief User callback for when an animation completes.
      protected: boost::function<void()> onAnimationComplete;

      /// \brief Pointer to image SDF element.
      private: sdf::ElementPtr imageElem;

      /// \brief Visual that the camera is tracking.
      private: VisualPtr trackedVisual;

      /// \brief Counter used to create unique camera names.
      private: static unsigned int cameraCounter;

      /// \brief Deferred shading geometry buffer.
      private: Ogre::CompositorInstance *dsGBufferInstance;

      /// \brief Deferred shading merge compositor.
      private: Ogre::CompositorInstance *dsMergeInstance;

      /// \brief Deferred lighting geometry buffer.
      private: Ogre::CompositorInstance *dlGBufferInstance;

      /// \brief Deferred lighting merge compositor.
      private: Ogre::CompositorInstance *dlMergeInstance;

      /// \brief Screen space ambient occlusion compositor.
      private: Ogre::CompositorInstance *ssaoInstance;

      /// \brief Gaussian noise compositor
      private: Ogre::CompositorInstance *gaussianNoiseInstance;

      /// \brief Gaussian noise compositor listener
      private: boost::shared_ptr<GaussianNoiseCompositorListener>
        gaussianNoiseCompositorListener;

      /// \brief Queue of move positions.
      private: std::deque<std::pair<math::Pose, double> > moveToPositionQueue;

      /// \brief Render period.
      private: common::Time renderPeriod;

<<<<<<< HEAD
      /// \brief Video encoding format
      private: std::string videoEncodeFormat;
=======
      /// \brief Which noise type we support
      private: enum NoiseModelType
      {
        NONE,
        GAUSSIAN
      };

      /// \brief If true, apply the noise model specified by other
      /// noise parameters
      private: bool noiseActive;

      /// \brief Which type of noise we're applying
      private: enum NoiseModelType noiseType;

      /// \brief If noiseType==GAUSSIAN, noiseMean is the mean of the
      /// distibution from which we sample
      private: double noiseMean;

      /// \brief If noiseType==GAUSSIAN, noiseStdDev is the standard
      /// devation of the distibution from which we sample
      private: double noiseStdDev;
>>>>>>> 37416619
    };
    /// \}
  }
}
#endif<|MERGE_RESOLUTION|>--- conflicted
+++ resolved
@@ -704,10 +704,9 @@
       /// \brief Render period.
       private: common::Time renderPeriod;
 
-<<<<<<< HEAD
       /// \brief Video encoding format
       private: std::string videoEncodeFormat;
-=======
+
       /// \brief Which noise type we support
       private: enum NoiseModelType
       {
@@ -729,7 +728,6 @@
       /// \brief If noiseType==GAUSSIAN, noiseStdDev is the standard
       /// devation of the distibution from which we sample
       private: double noiseStdDev;
->>>>>>> 37416619
     };
     /// \}
   }
