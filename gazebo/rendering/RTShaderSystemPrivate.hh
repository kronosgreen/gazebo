/*
 * Copyright (C) 2015 Open Source Robotics Foundation
 *
 * Licensed under the Apache License, Version 2.0 (the "License");
 * you may not use this file except in compliance with the License.
 * You may obtain a copy of the License at
 *
 *     http://www.apache.org/licenses/LICENSE-2.0
 *
 * Unless required by applicable law or agreed to in writing, software
 * distributed under the License is distributed on an "AS IS" BASIS,
 * WITHOUT WARRANTIES OR CONDITIONS OF ANY KIND, either express or implied.
 * See the License for the specific language governing permissions and
 * limitations under the License.
 *
*/

#ifndef _GAZEBO_RTSHADERSYSTEM_PRIVATE_HH_
#define _GAZEBO_RTSHADERSYSTEM_PRIVATE_HH_

#include <string>
#include <vector>

#include "gazebo/rendering/ogre_gazebo.h"
#include "gazebo/gazebo_config.h"

namespace gazebo
{
  namespace rendering
  {
    /// \brief Private data for the RTShaderSystem class
    class RTShaderSystemPrivate
    {
#if OGRE_VERSION_MAJOR >= 1 && OGRE_VERSION_MINOR >= 7
      /// \brief The shader generator.
      public: Ogre::RTShader::ShaderGenerator *shaderGenerator;

      /// \brief Used to generate shadows.
      public: Ogre::RTShader::SubRenderState *shadowRenderState;
#endif

      /// \brief True if initialized.
      public: bool initialized;

      /// \brief True if shadows have been applied.
      public: bool shadowsApplied;

      /// \brief All the scenes.
      public: std::vector<ScenePtr> scenes;

      /// \brief Parallel Split Shadow Map (PSSM) camera setup
      public: Ogre::ShadowCameraSetupPtr pssmSetup;

      /// \brief Flag to indicate that shaders need to be updated.
      public: bool updateShaders;

<<<<<<< HEAD
      /// \brief Size of the PSSM shadow texture at closest layer.
=======
      /// \brief Size of the Parallel Split Shadow Map (PSSM) shadow texture
      /// at closest layer.
>>>>>>> 7d9690ca
      public: unsigned int shadowTextureSize = 1024u;
    };
  }
}
#endif<|MERGE_RESOLUTION|>--- conflicted
+++ resolved
@@ -54,12 +54,8 @@
       /// \brief Flag to indicate that shaders need to be updated.
       public: bool updateShaders;
 
-<<<<<<< HEAD
-      /// \brief Size of the PSSM shadow texture at closest layer.
-=======
       /// \brief Size of the Parallel Split Shadow Map (PSSM) shadow texture
       /// at closest layer.
->>>>>>> 7d9690ca
       public: unsigned int shadowTextureSize = 1024u;
     };
   }
