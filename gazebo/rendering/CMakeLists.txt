include (${gazebo_cmake_dir}/GazeboUtils.cmake)

include_directories(SYSTEM
  ${OGRE_INCLUDE_DIRS}
  ${TBB_INCLUDEDIR}
  skyx
  skyx/include
)

if (${OGRE_VERSION} VERSION_GREATER 1.7.4)
  add_subdirectory(deferred_shading)
endif()

add_subdirectory(skyx)
add_subdirectory(selection_buffer)

if (WIN32)
  include_directories(${libdl_include_dir})
endif()

include_directories(${tinyxml_INCLUDE_DIRS})
link_directories(${tinyxml_LIBRARY_DIRS})

set (sources
  ApplyWrenchVisual.cc
  ArrowVisual.cc
  AxisVisual.cc
  Camera.cc
  CameraVisual.cc
  COMVisual.cc
  ContactVisual.cc
  Conversions.cc
  DepthCamera.cc
  Distortion.cc
  DynamicLines.cc
  DynamicRenderable.cc
  FPSViewController.cc
  GpuLaser.cc
  Grid.cc
  Heightmap.cc
  InertiaVisual.cc
  JointVisual.cc
  LaserVisual.cc
  SonarVisual.cc
  Light.cc
  Material.cc
  MovableText.cc
  OrbitViewController.cc
  OriginVisual.cc
  OrthoViewController.cc
  Projector.cc
  RayQuery.cc
  RenderEngine.cc
  RenderEvents.cc
  RenderingIface.cc
  Road2d.cc
  RFIDVisual.cc
  RFIDTagVisual.cc
  RTShaderSystem.cc
  Scene.cc
  SelectionObj.cc
  TransmitterVisual.cc
  UserCamera.cc
  VideoVisual.cc
  ViewController.cc
  Visual.cc
  WireBox.cc
  WindowManager.cc
  WrenchVisual.cc
)

if (NOT USE_EXTERNAL_TINYXML)
  include_directories (${CMAKE_SOURCE_DIR}/deps/win/tinyxml)
  set (sources ${sources}
       ${CMAKE_SOURCE_DIR}/deps/win/tinyxml/tinystr.cpp
       ${CMAKE_SOURCE_DIR}/deps/win/tinyxml/tinyxml.cpp
       ${CMAKE_SOURCE_DIR}/deps/win/tinyxml/tinyxmlerror.cpp
       ${CMAKE_SOURCE_DIR}/deps/win/tinyxml/tinyxmlparser.cpp)
endif()

set (headers
  ApplyWrenchVisual.hh
  ArrowVisual.hh
  AxisVisual.hh
  Camera.hh
  CameraVisual.hh
  COMVisual.hh
  ContactVisual.hh
  Conversions.hh
  DepthCamera.hh
  Distortion.hh
  DynamicLines.hh
  DynamicRenderable.hh
  FPSViewController.hh
  GpuLaser.hh
  Grid.hh
  Heightmap.hh
  InertiaVisual.hh
  JointVisual.hh
  LaserVisual.hh
  SonarVisual.hh
  Light.hh
  Material.hh
  MovableText.hh
  OrbitViewController.hh
  OriginVisual.hh
  OrthoViewController.hh
  Projector.hh
  RayQuery.hh
  RenderEngine.hh
  RenderEvents.hh
  RenderingIface.hh
  RenderTypes.hh
  Road2d.hh
  RFIDVisual.hh
  RFIDTagVisual.hh
  RTShaderSystem.hh
  Scene.hh
  SelectionObj.hh
  TransmitterVisual.hh
  UserCamera.hh
  VideoVisual.hh
  ViewController.hh
  Visual.hh
  WireBox.hh
  WindowManager.hh
  WrenchVisual.hh
  ogre_gazebo.h
)

if (HAVE_OCULUS)
  set (sources ${sources}
    OculusCamera.cc
  )
  set (headers ${headers}
    OculusCamera.hh
  )
endif ()

set (gtest_sources)

gz_build_tests(${gtest_sources})

set (gtest_sources_dri
  COMVisual_TEST.cc
  GpuLaser_TEST.cc
  Heightmap_TEST.cc
  JointVisual_TEST.cc
<<<<<<< HEAD
  Scene_TEST.cc
=======
  OriginVisual_TEST.cc
>>>>>>> c9ce07ea
  SelectionObj_TEST.cc
  SonarVisual_TEST.cc
  TransmitterVisual_TEST.cc
  Visual_TEST.cc
)

gz_build_dri_tests(${gtest_sources_dri})

set (rendering_headers "" CACHE INTERNAL "rendering headers" FORCE)
foreach (hdr ${headers})
  APPEND_TO_CACHED_STRING(rendering_headers
    "Rendering Headers" "#include \"gazebo/rendering/${hdr}\"\n")
endforeach()
configure_file (${CMAKE_CURRENT_SOURCE_DIR}/rendering.hh.in
                ${CMAKE_CURRENT_BINARY_DIR}/rendering.hh)

link_directories(
  ${ogre_library_dirs}
)

set (CMAKE_CXX_FLAGS "${CMAKE_CXX_FLAGS} -DBUILDING_DLL_GZ_RENDERING")
if (WIN32)
  set (CMAKE_CXX_FLAGS "${CMAKE_CXX_FLAGS} /FIWinsock2.h")
endif()

gz_add_library(gazebo_rendering ${sources})

target_link_libraries(gazebo_rendering
  gazebo_common
  gazebo_msgs
  gazebo_skyx
  gazebo_selection_buffer
  gazebo_transport
  ${ogre_libraries}
  ${OPENGL_LIBRARIES}
  ${tinyxml_LIBRARIES}
)

if (HAVE_OCULUS)
  target_link_libraries(gazebo_rendering ${OculusVR_LIBRARIES})
endif()

if (NOT APPLE AND NOT WIN32)
  target_link_libraries(gazebo_rendering X11)
endif()

if (${OGRE_VERSION} VERSION_GREATER 1.7.4)
  target_link_libraries(gazebo_rendering gazebo_rendering_deferred)
endif()

gz_install_library(gazebo_rendering)
gz_install_includes("rendering" ${headers} ${CMAKE_CURRENT_BINARY_DIR}/rendering.hh)<|MERGE_RESOLUTION|>--- conflicted
+++ resolved
@@ -146,11 +146,8 @@
   GpuLaser_TEST.cc
   Heightmap_TEST.cc
   JointVisual_TEST.cc
-<<<<<<< HEAD
+  OriginVisual_TEST.cc
   Scene_TEST.cc
-=======
-  OriginVisual_TEST.cc
->>>>>>> c9ce07ea
   SelectionObj_TEST.cc
   SonarVisual_TEST.cc
   TransmitterVisual_TEST.cc
