/*
 * Copyright (C) 2012-2013 Open Source Robotics Foundation
 *
 * Licensed under the Apache License, Version 2.0 (the "License");
 * you may not use this file except in compliance with the License.
 * You may obtain a copy of the License at
 *
 *     http://www.apache.org/licenses/LICENSE-2.0
 *
 * Unless required by applicable law or agreed to in writing, software
 * distributed under the License is distributed on an "AS IS" BASIS,
 * WITHOUT WARRANTIES OR CONDITIONS OF ANY KIND, either express or implied.
 * See the License for the specific language governing permissions and
 * limitations under the License.
 *
*/

#include <dirent.h>
#include <sstream>
#include <boost/filesystem.hpp>

// Moved to top to avoid osx compilation errors
#include "gazebo/math/Rand.hh"

#include "gazebo/rendering/skyx/include/SkyX.h"

#include "gazebo/common/Assert.hh"
#include "gazebo/common/Events.hh"
#include "gazebo/common/Console.hh"
#include "gazebo/common/Exception.hh"
#include "gazebo/math/Pose.hh"

#include "gazebo/rendering/ogre_gazebo.h"
#include "gazebo/rendering/RTShaderSystem.hh"
#include "gazebo/rendering/RenderEngine.hh"
#include "gazebo/rendering/Visual.hh"
#include "gazebo/rendering/Conversions.hh"
#include "gazebo/rendering/Scene.hh"
#include "gazebo/rendering/CameraPrivate.hh"
#include "gazebo/rendering/Camera.hh"

using namespace gazebo;
using namespace rendering;


unsigned int CameraPrivate::cameraCounter = 0;

namespace gazebo
{
namespace rendering
{
// We'll create an instance of this class for each camera, to be used to inject
// random values on each render call.
class GaussianNoiseCompositorListener
  : public Ogre::CompositorInstance::Listener
{
  /// \brief Constructor, setting mean and standard deviation.
  public: GaussianNoiseCompositorListener(double _mean, double _stddev):
      mean(_mean), stddev(_stddev) {}

  /// \brief Callback that OGRE will invoke for us on each render call
  public: virtual void notifyMaterialRender(unsigned int _pass_id,
                                            Ogre::MaterialPtr & _mat)
  {
    // modify material here (wont alter the base material!), called for
    // every drawn geometry instance (i.e. compositor render_quad)

    // Sample three values within the range [0,1.0] and set them for use in
    // the fragment shader, which will interpret them as offsets from (0,0)
    // to use when computing pseudo-random values.
    Ogre::Vector3 offsets(math::Rand::GetDblUniform(0.0, 1.0),
                          math::Rand::GetDblUniform(0.0, 1.0),
                          math::Rand::GetDblUniform(0.0, 1.0));
    // These calls are setting parameters that are declared in two places:
    // 1. media/materials/scripts/gazebo.material, in
    //    fragment_program Gazebo/GaussianCameraNoiseFS
    // 2. media/materials/scripts/camera_noise_gaussian_fs.glsl
    _mat->getTechnique(0)->getPass(_pass_id)->
      getFragmentProgramParameters()->
      setNamedConstant("offsets", offsets);
    _mat->getTechnique(0)->getPass(_pass_id)->
      getFragmentProgramParameters()->
      setNamedConstant("mean", (Ogre::Real)this->mean);
    _mat->getTechnique(0)->getPass(_pass_id)->
      getFragmentProgramParameters()->
      setNamedConstant("stddev", (Ogre::Real)this->stddev);
  }

  /// \brief Mean that we'll pass down to the GLSL fragment shader.
  private: double mean;
  /// \brief Standard deviation that we'll pass down to the GLSL fragment
  /// shader.
  private: double stddev;
};
}  // namespace rendering
}  // namespace gazebo

//////////////////////////////////////////////////
Camera::Camera(const std::string &_name, ScenePtr _scene,
               bool _autoRender)
  : dataPtr(new CameraPrivate)
{
  this->initialized = false;
  this->sdf.reset(new sdf::Element);
  sdf::initFile("camera.sdf", this->sdf);

  this->animState = NULL;
  this->windowId = 0;
  this->scene = _scene;

  this->newData = false;

  this->textureWidth = this->textureHeight = 0;

  this->saveFrameBuffer = NULL;
  this->saveCount = 0;
  this->bayerFrameBuffer = NULL;

  this->name = _name;
  this->scopedName = this->scene->GetName() + "::" + _name;
  this->scopedUniqueName = this->scopedName + "(" +
<<<<<<< HEAD
    boost::lexical_cast<std::string>(++this->cameraCounter) + ")";
=======
    boost::lexical_cast<std::string>(++this->dataPtr->cameraCounter) + ")";
>>>>>>> 7801bee7

  this->renderTarget = NULL;
  this->renderTexture = NULL;

  this->captureData = false;
  this->captureDataOnce = false;

  this->camera = NULL;
  this->viewport = NULL;

  this->pitchNode = NULL;
  this->sceneNode = NULL;

  this->screenshotPath = getenv("HOME");
  this->screenshotPath += "/.gazebo/pictures";

  // Connect to the render signal
  this->connections.push_back(
      event::Events::ConnectPostRender(boost::bind(&Camera::Update, this)));

  if (_autoRender)
  {
    this->connections.push_back(event::Events::ConnectRender(
          boost::bind(&Camera::Render, this, false)));
    this->connections.push_back(
        event::Events::ConnectPostRender(
          boost::bind(&Camera::PostRender, this)));
  }

  this->lastRenderWallTime = common::Time::GetWallTime();

  // Set default render rate to unlimited
  this->SetRenderRate(0.0);

<<<<<<< HEAD
  this->node = transport::NodePtr(new transport::Node());
  this->node->Init();
=======
  this->dataPtr->node = transport::NodePtr(new transport::Node());
  this->dataPtr->node->Init();
>>>>>>> 7801bee7
}

//////////////////////////////////////////////////
Camera::~Camera()
{
  delete [] this->saveFrameBuffer;
  delete [] this->bayerFrameBuffer;

  this->pitchNode = NULL;
  this->sceneNode = NULL;

  if (this->renderTexture && this->scene->GetInitialized())
    Ogre::TextureManager::getSingleton().remove(this->renderTexture->getName());
  this->renderTexture = NULL;
  this->renderTarget = NULL;

  if (this->camera && this->scene && this->scene->GetManager())
  {
    this->scene->GetManager()->destroyCamera(this->scopedUniqueName);
    this->camera = NULL;
  }

  this->connections.clear();

  this->sdf->Reset();
  this->sdf.reset();

  delete this->dataPtr;
  this->dataPtr = NULL;
}

//////////////////////////////////////////////////
void Camera::Load(sdf::ElementPtr _sdf)
{
  this->sdf->Copy(_sdf);
  this->Load();
}

//////////////////////////////////////////////////
void Camera::Load()
{
  sdf::ElementPtr imgElem = this->sdf->GetElement("image");
  if (imgElem)
  {
    this->imageWidth = imgElem->Get<int>("width");
    this->imageHeight = imgElem->Get<int>("height");
    this->imageFormat = this->GetOgrePixelFormat(
        imgElem->Get<std::string>("format"));
  }
  else
    gzthrow("Camera has no <image> tag.");

  // Create the directory to store frames
  if (this->sdf->HasElement("save") &&
      this->sdf->GetElement("save")->Get<bool>("enabled"))
  {
    sdf::ElementPtr elem = this->sdf->GetElement("save");
    std::string command;

    command = "mkdir " + elem->Get<std::string>("path")+ " 2>>/dev/null";
    if (system(command.c_str()) < 0)
      gzerr << "Error making directory\n";
  }

  if (this->sdf->HasElement("horizontal_fov"))
  {
    sdf::ElementPtr elem = this->sdf->GetElement("horizontal_fov");
    double angle = elem->Get<double>();
    if (angle < 0.01 || angle > M_PI)
    {
      gzthrow("Camera horizontal field of view invalid.");
    }
    this->SetHFOV(angle);
  }

  // Handle noise model settings.
  this->dataPtr->noiseActive = false;
  if (this->sdf->HasElement("noise"))
  {
    sdf::ElementPtr noiseElem = this->sdf->GetElement("noise");
    std::string type = noiseElem->Get<std::string>("type");
    if (type == "gaussian")
    {
      this->dataPtr->noiseType = CameraPrivate::GAUSSIAN;
      this->dataPtr->noiseMean = noiseElem->Get<double>("mean");
      this->dataPtr->noiseStdDev = noiseElem->Get<double>("stddev");
      this->dataPtr->noiseActive = true;
      this->dataPtr->gaussianNoiseCompositorListener.reset(new
        GaussianNoiseCompositorListener(this->dataPtr->noiseMean,
          this->dataPtr->noiseStdDev));
      gzlog << "applying Gaussian noise model with mean "
        << this->dataPtr->noiseMean <<
        " and stddev " << this->dataPtr->noiseStdDev << std::endl;
    }
    else
      gzwarn << "ignoring unknown noise model type \"" << type << "\"" <<
        std::endl;
  }

  // Only create a command subscription for real cameras. Ignore camera's
  // created for visualization purposes.
  if (this->name.find("_GUIONLY_") == std::string::npos)
  {
<<<<<<< HEAD
    this->cmdSub = this->node->Subscribe("~/" + this->GetName() + "/cmd",
        &Camera::OnCmdMsg, this, true);
=======
    this->dataPtr->cmdSub = this->dataPtr->node->Subscribe(
        "~/" + this->GetName() + "/cmd", &Camera::OnCmdMsg, this, true);
>>>>>>> 7801bee7
  }
}

//////////////////////////////////////////////////
void Camera::Init()
{
  this->SetSceneNode(
      this->scene->GetManager()->getRootSceneNode()->createChildSceneNode(
        this->scopedUniqueName + "_SceneNode"));

  this->CreateCamera();

  // Create a scene node to control pitch motion
  this->pitchNode =
    this->sceneNode->createChildSceneNode(this->scopedUniqueName + "PitchNode");
  this->pitchNode->pitch(Ogre::Degree(0));

  this->pitchNode->attachObject(this->camera);
  this->camera->setAutoAspectRatio(true);

  this->sceneNode->setInheritScale(false);
  this->pitchNode->setInheritScale(false);

  this->saveCount = 0;

  this->SetClipDist();
}

//////////////////////////////////////////////////
void Camera::Fini()
{
  this->initialized = false;
  this->connections.clear();
<<<<<<< HEAD
  this->node.reset();
=======
  this->dataPtr->node.reset();
>>>>>>> 7801bee7

  if (this->dataPtr->gaussianNoiseCompositorListener)
  {
    this->dataPtr->gaussianNoiseInstance->removeListener(
      this->dataPtr->gaussianNoiseCompositorListener.get());
  }

  RTShaderSystem::DetachViewport(this->viewport, this->scene);

  if (this->renderTarget && this->scene->GetInitialized())
    this->renderTarget->removeAllViewports();

  this->viewport = NULL;
  this->renderTarget = NULL;
}

//////////////////////////////////////////////////
void Camera::SetWindowId(unsigned int windowId_)
{
  this->windowId = windowId_;
}

//////////////////////////////////////////////////
unsigned int Camera::GetWindowId() const
{
  return this->windowId;
}

//////////////////////////////////////////////////
void Camera::SetScene(ScenePtr _scene)
{
  this->scene = _scene;
}

//////////////////////////////////////////////////
void Camera::Update()
{
<<<<<<< HEAD
  boost::mutex::scoped_lock lock(this->receiveMutex);

  // Process all the command messages.
  for (CameraCmdMsgs_L::iterator iter = this->commandMsgs.begin();
      iter != this->commandMsgs.end(); ++iter)
=======
  boost::mutex::scoped_lock lock(this->dataPtr->receiveMutex);

  // Process all the command messages.
  for (CameraPrivate::CameraCmdMsgs_L::iterator iter =
      this->dataPtr->commandMsgs.begin();
      iter != this->dataPtr->commandMsgs.end(); ++iter)
>>>>>>> 7801bee7
  {
    if ((*iter)->has_follow_model())
      this->TrackVisual((*iter)->follow_model());
  }
<<<<<<< HEAD
  this->commandMsgs.clear();
=======
  this->dataPtr->commandMsgs.clear();
>>>>>>> 7801bee7

  std::list<msgs::Request>::iterator iter = this->requests.begin();
  while (iter != this->requests.end())
  {
    bool erase = false;
    if ((*iter).request() == "track_visual")
    {
      this->TrackVisualImpl((*iter).data());
      erase = true;
    }
    else if ((*iter).request() == "attach_visual")
    {
      msgs::TrackVisual msg;
      msg.ParseFromString((*iter).data());
      bool result = false;

      if (msg.id() < GZ_UINT32_MAX)
        result = this->AttachToVisualImpl(msg.id(),
            msg.inherit_orientation(), msg.min_dist(), msg.max_dist());
      else
        result = this->AttachToVisualImpl(msg.name(),
            msg.inherit_orientation(), msg.min_dist(), msg.max_dist());

      if (result)
        erase = true;
    }

    if (erase)
      iter = this->requests.erase(iter);
    else
      ++iter;
  }

  // Update animations
  if (this->animState)
  {
    this->animState->addTime(
        (common::Time::GetWallTime() - this->prevAnimTime).Double());
    this->prevAnimTime = common::Time::GetWallTime();

    if (this->animState->hasEnded())
    {
      try
      {
        this->scene->GetManager()->destroyAnimation(
            std::string(this->animState->getAnimationName()));
      } catch(Ogre::Exception &_e)
      {
      }

      this->animState = NULL;

      this->AnimationComplete();

      if (this->onAnimationComplete)
        this->onAnimationComplete();

      if (!this->dataPtr->moveToPositionQueue.empty())
      {
        this->MoveToPosition(this->dataPtr->moveToPositionQueue[0].first,
                             this->dataPtr->moveToPositionQueue[0].second);
        this->dataPtr->moveToPositionQueue.pop_front();
      }
    }
  }
  else if (this->dataPtr->trackedVisual)
  {
    math::Vector3 direction = this->dataPtr->trackedVisual->GetWorldPose().pos -
                              this->GetWorldPose().pos;

    double yaw = atan2(direction.y, direction.x);
    double pitch = atan2(-direction.z,
                         sqrt(pow(direction.x, 2) + pow(direction.y, 2)));
    pitch = math::clamp(pitch, 0.0, 0.25*M_PI);

    double currPitch = this->GetWorldRotation().GetAsEuler().y;
    double currYaw = this->GetWorldRotation().GetAsEuler().z;

    double pitchError = currPitch - pitch;

    double yawError = currYaw - yaw;
    if (yawError > M_PI)
      yawError -= M_PI*2;
    if (yawError < -M_PI)
      yawError += M_PI*2;

    double pitchAdj = this->dataPtr->trackVisualPitchPID.Update(
        pitchError, 0.01);
    double yawAdj = this->dataPtr->trackVisualYawPID.Update(
        yawError, 0.01);

    this->SetWorldRotation(math::Quaternion(0, currPitch + pitchAdj,
          currYaw + yawAdj));

    double origDistance = 8.0;
    double distance = direction.GetLength();
    double error = origDistance - distance;

    double scaling = this->dataPtr->trackVisualPID.Update(error, 0.3);

    math::Vector3 displacement = direction;
    displacement.Normalize();
    displacement *= scaling;

    math::Vector3 pos = this->GetWorldPosition() + displacement;
    pos.z = math::clamp(pos.z, 3.0, pos.z);

    this->SetWorldPosition(pos);
  }
}

//////////////////////////////////////////////////
void Camera::Render()
{
  this->Render(false);
}

//////////////////////////////////////////////////
void Camera::Render(bool _force)
{
  if (this->initialized && (_force ||
       common::Time::GetWallTime() - this->lastRenderWallTime >=
        this->dataPtr->renderPeriod))
  {
    this->newData = true;
    this->RenderImpl();
  }
}

//////////////////////////////////////////////////
void Camera::RenderImpl()
{
  if (this->renderTarget)
  {
    // Render, but don't swap buffers.
    this->renderTarget->update(false);

    this->lastRenderWallTime = common::Time::GetWallTime();
  }
}

//////////////////////////////////////////////////
common::Time Camera::GetLastRenderWallTime()
{
  return this->lastRenderWallTime;
}

//////////////////////////////////////////////////
void Camera::PostRender()
{
  this->renderTarget->swapBuffers();

  if (this->newData && (this->captureData || this->captureDataOnce))
  {
    size_t size;
    unsigned int width = this->GetImageWidth();
    unsigned int height = this->GetImageHeight();

    // Get access to the buffer and make an image and write it to file
    size = Ogre::PixelUtil::getMemorySize(width, height, 1,
        static_cast<Ogre::PixelFormat>(this->imageFormat));

    // Allocate buffer
    if (!this->saveFrameBuffer)
      this->saveFrameBuffer = new unsigned char[size];

    memset(this->saveFrameBuffer, 128, size);

    Ogre::PixelBox box(width, height, 1,
        static_cast<Ogre::PixelFormat>(this->imageFormat),
        this->saveFrameBuffer);

    this->viewport->getTarget()->copyContentsToMemory(box);

    if (this->captureDataOnce)
    {
      this->SaveFrame(this->GetFrameFilename());
      this->captureDataOnce = false;
    }

    if (this->sdf->HasElement("save") &&
        this->sdf->GetElement("save")->Get<bool>("enabled"))
    {
      this->SaveFrame(this->GetFrameFilename());
    }

    const unsigned char *buffer = this->saveFrameBuffer;

    // do last minute conversion if Bayer pattern is requested, go from R8G8B8
    if ((this->GetImageFormat() == "BAYER_RGGB8") ||
         (this->GetImageFormat() == "BAYER_BGGR8") ||
         (this->GetImageFormat() == "BAYER_GBRG8") ||
         (this->GetImageFormat() == "BAYER_GRBG8"))
    {
      if (!this->bayerFrameBuffer)
        this->bayerFrameBuffer = new unsigned char[width * height];

      this->ConvertRGBToBAYER(this->bayerFrameBuffer,
          this->saveFrameBuffer, this->GetImageFormat(),
          width, height);

      buffer = this->bayerFrameBuffer;
    }

    this->newImageFrame(buffer, width, height, this->GetImageDepth(),
                    this->GetImageFormat());
  }

  this->newData = false;
}

//////////////////////////////////////////////////
math::Pose Camera::GetWorldPose()
{
  return math::Pose(this->GetWorldPosition(), this->GetWorldRotation());
}

//////////////////////////////////////////////////
math::Vector3 Camera::GetWorldPosition() const
{
  return Conversions::Convert(this->sceneNode->_getDerivedPosition());
}

//////////////////////////////////////////////////
math::Quaternion Camera::GetWorldRotation() const
{
  math::Vector3 sRot, pRot;

  sRot = Conversions::Convert(this->sceneNode->getOrientation()).GetAsEuler();
  pRot = Conversions::Convert(this->pitchNode->getOrientation()).GetAsEuler();

  return math::Quaternion(sRot.x, pRot.y, sRot.z);
}

//////////////////////////////////////////////////
void Camera::SetWorldPose(const math::Pose &_pose)
{
  this->SetWorldPosition(_pose.pos);
  this->SetWorldRotation(_pose.rot);
}

//////////////////////////////////////////////////
math::Pose Camera::GetWorldPose() const
{
  math::Pose pose;
  pose.pos = Conversions::Convert(this->camera->getDerivedPosition());
  pose.rot = Conversions::Convert(this->camera->getDerivedOrientation());
  return pose;
}

//////////////////////////////////////////////////
void Camera::SetWorldPosition(const math::Vector3 &_pos)
{
  if (this->animState)
    return;

  this->sceneNode->setPosition(Ogre::Vector3(_pos.x, _pos.y, _pos.z));

  // The pitch nodes needs to be told to update its transform
  this->pitchNode->needUpdate();
}

//////////////////////////////////////////////////
void Camera::SetWorldRotation(const math::Quaternion &_quant)
{
  if (this->animState)
    return;

  math::Quaternion p, s;
  math::Vector3 rpy = _quant.GetAsEuler();
  p.SetFromEuler(math::Vector3(0, rpy.y, 0));

  // Set the roll and yaw.
  s.SetFromEuler(math::Vector3(rpy.x, 0, rpy.z));

  this->sceneNode->setOrientation(
      Ogre::Quaternion(s.w, s.x, s.y, s.z));

  this->pitchNode->setOrientation(
      Ogre::Quaternion(p.w, p.x, p.y, p.z));

  this->sceneNode->needUpdate();
  this->pitchNode->needUpdate();
}

//////////////////////////////////////////////////
void Camera::Translate(const math::Vector3 &direction)
{
  Ogre::Vector3 vec(direction.x, direction.y, direction.z);

  this->sceneNode->translate(this->sceneNode->getOrientation() *
      this->pitchNode->getOrientation() * vec);
}

//////////////////////////////////////////////////
void Camera::RotateYaw(math::Angle _angle)
{
  this->sceneNode->roll(Ogre::Radian(_angle.Radian()), Ogre::Node::TS_WORLD);
}

//////////////////////////////////////////////////
void Camera::RotatePitch(math::Angle _angle)
{
  this->pitchNode->yaw(Ogre::Radian(_angle.Radian()));
}


//////////////////////////////////////////////////
void Camera::SetClipDist()
{
  sdf::ElementPtr clipElem = this->sdf->GetElement("clip");
  if (!clipElem)
    gzthrow("Camera has no <clip> tag.");

  if (this->camera)
  {
    this->camera->setNearClipDistance(clipElem->Get<double>("near"));
    this->camera->setFarClipDistance(clipElem->Get<double>("far"));
    this->camera->setRenderingDistance(clipElem->Get<double>("far"));
  }
  else
    gzerr << "Setting clip distances failed -- no camera yet\n";
}

//////////////////////////////////////////////////
void Camera::SetClipDist(float _near, float _far)
{
  sdf::ElementPtr elem = this->sdf->GetElement("clip");

  elem->GetElement("near")->Set(_near);
  elem->GetElement("far")->Set(_far);

  this->SetClipDist();
}

//////////////////////////////////////////////////
void Camera::SetHFOV(math::Angle _angle)
{
  this->sdf->GetElement("horizontal_fov")->Set(_angle.Radian());
}

//////////////////////////////////////////////////
math::Angle Camera::GetHFOV() const
{
  return math::Angle(this->sdf->Get<double>("horizontal_fov"));
}

//////////////////////////////////////////////////
math::Angle Camera::GetVFOV() const
{
  return math::Angle(this->camera->getFOVy().valueRadians());
}

//////////////////////////////////////////////////
void Camera::SetImageSize(unsigned int _w, unsigned int _h)
{
  this->SetImageWidth(_w);
  this->SetImageHeight(_h);
}

//////////////////////////////////////////////////
void Camera::SetImageWidth(unsigned int _w)
{
  sdf::ElementPtr elem = this->sdf->GetElement("image");
  elem->GetElement("width")->Set(_w);
}

//////////////////////////////////////////////////
void Camera::SetImageHeight(unsigned int _h)
{
  sdf::ElementPtr elem = this->sdf->GetElement("image");
  elem->GetElement("height")->Set(_h);
}

//////////////////////////////////////////////////
unsigned int Camera::GetImageWidth() const
{
  unsigned int width = 0;
  if (this->viewport)
  {
    width = this->viewport->getActualWidth();
  }
  else
  {
    sdf::ElementPtr elem = this->sdf->GetElement("image");
    width = elem->Get<int>("width");
  }
  return width;
}

//////////////////////////////////////////////////
unsigned int Camera::GetImageHeight() const
{
  unsigned int height = 0;
  if (this->viewport)
  {
    height = this->viewport->getActualHeight();
  }
  else
  {
    sdf::ElementPtr elem = this->sdf->GetElement("image");
    height = elem->Get<int>("height");
  }
  return height;
}

//////////////////////////////////////////////////
unsigned int Camera::GetImageDepth() const
{
  sdf::ElementPtr imgElem = this->sdf->GetElement("image");
  std::string imgFmt = imgElem->Get<std::string>("format");

  if (imgFmt == "L8" || imgFmt == "L_INT8")
    return 1;
  else if (imgFmt == "R8G8B8" || imgFmt == "RGB_INT8")
    return 3;
  else if (imgFmt == "B8G8R8" || imgFmt == "BGR_INT8")
    return 3;
  else if ((imgFmt == "BAYER_RGGB8") || (imgFmt == "BAYER_BGGR8") ||
            (imgFmt == "BAYER_GBRG8") || (imgFmt == "BAYER_GRBG8"))
    return 1;
  else
  {
    gzerr << "Error parsing image format ("
          << imgFmt << "), using default Ogre::PF_R8G8B8\n";
    return 3;
  }
}

//////////////////////////////////////////////////
std::string Camera::GetImageFormat() const
{
  sdf::ElementPtr imgElem = this->sdf->GetElement("image");
  return imgElem->Get<std::string>("format");
}

//////////////////////////////////////////////////
unsigned int Camera::GetTextureWidth() const
{
  return this->renderTexture->getBuffer(0, 0)->getWidth();
}

//////////////////////////////////////////////////
unsigned int Camera::GetTextureHeight() const
{
  return this->renderTexture->getBuffer(0, 0)->getHeight();
}


//////////////////////////////////////////////////
size_t Camera::GetImageByteSize() const
{
  sdf::ElementPtr elem = this->sdf->GetElement("image");
  return this->GetImageByteSize(elem->Get<int>("width"),
                                elem->Get<int>("height"),
                                this->GetImageFormat());
}

// Get the image size in bytes
size_t Camera::GetImageByteSize(unsigned int _width, unsigned int _height,
                                const std::string &_format)
{
  Ogre::PixelFormat fmt =
    (Ogre::PixelFormat)(Camera::GetOgrePixelFormat(_format));

  return Ogre::PixelUtil::getMemorySize(_width, _height, 1, fmt);
}

int Camera::GetOgrePixelFormat(const std::string &_format)
{
  int result;

  if (_format == "L8" || _format == "L_INT8")
    result = static_cast<int>(Ogre::PF_L8);
  else if (_format == "R8G8B8" || _format == "RGB_INT8")
    result = static_cast<int>(Ogre::PF_BYTE_RGB);
  else if (_format == "B8G8R8" || _format == "BGR_INT8")
    result = static_cast<int>(Ogre::PF_BYTE_BGR);
  else if (_format == "FLOAT32")
    result = static_cast<int>(Ogre::PF_FLOAT32_R);
  else if (_format == "FLOAT16")
    result = static_cast<int>(Ogre::PF_FLOAT16_R);
  else if ((_format == "BAYER_RGGB8") ||
            (_format == "BAYER_BGGR8") ||
            (_format == "BAYER_GBRG8") ||
            (_format == "BAYER_GRBG8"))
  {
    // let ogre generate rgb8 images for all bayer format requests
    // then post process to produce actual bayer images
    result = static_cast<int>(Ogre::PF_BYTE_RGB);
  }
  else
  {
    gzerr << "Error parsing image format (" << _format
          << "), using default Ogre::PF_R8G8B8\n";
    result = static_cast<int>(Ogre::PF_R8G8B8);
  }

  return result;
}

//////////////////////////////////////////////////
void Camera::EnableSaveFrame(bool _enable)
{
  sdf::ElementPtr elem = this->sdf->GetElement("save");
  elem->GetAttribute("enabled")->Set(_enable);
  this->captureData = _enable;
}

//////////////////////////////////////////////////
bool Camera::GetCaptureData() const
{
  return this->captureData;
}

//////////////////////////////////////////////////
void Camera::SetSaveFramePathname(const std::string &_pathname)
{
  sdf::ElementPtr elem = this->sdf->GetElement("save");
  elem->GetElement("path")->Set(_pathname);

  // Create the directory to store frames
  if (elem->Get<bool>("enabled"))
  {
    std::string command;
    command = "mkdir -p " + _pathname + " 2>>/dev/null";
    if (system(command.c_str()) <0)
      gzerr << "Error making directory\n";
  }
}

//////////////////////////////////////////////////
Ogre::Camera *Camera::GetOgreCamera() const
{
  return this->camera;
}

//////////////////////////////////////////////////
Ogre::Viewport *Camera::GetViewport() const
{
  return this->viewport;
}

//////////////////////////////////////////////////
double Camera::GetNearClip()
{
  if (this->camera)
    return this->camera->getNearClipDistance();
  else
    return 0;
}

//////////////////////////////////////////////////
double Camera::GetFarClip()
{
  if (this->camera)
    return this->camera->getFarClipDistance();
  else
    return 0;
}

//////////////////////////////////////////////////
unsigned int Camera::GetViewportWidth() const
{
  if (this->renderTarget)
    return this->renderTarget->getViewport(0)->getActualWidth();
  else if (this->camera && this->camera->getViewport())
    return this->camera->getViewport()->getActualWidth();
  else
    return 0;
}

//////////////////////////////////////////////////
unsigned int Camera::GetViewportHeight() const
{
  if (this->renderTarget)
    return this->renderTarget->getViewport(0)->getActualHeight();
  else if (this->camera && this->camera->getViewport())
    return this->camera->getViewport()->getActualHeight();
  else
    return 0;
}

//////////////////////////////////////////////////
void Camera::SetAspectRatio(float ratio)
{
  this->camera->setAspectRatio(ratio);
}

//////////////////////////////////////////////////
float Camera::GetAspectRatio() const
{
  return this->camera->getAspectRatio();
}

//////////////////////////////////////////////////
math::Vector3 Camera::GetUp()
{
  Ogre::Vector3 up = this->camera->getRealUp();
  return math::Vector3(up.x, up.y, up.z);
}

//////////////////////////////////////////////////
math::Vector3 Camera::GetRight()
{
  Ogre::Vector3 right = this->camera->getRealRight();
  return math::Vector3(right.x, right.y, right.z);
}

//////////////////////////////////////////////////
void Camera::SetSceneNode(Ogre::SceneNode *_node)
{
  this->sceneNode = _node;
}

//////////////////////////////////////////////////
Ogre::SceneNode *Camera::GetSceneNode() const
{
  return this->sceneNode;
}

//////////////////////////////////////////////////
Ogre::SceneNode *Camera::GetPitchNode() const
{
  return this->pitchNode;
}

//////////////////////////////////////////////////
const unsigned char *Camera::GetImageData(unsigned int _i)
{
  if (_i != 0)
    gzerr << "Camera index must be zero for cam";

  // do last minute conversion if Bayer pattern is requested, go from R8G8B8
  if ((this->GetImageFormat() == "BAYER_RGGB8") ||
       (this->GetImageFormat() == "BAYER_BGGR8") ||
       (this->GetImageFormat() == "BAYER_GBRG8") ||
       (this->GetImageFormat() == "BAYER_GRBG8"))
  {
    return this->bayerFrameBuffer;
  }
  else
    return this->saveFrameBuffer;
}

//////////////////////////////////////////////////
std::string Camera::GetName() const
{
  return this->name;
}

//////////////////////////////////////////////////
std::string Camera::GetScopedName() const
{
  return this->scopedName;
}

//////////////////////////////////////////////////
bool Camera::SaveFrame(const std::string &_filename)
{
  return Camera::SaveFrame(this->saveFrameBuffer, this->GetImageWidth(),
                          this->GetImageHeight(), this->GetImageDepth(),
                          this->GetImageFormat(), _filename);
}

//////////////////////////////////////////////////
std::string Camera::GetFrameFilename()
{
  sdf::ElementPtr saveElem = this->sdf->GetElement("save");

  std::string path = saveElem->Get<std::string>("path");
  boost::filesystem::path pathToFile;

  std::string friendlyName = this->scopedUniqueName;

  boost::replace_all(friendlyName, "::", "_");

  if (this->captureDataOnce)
  {
    pathToFile = this->screenshotPath;
    std::string timestamp = common::Time::GetWallTimeAsISOString();
    boost::replace_all(timestamp, ":", "_");
    pathToFile /= friendlyName + "-" + timestamp + ".jpg";
  }
  else
  {
    pathToFile = (path.empty()) ? "." : path;
    pathToFile /= str(boost::format("%s-%04d.jpg")
        % friendlyName.c_str() % this->saveCount);
    this->saveCount++;
  }

  // Create a directory if not present
  if (!boost::filesystem::exists(pathToFile.parent_path()))
    boost::filesystem::create_directories(pathToFile.parent_path());

  return pathToFile.string();
}

/////////////////////////////////////////////////
std::string Camera::GetScreenshotPath() const
{
  return this->screenshotPath;
}

/////////////////////////////////////////////////
bool Camera::SaveFrame(const unsigned char *_image,
                       unsigned int _width, unsigned int _height, int _depth,
                       const std::string &_format,
                       const std::string &_filename)
{
  if (!_image)
  {
    gzerr << "Can't save an empty image\n";
    return false;
  }

  Ogre::ImageCodec::ImageData *imgData;
  Ogre::Codec * pCodec;
  size_t size, pos;

  // Create image data structure
  imgData  = new Ogre::ImageCodec::ImageData();
  imgData->width  =  _width;
  imgData->height = _height;
  imgData->depth  = _depth;
  imgData->format = (Ogre::PixelFormat)Camera::GetOgrePixelFormat(_format);
  size = Camera::GetImageByteSize(_width, _height, _format);

  // Wrap buffer in a chunk
  Ogre::MemoryDataStreamPtr stream(
      new Ogre::MemoryDataStream(const_cast<unsigned char*>(_image),
        size, false));

  // Get codec
  Ogre::String filename = _filename;
  pos = filename.find_last_of(".");
  Ogre::String extension;

  while (pos != filename.length() - 1)
    extension += filename[++pos];

  // Get the codec
  pCodec = Ogre::Codec::getCodec(extension);

  // Write out
  Ogre::Codec::CodecDataPtr codecDataPtr(imgData);
  pCodec->codeToFile(stream, filename, codecDataPtr);

  return true;
}

//////////////////////////////////////////////////
void Camera::ToggleShowWireframe()
{
  if (this->camera)
  {
    if (this->camera->getPolygonMode() == Ogre::PM_WIREFRAME)
      this->camera->setPolygonMode(Ogre::PM_SOLID);
    else
      this->camera->setPolygonMode(Ogre::PM_WIREFRAME);
  }
}

//////////////////////////////////////////////////
void Camera::ShowWireframe(bool s)
{
  if (this->camera)
  {
    if (s)
    {
      this->camera->setPolygonMode(Ogre::PM_WIREFRAME);
    }
    else
    {
      this->camera->setPolygonMode(Ogre::PM_SOLID);
    }
  }
}

//////////////////////////////////////////////////
void Camera::GetCameraToViewportRay(int _screenx, int _screeny,
                                    math::Vector3 &_origin,
                                    math::Vector3 &_dir)
{
  Ogre::Ray ray = this->camera->getCameraToViewportRay(
      static_cast<float>(_screenx) / this->GetViewportWidth(),
      static_cast<float>(_screeny) / this->GetViewportHeight());

  _origin.Set(ray.getOrigin().x, ray.getOrigin().y, ray.getOrigin().z);
  _dir.Set(ray.getDirection().x, ray.getDirection().y, ray.getDirection().z);
}


//////////////////////////////////////////////////
void Camera::ConvertRGBToBAYER(unsigned char* dst, unsigned char* src,
                               std::string format, int width, int height)
{
  if (src)
  {
    // do last minute conversion if Bayer pattern is requested, go from R8G8B8
    if (format == "BAYER_RGGB8")
    {
      for (int i = 0; i < width; i++)
      {
        for (int j = 0; j < height; j++)
        {
          //
          // RG
          // GB
          //
          // determine position
          if (j%2)  // even column
            if (i%2)  // even row, red
              dst[i+j*width] = src[i*3+j*width*3+2];
            else  // odd row, green
              dst[i+j*width] = src[i*3+j*width*3+1];
          else  // odd column
            if (i%2)  // even row, green
              dst[i+j*width] = src[i*3+j*width*3+1];
            else  // odd row, blue
              dst[i+j*width] = src[i*3+j*width*3+0];
        }
      }
    }
    else if (format == "BAYER_BGGR8")
    {
      for (int i = 0; i < width; i++)
      {
        for (int j = 0; j < height; j++)
        {
          //
          // BG
          // GR
          //
          // determine position
          if (j%2)  // even column
            if (i%2)  // even row, blue
              dst[i+j*width] = src[i*3+j*width*3+0];
            else  // odd row, green
              dst[i+j*width] = src[i*3+j*width*3+1];
          else  // odd column
            if (i%2)  // even row, green
              dst[i+j*width] = src[i*3+j*width*3+1];
            else  // odd row, red
              dst[i+j*width] = src[i*3+j*width*3+2];
        }
      }
    }
    else if (format == "BAYER_GBRG8")
    {
      for (int i = 0; i < width; i++)
      {
        for (int j = 0; j < height; j++)
        {
          //
          // GB
          // RG
          //
          // determine position
          if (j%2)  // even column
            if (i%2)  // even row, green
              dst[i+j*width] = src[i*3+j*width*3+1];
            else  // odd row, blue
              dst[i+j*width] = src[i*3+j*width*3+2];
          else  // odd column
            if (i%2)  // even row, red
              dst[i+j*width] = src[i*3+j*width*3+0];
            else  // odd row, green
              dst[i+j*width] = src[i*3+j*width*3+1];
        }
      }
    }
    else if (format == "BAYER_GRBG8")
    {
      for (int i = 0; i < width; i++)
      {
        for (int j = 0; j < height; j++)
        {
          //
          // GR
          // BG
          //
          // determine position
          if (j%2)  // even column
            if (i%2)  // even row, green
              dst[i+j*width] = src[i*3+j*width*3+1];
            else  // odd row, red
              dst[i+j*width] = src[i*3+j*width*3+0];
          else  // odd column
            if (i%2)  // even row, blue
              dst[i+j*width] = src[i*3+j*width*3+2];
            else  // odd row, green
              dst[i+j*width] = src[i*3+j*width*3+1];
        }
      }
    }
  }
}

//////////////////////////////////////////////////
void Camera::SetCaptureData(bool _value)
{
  this->captureData = _value;
}

//////////////////////////////////////////////////
void Camera::SetCaptureDataOnce()
{
  this->captureDataOnce = true;
}

//////////////////////////////////////////////////
void Camera::CreateRenderTexture(const std::string &_textureName)
{
  // Create the render texture
  this->renderTexture = (Ogre::TextureManager::getSingleton().createManual(
      _textureName,
      "General",
      Ogre::TEX_TYPE_2D,
      this->GetImageWidth(),
      this->GetImageHeight(),
      0,
      (Ogre::PixelFormat)this->imageFormat,
      Ogre::TU_RENDERTARGET,
      0,
      false,
      4)).getPointer();

  this->SetRenderTarget(this->renderTexture->getBuffer()->getRenderTarget());

  this->initialized = true;
}

//////////////////////////////////////////////////
ScenePtr Camera::GetScene() const
{
  return this->scene;
}

//////////////////////////////////////////////////
void Camera::CreateCamera()
{
  this->camera = this->scene->GetManager()->createCamera(
      this->scopedUniqueName);

  this->camera->setFixedYawAxis(false);
  this->camera->yaw(Ogre::Degree(-90.0));
  this->camera->roll(Ogre::Degree(-90.0));
}

//////////////////////////////////////////////////
bool Camera::GetWorldPointOnPlane(int _x, int _y,
                                  const math::Plane &_plane,
                                  math::Vector3 &_result)
{
  math::Vector3 origin, dir;
  double dist;

  // Cast two rays from the camera into the world
  this->GetCameraToViewportRay(_x, _y, origin, dir);

  dist = _plane.Distance(origin, dir);

  _result = origin + dir * dist;

  if (!math::equal(dist, -1.0))
    return true;
  else
    return false;
}

//////////////////////////////////////////////////
void Camera::SetRenderTarget(Ogre::RenderTarget *_target)
{
  this->renderTarget = _target;

  if (this->renderTarget)
  {
    // Setup the viewport to use the texture
    this->viewport = this->renderTarget->addViewport(this->camera);
    this->viewport->setClearEveryFrame(true);
    this->viewport->setShadowsEnabled(true);
    this->viewport->setOverlaysEnabled(false);

    RTShaderSystem::AttachViewport(this->viewport, this->GetScene());

    this->viewport->setBackgroundColour(
        Conversions::Convert(this->scene->GetBackgroundColor()));
    this->viewport->setVisibilityMask(GZ_VISIBILITY_ALL &
        ~(GZ_VISIBILITY_GUI | GZ_VISIBILITY_SELECTABLE));

    double ratio = static_cast<double>(this->viewport->getActualWidth()) /
                   static_cast<double>(this->viewport->getActualHeight());

    double hfov = this->GetHFOV().Radian();
    double vfov = 2.0 * atan(tan(hfov / 2.0) / ratio);
    this->camera->setAspectRatio(ratio);
    this->camera->setFOVy(Ogre::Radian(vfov));

    // Setup Deferred rendering for the camera
    if (RenderEngine::Instance()->GetRenderPathType() == RenderEngine::DEFERRED)
    {
      // Deferred shading GBuffer compositor
      this->dataPtr->dsGBufferInstance =
        Ogre::CompositorManager::getSingleton().addCompositor(this->viewport,
            "DeferredShading/GBuffer");

      // Deferred lighting GBuffer compositor
      this->dataPtr->dlGBufferInstance =
        Ogre::CompositorManager::getSingleton().addCompositor(this->viewport,
            "DeferredLighting/GBuffer");

      // Deferred shading: Merging compositor
      this->dataPtr->dsMergeInstance =
        Ogre::CompositorManager::getSingleton().addCompositor(this->viewport,
            "DeferredShading/ShowLit");

      // Deferred lighting: Merging compositor
      this->dataPtr->dlMergeInstance =
        Ogre::CompositorManager::getSingleton().addCompositor(this->viewport,
            "DeferredLighting/ShowLit");

      // Screen space ambient occlusion
      // this->dataPtr->this->ssaoInstance =
      //  Ogre::CompositorManager::getSingleton().addCompositor(this->viewport,
      //      "DeferredShading/SSAO");

      this->dataPtr->dsGBufferInstance->setEnabled(false);
      this->dataPtr->dsMergeInstance->setEnabled(false);

      this->dataPtr->dlGBufferInstance->setEnabled(true);
      this->dataPtr->dlMergeInstance->setEnabled(true);

      // this->dataPtr->this->ssaoInstance->setEnabled(false);
    }

    // Noise
    if (this->dataPtr->noiseActive)
    {
      switch (this->dataPtr->noiseType)
      {
        case CameraPrivate::GAUSSIAN:
          this->dataPtr->gaussianNoiseInstance =
            Ogre::CompositorManager::getSingleton().addCompositor(
              this->viewport, "CameraNoise/Gaussian");
          this->dataPtr->gaussianNoiseInstance->setEnabled(true);
          // gaussianNoiseCompositorListener was allocated in Load()
          this->dataPtr->gaussianNoiseInstance->addListener(
            this->dataPtr->gaussianNoiseCompositorListener.get());
          break;
        default:
          GZ_ASSERT(false, "Invalid noise model type");
      }
    }

    if (this->GetScene()->skyx != NULL)
      this->renderTarget->addListener(this->GetScene()->skyx);
  }
}

//////////////////////////////////////////////////
void Camera::AttachToVisual(uint32_t _visualId,
                            bool _inheritOrientation,
                            double _minDist, double _maxDist)
{
  msgs::Request request;
  msgs::TrackVisual track;

  track.set_name(this->GetName() + "_attach_to_visual_track");
  track.set_id(_visualId);
  track.set_min_dist(_minDist);
  track.set_max_dist(_maxDist);
  track.set_inherit_orientation(_inheritOrientation);

  std::string *serializedData = request.mutable_data();
  track.SerializeToString(serializedData);

  request.set_request("attach_visual");
  request.set_id(_visualId);
  this->requests.push_back(request);
}

//////////////////////////////////////////////////
void Camera::AttachToVisual(const std::string &_visualName,
                            bool _inheritOrientation,
                            double _minDist, double _maxDist)
{
  msgs::Request request;
  msgs::TrackVisual track;

  VisualPtr visual = this->scene->GetVisual(_visualName);

  if (visual)
    track.set_id(visual->GetId());
  else
    track.set_id(GZ_UINT32_MAX);

  track.set_name(_visualName);
  track.set_min_dist(_minDist);
  track.set_max_dist(_maxDist);
  track.set_inherit_orientation(_inheritOrientation);

  std::string *serializedData = request.mutable_data();
  track.SerializeToString(serializedData);

  request.set_request("attach_visual");
  request.set_id(0);
  this->requests.push_back(request);
}

//////////////////////////////////////////////////
void Camera::TrackVisual(const std::string &_name)
{
  msgs::Request request;
  request.set_request("track_visual");
  request.set_data(_name);
  request.set_id(0);
  this->requests.push_back(request);
}

//////////////////////////////////////////////////
bool Camera::AttachToVisualImpl(uint32_t _id,
    bool _inheritOrientation, double _minDist, double _maxDist)
{
  VisualPtr visual = this->scene->GetVisual(_id);
  return this->AttachToVisualImpl(visual, _inheritOrientation,
                                  _minDist, _maxDist);
}

//////////////////////////////////////////////////
bool Camera::AttachToVisualImpl(const std::string &_name,
    bool _inheritOrientation, double _minDist, double _maxDist)
{
  VisualPtr visual = this->scene->GetVisual(_name);
  return this->AttachToVisualImpl(visual, _inheritOrientation,
                                  _minDist, _maxDist);
}

//////////////////////////////////////////////////
bool Camera::AttachToVisualImpl(VisualPtr _visual, bool _inheritOrientation,
    double /*_minDist*/, double /*_maxDist*/)
{
  if (this->sceneNode->getParent())
      this->sceneNode->getParent()->removeChild(this->sceneNode);

  if (_visual)
  {
    math::Pose origPose = this->GetWorldPose();
    _visual->GetSceneNode()->addChild(this->sceneNode);
    this->sceneNode->setInheritOrientation(_inheritOrientation);
    this->SetWorldPose(origPose);
    return true;
  }

  return false;
}

//////////////////////////////////////////////////
bool Camera::TrackVisualImpl(const std::string &_name)
{
  VisualPtr visual = this->scene->GetVisual(_name);
  if (visual)
    return this->TrackVisualImpl(visual);
  else
    this->dataPtr->trackedVisual.reset();

  return false;
}

//////////////////////////////////////////////////
bool Camera::TrackVisualImpl(VisualPtr _visual)
{
  // if (this->sceneNode->getParent())
  //  this->sceneNode->getParent()->removeChild(this->sceneNode);

  if (_visual)
  {
    this->dataPtr->trackVisualPID.Init(0.25, 0, 0, 0, 0, 1.0, 0.0);
    this->dataPtr->trackVisualPitchPID.Init(0.05, 0, 0, 0, 0, 1.0, 0.0);
    this->dataPtr->trackVisualYawPID.Init(0.05, 0, 0, 0, 0, 1.0, 0.0);

    this->dataPtr->trackedVisual = _visual;
  }
  else
  {
    this->dataPtr->trackedVisual.reset();
  }

  return true;
}

//////////////////////////////////////////////////
Ogre::Texture *Camera::GetRenderTexture() const
{
  return this->renderTexture;
}

/////////////////////////////////////////////////
math::Vector3 Camera::GetDirection() const
{
  return Conversions::Convert(this->camera->getDerivedDirection());
}

/////////////////////////////////////////////////
bool Camera::IsVisible(VisualPtr _visual)
{
  if (this->camera && _visual)
  {
    math::Box bbox = _visual->GetBoundingBox();
    Ogre::AxisAlignedBox box;
    box.setMinimum(bbox.min.x, bbox.min.y, bbox.min.z);
    box.setMaximum(bbox.max.x, bbox.max.y, bbox.max.z);

    return this->camera->isVisible(box);
  }

  return false;
}

/////////////////////////////////////////////////
bool Camera::IsVisible(const std::string &_visualName)
{
  return this->IsVisible(this->scene->GetVisual(_visualName));
}

/////////////////////////////////////////////////
bool Camera::IsAnimating() const
{
  return this->animState != NULL;
}

/////////////////////////////////////////////////
bool Camera::MoveToPosition(const math::Pose &_pose, double _time)
{
  if (this->animState)
  {
    this->dataPtr->moveToPositionQueue.push_back(std::make_pair(_pose, _time));
    return false;
  }

  Ogre::TransformKeyFrame *key;
  math::Vector3 rpy = _pose.rot.GetAsEuler();
  math::Vector3 start = this->GetWorldPose().pos;

  double dyaw =  this->GetWorldRotation().GetAsEuler().z - rpy.z;

  if (dyaw > M_PI)
    rpy.z += 2*M_PI;
  else if (dyaw < -M_PI)
    rpy.z -= 2*M_PI;

  Ogre::Quaternion yawFinal(Ogre::Radian(rpy.z), Ogre::Vector3(0, 0, 1));
  Ogre::Quaternion pitchFinal(Ogre::Radian(rpy.y), Ogre::Vector3(0, 1, 0));

  std::string trackName = "cameratrack";
  int i = 0;
  while (this->scene->GetManager()->hasAnimation(trackName))
  {
    trackName = std::string("cameratrack_") +
      boost::lexical_cast<std::string>(i);
    i++;
  }

  Ogre::Animation *anim =
    this->scene->GetManager()->createAnimation(trackName, _time);
  anim->setInterpolationMode(Ogre::Animation::IM_SPLINE);

  Ogre::NodeAnimationTrack *strack = anim->createNodeTrack(0, this->sceneNode);
  Ogre::NodeAnimationTrack *ptrack = anim->createNodeTrack(1, this->pitchNode);

  key = strack->createNodeKeyFrame(0);
  key->setTranslate(Ogre::Vector3(start.x, start.y, start.z));
  key->setRotation(this->sceneNode->getOrientation());

  key = ptrack->createNodeKeyFrame(0);
  key->setRotation(this->pitchNode->getOrientation());

  key = strack->createNodeKeyFrame(_time);
  key->setTranslate(Ogre::Vector3(_pose.pos.x, _pose.pos.y, _pose.pos.z));
  key->setRotation(yawFinal);

  key = ptrack->createNodeKeyFrame(_time);
  key->setRotation(pitchFinal);

  this->animState =
    this->scene->GetManager()->createAnimationState(trackName);

  this->animState->setTimePosition(0);
  this->animState->setEnabled(true);
  this->animState->setLoop(false);
  this->prevAnimTime = common::Time::GetWallTime();

  return true;
}

/////////////////////////////////////////////////
bool Camera::MoveToPositions(const std::vector<math::Pose> &_pts,
                             double _time, boost::function<void()> _onComplete)
{
  if (this->animState)
    return false;

  this->onAnimationComplete = _onComplete;

  Ogre::TransformKeyFrame *key;
  math::Vector3 start = this->GetWorldPose().pos;

  std::string trackName = "cameratrack";
  int i = 0;
  while (this->scene->GetManager()->hasAnimation(trackName))
  {
    trackName = std::string("cameratrack_") +
      boost::lexical_cast<std::string>(i);
    i++;
  }

  Ogre::Animation *anim =
    this->scene->GetManager()->createAnimation(trackName, _time);
  anim->setInterpolationMode(Ogre::Animation::IM_SPLINE);

  Ogre::NodeAnimationTrack *strack = anim->createNodeTrack(0, this->sceneNode);
  Ogre::NodeAnimationTrack *ptrack = anim->createNodeTrack(1, this->pitchNode);

  key = strack->createNodeKeyFrame(0);
  key->setTranslate(Ogre::Vector3(start.x, start.y, start.z));
  key->setRotation(this->sceneNode->getOrientation());

  key = ptrack->createNodeKeyFrame(0);
  key->setRotation(this->pitchNode->getOrientation());

  double dt = _time / (_pts.size()-1);
  double tt = 0;

  double prevYaw = this->GetWorldRotation().GetAsEuler().z;
  for (unsigned int j = 0; j < _pts.size(); j++)
  {
    math::Vector3 pos = _pts[j].pos;
    math::Vector3 rpy = _pts[j].rot.GetAsEuler();
    double dyaw = prevYaw - rpy.z;

    if (dyaw > M_PI)
      rpy.z += 2*M_PI;
    else if (dyaw < -M_PI)
      rpy.z -= 2*M_PI;

    prevYaw = rpy.z;
    Ogre::Quaternion yawFinal(Ogre::Radian(rpy.z), Ogre::Vector3(0, 0, 1));
    Ogre::Quaternion pitchFinal(Ogre::Radian(rpy.y), Ogre::Vector3(0, 1, 0));

    key = strack->createNodeKeyFrame(tt);
    key->setTranslate(Ogre::Vector3(pos.x, pos.y, pos.z));
    key->setRotation(yawFinal);

    key = ptrack->createNodeKeyFrame(tt);
    key->setRotation(pitchFinal);

    tt += dt;
  }

  this->animState = this->scene->GetManager()->createAnimationState(trackName);

  this->animState->setTimePosition(0);
  this->animState->setEnabled(true);
  this->animState->setLoop(false);
  this->prevAnimTime = common::Time::GetWallTime();

  return true;
}

//////////////////////////////////////////////////
void Camera::SetRenderRate(double _hz)
{
  if (_hz > 0.0)
    this->dataPtr->renderPeriod = 1.0 / _hz;
  else
    this->dataPtr->renderPeriod = 0.0;
}

//////////////////////////////////////////////////
double Camera::GetRenderRate() const
{
  return 1.0 / this->dataPtr->renderPeriod.Double();
}

//////////////////////////////////////////////////
void Camera::AnimationComplete()
{
}

//////////////////////////////////////////////////
bool Camera::GetInitialized() const
{
  return this->initialized && this->scene->GetInitialized();
}

//////////////////////////////////////////////////
void Camera::OnCmdMsg(ConstCameraCmdPtr &_msg)
{
<<<<<<< HEAD
  boost::mutex::scoped_lock lock(this->receiveMutex);
  this->commandMsgs.push_back(_msg);
=======
  boost::mutex::scoped_lock lock(this->dataPtr->receiveMutex);
  this->dataPtr->commandMsgs.push_back(_msg);
>>>>>>> 7801bee7
}<|MERGE_RESOLUTION|>--- conflicted
+++ resolved
@@ -119,11 +119,7 @@
   this->name = _name;
   this->scopedName = this->scene->GetName() + "::" + _name;
   this->scopedUniqueName = this->scopedName + "(" +
-<<<<<<< HEAD
-    boost::lexical_cast<std::string>(++this->cameraCounter) + ")";
-=======
     boost::lexical_cast<std::string>(++this->dataPtr->cameraCounter) + ")";
->>>>>>> 7801bee7
 
   this->renderTarget = NULL;
   this->renderTexture = NULL;
@@ -158,13 +154,8 @@
   // Set default render rate to unlimited
   this->SetRenderRate(0.0);
 
-<<<<<<< HEAD
-  this->node = transport::NodePtr(new transport::Node());
-  this->node->Init();
-=======
   this->dataPtr->node = transport::NodePtr(new transport::Node());
   this->dataPtr->node->Init();
->>>>>>> 7801bee7
 }
 
 //////////////////////////////////////////////////
@@ -268,13 +259,8 @@
   // created for visualization purposes.
   if (this->name.find("_GUIONLY_") == std::string::npos)
   {
-<<<<<<< HEAD
-    this->cmdSub = this->node->Subscribe("~/" + this->GetName() + "/cmd",
-        &Camera::OnCmdMsg, this, true);
-=======
     this->dataPtr->cmdSub = this->dataPtr->node->Subscribe(
         "~/" + this->GetName() + "/cmd", &Camera::OnCmdMsg, this, true);
->>>>>>> 7801bee7
   }
 }
 
@@ -308,11 +294,7 @@
 {
   this->initialized = false;
   this->connections.clear();
-<<<<<<< HEAD
-  this->node.reset();
-=======
   this->dataPtr->node.reset();
->>>>>>> 7801bee7
 
   if (this->dataPtr->gaussianNoiseCompositorListener)
   {
@@ -350,29 +332,17 @@
 //////////////////////////////////////////////////
 void Camera::Update()
 {
-<<<<<<< HEAD
-  boost::mutex::scoped_lock lock(this->receiveMutex);
-
-  // Process all the command messages.
-  for (CameraCmdMsgs_L::iterator iter = this->commandMsgs.begin();
-      iter != this->commandMsgs.end(); ++iter)
-=======
   boost::mutex::scoped_lock lock(this->dataPtr->receiveMutex);
 
   // Process all the command messages.
   for (CameraPrivate::CameraCmdMsgs_L::iterator iter =
       this->dataPtr->commandMsgs.begin();
       iter != this->dataPtr->commandMsgs.end(); ++iter)
->>>>>>> 7801bee7
   {
     if ((*iter)->has_follow_model())
       this->TrackVisual((*iter)->follow_model());
   }
-<<<<<<< HEAD
-  this->commandMsgs.clear();
-=======
   this->dataPtr->commandMsgs.clear();
->>>>>>> 7801bee7
 
   std::list<msgs::Request>::iterator iter = this->requests.begin();
   while (iter != this->requests.end())
@@ -1772,11 +1742,6 @@
 //////////////////////////////////////////////////
 void Camera::OnCmdMsg(ConstCameraCmdPtr &_msg)
 {
-<<<<<<< HEAD
-  boost::mutex::scoped_lock lock(this->receiveMutex);
-  this->commandMsgs.push_back(_msg);
-=======
   boost::mutex::scoped_lock lock(this->dataPtr->receiveMutex);
   this->dataPtr->commandMsgs.push_back(_msg);
->>>>>>> 7801bee7
 }