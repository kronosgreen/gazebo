/*
 * Copyright (C) 2012 Open Source Robotics Foundation
 *
 * Licensed under the Apache License, Version 2.0 (the "License");
 * you may not use this file except in compliance with the License.
 * You may obtain a copy of the License at
 *
 *     http://www.apache.org/licenses/LICENSE-2.0
 *
 * Unless required by applicable law or agreed to in writing, software
 * distributed under the License is distributed on an "AS IS" BASIS,
 * WITHOUT WARRANTIES OR CONDITIONS OF ANY KIND, either express or implied.
 * See the License for the specific language governing permissions and
 * limitations under the License.
 *
*/

#ifdef _WIN32
  // Ensure that Winsock2.h is included before Windows.h, which can get
  // pulled in by anybody (e.g., Boost).
  #include <Winsock2.h>
#endif

#include <sstream>

#include <boost/algorithm/string.hpp>
#include <boost/filesystem.hpp>
#include <boost/format.hpp>
#include <boost/lexical_cast.hpp>
#include <ignition/math/Helpers.hh>
#include <sdf/sdf.hh>

#ifndef _WIN32
  #include <dirent.h>
#else
  #include "gazebo/common/win_dirent.h"
#endif

#include "gazebo/rendering/skyx/include/SkyX.h"

#include "gazebo/common/Assert.hh"
#include "gazebo/common/Events.hh"
#include "gazebo/common/Console.hh"
#include "gazebo/common/Exception.hh"
#include "gazebo/common/VideoEncoder.hh"

#include "gazebo/rendering/ogre_gazebo.h"
#include "gazebo/rendering/RTShaderSystem.hh"
#include "gazebo/rendering/RenderEngine.hh"
#include "gazebo/rendering/Visual.hh"
#include "gazebo/rendering/Conversions.hh"
#include "gazebo/rendering/Scene.hh"
#include "gazebo/rendering/Distortion.hh"
#include "gazebo/rendering/CameraPrivate.hh"
#include "gazebo/rendering/Camera.hh"

using namespace gazebo;
using namespace rendering;


unsigned int CameraPrivate::cameraCounter = 0;

//////////////////////////////////////////////////
Camera::Camera(const std::string &_name, ScenePtr _scene,
               bool _autoRender)
  : dataPtr(new CameraPrivate)
{
  this->initialized = false;
<<<<<<< HEAD
  this->cameraProjectiveMatrix = ignition::math::Matrix4d::Identity;
  this->cameraUsingIntrinsics = false;
=======
  this->dataPtr->cameraProjectionMatrix = ignition::math::Matrix4d::Identity;
>>>>>>> abe4758a
  this->sdf.reset(new sdf::Element);
  sdf::initFile("camera.sdf", this->sdf);

  this->animState = NULL;
  this->windowId = 0;
  this->scene = _scene;

  this->newData = false;

  this->textureWidth = this->textureHeight = 0;

  this->saveFrameBuffer = NULL;
  this->saveCount = 0;
  this->bayerFrameBuffer = NULL;

  this->name = _name;
  this->scopedName = this->scene->Name() + "::" + _name;
  this->scopedUniqueName = this->scopedName + "(" +
    boost::lexical_cast<std::string>(++this->dataPtr->cameraCounter) + ")";

  this->renderTarget = NULL;
  this->renderTexture = NULL;

  this->captureData = false;
  this->captureDataOnce = false;

  this->camera = NULL;
  this->viewport = NULL;

  this->sceneNode = NULL;

  this->screenshotPath = getenv("HOME");
  this->screenshotPath += "/.gazebo/pictures";

  // Connect to the render signal
  this->connections.push_back(
      event::Events::ConnectPreRender(std::bind(&Camera::Update, this)));

  if (_autoRender)
  {
    this->connections.push_back(event::Events::ConnectRender(
          std::bind(&Camera::Render, this, false)));
    this->connections.push_back(
        event::Events::ConnectPostRender(
          std::bind(&Camera::PostRender, this)));
  }

  this->lastRenderWallTime = common::Time::GetWallTime();

  // Set default render rate to unlimited
  this->SetRenderRate(0.0);

  this->dataPtr->node = transport::NodePtr(new transport::Node());
  this->dataPtr->node->Init();
}

//////////////////////////////////////////////////
Camera::~Camera()
{
  this->Fini();
}

//////////////////////////////////////////////////
void Camera::Load(sdf::ElementPtr _sdf)
{
  this->sdf->Copy(_sdf);
  this->Load();
}

//////////////////////////////////////////////////
void Camera::Load()
{
  sdf::ElementPtr imgElem = this->sdf->GetElement("image");
  if (imgElem)
  {
    this->imageWidth = imgElem->Get<int>("width");
    this->imageHeight = imgElem->Get<int>("height");
    this->imageFormat = this->OgrePixelFormat(
        imgElem->Get<std::string>("format"));
  }
  else
    gzthrow("Camera has no <image> tag.");

  // Create the directory to store frames
  if (this->sdf->HasElement("save") &&
      this->sdf->GetElement("save")->Get<bool>("enabled"))
  {
    sdf::ElementPtr elem = this->sdf->GetElement("save");
    std::string command;

    command = "mkdir " + elem->Get<std::string>("path")+ " 2>>/dev/null";
    if (system(command.c_str()) < 0)
      gzerr << "Error making directory\n";
  }

  if (this->sdf->HasElement("horizontal_fov"))
  {
    sdf::ElementPtr elem = this->sdf->GetElement("horizontal_fov");
    ignition::math::Angle angle = elem->Get<double>();
    if (angle < 0.01 || angle > M_PI*2)
    {
      gzthrow("Camera horizontal field of view invalid.");
    }
    this->SetHFOV(angle);
  }

  // Only create a command subscription for real cameras. Ignore camera's
  // created for visualization purposes.
  if (this->name.find("_GUIONLY_") == std::string::npos)
  {
    std::string topicName = this->Name();
    boost::replace_all(topicName, "::", "/");

    this->dataPtr->cmdSub = this->dataPtr->node->Subscribe(
        "~/" + topicName + "/cmd", &Camera::OnCmdMsg, this, true);
  }

  if (this->sdf->HasElement("distortion"))
  {
    this->dataPtr->distortion.reset(new Distortion());
    this->dataPtr->distortion->Load(this->sdf->GetElement("distortion"));
  }

  this->LoadCameraIntrinsics();
}

//////////////////////////////////////////////////
void Camera::LoadCameraIntrinsics()
{
  if (this->sdf->HasElement("lens"))
  {
    sdf::ElementPtr sdfLens = this->sdf->GetElement("lens");
    if (sdfLens->HasElement("intrinsics"))
    {
      sdf::ElementPtr sdfIntrinsics = sdfLens->GetElement("intrinsics");
      this->UpdateCameraIntrinsics(
          sdfIntrinsics->Get<double>("fx"),
          sdfIntrinsics->Get<double>("fy"),
          sdfIntrinsics->Get<double>("cx"),
          sdfIntrinsics->Get<double>("cy"),
          sdfIntrinsics->Get<double>("s"));
    }
  }
}

//////////////////////////////////////////////////
void Camera::UpdateCameraIntrinsics(
    const double _cameraIntrinsicsFx, const double _cameraIntrinsicsFy,
    const double _cameraIntrinsicsCx, const double _cameraIntrinsicsCy,
    const double _cameraIntrinsicsS)
{
  double clipNear = 0.5;
  double clipFar = 2.5;

  sdf::ElementPtr clipElem = this->sdf->GetElement("clip");
  if (clipElem)
  {
    clipNear = clipElem->Get<double>("near");
    clipFar = clipElem->Get<double>("far");
  }

<<<<<<< HEAD
  this->cameraProjectiveMatrix = this->BuildProjectiveMatrix(
=======
  this->dataPtr->cameraProjectionMatrix = this->BuildProjectionMatrix(
>>>>>>> abe4758a
    this->imageWidth, this->imageHeight,
    _cameraIntrinsicsFx, _cameraIntrinsicsFy,
    _cameraIntrinsicsCx, _cameraIntrinsicsCy,
    _cameraIntrinsicsS, clipNear, clipFar);

  if (this->camera != nullptr)
  {
    this->camera->setCustomProjectionMatrix(true,
<<<<<<< HEAD
        Conversions::Convert(cameraProjectiveMatrix));
  }

  this->cameraUsingIntrinsics = true;
}

=======
        Conversions::Convert(this->dataPtr->cameraProjectionMatrix));
  }

  this->dataPtr->cameraUsingIntrinsics = true;
}


>>>>>>> abe4758a
//////////////////////////////////////////////////
ignition::math::Matrix4d Camera::BuildNDCMatrix(
    const double _left, const double _right,
    const double _bottom, const double _top,
    const double _near, const double _far)
{
  double inverseWidth = 1.0 / (_right - _left);
  double inverseHeight = 1.0 / (_top - _bottom);
  double inverseDistance = 1.0 / (_far - _near);

  return ignition::math::Matrix4d(
           2.0 * inverseWidth,
           0.0,
           0.0,
           -(_right + _left) * inverseWidth,
           0.0,
           2.0 * inverseHeight,
           0.0,
           -(_top + _bottom) * inverseHeight,
           0.0,
           0.0,
           -2.0 * inverseDistance,
           -(_far + _near) * inverseDistance,
           0.0,
           0.0,
           0.0,
           1.0);
}

//////////////////////////////////////////////////
ignition::math::Matrix4d Camera::BuildPerspectiveMatrix(
    const double _intrinsicsFx, const double _intrinsicsFy,
    const double _intrinsicsCx, const double _intrinsicsCy,
    const double _intrinsicsS,
    const double _clipNear, const double _clipFar)
{
  return ignition::math::Matrix4d(
           _intrinsicsFx,
           _intrinsicsS,
           -_intrinsicsCx,
           0.0,
           0.0,
           _intrinsicsFy,
           -_intrinsicsCy,
           0.0,
           0.0,
           0.0,
           _clipNear + _clipFar,
           _clipNear * _clipFar,
           0.0,
           0.0,
           -1.0,
           0.0);
}

//////////////////////////////////////////////////
<<<<<<< HEAD
ignition::math::Matrix4d Camera::BuildProjectiveMatrix(
=======
ignition::math::Matrix4d Camera::BuildProjectionMatrix(
>>>>>>> abe4758a
    const double _imageWidth, const double _imageHeight,
    const double _intrinsicsFx, const double _intrinsicsFy,
    const double _intrinsicsCx, double _intrinsicsCy,
    const double _intrinsicsS,
    const double _clipNear, const double _clipFar)
{
  return Camera::BuildNDCMatrix(
           0, _imageWidth, 0, _imageHeight, _clipNear, _clipFar) *
         Camera::BuildPerspectiveMatrix(
<<<<<<< HEAD
           _intrinsicsFx, _intrinsicsFy, _intrinsicsCx, _intrinsicsCy,
=======
           _intrinsicsFx, _intrinsicsFy,
           _intrinsicsCx, _imageHeight - _intrinsicsCy,
>>>>>>> abe4758a
           _intrinsicsS, _clipNear, _clipFar);
}

//////////////////////////////////////////////////
void Camera::Init()
{
  this->SetSceneNode(
      this->scene->OgreSceneManager()->getRootSceneNode()->createChildSceneNode(
        this->scopedUniqueName + "_SceneNode"));

  this->CreateCamera();

  this->camera->setAutoAspectRatio(true);

  this->sceneNode->setInheritScale(false);

  this->saveCount = 0;

  this->SetClipDist();

  this->dataPtr->trackIsStatic = false;
  this->dataPtr->trackUseModelFrame = true;
  this->dataPtr->trackMinDistance = 8.0;
  this->dataPtr->trackMaxDistance = 8.0;
  this->dataPtr->trackPos = ignition::math::Vector3d(-5.0, 0.0, 3.0);
  this->dataPtr->trackInheritYaw = false;
}

//////////////////////////////////////////////////
void Camera::Fini()
{
  this->dataPtr->videoEncoder.Reset();

  if (this->saveFrameBuffer)
    delete [] this->saveFrameBuffer;
  this->saveFrameBuffer = NULL;

  if (this->bayerFrameBuffer)
    delete [] this->bayerFrameBuffer;
  this->bayerFrameBuffer = NULL;

  this->initialized = false;

  this->dataPtr->cmdSub.reset();
  if (this->dataPtr->node)
    this->dataPtr->node->Fini();
  this->dataPtr->node.reset();

  this->dataPtr->distortion.reset();
  this->dataPtr->trackedVisual.reset();

  if (this->viewport && this->scene)
    RTShaderSystem::DetachViewport(this->viewport, this->scene);

  if (this->renderTarget)
    this->renderTarget->removeAllViewports();
  this->renderTarget = NULL;

  if (this->renderTexture)
    Ogre::TextureManager::getSingleton().remove(this->renderTexture->getName());
  this->renderTexture = NULL;

  if (this->camera)
  {
    this->scene->OgreSceneManager()->destroyCamera(this->scopedUniqueName);
    this->camera = NULL;
  }

  this->sceneNode = NULL;
  this->cameraNode = nullptr;
  this->viewport = NULL;

  this->scene.reset();
  this->connections.clear();

  if (this->sdf)
    this->sdf->Reset();
  this->sdf.reset();
}

//////////////////////////////////////////////////
void Camera::SetWindowId(unsigned int _windowId)
{
  this->windowId = _windowId;
}

//////////////////////////////////////////////////
unsigned int Camera::WindowId() const
{
  return this->windowId;
}

//////////////////////////////////////////////////
void Camera::SetScene(ScenePtr _scene)
{
  this->scene = _scene;
}

//////////////////////////////////////////////////
void Camera::Update()
{
  std::lock_guard<std::mutex> lock(this->dataPtr->receiveMutex);

  // Process all the command messages.
  for (CameraPrivate::CameraCmdMsgs_L::iterator iter =
      this->dataPtr->commandMsgs.begin();
      iter != this->dataPtr->commandMsgs.end(); ++iter)
  {
    if ((*iter)->has_follow_model())
      this->TrackVisual((*iter)->follow_model());
  }
  this->dataPtr->commandMsgs.clear();

  std::list<msgs::Request>::iterator iter = this->requests.begin();
  while (iter != this->requests.end())
  {
    bool erase = false;
    if ((*iter).request() == "track_visual")
    {
      if (this->TrackVisualImpl((*iter).data()))
        erase = true;
    }
    else if ((*iter).request() == "attach_visual")
    {
      msgs::TrackVisual msg;
      msg.ParseFromString((*iter).data());
      bool result = false;

      if (msg.id() < ignition::math::MAX_UI32)
        result = this->AttachToVisualImpl(msg.id(),
            msg.inherit_orientation(), msg.min_dist(), msg.max_dist());
      else
        result = this->AttachToVisualImpl(msg.name(),
            msg.inherit_orientation(), msg.min_dist(), msg.max_dist());

      if (result)
        erase = true;
    }

    if (erase)
      iter = this->requests.erase(iter);
    else
      ++iter;
  }

  // Update animations
  if (this->animState)
  {
    if (this->animState->hasEnded())
    {
      try
      {
        this->scene->OgreSceneManager()->destroyAnimation(
            std::string(this->animState->getAnimationName()));
      } catch(Ogre::Exception &_e)
      {
      }

      this->animState = NULL;

      this->AnimationComplete();

      if (this->onAnimationComplete)
        this->onAnimationComplete();

      if (!this->dataPtr->moveToPositionQueue.empty())
      {
        this->MoveToPosition(this->dataPtr->moveToPositionQueue[0].first,
                             this->dataPtr->moveToPositionQueue[0].second);
        this->dataPtr->moveToPositionQueue.pop_front();
      }
    }
    else
    {
      common::Time wallTime = common::Time::GetWallTime();
      this->animState->addTime((wallTime - this->prevAnimTime).Double());
      this->prevAnimTime = wallTime;
    }
  }
  else if (this->dataPtr->trackedVisual)
  {
    double scaling = 0;
    ignition::math::Vector3d direction =
      this->dataPtr->trackedVisual->WorldPose().Pos() - this->WorldPose().Pos();

    if (!this->dataPtr->trackIsStatic)
    {
      if (direction.Length() < this->dataPtr->trackMinDistance)
        scaling = direction.Length() - this->dataPtr->trackMinDistance;
      else if (direction.Length() > this->dataPtr->trackMaxDistance)
        scaling = direction.Length() - this->dataPtr->trackMaxDistance;
    }
    else
    {
      if (this->dataPtr->trackUseModelFrame)
      {
        if (this->dataPtr->trackInheritYaw)
        {
          double yaw =
              this->dataPtr->trackedVisual->WorldPose().Rot().Yaw();
          ignition::math::Quaterniond rot =
              ignition::math::Quaterniond(0.0, 0.0, yaw);
          direction += rot.RotateVector(this->dataPtr->trackPos);
        }
        else
        {
          direction += this->dataPtr->trackPos;
        }
      }
      else
      {
        direction = this->dataPtr->trackPos - this->WorldPose().Pos();
      }

      scaling = direction.Length();
    }

    ignition::math::Vector3d displacement = direction;
    displacement.Normalize();
    displacement *= scaling;

    ignition::math::Vector3d localPos =
      Conversions::ConvertIgn(this->sceneNode->_getDerivedPosition());
    ignition::math::Vector3d pos = localPos + displacement;

    this->SetWorldPosition(pos);
  }
}

//////////////////////////////////////////////////
void Camera::Render(const bool _force)
{
  if (this->initialized && (_force ||
       common::Time::GetWallTime() - this->lastRenderWallTime >=
        this->dataPtr->renderPeriod))
  {
    this->newData = true;
    this->RenderImpl();
  }
}

//////////////////////////////////////////////////
void Camera::RenderImpl()
{
  if (this->renderTarget)
  {
    this->renderTarget->update();
  }
}

//////////////////////////////////////////////////
void Camera::ReadPixelBuffer()
{
  if (this->newData && (this->captureData || this->captureDataOnce ||
      this->dataPtr->videoEncoder.IsEncoding()))
  {
    size_t size;
    unsigned int width = this->ImageWidth();
    unsigned int height = this->ImageHeight();

    // Get access to the buffer and make an image and write it to file
    size = Ogre::PixelUtil::getMemorySize(width, height, 1,
        static_cast<Ogre::PixelFormat>(this->imageFormat));

    // Allocate buffer
    if (!this->saveFrameBuffer)
      this->saveFrameBuffer = new unsigned char[size];

    memset(this->saveFrameBuffer, 128, size);

    Ogre::PixelBox box(width, height, 1,
        static_cast<Ogre::PixelFormat>(this->imageFormat),
        this->saveFrameBuffer);

#if OGRE_VERSION_MAJOR == 1 && OGRE_VERSION_MINOR < 8
    // Case for UserCamera where there is no RenderTexture but
    // a RenderTarget (RenderWindow) exists. We can not call SetRenderTarget
    // because that overrides the this->renderTarget variable
    if (this->renderTarget && !this->renderTexture)
    {
      // Create the render texture
      this->renderTexture = (Ogre::TextureManager::getSingleton().createManual(
        this->renderTarget->getName() + "_tex",
        "General",
        Ogre::TEX_TYPE_2D,
        this->ImageWidth(),
        this->ImageHeight(),
        0,
        (Ogre::PixelFormat)this->imageFormat,
        Ogre::TU_RENDERTARGET)).getPointer();
        Ogre::RenderTexture *rtt
            = this->renderTexture->getBuffer()->getRenderTarget();

      // Setup the viewport to use the texture
      Ogre::Viewport *vp = rtt->addViewport(this->camera);
      vp->setClearEveryFrame(true);
      vp->setShadowsEnabled(true);
      vp->setOverlaysEnabled(false);
    }

    // This update is only needed for client side data captures
    if (this->renderTexture->getBuffer()->getRenderTarget()
        != this->renderTarget)
      this->renderTexture->getBuffer()->getRenderTarget()->update();

    // The code below is equivalent to
    // this->viewport->getTarget()->copyContentsToMemory(box);
    // which causes problems on some machines if running ogre-1.7.4
    Ogre::HardwarePixelBufferSharedPtr pixelBuffer;
    pixelBuffer = this->renderTexture->getBuffer();
    pixelBuffer->blitToMemory(box);
#else
    // There is a fix in ogre-1.8 for a buffer overrun problem in
    // OgreGLXWindow.cpp's copyContentsToMemory(). It fixes reading
    // pixels from buffer into memory.
    this->viewport->getTarget()->copyContentsToMemory(box);
#endif
  }
}

//////////////////////////////////////////////////
common::Time Camera::LastRenderWallTime() const
{
  return this->lastRenderWallTime;
}

//////////////////////////////////////////////////
void Camera::PostRender()
{
  this->ReadPixelBuffer();

  // Only record last render time if data was actually generated
  // (If a frame was rendered).
  if (this->newData)
    this->lastRenderWallTime = common::Time::GetWallTime();

  if (this->newData && (this->captureData || this->captureDataOnce ||
      this->dataPtr->videoEncoder.IsEncoding()))
  {
    unsigned int width = this->ImageWidth();
    unsigned int height = this->ImageHeight();
    const unsigned char *buffer = this->saveFrameBuffer;

    if (this->captureDataOnce)
    {
      this->SaveFrame(this->FrameFilename());
      this->captureDataOnce = false;
    }
    else if (this->dataPtr->videoEncoder.IsEncoding())
    {
      this->dataPtr->videoEncoder.AddFrame(buffer, width, height);
    }

    if (this->sdf->HasElement("save") &&
        this->sdf->GetElement("save")->Get<bool>("enabled"))
    {
      this->SaveFrame(this->FrameFilename());
    }

    // do last minute conversion if Bayer pattern is requested, go from R8G8B8
    if ((this->ImageFormat() == "BAYER_RGGB8") ||
         (this->ImageFormat() == "BAYER_BGGR8") ||
         (this->ImageFormat() == "BAYER_GBRG8") ||
         (this->ImageFormat() == "BAYER_GRBG8"))
    {
      if (!this->bayerFrameBuffer)
        this->bayerFrameBuffer = new unsigned char[width * height];

      this->ConvertRGBToBAYER(this->bayerFrameBuffer,
          this->saveFrameBuffer, this->ImageFormat(),
          width, height);

      buffer = this->bayerFrameBuffer;
    }

    this->newImageFrame(buffer, width, height, this->ImageDepth(),
                    this->ImageFormat());
  }

  this->newData = false;
}

//////////////////////////////////////////////////
ignition::math::Vector3d Camera::WorldPosition() const
{
  return Conversions::ConvertIgn(this->sceneNode->_getDerivedPosition());
}

//////////////////////////////////////////////////
ignition::math::Quaterniond Camera::WorldRotation() const
{
  Ogre::Quaternion rot = this->sceneNode->_getDerivedOrientation();
  return ignition::math::Quaterniond(rot.w, rot.x, rot.y, rot.z);
}

//////////////////////////////////////////////////
void Camera::SetWorldPose(const ignition::math::Pose3d &_pose)
{
  this->SetWorldPosition(_pose.Pos());
  this->SetWorldRotation(_pose.Rot());
}

//////////////////////////////////////////////////
ignition::math::Pose3d Camera::WorldPose() const
{
  return ignition::math::Pose3d(this->WorldPosition(), this->WorldRotation());
}

//////////////////////////////////////////////////
void Camera::SetWorldPosition(const ignition::math::Vector3d &_pos)
{
  if (this->animState)
    return;

  this->sceneNode->_setDerivedPosition(Conversions::Convert(_pos));
  this->sceneNode->needUpdate();
}

//////////////////////////////////////////////////
void Camera::SetWorldRotation(const ignition::math::Quaterniond &_quat)
{
  if (this->animState)
    return;

  ignition::math::Vector3d rpy = _quat.Euler();

  // Set the roll and yaw for sceneNode
  ignition::math::Quaterniond s(rpy.X(), rpy.Y(), rpy.Z());

  this->sceneNode->_setDerivedOrientation(Conversions::Convert(s));

  this->sceneNode->needUpdate();
}

//////////////////////////////////////////////////
void Camera::Translate(const ignition::math::Vector3d &_direction)
{
  this->sceneNode->translate(this->sceneNode->getOrientation() *
      Conversions::Convert(_direction));
}

//////////////////////////////////////////////////
void Camera::Roll(const ignition::math::Angle &_angle,
    ReferenceFrame _relativeTo)
{
  this->sceneNode->pitch(Ogre::Radian(_angle.Radian()),
      Conversions::Convert(_relativeTo));
}

//////////////////////////////////////////////////
void Camera::Yaw(const ignition::math::Angle &_angle,
    ReferenceFrame _relativeTo)
{
  this->sceneNode->roll(Ogre::Radian(_angle.Radian()),
      Conversions::Convert(_relativeTo));
}

//////////////////////////////////////////////////
void Camera::Pitch(const ignition::math::Angle &_angle,
    ReferenceFrame _relativeTo)
{
  this->sceneNode->yaw(Ogre::Radian(_angle.Radian()),
      Conversions::Convert(_relativeTo));
}

//////////////////////////////////////////////////
void Camera::SetClipDist()
{
  sdf::ElementPtr clipElem = this->sdf->GetElement("clip");
  if (!clipElem)
    gzthrow("Camera has no <clip> tag.");

  if (this->camera)
  {
<<<<<<< HEAD
    if (!this->cameraUsingIntrinsics)
=======
    if (!this->dataPtr->cameraUsingIntrinsics)
>>>>>>> abe4758a
    {
      this->camera->setNearClipDistance(clipElem->Get<double>("near"));
      this->camera->setFarClipDistance(clipElem->Get<double>("far"));
    }
    this->camera->setRenderingDistance(clipElem->Get<double>("far"));
  }
  else
    gzerr << "Setting clip distances failed -- no camera yet\n";
}

//////////////////////////////////////////////////
void Camera::SetClipDist(const float _near, const float _far)
{
  sdf::ElementPtr elem = this->sdf->GetElement("clip");

  elem->GetElement("near")->Set(_near);
  elem->GetElement("far")->Set(_far);

  this->SetClipDist();
}

//////////////////////////////////////////////////
void Camera::SetFixedYawAxis(const bool _useFixed,
    const ignition::math::Vector3d &_fixedAxis)
{
  this->cameraNode->setFixedYawAxis(_useFixed,
      Conversions::Convert(_fixedAxis));
  this->dataPtr->yawFixed = _useFixed;
  this->dataPtr->yawFixedAxis = _fixedAxis;
}

//////////////////////////////////////////////////
void Camera::SetHFOV(const ignition::math::Angle &_angle)
{
  this->sdf->GetElement("horizontal_fov")->Set(_angle.Radian());
  this->UpdateFOV();
}

//////////////////////////////////////////////////
ignition::math::Angle Camera::HFOV() const
{
  return ignition::math::Angle(this->sdf->Get<double>("horizontal_fov"));
}

//////////////////////////////////////////////////
ignition::math::Angle Camera::VFOV() const
{
  return ignition::math::Angle(this->camera->getFOVy().valueRadians());
}

//////////////////////////////////////////////////
void Camera::SetImageSize(const unsigned int _w, const unsigned int _h)
{
  this->SetImageWidth(_w);
  this->SetImageHeight(_h);
}

//////////////////////////////////////////////////
void Camera::SetImageWidth(const unsigned int _w)
{
  sdf::ElementPtr elem = this->sdf->GetElement("image");
  elem->GetElement("width")->Set(_w);
}

//////////////////////////////////////////////////
void Camera::SetImageHeight(const unsigned int _h)
{
  sdf::ElementPtr elem = this->sdf->GetElement("image");
  elem->GetElement("height")->Set(_h);
}

//////////////////////////////////////////////////
unsigned int Camera::ImageWidth() const
{
  unsigned int width = 0;
  if (this->viewport)
  {
    width = this->viewport->getActualWidth();
  }
  else
  {
    sdf::ElementPtr elem = this->sdf->GetElement("image");
    width = elem->Get<int>("width");
  }
  return width;
}

//////////////////////////////////////////////////
unsigned int Camera::ImageHeight() const
{
  unsigned int height = 0;
  if (this->viewport)
  {
    height = this->viewport->getActualHeight();
  }
  else
  {
    sdf::ElementPtr elem = this->sdf->GetElement("image");
    height = elem->Get<int>("height");
  }
  return height;
}

//////////////////////////////////////////////////
unsigned int Camera::ImageDepth() const
{
  sdf::ElementPtr imgElem = this->sdf->GetElement("image");
  std::string imgFmt = imgElem->Get<std::string>("format");

  if (imgFmt == "L8" || imgFmt == "L_INT8")
    return 1;
  else if (imgFmt == "L16" || imgFmt == "L_INT16" || imgFmt == "L_UINT16")
    return 2;
  else if (imgFmt == "R8G8B8" || imgFmt == "RGB_INT8")
    return 3;
  else if (imgFmt == "B8G8R8" || imgFmt == "BGR_INT8")
    return 3;
  else if (imgFmt == "R16G16B16" || imgFmt == "RGB_INT16"
      || imgFmt == "RGB_UINT16")
    return 6;
  else if ((imgFmt == "BAYER_RGGB8") || (imgFmt == "BAYER_BGGR8") ||
            (imgFmt == "BAYER_GBRG8") || (imgFmt == "BAYER_GRBG8"))
    return 1;
  else
  {
    gzerr << "Error parsing image format ("
          << imgFmt << "), using default Ogre::PF_R8G8B8\n";
    return 3;
  }
}

//////////////////////////////////////////////////
unsigned int Camera::ImageMemorySize() const
{
  return  Ogre::PixelUtil::getMemorySize(this->ImageWidth(),
      this->ImageHeight(), 1, static_cast<Ogre::PixelFormat>(
      this->imageFormat));
}

//////////////////////////////////////////////////
std::string Camera::ImageFormat() const
{
  sdf::ElementPtr imgElem = this->sdf->GetElement("image");
  return imgElem->Get<std::string>("format");
}

//////////////////////////////////////////////////
unsigned int Camera::TextureWidth() const
{
  return this->renderTexture->getBuffer(0, 0)->getWidth();
}

//////////////////////////////////////////////////
unsigned int Camera::TextureHeight() const
{
  return this->renderTexture->getBuffer(0, 0)->getHeight();
}

//////////////////////////////////////////////////
size_t Camera::ImageByteSize() const
{
  sdf::ElementPtr elem = this->sdf->GetElement("image");
  return this->ImageByteSize(elem->Get<int>("width"),
                             elem->Get<int>("height"),
                             this->ImageFormat());
}

//////////////////////////////////////////////////
size_t Camera::ImageByteSize(const unsigned int _width,
    const unsigned int _height, const std::string &_format)
{
  Ogre::PixelFormat fmt =
    (Ogre::PixelFormat)(Camera::OgrePixelFormat(_format));

  return Ogre::PixelUtil::getMemorySize(_width, _height, 1, fmt);
}

//////////////////////////////////////////////////
int Camera::OgrePixelFormat(const std::string &_format)
{
  int result;

  if (_format == "L8" || _format == "L_INT8")
    result = static_cast<int>(Ogre::PF_L8);
  else if (_format == "L16" || _format == "L_INT16" || _format == "L_UINT16")
    result = static_cast<int>(Ogre::PF_L16);
  else if (_format == "R8G8B8" || _format == "RGB_INT8")
    result = static_cast<int>(Ogre::PF_BYTE_RGB);
  else if (_format == "B8G8R8" || _format == "BGR_INT8")
    result = static_cast<int>(Ogre::PF_BYTE_BGR);
  else if (_format == "FLOAT32")
    result = static_cast<int>(Ogre::PF_FLOAT32_R);
  else if (_format == "FLOAT16")
    result = static_cast<int>(Ogre::PF_FLOAT16_R);
  else if (_format == "R16G16B16" || _format == "RGB_INT16"
      || _format == "RGB_UINT16")
    result = static_cast<int>(Ogre::PF_SHORT_RGB);
  else if ((_format == "BAYER_RGGB8") ||
            (_format == "BAYER_BGGR8") ||
            (_format == "BAYER_GBRG8") ||
            (_format == "BAYER_GRBG8"))
  {
    // let ogre generate rgb8 images for all bayer format requests
    // then post process to produce actual bayer images
    result = static_cast<int>(Ogre::PF_BYTE_RGB);
  }
  else
  {
    gzerr << "Error parsing image format (" << _format
          << "), using default Ogre::PF_R8G8B8\n";
    result = static_cast<int>(Ogre::PF_R8G8B8);
  }

  return result;
}

//////////////////////////////////////////////////
void Camera::EnableSaveFrame(const bool _enable)
{
  sdf::ElementPtr elem = this->sdf->GetElement("save");
  elem->GetAttribute("enabled")->Set(_enable);
  this->captureData = _enable;
}

//////////////////////////////////////////////////
bool Camera::CaptureData() const
{
  return this->captureData;
}

//////////////////////////////////////////////////
void Camera::SetSaveFramePathname(const std::string &_pathname)
{
  sdf::ElementPtr elem = this->sdf->GetElement("save");
  elem->GetElement("path")->Set(_pathname);

  // Create the directory to store frames
  if (elem->Get<bool>("enabled"))
  {
    std::string command;
    command = "mkdir -p " + _pathname + " 2>>/dev/null";
    if (system(command.c_str()) <0)
      gzerr << "Error making directory\n";
  }
}

//////////////////////////////////////////////////
Ogre::Camera *Camera::OgreCamera() const
{
  return this->camera;
}

//////////////////////////////////////////////////
Ogre::Viewport *Camera::OgreViewport() const
{
  return this->viewport;
}

//////////////////////////////////////////////////
double Camera::NearClip() const
{
  if (this->camera)
    return this->camera->getNearClipDistance();
  else
    return 0;
}

//////////////////////////////////////////////////
double Camera::FarClip() const
{
  if (this->camera)
    return this->camera->getFarClipDistance();
  else
    return 0;
}

//////////////////////////////////////////////////
unsigned int Camera::ViewportWidth() const
{
  if (this->renderTarget)
    return this->renderTarget->getViewport(0)->getActualWidth();
  else if (this->camera && this->camera->getViewport())
    return this->camera->getViewport()->getActualWidth();
  else
    return 0;
}

//////////////////////////////////////////////////
unsigned int Camera::ViewportHeight() const
{
  if (this->renderTarget)
    return this->renderTarget->getViewport(0)->getActualHeight();
  else if (this->camera && this->camera->getViewport())
    return this->camera->getViewport()->getActualHeight();
  else
    return 0;
}

//////////////////////////////////////////////////
void Camera::SetAspectRatio(const float ratio)
{
<<<<<<< HEAD
  if (!this->cameraUsingIntrinsics)
=======
  if (!this->dataPtr->cameraUsingIntrinsics)
>>>>>>> abe4758a
    this->camera->setAspectRatio(ratio);
}

//////////////////////////////////////////////////
float Camera::AspectRatio() const
{
  return this->camera->getAspectRatio();
}

//////////////////////////////////////////////////
ignition::math::Vector3d Camera::Up() const
{
  Ogre::Vector3 up = this->camera->getRealUp();
  return ignition::math::Vector3d(up.x, up.y, up.z);
}

//////////////////////////////////////////////////
ignition::math::Vector3d Camera::Right() const
{
  Ogre::Vector3 right = this->camera->getRealRight();
  return ignition::math::Vector3d(right.x, right.y, right.z);
}

//////////////////////////////////////////////////
void Camera::SetSceneNode(Ogre::SceneNode *_node)
{
  this->sceneNode = _node;
}

//////////////////////////////////////////////////
Ogre::SceneNode *Camera::SceneNode() const
{
  return this->sceneNode;
}

//////////////////////////////////////////////////
const unsigned char *Camera::ImageData(const unsigned int _i) const
{
  if (_i != 0)
    gzerr << "Camera index must be zero for cam";

  // do last minute conversion if Bayer pattern is requested, go from R8G8B8
  if ((this->ImageFormat() == "BAYER_RGGB8") ||
       (this->ImageFormat() == "BAYER_BGGR8") ||
       (this->ImageFormat() == "BAYER_GBRG8") ||
       (this->ImageFormat() == "BAYER_GRBG8"))
  {
    return this->bayerFrameBuffer;
  }
  else
    return this->saveFrameBuffer;
}

//////////////////////////////////////////////////
std::string Camera::Name() const
{
  return this->name;
}

//////////////////////////////////////////////////
std::string Camera::ScopedName() const
{
  return this->scopedName;
}

//////////////////////////////////////////////////
bool Camera::SaveFrame(const std::string &_filename)
{
  return Camera::SaveFrame(this->saveFrameBuffer, this->ImageWidth(),
                          this->ImageHeight(), this->ImageDepth(),
                          this->ImageFormat(), _filename);
}

//////////////////////////////////////////////////
std::string Camera::FrameFilename()
{
  sdf::ElementPtr saveElem = this->sdf->GetElement("save");

  std::string path = saveElem->Get<std::string>("path");
  boost::filesystem::path pathToFile;

  std::string friendlyName = this->scopedUniqueName;

  boost::replace_all(friendlyName, "::", "_");

  if (this->captureDataOnce)
  {
    pathToFile = this->screenshotPath;
    std::string timestamp = common::Time::GetWallTimeAsISOString();
    boost::replace_all(timestamp, ":", "_");
    pathToFile /= friendlyName + "-" + timestamp + ".jpg";
  }
  else
  {
    pathToFile = (path.empty()) ? "." : path;
    pathToFile /= str(boost::format("%s-%04d.jpg")
        % friendlyName.c_str() % this->saveCount);
    this->saveCount++;
  }

  // Create a directory if not present
  if (!boost::filesystem::exists(pathToFile.parent_path()))
    boost::filesystem::create_directories(pathToFile.parent_path());

  return pathToFile.string();
}

/////////////////////////////////////////////////
std::string Camera::ScreenshotPath() const
{
  return this->screenshotPath;
}

/////////////////////////////////////////////////
bool Camera::SaveFrame(const unsigned char *_image,
                       const unsigned int _width, const unsigned int _height,
                       const int _depth,
                       const std::string &_format,
                       const std::string &_filename)
{
  if (!_image)
  {
    gzerr << "Can't save an empty image\n";
    return false;
  }

  Ogre::ImageCodec::ImageData *imgData;
  Ogre::Codec * pCodec;
  size_t size, pos;

  // Create image data structure
  imgData  = new Ogre::ImageCodec::ImageData();
  imgData->width  =  _width;
  imgData->height = _height;
  imgData->depth  = _depth;
  imgData->format = (Ogre::PixelFormat)Camera::OgrePixelFormat(_format);
  size = Camera::ImageByteSize(_width, _height, _format);

  // Wrap buffer in a chunk
  Ogre::MemoryDataStreamPtr stream(
      new Ogre::MemoryDataStream(const_cast<unsigned char*>(_image),
        size, false));

  // Get codec
  Ogre::String filename = _filename;
  pos = filename.find_last_of(".");
  Ogre::String extension;

  while (pos != filename.length() - 1)
    extension += filename[++pos];

  // Get the codec
  pCodec = Ogre::Codec::getCodec(extension);

  // Write out
  Ogre::Codec::CodecDataPtr codecDataPtr(imgData);

  // OGRE 1.9 renames codeToFile to encodeToFile
  #if (OGRE_VERSION < ((1 << 16) | (9 << 8) | 0))
  pCodec->codeToFile(stream, filename, codecDataPtr);
  #else
  pCodec->encodeToFile(stream, filename, codecDataPtr);
  #endif
  return true;
}

//////////////////////////////////////////////////
void Camera::ToggleShowWireframe()
{
  if (this->camera)
  {
    if (this->camera->getPolygonMode() == Ogre::PM_WIREFRAME)
      this->camera->setPolygonMode(Ogre::PM_SOLID);
    else
      this->camera->setPolygonMode(Ogre::PM_WIREFRAME);
  }
}

//////////////////////////////////////////////////
void Camera::ShowWireframe(const bool s)
{
  if (this->camera)
  {
    if (s)
    {
      this->camera->setPolygonMode(Ogre::PM_WIREFRAME);
    }
    else
    {
      this->camera->setPolygonMode(Ogre::PM_SOLID);
    }
  }
}

//////////////////////////////////////////////////
void Camera::CameraToViewportRay(const int _screenx, const int _screeny,
    ignition::math::Vector3d &_origin,
    ignition::math::Vector3d &_dir) const
{
  Ogre::Ray ray = this->camera->getCameraToViewportRay(
      static_cast<float>(_screenx) / this->ViewportWidth(),
      static_cast<float>(_screeny) / this->ViewportHeight());

  _origin.Set(ray.getOrigin().x, ray.getOrigin().y, ray.getOrigin().z);
  _dir.Set(ray.getDirection().x, ray.getDirection().y, ray.getDirection().z);
}

//////////////////////////////////////////////////
void Camera::ConvertRGBToBAYER(unsigned char *_dst,
    const unsigned char *_src, const std::string &_format, const int _width,
    const int _height)
{
  if (_src)
  {
    // do last minute conversion if Bayer pattern is requested, go from R8G8B8
    if (_format == "BAYER_RGGB8")
    {
      for (int i = 0; i < _width; i++)
      {
        for (int j = 0; j < _height; j++)
        {
          //
          // RG
          // GB
          //
          // determine position
          if (j%2)  // even column
            if (i%2)  // even row, red
              _dst[i+j*_width] = _src[i*3+j*_width*3+2];
            else  // odd row, green
              _dst[i+j*_width] = _src[i*3+j*_width*3+1];
          else  // odd column
            if (i%2)  // even row, green
              _dst[i+j*_width] = _src[i*3+j*_width*3+1];
            else  // odd row, blue
              _dst[i+j*_width] = _src[i*3+j*_width*3+0];
        }
      }
    }
    else if (_format == "BAYER_BGGR8")
    {
      for (int i = 0; i < _width; i++)
      {
        for (int j = 0; j < _height; j++)
        {
          //
          // BG
          // GR
          //
          // determine position
          if (j%2)  // even column
            if (i%2)  // even row, blue
              _dst[i+j*_width] = _src[i*3+j*_width*3+0];
            else  // odd row, green
              _dst[i+j*_width] = _src[i*3+j*_width*3+1];
          else  // odd column
            if (i%2)  // even row, green
              _dst[i+j*_width] = _src[i*3+j*_width*3+1];
            else  // odd row, red
              _dst[i+j*_width] = _src[i*3+j*_width*3+2];
        }
      }
    }
    else if (_format == "BAYER_GBRG8")
    {
      for (int i = 0; i < _width; i++)
      {
        for (int j = 0; j < _height; j++)
        {
          //
          // GB
          // RG
          //
          // determine position
          if (j%2)  // even column
            if (i%2)  // even row, green
              _dst[i+j*_width] = _src[i*3+j*_width*3+1];
            else  // odd row, blue
              _dst[i+j*_width] = _src[i*3+j*_width*3+2];
          else  // odd column
            if (i%2)  // even row, red
              _dst[i+j*_width] = _src[i*3+j*_width*3+0];
            else  // odd row, green
              _dst[i+j*_width] = _src[i*3+j*_width*3+1];
        }
      }
    }
    else if (_format == "BAYER_GRBG8")
    {
      for (int i = 0; i < _width; i++)
      {
        for (int j = 0; j < _height; j++)
        {
          //
          // GR
          // BG
          //
          // determine position
          if (j%2)  // even column
            if (i%2)  // even row, green
              _dst[i+j*_width] = _src[i*3+j*_width*3+1];
            else  // odd row, red
              _dst[i+j*_width] = _src[i*3+j*_width*3+0];
          else  // odd column
            if (i%2)  // even row, blue
              _dst[i+j*_width] = _src[i*3+j*_width*3+2];
            else  // odd row, green
              _dst[i+j*_width] = _src[i*3+j*_width*3+1];
        }
      }
    }
  }
}

//////////////////////////////////////////////////
void Camera::SetCaptureData(const bool _value)
{
  this->captureData = _value;
}

//////////////////////////////////////////////////
void Camera::SetCaptureDataOnce()
{
  this->captureDataOnce = true;
}

//////////////////////////////////////////////////
bool Camera::StartVideo(const std::string &_format,
                        const std::string &_filename)
{
  return this->dataPtr->videoEncoder.Start(_format, _filename,
      this->ImageWidth(), this->ImageHeight());
}

//////////////////////////////////////////////////
bool Camera::StopVideo()
{
  return this->dataPtr->videoEncoder.Stop();
}

//////////////////////////////////////////////////
bool Camera::SaveVideo(const std::string &_filename)
{
  // This will stop video encoding, save the video file, and reset
  // video encoding.
  return this->dataPtr->videoEncoder.SaveToFile(_filename);
}

//////////////////////////////////////////////////
bool Camera::ResetVideo()
{
  this->dataPtr->videoEncoder.Reset();
  return true;
}

//////////////////////////////////////////////////
void Camera::CreateRenderTexture(const std::string &_textureName)
{
  unsigned int fsaa = 0;

  std::vector<unsigned int> fsaaLevels =
      RenderEngine::Instance()->FSAALevels();

  // check if target fsaa is supported
  unsigned int targetFSAA = 4;
  auto const it = std::find(fsaaLevels.begin(), fsaaLevels.end(), targetFSAA);
  if (it != fsaaLevels.end())
    fsaa = targetFSAA;

  // Full-screen anti-aliasing only works correctly in 1.8 and above
#if OGRE_VERSION_MAJOR == 1 && OGRE_VERSION_MINOR < 8
  fsaa = 0;
#endif

  // Create the render texture
  this->renderTexture = (Ogre::TextureManager::getSingleton().createManual(
      _textureName,
      "General",
      Ogre::TEX_TYPE_2D,
      this->ImageWidth(),
      this->ImageHeight(),
      0,
      static_cast<Ogre::PixelFormat>(this->imageFormat),
      Ogre::TU_RENDERTARGET,
      0,
      false,
      fsaa)).getPointer();

  this->SetRenderTarget(this->renderTexture->getBuffer()->getRenderTarget());

  this->initialized = true;
}

//////////////////////////////////////////////////
ScenePtr Camera::GetScene() const
{
  return this->scene;
}

//////////////////////////////////////////////////
void Camera::CreateCamera()
{
  this->camera = this->scene->OgreSceneManager()->createCamera(
      this->scopedUniqueName);
  this->cameraNode = this->sceneNode->createChildSceneNode(
      this->scopedUniqueName + "_cameraNode");
  this->cameraNode->attachObject(this->camera);

  if (this->sdf->HasElement("projection_type"))
    this->SetProjectionType(this->sdf->Get<std::string>("projection_type"));

  this->SetFixedYawAxis(false);
<<<<<<< HEAD
  this->cameraNode->yaw(Ogre::Degree(-90.0));
  this->cameraNode->roll(Ogre::Degree(-90.0));

  if (cameraUsingIntrinsics)
  {
    this->camera->setCustomProjectionMatrix(true,
      Conversions::Convert(cameraProjectiveMatrix));
=======
  this->camera->yaw(Ogre::Degree(-90.0));
  this->camera->roll(Ogre::Degree(-90.0));

  if (this->dataPtr->cameraUsingIntrinsics)
  {
    this->camera->setCustomProjectionMatrix(true,
      Conversions::Convert(this->dataPtr->cameraProjectionMatrix));
>>>>>>> abe4758a
  }
}

//////////////////////////////////////////////////
bool Camera::WorldPointOnPlane(const int _x, const int _y,
    const ignition::math::Planed &_plane,
    ignition::math::Vector3d &_result)
{
  ignition::math::Vector3d origin, dir;
  double dist;

  // Cast two rays from the camera into the world
  this->CameraToViewportRay(_x, _y, origin, dir);

  dist = _plane.Distance(origin, dir);

  _result = origin + dir * dist;

  if (!ignition::math::equal(dist, -1.0))
    return true;
  else
    return false;
}

//////////////////////////////////////////////////
double Camera::LimitFOV(const double _fov)
{
  return std::min(std::max(0.001, _fov), M_PI * 0.999);
}

//////////////////////////////////////////////////
void Camera::SetRenderTarget(Ogre::RenderTarget *_target)
{
  this->renderTarget = _target;

  if (this->renderTarget)
  {
    // Setup the viewport to use the texture
    this->viewport = this->renderTarget->addViewport(this->camera);
    this->viewport->setClearEveryFrame(true);
    this->viewport->setShadowsEnabled(true);
    this->viewport->setOverlaysEnabled(false);

    if (this->camera->getProjectionType() == Ogre::PT_ORTHOGRAPHIC)
      this->scene->SetShadowsEnabled(false);

    RTShaderSystem::AttachViewport(this->viewport, this->GetScene());

    auto const &ignBG = this->scene->BackgroundColor();
    this->viewport->setBackgroundColour(Conversions::Convert(ignBG));
    this->viewport->setVisibilityMask(GZ_VISIBILITY_ALL &
        ~(GZ_VISIBILITY_GUI | GZ_VISIBILITY_SELECTABLE));

    this->UpdateFOV();

    // Setup Deferred rendering for the camera
    if (RenderEngine::Instance()->GetRenderPathType() == RenderEngine::DEFERRED)
    {
      // Deferred shading GBuffer compositor
      this->dataPtr->dsGBufferInstance =
        Ogre::CompositorManager::getSingleton().addCompositor(this->viewport,
            "DeferredShading/GBuffer");

      // Deferred lighting GBuffer compositor
      this->dataPtr->dlGBufferInstance =
        Ogre::CompositorManager::getSingleton().addCompositor(this->viewport,
            "DeferredLighting/GBuffer");

      // Deferred shading: Merging compositor
      this->dataPtr->dsMergeInstance =
        Ogre::CompositorManager::getSingleton().addCompositor(this->viewport,
            "DeferredShading/ShowLit");

      // Deferred lighting: Merging compositor
      this->dataPtr->dlMergeInstance =
        Ogre::CompositorManager::getSingleton().addCompositor(this->viewport,
            "DeferredLighting/ShowLit");

      // Screen space ambient occlusion
      // this->dataPtr->this->ssaoInstance =
      //  Ogre::CompositorManager::getSingleton().addCompositor(this->viewport,
      //      "DeferredShading/SSAO");

      this->dataPtr->dsGBufferInstance->setEnabled(false);
      this->dataPtr->dsMergeInstance->setEnabled(false);

      this->dataPtr->dlGBufferInstance->setEnabled(true);
      this->dataPtr->dlMergeInstance->setEnabled(true);

      // this->dataPtr->this->ssaoInstance->setEnabled(false);
    }

    if (this->dataPtr->distortion)
      this->dataPtr->distortion->SetCamera(shared_from_this());

    if (this->GetScene()->GetSkyX() != NULL)
      this->renderTarget->addListener(this->GetScene()->GetSkyX());
  }
}

//////////////////////////////////////////////////
void Camera::AttachToVisual(const uint32_t _visualId,
                            const bool _inheritOrientation,
                            const double _minDist, const double _maxDist)
{
  msgs::Request request;
  msgs::TrackVisual track;

  track.set_name(this->Name() + "_attach_to_visual_track");
  track.set_id(_visualId);
  track.set_min_dist(_minDist);
  track.set_max_dist(_maxDist);
  track.set_inherit_orientation(_inheritOrientation);

  std::string *serializedData = request.mutable_data();
  track.SerializeToString(serializedData);

  request.set_request("attach_visual");
  request.set_id(_visualId);
  this->requests.push_back(request);
}

//////////////////////////////////////////////////
void Camera::AttachToVisual(const std::string &_visualName,
                            const bool _inheritOrientation,
                            const double _minDist, const double _maxDist)
{
  msgs::Request request;
  msgs::TrackVisual track;

  VisualPtr visual = this->scene->GetVisual(_visualName);

  if (visual)
    track.set_id(visual->GetId());
  else
  {
    gzerr << "Unable to attach to visual with name[" << _visualName << "]\n";
    track.set_id(ignition::math::MAX_UI32);
  }

  track.set_name(_visualName);
  track.set_min_dist(_minDist);
  track.set_max_dist(_maxDist);
  track.set_inherit_orientation(_inheritOrientation);

  std::string *serializedData = request.mutable_data();
  track.SerializeToString(serializedData);

  request.set_request("attach_visual");
  request.set_id(0);
  this->requests.push_back(request);
}

//////////////////////////////////////////////////
void Camera::TrackVisual(const std::string &_name)
{
  msgs::Request request;
  request.set_request("track_visual");
  request.set_data(_name);
  request.set_id(0);
  this->requests.push_back(request);
}

//////////////////////////////////////////////////
bool Camera::AttachToVisualImpl(const uint32_t _id,
    const bool _inheritOrientation, const double _minDist,
    const double _maxDist)
{
  VisualPtr visual = this->scene->GetVisual(_id);
  return this->AttachToVisualImpl(visual, _inheritOrientation,
                                  _minDist, _maxDist);
}

//////////////////////////////////////////////////
bool Camera::AttachToVisualImpl(const std::string &_name,
    const bool _inheritOrientation, const double _minDist,
    const double _maxDist)
{
  VisualPtr visual = this->scene->GetVisual(_name);
  return this->AttachToVisualImpl(visual, _inheritOrientation,
                                  _minDist, _maxDist);
}

//////////////////////////////////////////////////
bool Camera::AttachToVisualImpl(VisualPtr _visual,
    const bool _inheritOrientation,
    const double /*_minDist*/, const double /*_maxDist*/)
{
  if (this->sceneNode->getParent())
      this->sceneNode->getParent()->removeChild(this->sceneNode);

  if (_visual)
  {
    _visual->GetSceneNode()->addChild(this->sceneNode);
    this->sceneNode->setInheritOrientation(_inheritOrientation);
    return true;
  }

  return false;
}

//////////////////////////////////////////////////
bool Camera::TrackVisualImpl(const std::string &_name)
{
  VisualPtr visual = this->scene->GetVisual(_name);
  if (visual)
    return this->TrackVisualImpl(visual);

  this->TrackVisualImpl(visual);

  if (_name.empty())
    return true;

  return false;
}

//////////////////////////////////////////////////
bool Camera::TrackVisualImpl(VisualPtr _visual)
{
  bool result = false;
  if (_visual)
  {
    this->dataPtr->trackedVisual = _visual;
    this->cameraNode->setFixedYawAxis(true, Ogre::Vector3::UNIT_Z);
    this->cameraNode->setAutoTracking(true, _visual->GetSceneNode());
    result = true;
  }
  else if (this->cameraNode->getAutoTrackTarget() != 0)
  {
    this->cameraNode->setAutoTracking(false);
    this->dataPtr->trackedVisual.reset();
    auto cameraNodeDerivedRot = this->cameraNode->_getDerivedOrientation();
    // reset cameraNode to initial pose
    this->cameraNode->setFixedYawAxis(false);
    this->cameraNode->setOrientation(Ogre::Quaternion::IDENTITY);
    this->cameraNode->yaw(Ogre::Degree(-90.0));
    this->cameraNode->roll(Ogre::Degree(-90.0));
    // compensate for the pose change after resetting cameraNode
    // so that the derived camera orientation remains the same
    auto rot = cameraNodeDerivedRot *
        this->cameraNode->_getDerivedOrientation().Inverse() *
        this->sceneNode->_getDerivedOrientation();
    this->SetWorldPose({this->WorldPosition(), {rot.w, rot.x, rot.y, rot.z}});
    this->cameraNode->setFixedYawAxis(this->dataPtr->yawFixed,
        Conversions::Convert(this->dataPtr->yawFixedAxis));
  }

  return result;
}

//////////////////////////////////////////////////
Ogre::Texture *Camera::RenderTexture() const
{
  return this->renderTexture;
}

/////////////////////////////////////////////////
ignition::math::Vector3d Camera::Direction() const
{
  return Conversions::ConvertIgn(this->camera->getDerivedDirection());
}

/////////////////////////////////////////////////
bool Camera::IsVisible(VisualPtr _visual)
{
  if (this->camera && _visual)
  {
    ignition::math::Box bbox = _visual->BoundingBox();
    Ogre::AxisAlignedBox box;
    box.setMinimum(bbox.Min().X(), bbox.Min().Y(), bbox.Min().Z());
    box.setMaximum(bbox.Max().X(), bbox.Max().Y(), bbox.Max().Z());

    box.transformAffine(_visual->GetSceneNode()->_getFullTransform());

    // update cam node to ensure transform is update-to-date
    this->cameraNode->_update(false, true);

    return this->camera->isVisible(box);
  }

  return false;
}

/////////////////////////////////////////////////
bool Camera::IsVisible(const std::string &_visualName)
{
  return this->IsVisible(this->scene->GetVisual(_visualName));
}

/////////////////////////////////////////////////
bool Camera::IsAnimating() const
{
  return this->animState != NULL;
}

/////////////////////////////////////////////////
bool Camera::MoveToPosition(const ignition::math::Pose3d &_pose,
    const double _time)
{
  if (this->animState)
  {
    this->dataPtr->moveToPositionQueue.push_back(std::make_pair(_pose, _time));
    return false;
  }

  Ogre::TransformKeyFrame *key;
  ignition::math::Vector3d rpy = _pose.Rot().Euler();
  ignition::math::Vector3d start = this->WorldPose().Pos();

  Ogre::Quaternion localRotOgre = this->sceneNode->getOrientation();
  ignition::math::Quaterniond localRot = ignition::math::Quaterniond(
    localRotOgre.w, localRotOgre.x, localRotOgre.y, localRotOgre.z);
  double dyaw =  localRot.Euler().Z() - rpy.Z();

  if (dyaw > M_PI)
    rpy.Z() += 2*M_PI;
  else if (dyaw < -M_PI)
    rpy.Z() -= 2*M_PI;

  ignition::math::Quaterniond pitchYawOnly(0, rpy.Y(), rpy.Z());
  Ogre::Quaternion pitchYawFinal(pitchYawOnly.W(), pitchYawOnly.X(),
    pitchYawOnly.Y(), pitchYawOnly.Z());

  std::string trackName = "cameratrack";
  int i = 0;
  while (this->scene->OgreSceneManager()->hasAnimation(trackName))
  {
    trackName = std::string("cameratrack_") +
      boost::lexical_cast<std::string>(i);
    i++;
  }

  Ogre::Animation *anim =
    this->scene->OgreSceneManager()->createAnimation(trackName, _time);
  anim->setInterpolationMode(Ogre::Animation::IM_SPLINE);

  Ogre::NodeAnimationTrack *strack = anim->createNodeTrack(0, this->sceneNode);

  key = strack->createNodeKeyFrame(0);
  key->setTranslate(Ogre::Vector3(start.X(), start.Y(), start.Z()));
  key->setRotation(this->sceneNode->getOrientation());

  key = strack->createNodeKeyFrame(_time);
  key->setTranslate(Ogre::Vector3(_pose.Pos().X(), _pose.Pos().Y(),
        _pose.Pos().Z()));
  key->setRotation(pitchYawFinal);

  this->animState =
    this->scene->OgreSceneManager()->createAnimationState(trackName);

  this->animState->setTimePosition(0);
  this->animState->setEnabled(true);
  this->animState->setLoop(false);
  this->prevAnimTime = common::Time::GetWallTime();

  return true;
}

/////////////////////////////////////////////////
bool Camera::MoveToPositions(const std::vector<ignition::math::Pose3d> &_pts,
                             const double _time,
                             std::function<void()> _onComplete)
{
  if (this->animState)
    return false;

  this->onAnimationComplete = _onComplete;

  Ogre::TransformKeyFrame *key;
  ignition::math::Vector3d start = this->WorldPose().Pos();

  std::string trackName = "cameratrack";
  int i = 0;
  while (this->scene->OgreSceneManager()->hasAnimation(trackName))
  {
    trackName = std::string("cameratrack_") +
      boost::lexical_cast<std::string>(i);
    i++;
  }

  Ogre::Animation *anim =
    this->scene->OgreSceneManager()->createAnimation(trackName, _time);
  anim->setInterpolationMode(Ogre::Animation::IM_SPLINE);

  Ogre::NodeAnimationTrack *strack = anim->createNodeTrack(0, this->sceneNode);

  key = strack->createNodeKeyFrame(0);
  key->setTranslate(Ogre::Vector3(start.X(), start.Y(), start.Z()));
  key->setRotation(this->sceneNode->getOrientation());

  double dt = _time / (_pts.size()-1);
  double tt = 0;

  Ogre::Quaternion localRotOgre = this->sceneNode->getOrientation();
  ignition::math::Quaterniond localRot = ignition::math::Quaterniond(
    localRotOgre.w, localRotOgre.x, localRotOgre.y, localRotOgre.z);
  double prevYaw = localRot.Euler().Z();
  for (unsigned int j = 0; j < _pts.size(); j++)
  {
    ignition::math::Vector3d pos = _pts[j].Pos();
    ignition::math::Vector3d rpy = _pts[j].Rot().Euler();
    double dyaw = prevYaw - rpy.Z();

    if (dyaw > M_PI)
      rpy.Z() += 2*M_PI;
    else if (dyaw < -M_PI)
      rpy.Z() -= 2*M_PI;

    prevYaw = rpy.Z();

    ignition::math::Quaterniond pitchYawOnly(0, rpy.Y(), rpy.Z());
    Ogre::Quaternion pitchYawFinal(pitchYawOnly.W(), pitchYawOnly.X(),
      pitchYawOnly.Y(), pitchYawOnly.Z());

    key = strack->createNodeKeyFrame(tt);
    key->setTranslate(Ogre::Vector3(pos.X(), pos.Y(), pos.Z()));
    key->setRotation(pitchYawFinal);

    tt += dt;
  }

  this->animState =
      this->scene->OgreSceneManager()->createAnimationState(trackName);

  this->animState->setTimePosition(0);
  this->animState->setEnabled(true);
  this->animState->setLoop(false);
  this->prevAnimTime = common::Time::GetWallTime();

  return true;
}

//////////////////////////////////////////////////
void Camera::SetRenderRate(const double _hz)
{
  if (_hz > 0.0)
    this->dataPtr->renderPeriod = 1.0 / _hz;
  else
    this->dataPtr->renderPeriod = 0.0;
}

//////////////////////////////////////////////////
double Camera::RenderRate() const
{
  return 1.0 / this->dataPtr->renderPeriod.Double();
}

//////////////////////////////////////////////////
void Camera::AnimationComplete()
{
}

//////////////////////////////////////////////////
bool Camera::Initialized() const
{
  return this->initialized && this->scene->Initialized();
}

//////////////////////////////////////////////////
void Camera::OnCmdMsg(ConstCameraCmdPtr &_msg)
{
  std::lock_guard<std::mutex> lock(this->dataPtr->receiveMutex);
  this->dataPtr->commandMsgs.push_back(_msg);
}

//////////////////////////////////////////////////
DistortionPtr Camera::LensDistortion() const
{
  return this->dataPtr->distortion;
}

//////////////////////////////////////////////////
void Camera::UpdateFOV()
{
  if (this->viewport)
  {
    this->viewport->setDimensions(0, 0, 1, 1);
    double ratio = static_cast<double>(this->viewport->getActualWidth()) /
      static_cast<double>(this->viewport->getActualHeight());

    double hfov = this->HFOV().Radian();
    double vfov = 2.0 * atan(tan(hfov / 2.0) / ratio);
<<<<<<< HEAD
    if (this->cameraUsingIntrinsics)
    {
        this->camera->setCustomProjectionMatrix(true,
          Conversions::Convert(cameraProjectiveMatrix));
=======

    if (this->dataPtr->cameraUsingIntrinsics)
    {
        this->camera->setCustomProjectionMatrix(true,
          Conversions::Convert(this->dataPtr->cameraProjectionMatrix));
>>>>>>> abe4758a
    }
    else
    {
      this->camera->setAspectRatio(ratio);
      this->camera->setFOVy(Ogre::Radian(this->LimitFOV(vfov)));
    }
  }
}

//////////////////////////////////////////////////
float Camera::AvgFPS() const
{
  if (this->renderTarget)
    return this->renderTarget->getAverageFPS();
  else
    return 0.0f;
}

//////////////////////////////////////////////////
unsigned int Camera::TriangleCount() const
{
  return this->renderTarget->getTriangleCount();
}

//////////////////////////////////////////////////
bool Camera::SetProjectionType(const std::string &_type)
{
  bool result = true;

  if (_type == "orthographic")
  {
    // Shadows do not work properly with orthographic projection
    this->scene->SetShadowsEnabled(false);
    this->camera->setProjectionType(Ogre::PT_ORTHOGRAPHIC);
  }
  else if (_type == "perspective")
  {
    this->camera->setProjectionType(Ogre::PT_PERSPECTIVE);
    this->camera->setCustomProjectionMatrix(false);
    this->scene->SetShadowsEnabled(true);
  }
  else
  {
    gzerr << "Invalid projection type[" << _type << "]. "
      << "Valid values are 'perspective' and 'orthographic'.\n";
    result = false;
  }

  return result;
}

//////////////////////////////////////////////////
std::string Camera::ProjectionType() const
{
  if (this->camera->getProjectionType() == Ogre::PT_ORTHOGRAPHIC)
  {
    return "orthographic";
  }
  // There are only two types of projection in OGRE.
  else
  {
    return "perspective";
  }
}

//////////////////////////////////////////////////
bool Camera::SetBackgroundColor(const ignition::math::Color &_color)
{
  if (this->OgreViewport())
  {
    this->OgreViewport()->setBackgroundColour(Conversions::Convert(_color));
    return true;
  }
  return false;
}

//////////////////////////////////////////////////
ignition::math::Matrix4d Camera::ProjectionMatrix() const
{
  return Conversions::ConvertIgn(this->camera->getProjectionMatrix());
}

//////////////////////////////////////////////////
event::ConnectionPtr Camera::ConnectNewImageFrame(
    std::function<void (const unsigned char *, unsigned int, unsigned int,
    unsigned int, const std::string &)> _subscriber)
{
  return this->newImageFrame.Connect(_subscriber);
}

//////////////////////////////////////////////////
VisualPtr Camera::TrackedVisual() const
{
  return this->dataPtr->trackedVisual;
}

/////////////////////////////////////////////////
bool Camera::TrackIsStatic() const
{
  return this->dataPtr->trackIsStatic;
}

/////////////////////////////////////////////////
void Camera::SetTrackIsStatic(const bool _isStatic)
{
  this->dataPtr->trackIsStatic = _isStatic;
}

/////////////////////////////////////////////////
bool Camera::TrackUseModelFrame() const
{
  return this->dataPtr->trackUseModelFrame;
}

/////////////////////////////////////////////////
void Camera::SetTrackUseModelFrame(const bool _useModelFrame)
{
  this->dataPtr->trackUseModelFrame = _useModelFrame;
}

/////////////////////////////////////////////////
ignition::math::Vector3d Camera::TrackPosition() const
{
  return this->dataPtr->trackPos;
}

/////////////////////////////////////////////////
void Camera::SetTrackPosition(const ignition::math::Vector3d &_pos)
{
  this->dataPtr->trackPos = _pos;
}

/////////////////////////////////////////////////
double Camera::TrackMinDistance() const
{
  return this->dataPtr->trackMinDistance;
}

/////////////////////////////////////////////////
double Camera::TrackMaxDistance() const
{
  return this->dataPtr->trackMaxDistance;
}

/////////////////////////////////////////////////
void Camera::SetTrackMinDistance(const double _dist)
{
  this->dataPtr->trackMinDistance = _dist;
}

/////////////////////////////////////////////////
void Camera::SetTrackMaxDistance(const double _dist)
{
  this->dataPtr->trackMaxDistance = _dist;
}

/////////////////////////////////////////////////
bool Camera::TrackInheritYaw() const
{
  return this->dataPtr->trackInheritYaw;
}

/////////////////////////////////////////////////
void Camera::SetTrackInheritYaw(const bool _inheritYaw)
{
  this->dataPtr->trackInheritYaw = _inheritYaw;
}

/////////////////////////////////////////////////
ignition::math::Vector2i Camera::Project(
    const ignition::math::Vector3d &_pt) const
{
  // Convert from 3D world pos to 2D screen pos
  Ogre::Vector3 pos = this->OgreCamera()->getProjectionMatrix() *
      this->OgreCamera()->getViewMatrix() * Conversions::Convert(_pt);

  ignition::math::Vector2i screenPos;
  screenPos.X() = ((pos.x / 2.0) + 0.5) * this->ViewportWidth();
  screenPos.Y() = (1 - ((pos.y / 2.0) + 0.5)) * this->ViewportHeight();

  return screenPos;
}<|MERGE_RESOLUTION|>--- conflicted
+++ resolved
@@ -66,12 +66,8 @@
   : dataPtr(new CameraPrivate)
 {
   this->initialized = false;
-<<<<<<< HEAD
   this->cameraProjectiveMatrix = ignition::math::Matrix4d::Identity;
   this->cameraUsingIntrinsics = false;
-=======
-  this->dataPtr->cameraProjectionMatrix = ignition::math::Matrix4d::Identity;
->>>>>>> abe4758a
   this->sdf.reset(new sdf::Element);
   sdf::initFile("camera.sdf", this->sdf);
 
@@ -233,11 +229,7 @@
     clipFar = clipElem->Get<double>("far");
   }
 
-<<<<<<< HEAD
-  this->cameraProjectiveMatrix = this->BuildProjectiveMatrix(
-=======
-  this->dataPtr->cameraProjectionMatrix = this->BuildProjectionMatrix(
->>>>>>> abe4758a
+  this->cameraProjectiveMatrix = this->BuildProjectionMatrix(
     this->imageWidth, this->imageHeight,
     _cameraIntrinsicsFx, _cameraIntrinsicsFy,
     _cameraIntrinsicsCx, _cameraIntrinsicsCy,
@@ -246,22 +238,12 @@
   if (this->camera != nullptr)
   {
     this->camera->setCustomProjectionMatrix(true,
-<<<<<<< HEAD
-        Conversions::Convert(cameraProjectiveMatrix));
+        Conversions::Convert(this->cameraProjectiveMatrix));
   }
 
   this->cameraUsingIntrinsics = true;
 }
 
-=======
-        Conversions::Convert(this->dataPtr->cameraProjectionMatrix));
-  }
-
-  this->dataPtr->cameraUsingIntrinsics = true;
-}
-
-
->>>>>>> abe4758a
 //////////////////////////////////////////////////
 ignition::math::Matrix4d Camera::BuildNDCMatrix(
     const double _left, const double _right,
@@ -318,26 +300,31 @@
 }
 
 //////////////////////////////////////////////////
-<<<<<<< HEAD
 ignition::math::Matrix4d Camera::BuildProjectiveMatrix(
-=======
-ignition::math::Matrix4d Camera::BuildProjectionMatrix(
->>>>>>> abe4758a
     const double _imageWidth, const double _imageHeight,
     const double _intrinsicsFx, const double _intrinsicsFy,
     const double _intrinsicsCx, double _intrinsicsCy,
     const double _intrinsicsS,
     const double _clipNear, const double _clipFar)
 {
+  return BuildProjectionMatrix(_imageWidth, _imageHeight,
+    _intrinsicsFx, _intrinsicsFy, _intrinsicsCx, _intrinsicsCy, _intrinsicsS,
+    _clipNear, _clipFar);
+}
+
+//////////////////////////////////////////////////
+ignition::math::Matrix4d Camera::BuildProjectionMatrix(
+    const double _imageWidth, const double _imageHeight,
+    const double _intrinsicsFx, const double _intrinsicsFy,
+    const double _intrinsicsCx, double _intrinsicsCy,
+    const double _intrinsicsS,
+    const double _clipNear, const double _clipFar)
+{
   return Camera::BuildNDCMatrix(
            0, _imageWidth, 0, _imageHeight, _clipNear, _clipFar) *
          Camera::BuildPerspectiveMatrix(
-<<<<<<< HEAD
-           _intrinsicsFx, _intrinsicsFy, _intrinsicsCx, _intrinsicsCy,
-=======
            _intrinsicsFx, _intrinsicsFy,
            _intrinsicsCx, _imageHeight - _intrinsicsCy,
->>>>>>> abe4758a
            _intrinsicsS, _clipNear, _clipFar);
 }
 
@@ -812,11 +799,7 @@
 
   if (this->camera)
   {
-<<<<<<< HEAD
     if (!this->cameraUsingIntrinsics)
-=======
-    if (!this->dataPtr->cameraUsingIntrinsics)
->>>>>>> abe4758a
     {
       this->camera->setNearClipDistance(clipElem->Get<double>("near"));
       this->camera->setFarClipDistance(clipElem->Get<double>("far"));
@@ -1118,11 +1101,7 @@
 //////////////////////////////////////////////////
 void Camera::SetAspectRatio(const float ratio)
 {
-<<<<<<< HEAD
   if (!this->cameraUsingIntrinsics)
-=======
-  if (!this->dataPtr->cameraUsingIntrinsics)
->>>>>>> abe4758a
     this->camera->setAspectRatio(ratio);
 }
 
@@ -1535,23 +1514,13 @@
     this->SetProjectionType(this->sdf->Get<std::string>("projection_type"));
 
   this->SetFixedYawAxis(false);
-<<<<<<< HEAD
   this->cameraNode->yaw(Ogre::Degree(-90.0));
   this->cameraNode->roll(Ogre::Degree(-90.0));
 
   if (cameraUsingIntrinsics)
   {
     this->camera->setCustomProjectionMatrix(true,
-      Conversions::Convert(cameraProjectiveMatrix));
-=======
-  this->camera->yaw(Ogre::Degree(-90.0));
-  this->camera->roll(Ogre::Degree(-90.0));
-
-  if (this->dataPtr->cameraUsingIntrinsics)
-  {
-    this->camera->setCustomProjectionMatrix(true,
-      Conversions::Convert(this->dataPtr->cameraProjectionMatrix));
->>>>>>> abe4758a
+      Conversions::Convert(this->cameraProjectiveMatrix));
   }
 }
 
@@ -2034,18 +2003,10 @@
 
     double hfov = this->HFOV().Radian();
     double vfov = 2.0 * atan(tan(hfov / 2.0) / ratio);
-<<<<<<< HEAD
     if (this->cameraUsingIntrinsics)
     {
         this->camera->setCustomProjectionMatrix(true,
-          Conversions::Convert(cameraProjectiveMatrix));
-=======
-
-    if (this->dataPtr->cameraUsingIntrinsics)
-    {
-        this->camera->setCustomProjectionMatrix(true,
-          Conversions::Convert(this->dataPtr->cameraProjectionMatrix));
->>>>>>> abe4758a
+          Conversions::Convert(this->cameraProjectiveMatrix));
     }
     else
     {
