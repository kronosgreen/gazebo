--- conflicted
+++ resolved
@@ -391,13 +391,6 @@
     this->SetWorldRotation(ignition::math::Quaterniond(0, currPitch + pitchAdj,
           currYaw + yawAdj));
 
-<<<<<<< HEAD
-    /// \TODO: make this a parameter, for larger objects, we want
-    /// to follow it from larger distance.
-    double origDistance = 8.0;
-    double distance = direction.GetLength();
-    double error = origDistance - distance;
-=======
     double error = 0.0;
     if (!this->dataPtr->trackIsStatic)
     {
@@ -429,7 +422,6 @@
       }
       error = -direction.Length();
     }
->>>>>>> a8b45434
 
     double scaling = this->dataPtr->trackVisualPID.Update(error, 0.3);
 
