/*
 * Copyright (C) 2012 Open Source Robotics Foundation
 *
 * Licensed under the Apache License, Version 2.0 (the "License");
 * you may not use this file except in compliance with the License.
 * You may obtain a copy of the License at
 *
 *     http://www.apache.org/licenses/LICENSE-2.0
 *
 * Unless required by applicable law or agreed to in writing, software
 * distributed under the License is distributed on an "AS IS" BASIS,
 * WITHOUT WARRANTIES OR CONDITIONS OF ANY KIND, either express or implied.
 * See the License for the specific language governing permissions and
 * limitations under the License.
 *
*/
#include <boost/bind.hpp>
#include <boost/function.hpp>
#include <boost/lexical_cast.hpp>
#include <ignition/math/Helpers.hh>

#include "gazebo/msgs/msgs.hh"

#include "gazebo/common/Assert.hh"
#include "gazebo/common/Event.hh"
#include "gazebo/common/Events.hh"
#include "gazebo/common/CommonIface.hh"
#include "gazebo/common/MeshManager.hh"
#include "gazebo/common/Console.hh"
#include "gazebo/common/Exception.hh"
#include "gazebo/common/Mesh.hh"
#include "gazebo/common/Plugin.hh"
#include "gazebo/common/Skeleton.hh"

#include "gazebo/rendering/COMVisual.hh"
#include "gazebo/rendering/Conversions.hh"
#include "gazebo/rendering/DynamicLines.hh"
#include "gazebo/rendering/InertiaVisual.hh"
#include "gazebo/rendering/JointVisual.hh"
#include "gazebo/rendering/LinkFrameVisual.hh"
#include "gazebo/rendering/Material.hh"
#include "gazebo/rendering/MovableText.hh"
#include "gazebo/rendering/ogre_gazebo.h"
#include "gazebo/rendering/RenderEngine.hh"
#include "gazebo/rendering/RenderEvents.hh"
#include "gazebo/rendering/RTShaderSystem.hh"
#include "gazebo/rendering/Scene.hh"
#include "gazebo/rendering/SelectionObj.hh"
#include "gazebo/rendering/Visual.hh"
#include "gazebo/rendering/VisualPrivate.hh"
#include "gazebo/rendering/WireBox.hh"

using namespace gazebo;
using namespace rendering;

// Note: The value of ignition::math::MAX_UI32 is reserved as a flag.
uint32_t VisualPrivate::visualIdCount = ignition::math::MAX_UI32 - 1;

//////////////////////////////////////////////////
Visual::Visual(const std::string &_name, VisualPtr _parent, bool _useRTShader)
  : dataPtr(new VisualPrivate)
{
  this->Init(_name, _parent, _useRTShader);
}

//////////////////////////////////////////////////
Visual::Visual(const std::string &_name, ScenePtr _scene, bool _useRTShader)
  : dataPtr(new VisualPrivate)
{
  this->Init(_name, _scene, _useRTShader);
}

//////////////////////////////////////////////////
Visual::Visual(VisualPrivate &_dataPtr, const std::string &_name,
    VisualPtr _parent, bool _useRTShader)
    : dataPtr(&_dataPtr)
{
  this->Init(_name, _parent, _useRTShader);
}

//////////////////////////////////////////////////
Visual::Visual(VisualPrivate &_dataPtr, const std::string &_name,
    ScenePtr _scene,  bool _useRTShader)
    : dataPtr(&_dataPtr)
{
  this->Init(_name, _scene, _useRTShader);
}

//////////////////////////////////////////////////
void Visual::Init(const std::string &_name, ScenePtr _scene,
    bool _useRTShader)
{
  this->dataPtr->id = this->dataPtr->visualIdCount--;
  this->dataPtr->boundingBox = nullptr;
  this->dataPtr->useRTShader = _useRTShader;
  this->dataPtr->visibilityFlags = GZ_VISIBILITY_ALL;

  this->dataPtr->sdf.reset(new sdf::Element);
  sdf::initFile("visual.sdf", this->dataPtr->sdf);

  this->SetName(_name);
  this->dataPtr->sceneNode = nullptr;
  this->dataPtr->animState = nullptr;
  this->dataPtr->skeleton = nullptr;
  this->dataPtr->initialized = false;
  this->dataPtr->lighting = true;
  this->dataPtr->castShadows = true;
  this->dataPtr->visible = true;
  this->dataPtr->layer = -1;
  this->dataPtr->inheritTransparency = true;

  std::string uniqueName = this->Name();
  int index = 0;
  while (_scene->OgreSceneManager()->hasSceneNode(uniqueName))
  {
    uniqueName = this->Name() + "_" +
                 boost::lexical_cast<std::string>(index++);
  }

  this->dataPtr->scene = _scene;
  this->SetName(uniqueName);
  this->dataPtr->sceneNode =
    this->dataPtr->scene->OgreSceneManager()->getRootSceneNode()->
        createChildSceneNode(this->Name());

  this->Init();
}

//////////////////////////////////////////////////
void Visual::Init(const std::string &_name, VisualPtr _parent,
    bool _useRTShader)
{
  this->dataPtr->id = this->dataPtr->visualIdCount--;
  this->dataPtr->boundingBox = nullptr;
  this->dataPtr->useRTShader = _useRTShader;

  this->dataPtr->sdf.reset(new sdf::Element);
  sdf::initFile("visual.sdf", this->dataPtr->sdf);

  this->SetName(_name);
  this->dataPtr->sceneNode = nullptr;
  this->dataPtr->animState = nullptr;
  this->dataPtr->initialized = false;
  this->dataPtr->lighting = true;
  this->dataPtr->castShadows = true;
  this->dataPtr->visible = true;
  this->dataPtr->layer = -1;
  this->dataPtr->inheritTransparency = true;

  Ogre::SceneNode *pnode = nullptr;
  if (_parent)
    pnode = _parent->GetSceneNode();
  else
  {
    gzerr << "Create a visual, invalid parent!!!\n";
    return;
  }

  if (!pnode)
  {
    gzerr << "Unable to get parent scene node\n";
    return;
  }

  std::string uniqueName = this->Name();
  int index = 0;
  while (pnode->getCreator()->hasSceneNode(uniqueName))
    uniqueName = this->Name() + "_" +
                 boost::lexical_cast<std::string>(index++);

  this->SetName(uniqueName);

  this->dataPtr->sceneNode = pnode->createChildSceneNode(this->Name());

  this->dataPtr->parent = _parent;
  this->dataPtr->scene = this->dataPtr->parent->GetScene();
  this->Init();
}

//////////////////////////////////////////////////
Visual::~Visual()
{
  this->Fini();

  delete this->dataPtr->typeMsg;

  delete this->dataPtr;
  this->dataPtr = nullptr;
}

/////////////////////////////////////////////////
void Visual::Fini()
{
  // Terminate callbacks before clearing other pointers
  this->dataPtr->preRenderConnection.reset();

  // Plugins might have callbacks
  this->dataPtr->plugins.clear();

  while (!this->dataPtr->children.empty())
  {
    VisualPtr childVis = this->dataPtr->children.front();
    this->DetachVisual(childVis);
    childVis->Fini();
  }
  this->dataPtr->children.clear();

  // Detach from the parent
  if (this->dataPtr->parent)
    this->dataPtr->parent->DetachVisual(this->Name());
  this->dataPtr->parent.reset();

  if (this->dataPtr->boundingBox)
    delete this->dataPtr->boundingBox;
  this->dataPtr->boundingBox = nullptr;

  this->dataPtr->lines.clear();

  if (this->dataPtr->sceneNode)
  {
    this->DestroyAllAttachedMovableObjects(this->dataPtr->sceneNode);
    this->dataPtr->scene->OgreSceneManager()->destroySceneNode(
        this->dataPtr->sceneNode);
  }
  this->dataPtr->sceneNode = nullptr;

  if (this->dataPtr->scene &&
      this->dataPtr->scene->GetVisual(this->dataPtr->id))
  {
    this->dataPtr->scene->RemoveVisual(this->dataPtr->id);
  }
  this->dataPtr->scene.reset();

  if (this->dataPtr->sdf)
    this->dataPtr->sdf->Reset();
  this->dataPtr->sdf.reset();
}

/////////////////////////////////////////////////
VisualPtr Visual::Clone(const std::string &_name, VisualPtr _newParent)
{
  VisualPtr result(new Visual(_name, _newParent));
  result->Load(this->dataPtr->sdf);
  result->SetScale(this->dataPtr->scale);
  result->SetVisibilityFlags(this->dataPtr->visibilityFlags);
  std::string visName = this->Name();
  for (auto iter: this->dataPtr->children)
  {
    // give a unique name by prefixing child visuals with the new clone name
    std::string childName = iter->Name();
    std::string newName = childName;
    size_t pos = childName.find(visName);
    if (pos == 0)
      newName = _name + childName.substr(pos+visName.size());
    iter->Clone(newName, result);
  }

  if (_newParent == this->dataPtr->scene->WorldVisual())
    result->SetWorldPose(this->WorldPose());
  result->ShowCollision(false);
  result->SetInheritTransparency(this->InheritTransparency());

  result->SetName(_name);
  return result;
}

/////////////////////////////////////////////////
void Visual::DestroyAllAttachedMovableObjects(Ogre::SceneNode *_sceneNode)
{
  if (!_sceneNode)
    return;

  // Destroy all the attached objects
  Ogre::SceneNode::ObjectIterator itObject =
    _sceneNode->getAttachedObjectIterator();

  while (itObject.hasMoreElements())
  {
    // Remove dynamic lines and entities in Visual
    // Other objects such as cameras, lights, and projectors
    // should have their own class for handling the deletion
    // of these ogre objects
    Ogre::MovableObject *obj = itObject.getNext();
    if (obj->getMovableType() == DynamicLines::GetMovableType())
      delete obj;
    else
    {
      Ogre::Entity *ent = dynamic_cast<Ogre::Entity *>(obj);
      if (!ent)
        continue;
      this->dataPtr->scene->OgreSceneManager()->destroyEntity(ent);
    }
  }
  this->dataPtr->lines.clear();

  // only recurse if there are no child visuals otherwise let them clean up
  // after themselves in Fini()
  if (this->dataPtr->children.empty())
  {
    // Recurse to child SceneNodes
    Ogre::SceneNode::ChildNodeIterator itChild = _sceneNode->getChildIterator();
    while (itChild.hasMoreElements())
    {
      Ogre::SceneNode* pChildNode =
          static_cast<Ogre::SceneNode*>(itChild.getNext());
      this->DestroyAllAttachedMovableObjects(pChildNode);
    }
  }
  _sceneNode->detachAllObjects();
}

//////////////////////////////////////////////////
void Visual::Init()
{
  this->dataPtr->type = VT_ENTITY;
  this->dataPtr->transparency = 0.0;
  this->dataPtr->isStatic = false;
  this->dataPtr->visible = true;
  this->dataPtr->ribbonTrail = nullptr;
  this->dataPtr->staticGeom = nullptr;
  this->dataPtr->layer = -1;
  this->dataPtr->wireframe = false;
  this->dataPtr->inheritTransparency = true;
  this->dataPtr->scale = ignition::math::Vector3d::One;

  this->dataPtr->initialized = true;
}

//////////////////////////////////////////////////
void Visual::LoadFromMsg(const boost::shared_ptr< msgs::Visual const> &_msg)
{
  this->dataPtr->sdf = msgs::VisualToSDF(*_msg.get());
  this->Load();
  this->UpdateFromMsg(_msg);
}

//////////////////////////////////////////////////
void Visual::Load(sdf::ElementPtr _sdf)
{
  this->dataPtr->sdf->Copy(_sdf);
  this->Load();
}

//////////////////////////////////////////////////
void Visual::Load()
{
  std::ostringstream stream;
  ignition::math::Pose3d pose;
  Ogre::MovableObject *obj = nullptr;

  if (this->dataPtr->parent)
    this->dataPtr->parent->AttachVisual(shared_from_this());

  // Read the desired position and rotation of the mesh
  pose = this->dataPtr->sdf->Get<ignition::math::Pose3d>("pose");

  std::string mesh = this->GetMeshName();
  std::string subMesh = this->GetSubMeshName();
  bool centerSubMesh = this->GetCenterSubMesh();

  if (!mesh.empty())
  {
    try
    {
      // Create the visual
      stream << "VISUAL_" << this->dataPtr->sceneNode->getName();
      obj = this->AttachMesh(mesh, subMesh, centerSubMesh,
          stream.str());
    }
    catch(Ogre::Exception &e)
    {
      gzerr << "Ogre Error:" << e.getFullDescription() << "\n";
      gzerr << "Unable to create a mesh from " <<  mesh << "\n";
      return;
    }
  }

  Ogre::Entity *ent = static_cast<Ogre::Entity *>(obj);
  if (ent)
  {
    if (ent->hasSkeleton())
      this->dataPtr->skeleton = ent->getSkeleton();

    for (unsigned int i = 0; i < ent->getNumSubEntities(); i++)
    {
      ent->getSubEntity(i)->setCustomParameter(1, Ogre::Vector4(
          this->dataPtr->sdf->Get<double>("laser_retro"), 0.0, 0.0, 0.0));
    }
  }

  // Set the pose of the scene node
  this->SetPose(pose);
  this->dataPtr->initialRelativePose = pose;

  // Keep transparency to set after setting material
  double sdfTransparency = -1;
  if (this->dataPtr->sdf->HasElement("transparency"))
  {
    sdfTransparency = this->dataPtr->sdf->Get<float>("transparency");
  }

  if (this->dataPtr->sdf->HasElement("geometry"))
  {
    sdf::ElementPtr geomElem = this->dataPtr->sdf->GetElement("geometry");

    ignition::math::Vector3d geometrySize;
    bool hasGeom = true;
    if (geomElem->HasElement("box"))
    {
      geometrySize =
          geomElem->GetElement("box")->Get<ignition::math::Vector3d>("size");
    }
    else if (geomElem->HasElement("sphere"))
    {
      double r = geomElem->GetElement("sphere")->Get<double>("radius");
      geometrySize.Set(r * 2.0, r * 2.0, r * 2.0);
    }
    else if (geomElem->HasElement("cylinder"))
    {
      double r = geomElem->GetElement("cylinder")->Get<double>("radius");
      double l = geomElem->GetElement("cylinder")->Get<double>("length");
      geometrySize.Set(r * 2.0, r * 2.0, l);
    }
    else if (geomElem->HasElement("plane"))
    {
      ignition::math::Vector2d size =
          geomElem->GetElement("plane")->Get<ignition::math::Vector2d>("size");
      geometrySize.Set(size.X(), size.Y(), 1);
    }
    else if (geomElem->HasElement("mesh"))
    {
      geometrySize =
          geomElem->GetElement("mesh")->Get<ignition::math::Vector3d>("scale");
    }
    else
    {
      hasGeom = false;
    }

    if (hasGeom)
    {
      // geom values give the absolute size so compute a scale that will
      // be mulitiply by the current scale to get to the geom size.
      ignition::math::Vector3d derivedScale = this->DerivedScale();
      ignition::math::Vector3d localScale =
          geometrySize / (derivedScale / this->dataPtr->scale);
      this->dataPtr->sceneNode->setScale(Conversions::Convert(localScale));
      this->dataPtr->scale = localScale;
      this->dataPtr->geomSize = geometrySize;
    }
  }

  // Set the material of the mesh
  if (this->dataPtr->sdf->HasElement("material"))
  {
    sdf::ElementPtr matElem =
        this->dataPtr->sdf->GetElement("material");

    // clone the material sdf to preserve the new values to be set
    // as updating the material name via SetMaterial can affect the
    // ambient/diffuse/specular/emissive color sdf elements.
    sdf::ElementPtr matElemClone = matElem->Clone();

    if (matElem->HasElement("script"))
    {
      sdf::ElementPtr scriptElem = matElem->GetElement("script");
      sdf::ElementPtr uriElem = scriptElem->GetElement("uri");

      // Add all the URI paths to the render engine
      while (uriElem)
      {
        std::string matUri = uriElem->Get<std::string>();
        if (!matUri.empty())
          RenderEngine::Instance()->AddResourcePath(matUri);
        uriElem = uriElem->GetNextElement("uri");
      }

      std::string matName = scriptElem->Get<std::string>("name");

      if (!matName.empty())
        this->SetMaterial(matName);
    }

    if (matElemClone->HasElement("ambient"))
      this->SetAmbient(matElemClone->Get<ignition::math::Color>("ambient"));
    if (matElemClone->HasElement("diffuse"))
      this->SetDiffuse(matElemClone->Get<ignition::math::Color>("diffuse"));
    if (matElemClone->HasElement("specular"))
      this->SetSpecular(matElemClone->Get<ignition::math::Color>("specular"));
    if (matElemClone->HasElement("emissive"))
      this->SetEmissive(matElemClone->Get<ignition::math::Color>("emissive"));

    if (matElem->HasElement("lighting"))
    {
      this->SetLighting(matElem->Get<bool>("lighting"));
    }
  }

  if (sdfTransparency > -1)
  {
    this->SetTransparency(sdfTransparency);
  }
  // Update transparency the first time the visual is loaded. This is needed
  // when attaching to a parent who is semi-transparent.
  if (!ignition::math::equal(this->DerivedTransparency(),
      this->dataPtr->transparency))
    this->UpdateTransparency(true);

  // Allow the mesh to cast shadows
  this->SetCastShadows(this->dataPtr->sdf->Get<bool>("cast_shadows"));
  this->LoadPlugins();
  this->dataPtr->scene->AddVisual(shared_from_this());

  // Set meta information
  if (this->dataPtr->sdf->HasElement("meta"))
  {
    if (this->dataPtr->sdf->GetElement("meta")->HasElement("layer"))
    {
      this->dataPtr->layer =
        this->dataPtr->sdf->GetElement("meta")->Get<int32_t>("layer");
      rendering::Events::newLayer(this->dataPtr->layer);
    }
  }

  // Set invisible if this visual's layer is not active
  if (!this->dataPtr->scene->LayerState(this->dataPtr->layer))
    this->SetVisible(false);
}

//////////////////////////////////////////////////
void Visual::Update()
{
  if (!this->dataPtr->visible)
    return;

  std::list<DynamicLines*>::iterator iter;

  // Update the lines
  for (iter = this->dataPtr->lines.begin(); iter != this->dataPtr->lines.end();
      ++iter)
  {
    (*iter)->Update();
  }

  std::list< std::pair<DynamicLines*, unsigned int> >::iterator liter;
  for (liter = this->dataPtr->lineVertices.begin();
       liter != this->dataPtr->lineVertices.end(); ++liter)
  {
    liter->first->SetPoint(liter->second,
        Conversions::ConvertIgn(
          this->dataPtr->sceneNode->_getDerivedPosition()));
    liter->first->Update();
  }

  if (this->dataPtr->animState)
  {
    this->dataPtr->animState->addTime(
        (common::Time::GetWallTime() - this->dataPtr->prevAnimTime).Double());
    this->dataPtr->prevAnimTime = common::Time::GetWallTime();
    if (this->dataPtr->animState->hasEnded())
    {
      this->dataPtr->animState = nullptr;
      this->dataPtr->sceneNode->getCreator()->destroyAnimation(
          this->Name() + "_animation");
      if (this->dataPtr->onAnimationComplete)
        this->dataPtr->onAnimationComplete();
      // event::Events::DisconnectPreRender(this->preRenderConnection);
    }
  }
}

//////////////////////////////////////////////////
void Visual::SetName(const std::string &_name)
{
  this->dataPtr->name = _name;
  this->dataPtr->sdf->GetAttribute("name")->Set(_name);
}

//////////////////////////////////////////////////
std::string Visual::Name() const
{
  return this->dataPtr->name;
}

//////////////////////////////////////////////////
void Visual::AttachVisual(VisualPtr _vis)
{
  if (!_vis)
    gzerr << "Visual is null" << std::endl;
  else
  {
    if (_vis->GetSceneNode()->getParentSceneNode())
    {
      _vis->GetSceneNode()->getParentSceneNode()->removeChild(
          _vis->GetSceneNode());
    }
    this->dataPtr->sceneNode->addChild(_vis->GetSceneNode());
    this->dataPtr->children.push_back(_vis);
    _vis->dataPtr->parent = shared_from_this();
  }
}

//////////////////////////////////////////////////
void Visual::DetachVisual(VisualPtr _vis)
{
  this->DetachVisual(_vis->Name());
}

//////////////////////////////////////////////////
void Visual::DetachVisual(const std::string &_name)
{
  for (auto iter = this->dataPtr->children.begin();
      iter != this->dataPtr->children.end(); ++iter)
  {
    if ((*iter)->Name() == _name)
    {
      VisualPtr childVis = (*iter);
      this->dataPtr->children.erase(iter);
      if (this->dataPtr->sceneNode && childVis->GetSceneNode())
        this->dataPtr->sceneNode->removeChild(childVis->GetSceneNode());
      break;
    }
  }
}

//////////////////////////////////////////////////
void Visual::AttachObject(Ogre::MovableObject *_obj)
{
  // This code makes plane render before grids. This allows grids to overlay
  // planes, and then other elements to overlay both planes and grids.
  // if (this->dataPtr->sdf->HasElement("geometry"))
  // if (this->dataPtr->sdf->GetElement("geometry")->HasElement("plane"))
  // _obj->setRenderQueueGroup(Ogre::RENDER_QUEUE_SKIES_EARLY+1);

  if (!this->HasAttachedObject(_obj->getName()))
  {
    // update to use unique materials
    Ogre::Entity *entity = dynamic_cast<Ogre::Entity *>(_obj);
    if (entity)
    {
      for (unsigned j = 0; j < entity->getNumSubEntities(); ++j)
      {
        Ogre::SubEntity *subEntity = entity->getSubEntity(j);
        Ogre::MaterialPtr material = subEntity->getMaterial();
        if (!material.isNull() &&
            material->getName().find("_MATERIAL_") == std::string::npos)
        {
          std::string newMaterialName;
          newMaterialName = this->dataPtr->sceneNode->getName() +
              "_MATERIAL_" + material->getName();

          // keep a pointer to the original submesh material so it can be used
          // to restore material state when setting transparency
          this->dataPtr->submeshMaterials[newMaterialName] = material;

          material = material->clone(newMaterialName);
          subEntity->setMaterial(material);
        }
      }
    }

    this->dataPtr->sceneNode->attachObject(_obj);
    if (this->dataPtr->useRTShader && this->dataPtr->scene->Initialized() &&
      _obj->getName().find("__COLLISION_VISUAL__") == std::string::npos)
    {
      RTShaderSystem::Instance()->UpdateShaders();
    }
    _obj->getUserObjectBindings().setUserAny(Ogre::Any(this->Name()));
  }
  else
    gzerr << "Visual[" << this->Name() << "] already has object["
          << _obj->getName() << "] attached.";

  _obj->setVisibilityFlags(GZ_VISIBILITY_ALL);
}

//////////////////////////////////////////////////
bool Visual::HasAttachedObject(const std::string &_name)
{
  for (unsigned int i = 0; i < this->dataPtr->sceneNode->numAttachedObjects();
      ++i)
  {
    if (this->dataPtr->sceneNode->getAttachedObject(i)->getName() == _name)
      return true;
  }

  return false;
}

//////////////////////////////////////////////////
unsigned int Visual::GetAttachedObjectCount() const
{
  return this->dataPtr->sceneNode->numAttachedObjects();
}

//////////////////////////////////////////////////
void Visual::DetachObjects()
{
  if (this->dataPtr->sceneNode)
    this->dataPtr->sceneNode->detachAllObjects();
  this->dataPtr->meshName = "";
  this->dataPtr->subMeshName = "";
  this->dataPtr->myMaterialName = "";
  this->dataPtr->skeleton = nullptr;
}

//////////////////////////////////////////////////
unsigned int Visual::GetChildCount()
{
  return this->dataPtr->children.size();
}

//////////////////////////////////////////////////
VisualPtr Visual::GetChild(unsigned int _num)
{
  if (_num < this->dataPtr->children.size())
    return this->dataPtr->children[_num];
  return VisualPtr();
}

//////////////////////////////////////////////////
void Visual::MakeStatic()
{
  /*if (!this->staticGeom)
    this->staticGeom =
    this->dataPtr->sceneNode->getCreator()->createStaticGeometry(
    this->dataPtr->sceneNode->getName() + "_Static");

  // Add the scene node to the static geometry
  this->staticGeom->addSceneNode(this->dataPtr->sceneNode);

  // Build the static geometry
  this->staticGeom->build();

  // Prevent double rendering
  this->dataPtr->sceneNode->setVisible(false);
  this->dataPtr->sceneNode->detachAllObjects();
  */
}

//////////////////////////////////////////////////
Ogre::MovableObject *Visual::AttachMesh(const std::string &_meshName,
                                        const std::string &_subMesh,
                                        bool _centerSubmesh,
                                        const std::string &_objName)
{
  if (_meshName.empty())
    return nullptr;

  this->dataPtr->meshName = _meshName;
  this->dataPtr->subMeshName = _subMesh;

  Ogre::MovableObject *obj;
  std::string objName = _objName;
  std::string meshName = _meshName;
  meshName += _subMesh.empty() ? "" : "::" + _subMesh;

  if (objName.empty())
    objName = this->dataPtr->sceneNode->getName() + "_ENTITY_" + meshName;

  this->InsertMesh(_meshName, _subMesh, _centerSubmesh);

  if (this->dataPtr->sceneNode->getCreator()->hasEntity(objName))
  {
    obj = (Ogre::MovableObject*)
      (this->dataPtr->sceneNode->getCreator()->getEntity(objName));
  }
  else
  {
    // build tangent vectors if normal mapping in tangent space is specified
    if (this->GetShaderType() == "normal_map_tangent_space")
    {
      Ogre::MeshPtr ogreMesh = Ogre::MeshManager::getSingleton().getByName(
        _meshName);
      if (!ogreMesh.isNull())
      {
        try
        {
          uint16_t src, dest;
          if (!ogreMesh->suggestTangentVectorBuildParams(
              Ogre::VES_TANGENT, src, dest))
          {
            ogreMesh->buildTangentVectors(Ogre::VES_TANGENT, src, dest);
          }
        }
        catch(Ogre::Exception &e)
        {
          gzwarn << "Problem generating tangent vectors for " << _meshName
                 << ". Normal map will not work: " << e.what() << std::endl;
        }
      }
    }

    obj = (Ogre::MovableObject*)
        (this->dataPtr->sceneNode->getCreator()->createEntity(objName,
        meshName));
  }

  this->AttachObject(obj);
  return obj;
}

//////////////////////////////////////////////////
void Visual::SetScale(const ignition::math::Vector3d &_scale)
{
  if (this->dataPtr->scale == _scale)
    return;

  // update geom size based on scale.
  this->UpdateGeomSize(this->DerivedScale() / this->dataPtr->scale * _scale);

  this->dataPtr->scale = _scale;

  if (!ignition::math::isnan(this->dataPtr->scale.X())
      && !ignition::math::isnan(this->dataPtr->scale.Y())
      && !ignition::math::isnan(this->dataPtr->scale.Z()))
  {
    this->dataPtr->sceneNode->setScale(
        Conversions::Convert(this->dataPtr->scale));
  }
  else
  {
<<<<<<< HEAD
    gzerr << Name() << ": Size of the collision contains one or several zeros."
      << " Collisions may not visualize properly." << std::endl;
=======
    gzerr << Name() << ": Size of the collision contains one or several zeros." <<
      " Collisions may not visualize properly." << std::endl;
>>>>>>> a42f269e
  }
  // Scale selection object in case we have one attached. Other children were
  // scaled from UpdateGeomSize
  for (auto child : this->dataPtr->children)
  {
    auto selectionObj = std::dynamic_pointer_cast<SelectionObj>(child);

    if (selectionObj)
    {
      selectionObj->UpdateSize();
      break;
    }
  }
}

//////////////////////////////////////////////////
void Visual::UpdateGeomSize(const ignition::math::Vector3d &_scale)
{
  for (std::vector<VisualPtr>::iterator iter = this->dataPtr->children.begin();
       iter != this->dataPtr->children.end(); ++iter)
  {
    (*iter)->UpdateGeomSize(_scale * (*iter)->Scale());
  }

  // update the same way as server - see Link::UpdateVisualGeomSDF()
  if (!this->dataPtr->sdf->HasElement("geometry"))
    return;

  sdf::ElementPtr geomElem = this->dataPtr->sdf->GetElement("geometry");
  if (geomElem->HasElement("box"))
  {
    ignition::math::Vector3d size =
        geomElem->GetElement("box")->Get<ignition::math::Vector3d>("size");
    ignition::math::Vector3d geomBoxSize = _scale/this->dataPtr->geomSize*size;

    geomElem->GetElement("box")->GetElement("size")->Set(
        geomBoxSize);
    this->dataPtr->geomSize = geomBoxSize;
  }
  else if (geomElem->HasElement("sphere"))
  {
    // update radius the same way as collision shapes
    double radius = geomElem->GetElement("sphere")->Get<double>("radius");
    double newRadius = _scale.Max();
    double oldRadius = this->dataPtr->geomSize.Max();
    double geomRadius = newRadius/oldRadius*radius;
    geomElem->GetElement("sphere")->GetElement("radius")->Set(geomRadius);
    this->dataPtr->geomSize = ignition::math::Vector3d(
        geomRadius*2.0, geomRadius*2.0, geomRadius*2.0);
  }
  else if (geomElem->HasElement("cylinder"))
  {
    // update radius the same way as collision shapes
    double radius = geomElem->GetElement("cylinder")->Get<double>("radius");
    double newRadius = std::max(_scale.X(), _scale.Y());
    double oldRadius = std::max(this->dataPtr->geomSize.X(),
        this->dataPtr->geomSize.Y());
    double length = geomElem->GetElement("cylinder")->Get<double>("length");
    double geomRadius = newRadius/oldRadius*radius;
    double geomLength = _scale.Z()/this->dataPtr->geomSize.Z()*length;
    geomElem->GetElement("cylinder")->GetElement("radius")->Set(
        geomRadius);
    geomElem->GetElement("cylinder")->GetElement("length")->Set(
        geomLength);

    this->dataPtr->geomSize =
        ignition::math::Vector3d(geomRadius*2.0, geomRadius*2.0, geomLength);
  }
  else if (geomElem->HasElement("mesh"))
  {
    geomElem->GetElement("mesh")->GetElement("scale")->Set(_scale);
    this->dataPtr->geomSize = _scale;
  }
}

/////////////////////////////////////////////////
ignition::math::Vector3d Visual::GetGeometrySize() const
{
  return this->dataPtr->geomSize;
}

//////////////////////////////////////////////////
ignition::math::Vector3d Visual::Scale() const
{
  return this->dataPtr->scale;
}

//////////////////////////////////////////////////
ignition::math::Vector3d Visual::DerivedScale() const
{
  ignition::math::Vector3d derivedScale = this->dataPtr->scale;

  VisualPtr worldVis = this->dataPtr->scene->WorldVisual();
  VisualPtr vis = this->GetParent();

  while (vis && vis != worldVis)
  {
    derivedScale = derivedScale * vis->Scale();
    vis = vis->GetParent();
  }

  return derivedScale;
}

//////////////////////////////////////////////////
void Visual::SetLighting(bool _lighting)
{
  if (this->dataPtr->lighting == _lighting)
    return;

  this->dataPtr->lighting = _lighting;

  try
  {
    for (int i = 0; i < this->dataPtr->sceneNode->numAttachedObjects(); ++i)
    {
      Ogre::MovableObject *obj = this->dataPtr->sceneNode->getAttachedObject(i);

      Ogre::Entity *entity = dynamic_cast<Ogre::Entity*>(obj);
      if (entity)
      {
        for (unsigned j = 0; j < entity->getNumSubEntities(); ++j)
        {
          Ogre::MaterialPtr mat = entity->getSubEntity(j)->getMaterial();
          if (!mat.isNull())
          {
            mat->setLightingEnabled(this->dataPtr->lighting);
          }
        }
      }
    }

    // Apply lighting to all child scene nodes
    for (unsigned int i = 0; i < this->dataPtr->sceneNode->numChildren(); ++i)
    {
      Ogre::SceneNode *sn = dynamic_cast<Ogre::SceneNode *>(
          this->dataPtr->sceneNode->getChild(i));
      for (int j = 0; j < sn->numAttachedObjects(); j++)
      {
        Ogre::MovableObject *obj = sn->getAttachedObject(j);

        Ogre::Entity *entity = dynamic_cast<Ogre::Entity*>(obj);
        if (entity)
        {
          for (unsigned k = 0; k < entity->getNumSubEntities(); ++k)
          {
            Ogre::MaterialPtr mat = entity->getSubEntity(k)->getMaterial();
            if (!mat.isNull())
            {
              mat->setLightingEnabled(this->dataPtr->lighting);
            }
          }
        }
      }
    }
  }
  catch(Ogre::Exception &e)
  {
    gzwarn << "Unable to set lighting to Geometry["
           << this->dataPtr->sceneNode->getName() << ".\n";
  }

  // Apply lighting to all child visuals
  for (std::vector<VisualPtr>::iterator iter = this->dataPtr->children.begin();
       iter != this->dataPtr->children.end(); ++iter)
  {
    (*iter)->SetLighting(this->dataPtr->lighting);
  }

  this->dataPtr->sdf->GetElement("material")
      ->GetElement("lighting")->Set(this->dataPtr->lighting);
}

//////////////////////////////////////////////////
bool Visual::GetLighting() const
{
  return this->dataPtr->lighting;
}

//////////////////////////////////////////////////
void Visual::SetMaterial(const std::string &_materialName, bool _unique,
    const bool _cascade)
{
  if (_materialName.empty() || _materialName == "__default__")
    return;

  ignition::math::Color matAmbient;
  ignition::math::Color matDiffuse;
  ignition::math::Color matSpecular;
  ignition::math::Color matEmissive;
  bool matColor = rendering::Material::MaterialAsColor(
      _materialName, matAmbient, matDiffuse, matSpecular, matEmissive);

  if (_unique)
  {
    // Create a custom material name
    std::string newMaterialName;
    newMaterialName = this->dataPtr->sceneNode->getName() + "_MATERIAL_" +
        _materialName;

    if (this->GetMaterialName() == newMaterialName &&
        matAmbient == this->Ambient() &&
        matDiffuse == this->Diffuse() &&
        matSpecular == this->Specular() &&
        matEmissive == this->Emissive())
      return;

    this->dataPtr->myMaterialName = newMaterialName;

    Ogre::MaterialPtr origMaterial;
    try
    {
      this->dataPtr->origMaterialName = _materialName;
      // Get the original material
      origMaterial =
        Ogre::MaterialManager::getSingleton().getByName(_materialName);
    }
    catch(Ogre::Exception &e)
    {
      gzwarn << "Unable to get Material[" << _materialName << "] for Geometry["
          << this->dataPtr->sceneNode->getName()
          << ". Object will appear white.\n";
      return;
    }

    if (origMaterial.isNull())
    {
      gzwarn << "Unable to get Material[" << _materialName << "] for Geometry["
        << this->dataPtr->sceneNode->getName()
        << ". Object will appear white\n";
      return;
    }

    Ogre::MaterialPtr myMaterial;

    // Clone the material. This will allow us to change the look of each geom
    // individually.
    if (Ogre::MaterialManager::getSingleton().resourceExists(
          this->dataPtr->myMaterialName))
    {
      myMaterial =
        (Ogre::MaterialPtr)(Ogre::MaterialManager::getSingleton().getByName(
              this->dataPtr->myMaterialName));
    }
    else
    {
      myMaterial = origMaterial->clone(this->dataPtr->myMaterialName);
    }
  }
  else
  {
    if ( this->dataPtr->myMaterialName == _materialName)
      return;
    this->dataPtr->myMaterialName = _materialName;
  }

  // check if material has color components, if so, set them.
  if (matColor)
  {
    this->dataPtr->ambient = matAmbient;
    this->dataPtr->diffuse = matDiffuse;
    this->dataPtr->specular = matSpecular;
    this->dataPtr->emissive = matEmissive;
  }

  try
  {
    for (unsigned int i = 0;
        i < this->dataPtr->sceneNode->numAttachedObjects(); ++i)
    {
      Ogre::MovableObject *obj = this->dataPtr->sceneNode->getAttachedObject(i);
      Ogre::Entity *entity = dynamic_cast<Ogre::Entity *>(obj);
      if (entity)
        entity->setMaterialName(this->dataPtr->myMaterialName);
      else
      {
        Ogre::SimpleRenderable *simpleRenderable =
            dynamic_cast<Ogre::SimpleRenderable *>(obj);
        if (simpleRenderable)
          GZ_OGRE_SET_MATERIAL_BY_NAME(simpleRenderable,
              this->dataPtr->myMaterialName);
      }
    }
  }
  catch(Ogre::Exception &e)
  {
    gzwarn << "Unable to set Material[" << this->dataPtr->myMaterialName
           << "] to Geometry["
           << this->dataPtr->sceneNode->getName()
           << ". Object will appear white.\n";
  }

  // Apply material to all child visuals
  if (_cascade)
  {
    for (auto &child : this->dataPtr->children)
    {
      child->SetMaterial(_materialName, _unique, _cascade);
    }
  }

  if (this->dataPtr->useRTShader && this->dataPtr->scene->Initialized()
      && this->dataPtr->lighting &&
      this->Name().find("__COLLISION_VISUAL__") == std::string::npos)
  {
    RTShaderSystem::Instance()->UpdateShaders();
  }

  this->dataPtr->sdf->GetElement("material")->GetElement("script")
      ->GetElement("name")->Set(_materialName);
}

/////////////////////////////////////////////////
void Visual::SetMaterialShaderParam(const std::string &_paramName,
    const std::string &_shaderType, const std::string &_value)
{
  // currently only vertex and fragment shaders are supported
  if (_shaderType != "vertex" && _shaderType != "fragment")
  {
    gzerr << "Shader type: '" << _shaderType << "' is not supported"
          << std::endl;
    return;
  }

  // set the parameter based name and type defined in material script
  // and shaders
  auto setNamedParam = [](Ogre::GpuProgramParametersSharedPtr _params,
      const std::string &_name, const std::string &_v)
  {
    auto paramDef = _params->_findNamedConstantDefinition(_name);
    if (!paramDef)
      return;

    switch (paramDef->constType)
    {
      case Ogre::GCT_INT1:
      {
        int value = Ogre::StringConverter::parseInt(_v);
        _params->setNamedConstant(_name, value);
        break;
      }
      case Ogre::GCT_FLOAT1:
      {
        Ogre::Real value = Ogre::StringConverter::parseReal(_v);
        _params->setNamedConstant(_name, value);
        break;
      }
#if (OGRE_VERSION >= ((1 << 16) | (9 << 8) | 0))
      case Ogre::GCT_INT2:
      case Ogre::GCT_FLOAT2:
      {
        Ogre::Vector2 value = Ogre::StringConverter::parseVector2(_v);
        _params->setNamedConstant(_name, value);
        break;
      }
#endif
      case Ogre::GCT_INT3:
      case Ogre::GCT_FLOAT3:
      {
        Ogre::Vector3 value = Ogre::StringConverter::parseVector3(_v);
        _params->setNamedConstant(_name, value);
        break;
      }
      case Ogre::GCT_INT4:
      case Ogre::GCT_FLOAT4:
      {
        Ogre::Vector4 value = Ogre::StringConverter::parseVector4(_v);
        _params->setNamedConstant(_name, value);
        break;
      }
      case Ogre::GCT_MATRIX_4X4:
      {
        Ogre::Matrix4 value = Ogre::StringConverter::parseMatrix4(_v);
        _params->setNamedConstant(_name, value);
        break;
      }
      default:
        break;
    }
  };

  // loop through material techniques and passes to find the param
  Ogre::MaterialPtr mat = Ogre::MaterialManager::getSingleton().getByName(
      this->dataPtr->myMaterialName);
  if (mat.isNull())
  {
    gzerr << "Failed to find material: '" << this->dataPtr->myMaterialName
          << std::endl;
    return;
  }
  for (unsigned int i = 0; i < mat->getNumTechniques(); ++i)
  {
    Ogre::Technique *technique = mat->getTechnique(i);
    if (!technique)
      continue;
    for (unsigned int j = 0; j < technique->getNumPasses(); ++j)
    {
      Ogre::Pass *pass = technique->getPass(j);
      if (!pass)
        continue;

      // check if pass is programmable, ie if they are using shaders
      if (!pass->isProgrammable())
        continue;

      if (_shaderType == "vertex" && pass->hasVertexProgram())
      {
        setNamedParam(pass->getVertexProgramParameters(), _paramName, _value);
      }
      else if (_shaderType == "fragment" && pass->hasFragmentProgram())
      {
        setNamedParam(pass->getFragmentProgramParameters(), _paramName, _value);
      }
      else
      {
        gzerr << "Failed to retrieve shaders for material: '"
              << this->dataPtr->myMaterialName << "', technique: '"
              << technique->getName() << "', pass: '" << pass->getName() << "'"
              << std::endl;
        continue;
      }
    }
  }
}

/////////////////////////////////////////////////
void Visual::SetAmbient(const ignition::math::Color &_color,
    const bool _cascade)
{
  if (!this->dataPtr->lighting)
    return;

  if (this->dataPtr->myMaterialName.empty())
  {
    std::string matName = this->Name() + "_MATERIAL_";
    Ogre::MaterialManager::getSingleton().create(matName, "General");
    this->SetMaterial(matName);
  }

  for (unsigned int i = 0; i < this->dataPtr->sceneNode->numAttachedObjects();
      ++i)
  {
    Ogre::Entity *entity = nullptr;
    Ogre::MovableObject *obj = this->dataPtr->sceneNode->getAttachedObject(i);

    entity = dynamic_cast<Ogre::Entity*>(obj);

    if (!entity)
      continue;

    // For each ogre::entity
    for (unsigned int j = 0; j < entity->getNumSubEntities(); j++)
    {
      Ogre::SubEntity *subEntity = entity->getSubEntity(j);
      Ogre::MaterialPtr material = subEntity->getMaterial();

      unsigned int techniqueCount, passCount;
      Ogre::Technique *technique;
      Ogre::Pass *pass;
      Ogre::ColourValue dc;

      for (techniqueCount = 0; techniqueCount < material->getNumTechniques();
           techniqueCount++)
      {
        technique = material->getTechnique(techniqueCount);
        technique->setLightingEnabled(true);

        for (passCount = 0; passCount < technique->getNumPasses(); passCount++)
        {
          pass = technique->getPass(passCount);
          pass->setAmbient(Conversions::Convert(_color));
        }
      }
    }
  }

  if (_cascade)
  {
    for (auto &child : this->dataPtr->children)
    {
      child->SetAmbient(_color, _cascade);
    }
  }

  this->dataPtr->ambient = _color;

  this->dataPtr->sdf->GetElement("material")
      ->GetElement("ambient")->Set(_color);
}

/////////////////////////////////////////////////
void Visual::SetDiffuse(const ignition::math::Color &_color,
    const bool _cascade)
{
  if (!this->dataPtr->lighting)
    return;

  if (this->dataPtr->myMaterialName.empty())
  {
    std::string matName = this->Name() + "_MATERIAL_";
    Ogre::MaterialManager::getSingleton().create(matName, "General");
    this->SetMaterial(matName);
  }

  for (unsigned int i = 0; i < this->dataPtr->sceneNode->numAttachedObjects();
      i++)
  {
    Ogre::Entity *entity = nullptr;
    Ogre::MovableObject *obj = this->dataPtr->sceneNode->getAttachedObject(i);

    entity = dynamic_cast<Ogre::Entity*>(obj);

    if (!entity)
    {
      continue;
    }

    // For each ogre::entity
    for (unsigned int j = 0; j < entity->getNumSubEntities(); j++)
    {
      Ogre::SubEntity *subEntity = entity->getSubEntity(j);
      Ogre::MaterialPtr material = subEntity->getMaterial();

      unsigned int techniqueCount, passCount;
      Ogre::Technique *technique;
      Ogre::Pass *pass;
      Ogre::ColourValue dc;

      for (techniqueCount = 0; techniqueCount < material->getNumTechniques();
           techniqueCount++)
      {
        technique = material->getTechnique(techniqueCount);
        technique->setLightingEnabled(true);

        for (passCount = 0; passCount < technique->getNumPasses(); passCount++)
        {
          pass = technique->getPass(passCount);
          dc = Conversions::Convert(_color);
          pass->setDiffuse(dc);
          this->dataPtr->transparency = 1.0f - dc.a;
        }
      }
    }
  }

  if (_cascade)
  {
    for (auto &child : this->dataPtr->children)
    {
      child->SetDiffuse(_color, _cascade);
    }
  }

  this->dataPtr->diffuse = _color;
  this->UpdateTransparency();

  this->dataPtr->sdf->GetElement("material")
      ->GetElement("diffuse")->Set(_color);
}

//////////////////////////////////////////////////
void Visual::SetSpecular(const ignition::math::Color &_color,
    const bool _cascade)
{
  if (!this->dataPtr->lighting)
    return;

  if (this->dataPtr->myMaterialName.empty())
  {
    std::string matName = this->Name() + "_MATERIAL_";
    Ogre::MaterialManager::getSingleton().create(matName, "General");
    this->SetMaterial(matName);
  }

  for (unsigned int i = 0; i < this->dataPtr->sceneNode->numAttachedObjects();
      i++)
  {
    Ogre::Entity *entity = nullptr;
    Ogre::MovableObject *obj = this->dataPtr->sceneNode->getAttachedObject(i);

    entity = dynamic_cast<Ogre::Entity*>(obj);

    if (!entity)
      continue;

    // For each ogre::entity
    for (unsigned int j = 0; j < entity->getNumSubEntities(); j++)
    {
      Ogre::SubEntity *subEntity = entity->getSubEntity(j);
      Ogre::MaterialPtr material = subEntity->getMaterial();

      unsigned int techniqueCount, passCount;
      Ogre::Technique *technique;
      Ogre::Pass *pass;
      Ogre::ColourValue dc;

      for (techniqueCount = 0; techniqueCount < material->getNumTechniques();
           techniqueCount++)
      {
        technique = material->getTechnique(techniqueCount);
        technique->setLightingEnabled(true);

        for (passCount = 0; passCount < technique->getNumPasses(); passCount++)
        {
          pass = technique->getPass(passCount);
          pass->setSpecular(Conversions::Convert(_color));
        }
      }
    }
  }

  if (_cascade)
  {
    for (auto &child : this->dataPtr->children)
    {
      child->SetSpecular(_color, _cascade);
    }
  }

  this->dataPtr->specular = _color;

  this->dataPtr->sdf->GetElement("material")
      ->GetElement("specular")->Set(_color);
}

//////////////////////////////////////////////////
void Visual::SetEmissive(const ignition::math::Color &_color,
    const bool _cascade)
{
  for (unsigned int i = 0; i < this->dataPtr->sceneNode->numAttachedObjects();
      i++)
  {
    Ogre::Entity *entity = nullptr;
    Ogre::MovableObject *obj = this->dataPtr->sceneNode->getAttachedObject(i);

    entity = dynamic_cast<Ogre::Entity*>(obj);

    if (!entity)
      continue;

    // For each ogre::entity
    for (unsigned int j = 0; j < entity->getNumSubEntities(); j++)
    {
      Ogre::SubEntity *subEntity = entity->getSubEntity(j);
      Ogre::MaterialPtr material = subEntity->getMaterial();

      unsigned int techniqueCount, passCount;
      Ogre::Technique *technique;
      Ogre::Pass *pass;
      Ogre::ColourValue dc;

      for (techniqueCount = 0; techniqueCount < material->getNumTechniques();
          techniqueCount++)
      {
        technique = material->getTechnique(techniqueCount);

        for (passCount = 0; passCount < technique->getNumPasses();
            passCount++)
        {
          pass = technique->getPass(passCount);
          pass->setSelfIllumination(Conversions::Convert(_color));
        }
      }
    }
  }

  if (_cascade)
  {
    for (auto &child : this->dataPtr->children)
    {
      child->SetEmissive(_color, _cascade);
    }
  }

  this->dataPtr->emissive = _color;

  this->dataPtr->sdf->GetElement("material")
      ->GetElement("emissive")->Set(_color);
}

/////////////////////////////////////////////////
ignition::math::Color Visual::Ambient() const
{
  return this->dataPtr->ambient;
}

/////////////////////////////////////////////////
ignition::math::Color Visual::Diffuse() const
{
  return this->dataPtr->diffuse;
}

/////////////////////////////////////////////////
ignition::math::Color Visual::Specular() const
{
  return this->dataPtr->specular;
}

/////////////////////////////////////////////////
ignition::math::Color Visual::Emissive() const
{
  return this->dataPtr->emissive;
}

//////////////////////////////////////////////////
void Visual::SetWireframe(bool _show)
{
  if (this->dataPtr->type == VT_GUI || this->dataPtr->type == VT_PHYSICS ||
      this->dataPtr->type == VT_SENSOR)
    return;

  for (auto &iter : this->dataPtr->children)
  {
    iter->SetWireframe(_show);
  }

  if (this->dataPtr->wireframe == _show)
    return;

  this->dataPtr->wireframe = _show;
  for (unsigned int i = 0; i < this->dataPtr->sceneNode->numAttachedObjects();
      i++)
  {
    Ogre::Entity *entity = nullptr;
    Ogre::MovableObject *obj = this->dataPtr->sceneNode->getAttachedObject(i);

    entity = dynamic_cast<Ogre::Entity*>(obj);

    if (!entity)
      continue;

    // For each ogre::entity
    for (unsigned int j = 0; j < entity->getNumSubEntities(); j++)
    {
      Ogre::SubEntity *subEntity = entity->getSubEntity(j);
      Ogre::MaterialPtr material = subEntity->getMaterial();
      if (material.isNull())
        continue;

      unsigned int techniqueCount, passCount;
      Ogre::Technique *technique;
      Ogre::Pass *pass;

      for (techniqueCount = 0; techniqueCount < material->getNumTechniques();
           ++techniqueCount)
      {
        technique = material->getTechnique(techniqueCount);

        for (passCount = 0; passCount < technique->getNumPasses(); passCount++)
        {
          pass = technique->getPass(passCount);
          if (_show)
            pass->setPolygonMode(Ogre::PM_WIREFRAME);
          else
            pass->setPolygonMode(Ogre::PM_SOLID);
        }
      }
    }
  }
}

//////////////////////////////////////////////////
bool Visual::Wireframe() const
{
  return this->dataPtr->wireframe;
}

//////////////////////////////////////////////////
void Visual::SetTransparencyInnerLoop(Ogre::SceneNode *_sceneNode)
{
  float derivedTransparency = this->dataPtr->inheritTransparency ?
      this->DerivedTransparency() : this->dataPtr->transparency;

  for (unsigned int i = 0; i < _sceneNode->numAttachedObjects(); ++i)
  {
    Ogre::Entity *entity = nullptr;
    Ogre::MovableObject *obj = _sceneNode->getAttachedObject(i);

    entity = dynamic_cast<Ogre::Entity*>(obj);

    if (!entity)
      continue;

    // we may not need to check for this string anymore now that each visual
    // has a type
    if (entity->getName().find("__COLLISION_VISUAL__") != std::string::npos)
      continue;

    // For each ogre::entity
    for (unsigned int j = 0; j < entity->getNumSubEntities(); ++j)
    {
      Ogre::SubEntity *subEntity = entity->getSubEntity(j);
      Ogre::MaterialPtr material = subEntity->getMaterial();

      unsigned int techniqueCount, passCount, unitStateCount;
      Ogre::Technique *technique;
      Ogre::Pass *pass;
      Ogre::ColourValue dc;

      // see if the original ogre material associated with this sub-entity
      // exists or not
      Ogre::MaterialPtr origMat;
      auto it = this->dataPtr->submeshMaterials.find(material->getName());
      if (it != this->dataPtr->submeshMaterials.end())
        origMat = it->second;

      for (techniqueCount = 0; techniqueCount < material->getNumTechniques();
           ++techniqueCount)
      {
        technique = material->getTechnique(techniqueCount);

        // get original material technique
        Ogre::Technique *origTechnique = nullptr;
        if (!origMat.isNull()
            && (techniqueCount < origMat->getNumTechniques()))
        {
          origTechnique = origMat->getTechnique(techniqueCount);
        }

        for (passCount = 0; passCount < technique->getNumPasses(); ++passCount)
        {
          pass = technique->getPass(passCount);

          // get original material pass
          Ogre::Pass *origPass = nullptr;
          if (origTechnique && passCount < origTechnique->getNumPasses())
          {
            origPass = origTechnique->getPass(passCount);
          }

          // account for the diffuse alpha value in the ogre material script
          // in addtion to the <transparency> value in sdf.
          float origPassAlpha = 1.0;
          if (origPass)
          {
            Ogre::ColourValue origPassDiffuse = origPass->getDiffuse();
            origPassAlpha = origPassDiffuse.a;
          }
          float passDerivedTransparency = 1.0f -
              (1.0f - derivedTransparency) * origPassAlpha;

          if (passDerivedTransparency > 0.0)
          {
            // set up ogre material pass to render transparent objects
            pass->setDepthWriteEnabled(false);
            if (!pass->isProgrammable() &&
                pass->getPolygonMode() == Ogre::PM_SOLID)
            {
              pass->setSceneBlending(Ogre::SBT_TRANSPARENT_ALPHA);
            }
          }
          else
          {
            // restore original ogre material pass properties when transparency
            // is turned off
            bool depthWrite = true;
            if (origPass)
            {
              pass->setSceneBlending(origPass->getSourceBlendFactor(),
                  origPass->getDestBlendFactor());
              depthWrite = origPass->getDepthWriteEnabled();
            }
            pass->setDepthWriteEnabled(depthWrite);
          }

          dc = pass->getDiffuse();
          dc.a = (1.0f - passDerivedTransparency);
          pass->setDiffuse(dc);
          this->dataPtr->diffuse = Conversions::Convert(dc);

          for (unitStateCount = 0; unitStateCount <
              pass->getNumTextureUnitStates(); ++unitStateCount)
          {
            auto textureUnitState = pass->getTextureUnitState(unitStateCount);

            if (textureUnitState->getColourBlendMode().operation ==
                Ogre::LBX_SOURCE1)
            {
              textureUnitState->setAlphaOperation(
                  Ogre::LBX_SOURCE1, Ogre::LBS_MANUAL, Ogre::LBS_CURRENT,
                  1.0 - passDerivedTransparency);
            }
          }
        }
      }
    }
  }
}

//////////////////////////////////////////////////
void Visual::UpdateTransparency(const bool _cascade)
{
  this->SetTransparencyInnerLoop(this->dataPtr->sceneNode);

  if (_cascade)
  {
    for (auto &child : this->dataPtr->children)
    {
      // Don't change some visualizations when link changes
      if (child->InheritTransparency() && !(this->GetType() == VT_LINK &&
          (child->GetType() == VT_GUI ||
           child->GetType() == VT_PHYSICS ||
           child->GetType() == VT_SENSOR)))
      {
        child->UpdateTransparency(_cascade);
      }
    }
  }

  if (this->dataPtr->useRTShader && this->dataPtr->scene->Initialized())
    RTShaderSystem::Instance()->UpdateShaders();

  this->dataPtr->sdf->GetElement("transparency")->Set(
      this->dataPtr->transparency);
}

//////////////////////////////////////////////////
void Visual::SetTransparency(float _trans)
{
  if (ignition::math::equal(this->dataPtr->transparency, _trans))
    return;

  this->dataPtr->transparency = std::min(
      std::max(_trans, static_cast<float>(0.0)), static_cast<float>(1.0));

  this->UpdateTransparency(true);
}

//////////////////////////////////////////////////
void Visual::SetInheritTransparency(const bool _inherit)
{
  this->dataPtr->inheritTransparency = _inherit;
}

//////////////////////////////////////////////////
bool Visual::InheritTransparency() const
{
  return this->dataPtr->inheritTransparency;
}

//////////////////////////////////////////////////
void Visual::SetHighlighted(bool _highlighted)
{
  if (_highlighted)
  {
    auto bbox = this->BoundingBox();

    // Create the bounding box if it's not already created.
    if (!this->dataPtr->boundingBox)
    {
      this->dataPtr->boundingBox = new WireBox(shared_from_this(), bbox);
    }
    else
    {
      this->dataPtr->boundingBox->Init(bbox);
    }
    this->dataPtr->boundingBox->SetVisible(true);
  }
  else if (this->dataPtr->boundingBox)
  {
    this->dataPtr->boundingBox->SetVisible(false);
  }

  // If this is a link, highlight frame visual
  if (this->GetType() == VT_LINK)
  {
    for (auto child : this->dataPtr->children)
    {
      if (child->Name().find("LINK_FRAME_VISUAL__") != std::string::npos)
        child->SetHighlighted(_highlighted);
    }
  }
}

//////////////////////////////////////////////////
bool Visual::GetHighlighted() const
{
  if (this->dataPtr->boundingBox)
  {
    return this->dataPtr->boundingBox->Visible();
  }
  return false;
}

//////////////////////////////////////////////////
float Visual::GetTransparency()
{
  return this->dataPtr->transparency;
}

//////////////////////////////////////////////////
float Visual::DerivedTransparency() const
{
  if (!this->InheritTransparency())
    return this->dataPtr->transparency;

  float derivedTransparency = this->dataPtr->transparency;

  VisualPtr worldVis = this->dataPtr->scene->WorldVisual();
  VisualPtr vis = this->GetParent();

  while (vis && vis != worldVis)
  {
    derivedTransparency = 1 - ((1 - derivedTransparency) *
        (1 - vis->GetTransparency()));
    if (!vis->InheritTransparency())
      break;
    vis = vis->GetParent();
  }

  return derivedTransparency;
}

//////////////////////////////////////////////////
void Visual::SetCastShadows(bool _shadows)
{
  for (int i = 0; i < this->dataPtr->sceneNode->numAttachedObjects(); i++)
  {
    Ogre::MovableObject *obj = this->dataPtr->sceneNode->getAttachedObject(i);
    obj->setCastShadows(_shadows);
  }

  if (this->IsStatic() && this->dataPtr->staticGeom)
    this->dataPtr->staticGeom->setCastShadows(_shadows);

  this->dataPtr->castShadows = _shadows;
  this->dataPtr->sdf->GetElement("cast_shadows")->Set(_shadows);
}

//////////////////////////////////////////////////
bool Visual::GetCastShadows() const
{
  return this->dataPtr->castShadows;
}

//////////////////////////////////////////////////
void Visual::SetVisible(bool _visible, bool _cascade)
{
  if (this->dataPtr->sceneNode)
    this->dataPtr->sceneNode->setVisible(_visible, _cascade);

  if (_cascade)
  {
    for (auto child: this->dataPtr->children)
      child->SetVisible(_visible);
  }

  this->dataPtr->visible = _visible;
}

//////////////////////////////////////////////////
uint32_t Visual::GetVisibilityFlags()
{
  return this->dataPtr->visibilityFlags;
}

//////////////////////////////////////////////////
void Visual::ToggleVisible()
{
  this->SetVisible(!this->GetVisible(), true);
}

//////////////////////////////////////////////////
bool Visual::GetVisible() const
{
  return this->dataPtr->visible;
}

//////////////////////////////////////////////////
void Visual::SetPosition(const ignition::math::Vector3d &_pos)
{
  GZ_ASSERT(this->dataPtr->sceneNode, "Visual SceneNode is NULL");
  this->dataPtr->sceneNode->setPosition(_pos.X(), _pos.Y(), _pos.Z());

  this->dataPtr->sdf->GetElement("pose")->Set(this->Pose());
}

//////////////////////////////////////////////////
void Visual::SetRotation(const ignition::math::Quaterniond &_rot)
{
  GZ_ASSERT(this->dataPtr->sceneNode, "Visual SceneNode is null");
  this->dataPtr->sceneNode->setOrientation(
      Ogre::Quaternion(_rot.W(), _rot.X(), _rot.Y(), _rot.Z()));

  this->dataPtr->sdf->GetElement("pose")->Set(this->Pose());
}

//////////////////////////////////////////////////
void Visual::SetPose(const ignition::math::Pose3d &_pose)
{
  this->SetPosition(_pose.Pos());
  this->SetRotation(_pose.Rot());
}

//////////////////////////////////////////////////
ignition::math::Vector3d Visual::Position() const
{
  if (!this->dataPtr->sceneNode)
    return ignition::math::Vector3d::Zero;
  return Conversions::ConvertIgn(this->dataPtr->sceneNode->getPosition());
}

//////////////////////////////////////////////////
ignition::math::Quaterniond Visual::Rotation() const
{
  if (!this->dataPtr->sceneNode)
    return ignition::math::Quaterniond::Identity;
  return Conversions::ConvertIgn(this->dataPtr->sceneNode->getOrientation());
}

//////////////////////////////////////////////////
ignition::math::Pose3d Visual::Pose() const
{
  ignition::math::Pose3d pos;
  pos.Pos() = this->Position();
  pos.Rot() = this->Rotation();
  return pos;
}

//////////////////////////////////////////////////
ignition::math::Pose3d Visual::InitialRelativePose() const
{
  return this->dataPtr->initialRelativePose;
}

//////////////////////////////////////////////////
void Visual::SetWorldPose(const ignition::math::Pose3d &_pose)
{
  this->SetWorldPosition(_pose.Pos());
  this->SetWorldRotation(_pose.Rot());
}

//////////////////////////////////////////////////
void Visual::SetWorldPosition(const ignition::math::Vector3d &_pos)
{
  if (!this->dataPtr->sceneNode)
    return;
  this->dataPtr->sceneNode->_setDerivedPosition(Conversions::Convert(_pos));
}

//////////////////////////////////////////////////
void Visual::SetWorldRotation(const ignition::math::Quaterniond &_q)
{
  if (!this->dataPtr->sceneNode)
    return;
  this->dataPtr->sceneNode->_setDerivedOrientation(Conversions::Convert(_q));
}

//////////////////////////////////////////////////
ignition::math::Pose3d Visual::WorldPose() const
{
  ignition::math::Pose3d pose;

  Ogre::Vector3 vpos;
  Ogre::Quaternion vquatern;

  if (this->dataPtr->sceneNode)
  {
    vpos = this->dataPtr->sceneNode->_getDerivedPosition();
    pose.Pos().Set(vpos.x, vpos.y, vpos.z);

    vquatern = this->dataPtr->sceneNode->_getDerivedOrientation();
    pose.Rot().Set(vquatern.w, vquatern.x, vquatern.y, vquatern.z);
  }

  return pose;
}


//////////////////////////////////////////////////
Ogre::SceneNode * Visual::GetSceneNode() const
{
  return this->dataPtr->sceneNode;
}

//////////////////////////////////////////////////
bool Visual::IsStatic() const
{
  return this->dataPtr->isStatic;
}

//////////////////////////////////////////////////
void Visual::EnableTrackVisual(VisualPtr _vis)
{
  this->dataPtr->sceneNode->setAutoTracking(true, _vis->GetSceneNode());
}

//////////////////////////////////////////////////
void Visual::DisableTrackVisual()
{
  this->dataPtr->sceneNode->setAutoTracking(false);
}

//////////////////////////////////////////////////
std::string Visual::GetNormalMap() const
{
  std::string file = this->dataPtr->sdf->GetElement("material")->GetElement(
      "shader")->GetElement("normal_map")->Get<std::string>();

  std::string uriFile = common::find_file(file);
  if (!uriFile.empty())
    file = uriFile;

  return file;
}

//////////////////////////////////////////////////
void Visual::SetNormalMap(const std::string &_nmap)
{
  this->dataPtr->sdf->GetElement("material")->GetElement(
      "shader")->GetElement("normal_map")->GetValue()->Set(_nmap);
  if (this->dataPtr->useRTShader && this->dataPtr->scene->Initialized())
    RTShaderSystem::Instance()->UpdateShaders();
}

//////////////////////////////////////////////////
std::string Visual::GetShaderType() const
{
  return this->dataPtr->sdf->GetElement("material")->GetElement(
      "shader")->Get<std::string>("type");
}

//////////////////////////////////////////////////
void Visual::SetShaderType(const std::string &_type)
{
  this->dataPtr->sdf->GetElement("material")->GetElement(
      "shader")->GetAttribute("type")->Set(_type);
  if (this->dataPtr->useRTShader && this->dataPtr->scene->Initialized())
    RTShaderSystem::Instance()->UpdateShaders();
}


//////////////////////////////////////////////////
void Visual::SetRibbonTrail(bool _value,
    const ignition::math::Color &_initialColor,
    const ignition::math::Color &_changeColor)
{
  if (this->dataPtr->ribbonTrail == nullptr)
  {
    this->dataPtr->ribbonTrail =
        this->dataPtr->scene->OgreSceneManager()->createRibbonTrail(
        this->Name() + "_RibbonTrail");
    this->dataPtr->ribbonTrail->setMaterialName("Gazebo/RibbonTrail");
    // this->dataPtr->ribbonTrail->setTrailLength(100);
    this->dataPtr->ribbonTrail->setMaxChainElements(10000);
    // this->dataPtr->ribbonTrail->setNumberOfChains(1);
    this->dataPtr->ribbonTrail->setVisible(false);
    this->dataPtr->ribbonTrail->setCastShadows(false);
    this->dataPtr->ribbonTrail->setInitialWidth(0, 0.05);
    this->dataPtr->scene->OgreSceneManager()->getRootSceneNode()->attachObject(
        this->dataPtr->ribbonTrail);

    this->dataPtr->ribbonTrail->setInitialColour(0,
        Conversions::Convert(_initialColor));
    this->dataPtr->ribbonTrail->setColourChange(0,
        Conversions::Convert(_changeColor));
  }

  if (_value)
  {
    try
    {
      this->dataPtr->ribbonTrail->addNode(this->dataPtr->sceneNode);
    }
    catch(...)
    {
      gzerr << "Unable to create ribbon trail\n";
    }
  }
  else
  {
    this->dataPtr->ribbonTrail->removeNode(this->dataPtr->sceneNode);
    this->dataPtr->ribbonTrail->clearChain(0);
  }
  this->dataPtr->ribbonTrail->setVisible(_value);
}

//////////////////////////////////////////////////
DynamicLines *Visual::CreateDynamicLine(RenderOpType _type)
{
  this->dataPtr->preRenderConnection = event::Events::ConnectPreRender(
      boost::bind(&Visual::Update, this));

  DynamicLines *line = new DynamicLines(_type);
  this->dataPtr->lines.push_back(line);
  this->AttachObject(line);
  return line;
}

//////////////////////////////////////////////////
void Visual::DeleteDynamicLine(DynamicLines *_line)
{
  // delete instance from lines vector
  for (std::list<DynamicLines*>::iterator iter = this->dataPtr->lines.begin();
       iter != this->dataPtr->lines.end(); ++iter)
  {
    if (*iter == _line)
    {
      delete *iter;
      this->dataPtr->lines.erase(iter);
      break;
    }
  }
}

//////////////////////////////////////////////////
void Visual::AttachLineVertex(DynamicLines *_line, unsigned int _index)
{
  this->dataPtr->lineVertices.push_back(std::make_pair(_line, _index));
  _line->SetPoint(_index, this->WorldPose().Pos());
}

//////////////////////////////////////////////////
std::string Visual::GetMaterialName() const
{
  return this->dataPtr->myMaterialName;
}

//////////////////////////////////////////////////
ignition::math::AxisAlignedBox Visual::BoundingBox() const
{
<<<<<<< HEAD
  ignition::math::AxisAlignedBox box(
      ignition::math::Vector3d::Zero,
      ignition::math::Vector3d::Zero);
=======
  ignition::math::Box emptyBox;
  emptyBox.Min().Set(ignition::math::MAX_D, ignition::math::MAX_D,
      ignition::math::MAX_D);
  emptyBox.Max().Set(-ignition::math::MAX_D, -ignition::math::MAX_D,
     -ignition::math::MAX_D);

  ignition::math::Box box = emptyBox;
>>>>>>> a42f269e
  this->BoundsHelper(this->GetSceneNode(), box);

  // return zero size box if bbox is empty to avoid breaking other features,
  // e.g. CoM visualization of empty visual
  if (box == emptyBox)
  {
     return ignition::math::Box(ignition::math::Vector3d::Zero,
         ignition::math::Vector3d::Zero);
  }

  return box;
}

//////////////////////////////////////////////////
void Visual::BoundsHelper(Ogre::SceneNode *_node,
                          ignition::math::AxisAlignedBox &_box) const
{
  _node->_updateBounds();
  _node->_update(false, true);

  Ogre::Matrix4 invTransform =
      this->dataPtr->sceneNode->_getFullTransform().inverse();

  Ogre::SceneNode::ChildNodeIterator it = _node->getChildIterator();

  for (int i = 0; i < _node->numAttachedObjects(); i++)
  {
    Ogre::MovableObject *obj = _node->getAttachedObject(i);

    if (obj->isVisible() && obj->getMovableType() != "gazebo::dynamiclines"
        && obj->getMovableType() != "BillboardSet"
        && obj->getVisibilityFlags() != GZ_VISIBILITY_GUI)
    {
      Ogre::Any any = obj->getUserObjectBindings().getUserAny();
      if (any.getType() == typeid(std::string))
      {
        std::string str = Ogre::any_cast<std::string>(any);
        if (str.substr(0, 3) == "rot" || str.substr(0, 5) == "trans"
            || str.substr(0, 5) == "scale" ||
            str.find("_APPLY_WRENCH_") != std::string::npos)
          continue;
      }

      Ogre::AxisAlignedBox bb = obj->getBoundingBox();

      ignition::math::Vector3d min;
      ignition::math::Vector3d max;

      // Ogre does not return a valid bounding box for lights.
      if (obj->getMovableType() == "Light")
      {
        min = ignition::math::Vector3d(-0.5, -0.5, -0.5);
        max = ignition::math::Vector3d(0.5, 0.5, 0.5);
      }
      else
      {
        // Get transform to be applied to the current node.
        Ogre::Matrix4 transform = invTransform * _node->_getFullTransform();
        // Correct precision error which makes ogre's isAffine check fail.
        transform[3][0] = transform[3][1] = transform[3][2] = 0;
        transform[3][3] = 1;
        // get oriented bounding box in object's local space
#if OGRE_VERSION_MAJOR == 1 && OGRE_VERSION_MINOR >= 11
        bb.transform(transform);
#else
        bb.transformAffine(transform);
#endif

        min = Conversions::ConvertIgn(bb.getMinimum());
        max = Conversions::ConvertIgn(bb.getMaximum());
      }

      _box.Merge(ignition::math::AxisAlignedBox(min, max));
    }
  }

  while (it.hasMoreElements())
  {
    Ogre::SceneNode *next = dynamic_cast<Ogre::SceneNode*>(it.getNext());
    this->BoundsHelper(next, _box);
  }
}

//////////////////////////////////////////////////
void Visual::InsertMesh(const std::string &_meshName,
                        const std::string &_subMesh,
                        bool _centerSubmesh)
{
  const common::Mesh *mesh;
  if (!common::MeshManager::Instance()->HasMesh(_meshName))
  {
    mesh = common::MeshManager::Instance()->Load(_meshName);
    if (!mesh)
    {
      gzerr << "Unable to create a mesh from " << _meshName << "\n";
      return;
    }
  }
  else
  {
    mesh = common::MeshManager::Instance()->GetMesh(_meshName);
  }

  this->InsertMesh(mesh, _subMesh, _centerSubmesh);

  // Add the mesh into OGRE
  /*if (!this->dataPtr->sceneNode->getCreator()->hasEntity(_meshName) &&
      common::MeshManager::Instance()->HasMesh(_meshName))
  {
    const common::Mesh *mesh =
      common::MeshManager::Instance()->GetMesh(_meshName);
    this->InsertMesh(mesh);
  }*/
}
//////////////////////////////////////////////////
void Visual::InsertMesh(const common::Mesh *_mesh, const std::string &_subMesh,
    bool _centerSubmesh)
{
  Ogre::MeshPtr ogreMesh;

  GZ_ASSERT(_mesh != nullptr, "Unable to insert a null mesh");

  RenderEngine::Instance()->AddResourcePath(_mesh->GetPath());

  if (_mesh->GetSubMeshCount() == 0)
  {
    gzerr << "Visual::InsertMesh no submeshes, this is an invalid mesh\n";
    return;
  }

  // Don't re-add existing meshes
  if (Ogre::MeshManager::getSingleton().resourceExists(_mesh->GetName()))
  {
    return;
  }

  try
  {
    // Create a new mesh specifically for manual definition.
    if (_subMesh.empty())
    {
      ogreMesh = Ogre::MeshManager::getSingleton().createManual(
          _mesh->GetName(),
          Ogre::ResourceGroupManager::DEFAULT_RESOURCE_GROUP_NAME);
    }
    else
    {
      ogreMesh = Ogre::MeshManager::getSingleton().createManual(
          _mesh->GetName() + "::" + _subMesh,
          Ogre::ResourceGroupManager::DEFAULT_RESOURCE_GROUP_NAME);
    }

    Ogre::SkeletonPtr ogreSkeleton;

    if (_mesh->HasSkeleton())
    {
      common::Skeleton *skel = _mesh->GetSkeleton();
      ogreSkeleton = Ogre::SkeletonManager::getSingleton().create(
        _mesh->GetName() + "_skeleton",
        Ogre::ResourceGroupManager::DEFAULT_RESOURCE_GROUP_NAME,
        true);

      for (unsigned int i = 0; i < skel->GetNumNodes(); i++)
      {
        common::SkeletonNode *node = skel->GetNodeByHandle(i);
        Ogre::Bone *bone = ogreSkeleton->createBone(node->GetName());

        if (node->GetParent())
          ogreSkeleton->getBone(node->GetParent()->GetName())->addChild(bone);

        ignition::math::Matrix4d trans = node->Transform();
        ignition::math::Vector3d pos = trans.Translation();
        ignition::math::Quaterniond q = trans.Rotation();
        bone->setPosition(Ogre::Vector3(pos.X(), pos.Y(), pos.Z()));
        bone->setOrientation(Ogre::Quaternion(q.W(), q.X(), q.Y(), q.Z()));
        bone->setInheritOrientation(true);
        bone->setManuallyControlled(true);
        bone->setInitialState();
      }
      ogreMesh->setSkeletonName(_mesh->GetName() + "_skeleton");
    }

    for (unsigned int i = 0; i < _mesh->GetSubMeshCount(); i++)
    {
      if (!_subMesh.empty() && _mesh->GetSubMesh(i)->GetName() != _subMesh)
        continue;

      Ogre::SubMesh *ogreSubMesh;
      Ogre::VertexData *vertexData;
      Ogre::VertexDeclaration* vertexDecl;
      Ogre::HardwareVertexBufferSharedPtr vBuf;
      Ogre::HardwareIndexBufferSharedPtr iBuf;
      Ogre::HardwareVertexBufferSharedPtr texBuf;
      float *vertices;
      float *texMappings = nullptr;
      uint32_t *indices;

      size_t currOffset = 0;

      // Copy the original submesh. We may need to modify the vertices, and
      // we don't want to change the original.
      common::SubMesh subMesh(_mesh->GetSubMesh(i));

      // Recenter the vertices if requested.
      if (_centerSubmesh)
        subMesh.Center(ignition::math::Vector3d::Zero);

      ogreSubMesh = ogreMesh->createSubMesh();
      ogreSubMesh->useSharedVertices = false;
      if (subMesh.GetPrimitiveType() == common::SubMesh::TRIANGLES)
        ogreSubMesh->operationType = Ogre::RenderOperation::OT_TRIANGLE_LIST;
      else if (subMesh.GetPrimitiveType() == common::SubMesh::LINES)
        ogreSubMesh->operationType = Ogre::RenderOperation::OT_LINE_LIST;
      else if (subMesh.GetPrimitiveType() == common::SubMesh::LINESTRIPS)
        ogreSubMesh->operationType = Ogre::RenderOperation::OT_LINE_STRIP;
      else if (subMesh.GetPrimitiveType() == common::SubMesh::TRIFANS)
        ogreSubMesh->operationType = Ogre::RenderOperation::OT_TRIANGLE_FAN;
      else if (subMesh.GetPrimitiveType() == common::SubMesh::TRISTRIPS)
        ogreSubMesh->operationType = Ogre::RenderOperation::OT_TRIANGLE_STRIP;
      else if (subMesh.GetPrimitiveType() == common::SubMesh::POINTS)
        ogreSubMesh->operationType = Ogre::RenderOperation::OT_POINT_LIST;
      else
        gzerr << "Unknown primitive type["
              << subMesh.GetPrimitiveType() << "]\n";

      ogreSubMesh->vertexData = new Ogre::VertexData();
      vertexData = ogreSubMesh->vertexData;
      vertexDecl = vertexData->vertexDeclaration;

      // The vertexDecl should contain positions, blending weights, normals,
      // diffiuse colors, specular colors, tex coords. In that order.
      vertexDecl->addElement(0, currOffset, Ogre::VET_FLOAT3,
                             Ogre::VES_POSITION);
      currOffset += Ogre::VertexElement::getTypeSize(Ogre::VET_FLOAT3);

      // TODO: blending weights

      // normals
      if (subMesh.GetNormalCount() > 0)
      {
        vertexDecl->addElement(0, currOffset, Ogre::VET_FLOAT3,
                               Ogre::VES_NORMAL);
        currOffset += Ogre::VertexElement::getTypeSize(Ogre::VET_FLOAT3);
      }

      // TODO: diffuse colors

      // TODO: specular colors

      // two dimensional texture coordinates
      // allocate buffer for texture mapping, when doing animations, OGRE
      // requires the vertex position and normals reside in their own buffer,
      // see `https://ogrecave.github.io/ogre/api/1.11/_animation.html` under,
      // `Vertex buffer arrangements`.
      currOffset = 0;
      if (subMesh.GetTexCoordCount() > 0)
      {
        vertexDecl->addElement(1, currOffset, Ogre::VET_FLOAT2,
            Ogre::VES_TEXTURE_COORDINATES, 0);
        currOffset += Ogre::VertexElement::getTypeSize(Ogre::VET_FLOAT2);
      }

      // allocate the vertex buffer
      vertexData->vertexCount = subMesh.GetVertexCount();

      vBuf = Ogre::HardwareBufferManager::getSingleton().createVertexBuffer(
                 vertexDecl->getVertexSize(0),
                 vertexData->vertexCount,
                 Ogre::HardwareBuffer::HBU_STATIC_WRITE_ONLY,
                 false);

      if (subMesh.GetTexCoordCount() > 0)
      {
        texBuf = Ogre::HardwareBufferManager::getSingleton().createVertexBuffer(
            vertexDecl->getVertexSize(1),
            vertexData->vertexCount,
            Ogre::HardwareBuffer::HBU_STATIC_WRITE_ONLY,
            false);
      }

      vertexData->vertexBufferBinding->setBinding(0, vBuf);
      vertices = static_cast<float*>(vBuf->lock(
                      Ogre::HardwareBuffer::HBL_DISCARD));

      if (subMesh.GetTexCoordCount() > 0)
      {
        vertexData->vertexBufferBinding->setBinding(1, texBuf);
        texMappings = static_cast<float*>(texBuf->lock(
                        Ogre::HardwareBuffer::HBL_DISCARD));
      }

      if (_mesh->HasSkeleton())
      {
        if (subMesh.GetNodeAssignmentsCount() > 0)
        {
          common::Skeleton *skel = _mesh->GetSkeleton();
          for (unsigned int j = 0; j < subMesh.GetNodeAssignmentsCount(); j++)
          {
            common::NodeAssignment na = subMesh.GetNodeAssignment(j);
            Ogre::VertexBoneAssignment vba;
            vba.vertexIndex = na.vertexIndex;
            vba.boneIndex = ogreSkeleton->getBone(skel->GetNodeByHandle(
                                na.nodeIndex)->GetName())->getHandle();
            vba.weight = na.weight;
            ogreSubMesh->addBoneAssignment(vba);
          }
        }
        else
        {
          // When there is a skeleton associated with the mesh,
          // OGRE requires at least 1 bone assignment to compile the blend
          // weights.
          // The submeshs loaded from COLLADA may not have weights so we need
          // to add a dummy bone assignment for OGRE.
          Ogre::VertexBoneAssignment vba;
          vba.vertexIndex = 0;
          vba.boneIndex = 0;
          vba.weight = 0;
          ogreSubMesh->addBoneAssignment(vba);
        }
      }

      // allocate index buffer
      ogreSubMesh->indexData->indexCount = subMesh.GetIndexCount();

      ogreSubMesh->indexData->indexBuffer =
        Ogre::HardwareBufferManager::getSingleton().createIndexBuffer(
            Ogre::HardwareIndexBuffer::IT_32BIT,
            ogreSubMesh->indexData->indexCount,
            Ogre::HardwareBuffer::HBU_STATIC_WRITE_ONLY,
            false);

      iBuf = ogreSubMesh->indexData->indexBuffer;
      indices = static_cast<uint32_t*>(
          iBuf->lock(Ogre::HardwareBuffer::HBL_DISCARD));

      unsigned int j;

      // Add all the vertices
      for (j = 0; j < subMesh.GetVertexCount(); j++)
      {
        *vertices++ = subMesh.Vertex(j).X();
        *vertices++ = subMesh.Vertex(j).Y();
        *vertices++ = subMesh.Vertex(j).Z();

        if (subMesh.GetNormalCount() > 0)
        {
          *vertices++ = subMesh.Normal(j).X();
          *vertices++ = subMesh.Normal(j).Y();
          *vertices++ = subMesh.Normal(j).Z();
        }

        if (subMesh.GetTexCoordCount() > 0)
        {
          *texMappings++ = subMesh.TexCoord(j).X();
          *texMappings++ = subMesh.TexCoord(j).Y();
        }
      }

      // Add all the indices
      for (j = 0; j < subMesh.GetIndexCount(); j++)
        *indices++ = subMesh.GetIndex(j);

      const common::Material *material;
      material = _mesh->GetMaterial(subMesh.GetMaterialIndex());
      if (material)
      {
        rendering::Material::Update(material);
        ogreSubMesh->setMaterialName(material->GetName());
      }
      else
      {
        ogreSubMesh->setMaterialName("Gazebo/White");
      }

      // Unlock
      vBuf->unlock();
      iBuf->unlock();
      if (subMesh.GetTexCoordCount() > 0)
      {
        texBuf->unlock();
      }
    }

    ignition::math::Vector3d max = _mesh->Max();
    ignition::math::Vector3d min = _mesh->Min();

    if (_mesh->HasSkeleton())
    {
      min = ignition::math::Vector3d(-1, -1, -1);
      max = ignition::math::Vector3d(1, 1, 1);
    }

    if (!max.IsFinite())
      gzthrow("Max bounding box is not finite[" << max << "]\n");

    if (!min.IsFinite())
      gzthrow("Min bounding box is not finite[" << min << "]\n");

    ogreMesh->_setBounds(Ogre::AxisAlignedBox(
          Ogre::Vector3(min.X(), min.Y(), min.Z()),
          Ogre::Vector3(max.X(), max.Y(), max.Z())),
          false);

    // this line makes clear the mesh is loaded (avoids memory leaks)
    ogreMesh->load();
  }
  catch(Ogre::Exception &e)
  {
    gzerr << "Unable to insert mesh[" << e.getDescription() << "]" << std::endl;
  }
}

//////////////////////////////////////////////////
void Visual::UpdateFromMsg(const boost::shared_ptr< msgs::Visual const> &_msg)
{
  // TODO: Put back in, and check for performance improvements.
  /*if (msg->has_is_static() && msg->is_static())
    this->MakeStatic();
    */

  // Set meta information
  if (_msg->has_meta())
  {
    if (_msg->meta().has_layer())
    {
      this->dataPtr->layer = _msg->meta().layer();
      if (!this->dataPtr->scene->HasLayer(this->dataPtr->layer))
        rendering::Events::newLayer(this->dataPtr->layer);

      // Set invisible if this visual's layer is not active
      this->SetVisible(this->dataPtr->scene->LayerState(this->dataPtr->layer));
    }
  }

  if (_msg->has_pose())
    this->SetPose(msgs::ConvertIgn(_msg->pose()));

  if (_msg->has_visible())
    this->SetVisible(_msg->visible());

  if (_msg->has_scale())
    this->SetScale(msgs::ConvertIgn(_msg->scale()));

  if (_msg->has_geometry() && _msg->geometry().has_type())
  {
    std::string newGeometryType =
        msgs::ConvertGeometryType(_msg->geometry().type());

    std::string geometryType = this->GetGeometryType();
    std::string geometryName = this->GetMeshName();

    std::string newGeometryName = geometryName;
    if (_msg->geometry().has_mesh() && _msg->geometry().mesh().has_filename())
    {
      std::string filename = _msg->geometry().mesh().filename();
      newGeometryName = common::find_file(filename);
    }

    if (newGeometryType != geometryType ||
        (newGeometryType == "mesh" && !newGeometryName.empty() &&
        newGeometryName != geometryName))
    {
      std::string origMaterial = this->dataPtr->myMaterialName;
      bool origCastShadows = this->dataPtr->castShadows;

      sdf::ElementPtr geomElem = this->dataPtr->sdf->GetElement("geometry");
      geomElem->ClearElements();

      this->DetachObjects();

      Ogre::MovableObject *obj = nullptr;
      if (newGeometryType == "box" || newGeometryType == "cylinder" ||
          newGeometryType == "sphere" || newGeometryType == "plane")
      {
        obj = this->AttachMesh("unit_" + newGeometryType);
        sdf::ElementPtr shapeElem = geomElem->AddElement(newGeometryType);
        if (newGeometryType == "sphere" || newGeometryType == "cylinder")
          shapeElem->GetElement("radius")->Set(0.5);
      }
      else if (newGeometryType == "mesh")
      {
        std::string filename = _msg->geometry().mesh().filename();
        std::string meshName = newGeometryName;
        std::string submeshName;
        bool centerSubmesh = false;

        if (meshName.empty())
        {
          meshName = "unit_box";
          gzerr << "No mesh found, setting mesh to a unit box" << std::endl;
        }
        else
        {
          if (_msg->geometry().mesh().has_submesh())
            submeshName= _msg->geometry().mesh().submesh();
          if (_msg->geometry().mesh().has_center_submesh())
            centerSubmesh= _msg->geometry().mesh().center_submesh();
        }

        obj = this->AttachMesh(meshName, submeshName, centerSubmesh);

        sdf::ElementPtr meshElem = geomElem->AddElement(newGeometryType);
        if (!filename.empty())
          meshElem->GetElement("uri")->Set(filename);
        if (!submeshName.empty())
        {
          sdf::ElementPtr submeshElem = meshElem->GetElement("submesh");
          submeshElem->GetElement("name")->Set(submeshName);
          submeshElem->GetElement("center")->Set(centerSubmesh);
        }
      }
      Ogre::Entity *ent = static_cast<Ogre::Entity *>(obj);
      if (ent && ent->hasSkeleton())
        this->dataPtr->skeleton = ent->getSkeleton();
      this->SetMaterial(origMaterial, false);
      this->UpdateTransparency(true);
      this->SetCastShadows(origCastShadows);
    }

    ignition::math::Vector3d geomScale(1, 1, 1);

    if (_msg->geometry().type() == msgs::Geometry::BOX)
    {
      geomScale = msgs::ConvertIgn(_msg->geometry().box().size());
    }
    else if (_msg->geometry().type() == msgs::Geometry::CYLINDER)
    {
      geomScale.X(_msg->geometry().cylinder().radius() * 2.0);
      geomScale.Y(_msg->geometry().cylinder().radius() * 2.0);
      geomScale.Z(_msg->geometry().cylinder().length());
    }
    else if (_msg->geometry().type() == msgs::Geometry::SPHERE)
    {
      geomScale.X() = geomScale.Y() = geomScale.Z()
          = _msg->geometry().sphere().radius() * 2.0;
    }
    else if (_msg->geometry().type() == msgs::Geometry::PLANE)
    {
      if (_msg->geometry().plane().has_size())
      {
        geomScale.X(_msg->geometry().plane().size().x());
        geomScale.Y(_msg->geometry().plane().size().y());
      }
    }
    else if (_msg->geometry().type() == msgs::Geometry::IMAGE)
    {
      geomScale.X() = geomScale.Y() = geomScale.Z()
          = _msg->geometry().image().scale();
    }
    else if (_msg->geometry().type() == msgs::Geometry::HEIGHTMAP)
    {
      geomScale = msgs::ConvertIgn(_msg->geometry().heightmap().size());
    }
    else if (_msg->geometry().type() == msgs::Geometry::MESH)
    {
      if (_msg->geometry().mesh().has_scale())
      {
        geomScale = msgs::ConvertIgn(_msg->geometry().mesh().scale());
      }
    }
    else if (_msg->geometry().type() == msgs::Geometry::EMPTY ||
        _msg->geometry().type() == msgs::Geometry::POLYLINE)
    {
      // do nothing for now - keep unit scale.
    }
    else
      gzerr << "Unknown geometry type[" << _msg->geometry().type() << "]\n";

    this->SetScale(geomScale * this->dataPtr->scale / this->DerivedScale());
  }

  if (_msg->has_material())
  {
    this->ProcessMaterialMsg(_msg->material());
  }

  if (_msg->has_transparency())
  {
    this->SetTransparency(_msg->transparency());
  }

  // Note: sometimes a visual msg is received on the ~/visual topic
  // before the full scene msg, which results in a visual created without
  // its plugins loaded. So make sure we check the msg here and load the
  // plugins if not done already.
  if (!_msg->plugin().empty() && this->dataPtr->plugins.empty()
      && !this->dataPtr->sdf->HasElement("plugin"))
  {
    for (int i = 0; i < _msg->plugin_size(); ++i)
    {
      sdf::ElementPtr pluginElem;
      pluginElem = msgs::PluginToSDF(_msg->plugin(i), pluginElem);
      this->dataPtr->sdf->InsertElement(pluginElem);
    }
    this->LoadPlugins();
  }

  /*if (msg->points.size() > 0)
  {
    DynamicLines *lines = this->AddDynamicLine(RENDERING_LINE_LIST);
    for (unsigned int i = 0; i < msg->points.size(); i++)
      lines->AddPoint(msg->points[i]);
  }
  */
}

//////////////////////////////////////////////////
VisualPtr Visual::GetParent() const
{
  return this->dataPtr->parent;
}

//////////////////////////////////////////////////
VisualPtr Visual::GetRootVisual()
{
  VisualPtr p = shared_from_this();
  while (p->GetParent() &&
      p->GetParent() != this->dataPtr->scene->WorldVisual())
  {
    p = p->GetParent();
  }

  return p;
}

//////////////////////////////////////////////////
VisualPtr Visual::GetNthAncestor(unsigned int _n)
{
  // Get visual's depth
  unsigned int depth = this->GetDepth();

  // Must be deeper than ancestor
  if (depth < _n)
    return nullptr;

  // Get ancestor
  VisualPtr p = shared_from_this();
  while (p->GetParent() && depth != _n)
  {
    p = p->GetParent();
    --depth;
  }

  return p;
}

/////////////////////////////////////////////////
bool Visual::IsAncestorOf(const rendering::VisualPtr _visual) const
{
  if (!_visual || !this->dataPtr->scene)
    return false;

  rendering::VisualPtr world = this->dataPtr->scene->WorldVisual();
  rendering::VisualPtr vis = _visual->GetParent();
  while (vis)
  {
    if (vis->Name() == this->Name())
      return true;
    vis = vis->GetParent();
  }

  return false;
}

/////////////////////////////////////////////////
bool Visual::IsDescendantOf(const rendering::VisualPtr _visual) const
{
  if (!_visual || !this->dataPtr->scene)
    return false;

  rendering::VisualPtr world = this->dataPtr->scene->WorldVisual();
  rendering::VisualPtr vis = this->GetParent();
  while (vis)
  {
    if (vis->Name() == _visual->Name())
      return true;
    vis = vis->GetParent();
  }

  return false;
}

//////////////////////////////////////////////////
unsigned int Visual::GetDepth() const
{
  std::shared_ptr<const Visual> p = shared_from_this();
  unsigned int depth = 0;
  while (p->GetParent())
  {
    p = p->GetParent();
    ++depth;
  }
  return depth;
}

//////////////////////////////////////////////////
bool Visual::IsPlane() const
{
  if (this->dataPtr->sdf->HasElement("geometry"))
  {
    sdf::ElementPtr geomElem = this->dataPtr->sdf->GetElement("geometry");
    if (geomElem->HasElement("plane"))
      return true;
  }

  std::vector<VisualPtr>::const_iterator iter;
  for (iter = this->dataPtr->children.begin();
      iter != this->dataPtr->children.end(); ++iter)
  {
    if ((*iter)->IsPlane())
      return true;
  }

  return false;
}

//////////////////////////////////////////////////
std::string Visual::GetGeometryType() const
{
  if (this->dataPtr->sdf->HasElement("geometry"))
  {
    sdf::ElementPtr geomElem = this->dataPtr->sdf->GetElement("geometry");
    if (geomElem->HasElement("box"))
      return "box";
    else if (geomElem->HasElement("sphere"))
      return "sphere";
    else if (geomElem->HasElement("cylinder"))
      return "cylinder";
    else if (geomElem->HasElement("plane"))
      return "plane";
    else if (geomElem->HasElement("image"))
      return "image";
    else if (geomElem->HasElement("polyline"))
      return "polyline";
    else if (geomElem->HasElement("mesh"))
      return "mesh";
    else if (geomElem->HasElement("heightmap"))
      return "heightmap";
  }
  return "";
}

//////////////////////////////////////////////////
std::string Visual::GetMeshName() const
{
  if (!this->dataPtr->meshName.empty())
  {
    return this->dataPtr->meshName;
  }

  if (this->dataPtr->sdf->HasElement("geometry"))
  {
    sdf::ElementPtr geomElem = this->dataPtr->sdf->GetElement("geometry");
    if (geomElem->HasElement("box"))
      return "unit_box";
    else if (geomElem->HasElement("sphere"))
      return "unit_sphere";
    else if (geomElem->HasElement("cylinder"))
      return "unit_cylinder";
    else if (geomElem->HasElement("plane"))
      return "unit_plane";
    else if (geomElem->HasElement("polyline"))
    {
      std::string polyLineName = this->Name();
      common::MeshManager *meshManager = common::MeshManager::Instance();

      if (!meshManager->IsValidFilename(polyLineName))
      {
        sdf::ElementPtr polylineElem = geomElem->GetElement("polyline");

        std::vector<std::vector<ignition::math::Vector2d> > polylines;
        while (polylineElem)
        {
          std::vector<ignition::math::Vector2d> vertices;
          sdf::ElementPtr pointElem = polylineElem->GetElement("point");
          while (pointElem)
          {
            ignition::math::Vector2d point =
              pointElem->Get<ignition::math::Vector2d>();
            vertices.push_back(point);
            pointElem = pointElem->GetNextElement("point");
          }
          polylineElem = polylineElem->GetNextElement("polyline");
          polylines.push_back(vertices);
        }

        meshManager->CreateExtrudedPolyline(polyLineName, polylines,
            geomElem->GetElement("polyline")->Get<double>("height"));
      }

      if (meshManager->HasMesh(polyLineName))
        return polyLineName;
      else
        return std::string();
    }
    else if (geomElem->HasElement("mesh"))
    {
      sdf::ElementPtr tmpElem = geomElem->GetElement("mesh");
      std::string filename;

      std::string uri = tmpElem->Get<std::string>("uri");
      if (uri.empty())
      {
        gzerr << "<uri> element missing for geometry element:\n";
        return std::string();
      }

      filename = common::find_file(uri);

      if (filename == "__default__" || filename.empty())
        gzerr << "No mesh specified\n";

      return filename;
    }
  }

  return std::string();
}

//////////////////////////////////////////////////
std::string Visual::GetSubMeshName() const
{
  if (!this->dataPtr->subMeshName.empty())
  {
    return this->dataPtr->subMeshName;
  }

  std::string result;

  if (this->dataPtr->sdf->HasElement("geometry"))
  {
    sdf::ElementPtr geomElem = this->dataPtr->sdf->GetElement("geometry");
    if (geomElem->HasElement("mesh"))
    {
      sdf::ElementPtr tmpElem = geomElem->GetElement("mesh");
      if (tmpElem->HasElement("submesh"))
        result = tmpElem->GetElement("submesh")->Get<std::string>("name");
    }
  }

  return result;
}

//////////////////////////////////////////////////
bool Visual::GetCenterSubMesh() const
{
  bool result = false;

  if (this->dataPtr->sdf->HasElement("geometry"))
  {
    sdf::ElementPtr geomElem = this->dataPtr->sdf->GetElement("geometry");
    if (geomElem->HasElement("mesh"))
    {
      sdf::ElementPtr tmpElem = geomElem->GetElement("mesh");
      if (tmpElem->HasElement("submesh"))
        result = tmpElem->GetElement("submesh")->Get<bool>("center");
    }
  }

  return result;
}

//////////////////////////////////////////////////
void Visual::MoveToPositions(const std::vector<ignition::math::Pose3d> &_pts,
                             const double _time,
                             std::function<void()> _onComplete)
{
  Ogre::TransformKeyFrame *key;
  auto start = this->WorldPose().Pos();

  this->dataPtr->onAnimationComplete = _onComplete;

  std::string animName = this->Name() + "_animation";

  Ogre::Animation *anim =
    this->dataPtr->sceneNode->getCreator()->createAnimation(animName, _time);
  anim->setInterpolationMode(Ogre::Animation::IM_SPLINE);

  Ogre::NodeAnimationTrack *strack = anim->createNodeTrack(0,
      this->dataPtr->sceneNode);

  key = strack->createNodeKeyFrame(0);
  key->setTranslate(Ogre::Vector3(start.X(), start.Y(), start.Z()));
  key->setRotation(this->dataPtr->sceneNode->getOrientation());

  double dt = _time / (_pts.size()-1);
  double tt = 0;
  for (unsigned int i = 0; i < _pts.size(); i++)
  {
    key = strack->createNodeKeyFrame(tt);
    key->setTranslate(Ogre::Vector3(
          _pts[i].Pos().X(), _pts[i].Pos().Y(), _pts[i].Pos().Z()));
    key->setRotation(Conversions::Convert(_pts[i].Rot()));

    tt += dt;
  }

  this->dataPtr->animState =
    this->dataPtr->sceneNode->getCreator()->createAnimationState(animName);

  this->dataPtr->animState->setTimePosition(0);
  this->dataPtr->animState->setEnabled(true);
  this->dataPtr->animState->setLoop(false);
  this->dataPtr->prevAnimTime = common::Time::GetWallTime();

  if (!this->dataPtr->preRenderConnection)
  {
    this->dataPtr->preRenderConnection =
      event::Events::ConnectPreRender(boost::bind(&Visual::Update, this));
  }
}

//////////////////////////////////////////////////
void Visual::MoveToPosition(const ignition::math::Pose3d &_pose, double _time)
{
  Ogre::TransformKeyFrame *key;
  auto start = this->WorldPose().Pos();
  ignition::math::Vector3d rpy = _pose.Rot().Euler();

  ignition::math::Quaterniond rotFinal(0, rpy.Y(), rpy.Z());

  std::string animName = this->Name() + "_animation";

  Ogre::Animation *anim =
    this->dataPtr->sceneNode->getCreator()->createAnimation(animName, _time);
  anim->setInterpolationMode(Ogre::Animation::IM_SPLINE);

  Ogre::NodeAnimationTrack *strack =
      anim->createNodeTrack(0, this->dataPtr->sceneNode);

  key = strack->createNodeKeyFrame(0);
  key->setTranslate(Ogre::Vector3(start.X(), start.Y(), start.Z()));
  key->setRotation(this->dataPtr->sceneNode->getOrientation());

  key = strack->createNodeKeyFrame(_time);
  key->setTranslate(Ogre::Vector3(_pose.Pos().X(), _pose.Pos().Y(),
        _pose.Pos().Z()));
  key->setRotation(Conversions::Convert(rotFinal));

  this->dataPtr->animState =
    this->dataPtr->sceneNode->getCreator()->createAnimationState(animName);

  this->dataPtr->animState->setTimePosition(0);
  this->dataPtr->animState->setEnabled(true);
  this->dataPtr->animState->setLoop(false);
  this->dataPtr->prevAnimTime = common::Time::GetWallTime();

  this->dataPtr->preRenderConnection =
    event::Events::ConnectPreRender(boost::bind(&Visual::Update, this));
}

//////////////////////////////////////////////////
void Visual::ShowBoundingBox()
{
  this->dataPtr->sceneNode->showBoundingBox(true);
}

//////////////////////////////////////////////////
void Visual::SetScene(ScenePtr _scene)
{
  this->dataPtr->scene = _scene;
}

//////////////////////////////////////////////////
ScenePtr Visual::GetScene() const
{
  return this->dataPtr->scene;
}

//////////////////////////////////////////////////
void Visual::ShowCollision(bool _show)
{
  // If this is a collision visual, set it visible
  if (this->dataPtr->type == VT_COLLISION)
  {
    this->SetVisible(_show);
  }
  // If this is a link, check if there are pending collision visuals
  else if (_show && this->dataPtr->type == VT_LINK &&
      !this->dataPtr->pendingChildren.empty())
  {
    auto it = std::begin(this->dataPtr->pendingChildren);
    while (it != std::end(this->dataPtr->pendingChildren))
    {
      if (it->first != VT_COLLISION)
      {
        ++it;
        continue;
      }

      auto msg = dynamic_cast<msgs::Visual *>(it->second);
      if (!msg)
      {
        gzerr << "Wrong message to generate collision visual." << std::endl;
      }
      else if (!this->dataPtr->scene->GetVisual(msg->name()))
      {
        // Set orange transparent material
        msg->mutable_material()->mutable_script()->add_uri(
            "file://media/materials/scripts/gazebo.material");
        msg->mutable_material()->mutable_script()->set_name(
            "Gazebo/OrangeTransparent");
        msg->set_cast_shadows(false);

        // Create visual
        VisualPtr visual;
        visual.reset(new Visual(msg->name(), shared_from_this()));

        if (msg->has_id())
          visual->SetId(msg->id());

        auto msgPtr = new ConstVisualPtr(msg);
        visual->LoadFromMsg(*msgPtr);

        visual->SetType(it->first);
        visual->SetVisible(_show);
        visual->SetVisibilityFlags(GZ_VISIBILITY_GUI);
        visual->SetWireframe(this->dataPtr->scene->Wireframe());
      }

      delete msg;
      this->dataPtr->pendingChildren.erase(it);
    }
  }


  // Show for children
  for (auto &child : this->dataPtr->children)
  {
    child->ShowCollision(_show);
  }
}

//////////////////////////////////////////////////
void Visual::ShowSkeleton(bool _show)
{
  double transp = 0.0;
  if (_show)
    transp = 0.5;

  ///  make the rest of the model transparent
  this->SetTransparency(transp);

  if (this->Name().find("__SKELETON_VISUAL__") != std::string::npos)
    this->SetVisible(_show);

  std::vector<VisualPtr>::iterator iter;
  for (iter = this->dataPtr->children.begin();
      iter != this->dataPtr->children.end(); ++iter)
  {
    (*iter)->ShowSkeleton(_show);
  }
}

//////////////////////////////////////////////////
void Visual::SetVisibilityFlags(uint32_t _flags)
{
  for (std::vector<VisualPtr>::iterator iter = this->dataPtr->children.begin();
       iter != this->dataPtr->children.end(); ++iter)
  {
    (*iter)->SetVisibilityFlags(_flags);
  }

  for (int i = 0; i < this->dataPtr->sceneNode->numAttachedObjects(); ++i)
  {
    this->dataPtr->sceneNode->getAttachedObject(i)->setVisibilityFlags(_flags);
  }

  for (unsigned int i = 0; i < this->dataPtr->sceneNode->numChildren(); ++i)
  {
    Ogre::SceneNode *sn =
        (Ogre::SceneNode*)(this->dataPtr->sceneNode->getChild(i));

    for (int j = 0; j < sn->numAttachedObjects(); ++j)
      sn->getAttachedObject(j)->setVisibilityFlags(_flags);
  }

  this->dataPtr->visibilityFlags = _flags;
}

//////////////////////////////////////////////////
void Visual::ShowJoints(bool _show)
{
  // If this is a joint visual, set it visible
  if (this->dataPtr->type == VT_PHYSICS &&
      this->Name().find("JOINT_VISUAL__") != std::string::npos)
  {
    this->SetVisible(_show);
  }
  // If this is a link, check if there are pending joint visuals
  else if (_show && this->dataPtr->type == VT_LINK &&
      !this->dataPtr->pendingChildren.empty())
  {
    auto it = std::begin(this->dataPtr->pendingChildren);
    while (it != std::end(this->dataPtr->pendingChildren))
    {
      if (it->first != VT_PHYSICS)
      {
        ++it;
        continue;
      }

      auto msg = dynamic_cast<const msgs::Joint *>(it->second);
      if (!msg)
      {
        ++it;
        continue;
      }

      std::string jointVisName = msg->name() + "_JOINT_VISUAL__";
      if (!this->dataPtr->scene->GetVisual(jointVisName))
      {
        JointVisualPtr jointVis(new JointVisual(jointVisName,
            shared_from_this()));

        auto msgPtr = new ConstJointPtr(msg);
        jointVis->Load(*msgPtr);

        jointVis->SetVisible(_show);
        if (msg->has_id())
          jointVis->SetId(msg->id());
      }

      delete msg;
      this->dataPtr->pendingChildren.erase(it);
    }
  }

  for (auto &child : this->dataPtr->children)
  {
    child->ShowJoints(_show);
  }
}

//////////////////////////////////////////////////
void Visual::ShowCOM(bool _show)
{
  // If this is a COM visual, set it visible
  if (this->dataPtr->type == VT_PHYSICS &&
      this->Name().find("COM_VISUAL__") != std::string::npos)
  {
    this->SetVisible(_show);
  }
  // If this is a link without COM visuals, create them
  else if (_show && this->dataPtr->type == VT_LINK &&
      !this->dataPtr->scene->GetVisual(this->Name() + "_COM_VISUAL__"))
  {
    auto msg = dynamic_cast<msgs::Link *>(this->dataPtr->typeMsg);
    if (!msg)
    {
      gzerr << "Couldn't get link message for visual [" << this->Name() <<
          "]" << std::endl;
      return;
    }
    auto msgPtr = new ConstLinkPtr(msg);

    COMVisualPtr vis(new COMVisual(this->Name() + "_COM_VISUAL__",
        shared_from_this()));
    vis->Load(*msgPtr);
    vis->SetVisible(_show);
  }

  // Show for children
  for (auto &child : this->dataPtr->children)
  {
    child->ShowCOM(_show);
  }
}

//////////////////////////////////////////////////
void Visual::ShowInertia(bool _show)
{
  std::string suffix("_INERTIA_VISUAL__");

  // If this is an inertia visual, set it visible
  if (this->dataPtr->type == VT_PHYSICS &&
      this->Name().find(suffix) != std::string::npos)
  {
    this->SetVisible(_show);
  }
  // If this is a link without inertia visuals, create them
  else if (_show && this->dataPtr->type == VT_LINK && this->dataPtr->typeMsg &&
      !this->dataPtr->scene->GetVisual(this->Name() + suffix))
  {
    auto msg = dynamic_cast<msgs::Link *>(this->dataPtr->typeMsg);
    if (!msg)
    {
      gzerr << "Couldn't get link message for visual [" << this->Name() <<
          "]" << std::endl;
      return;
    }
    auto msgPtr = new ConstLinkPtr(msg);

    InertiaVisualPtr vis(new InertiaVisual(this->Name() +
        suffix, shared_from_this()));
    vis->Load(*msgPtr);
    vis->SetVisible(_show);
  }

  // Show for children
  for (auto &child : this->dataPtr->children)
  {
    child->ShowInertia(_show);
  }
}

//////////////////////////////////////////////////
void Visual::ShowLinkFrame(bool _show)
{
  // If this is a link frame visual, set it visible
  if (this->dataPtr->type == VT_PHYSICS &&
      this->Name().find("LINK_FRAME_VISUAL__") != std::string::npos)
  {
    this->SetVisible(_show);
  }
  // If this is a link without link frame visuals, create them
  else if (_show && this->dataPtr->type == VT_LINK && this->dataPtr->typeMsg &&
    !this->dataPtr->scene->GetVisual(this->Name() + "_LINK_FRAME_VISUAL__"))
  {
    LinkFrameVisualPtr vis(new LinkFrameVisual(this->Name() +
        "_LINK_FRAME_VISUAL__", shared_from_this()));
    vis->Load();
    vis->SetVisible(_show);
  }

  // Show for children
  for (auto &child : this->dataPtr->children)
  {
    child->ShowLinkFrame(_show);
  }
}

//////////////////////////////////////////////////
void Visual::SetSkeletonPose(const msgs::PoseAnimation &_pose)
{
  if (!this->dataPtr->skeleton)
  {
    gzerr << "Visual " << this->Name() << " has no skeleton.\n";
    return;
  }

  for (int i = 0; i < _pose.pose_size(); i++)
  {
    const msgs::Pose& bonePose = _pose.pose(i);
    if (!this->dataPtr->skeleton->hasBone(bonePose.name()))
      continue;
    Ogre::Bone *bone = this->dataPtr->skeleton->getBone(bonePose.name());
    Ogre::Vector3 p(bonePose.position().x(),
                    bonePose.position().y(),
                    bonePose.position().z());
    Ogre::Quaternion quat(Ogre::Quaternion(bonePose.orientation().w(),
                                           bonePose.orientation().x(),
                                           bonePose.orientation().y(),
                                           bonePose.orientation().z()));

    bone->setManuallyControlled(true);
    bone->setPosition(p);
    bone->setOrientation(quat);
  }
}


//////////////////////////////////////////////////
void Visual::LoadPlugins()
{
  if (this->dataPtr->sdf->HasElement("plugin"))
  {
    sdf::ElementPtr pluginElem = this->dataPtr->sdf->GetElement("plugin");
    while (pluginElem)
    {
      this->LoadPlugin(pluginElem);
      pluginElem = pluginElem->GetNextElement("plugin");
    }
  }


  for (std::vector<VisualPluginPtr>::iterator iter =
      this->dataPtr->plugins.begin();
      iter != this->dataPtr->plugins.end(); ++iter)
  {
    (*iter)->Init();
  }
}

//////////////////////////////////////////////////
void Visual::LoadPlugin(const std::string &_filename,
                       const std::string &_name,
                       sdf::ElementPtr _sdf)
{
  gazebo::VisualPluginPtr plugin = gazebo::VisualPlugin::Create(_filename,
                                                              _name);

  if (plugin)
  {
    if (plugin->GetType() != VISUAL_PLUGIN)
    {
      gzerr << "Visual[" << this->Name() << "] is attempting to load "
            << "a plugin, but detected an incorrect plugin type. "
            << "Plugin filename[" << _filename << "] name[" << _name << "]\n";
      return;
    }
    plugin->Load(shared_from_this(), _sdf);
    this->dataPtr->plugins.push_back(plugin);

    if (this->dataPtr->initialized)
      plugin->Init();
  }
}

//////////////////////////////////////////////////
void Visual::RemovePlugin(const std::string &_name)
{
  std::vector<VisualPluginPtr>::iterator iter;
  for (iter = this->dataPtr->plugins.begin();
      iter != this->dataPtr->plugins.end(); ++iter)
  {
    if ((*iter)->GetHandle() == _name)
    {
      this->dataPtr->plugins.erase(iter);
      break;
    }
  }
}

//////////////////////////////////////////////////
void Visual::LoadPlugin(sdf::ElementPtr _sdf)
{
  std::string pluginName = _sdf->Get<std::string>("name");
  std::string filename = _sdf->Get<std::string>("filename");
  this->LoadPlugin(filename, pluginName, _sdf);
}

//////////////////////////////////////////////////
uint32_t Visual::GetId() const
{
  return this->dataPtr->id;
}

//////////////////////////////////////////////////
void Visual::SetId(uint32_t _id)
{
  if (this->dataPtr->id == _id)
    return;

  // set new id and also let the scene know that the id has changed.
  this->dataPtr->scene->SetVisualId(shared_from_this(), _id);
  this->dataPtr->id = _id;
}

//////////////////////////////////////////////////
sdf::ElementPtr Visual::GetSDF() const
{
  return this->dataPtr->sdf;
}

//////////////////////////////////////////////////
Visual::VisualType Visual::GetType() const
{
  return this->dataPtr->type;
}

//////////////////////////////////////////////////
void Visual::SetType(const Visual::VisualType _type)
{
  this->dataPtr->type = _type;
}

//////////////////////////////////////////////////
void Visual::ToggleLayer(const int32_t _layer)
{
  // Visuals with negative layers are always visible
  if (this->dataPtr->layer < 0)
    return;

  if (this->dataPtr->layer == _layer)
  {
    this->ToggleVisible();
  }
}

//////////////////////////////////////////////////
void Visual::SetLayer(const int32_t _layer)
{
  this->dataPtr->layer = _layer;

  // Set invisible if this visual's layer is not active
  this->SetVisible(this->dataPtr->scene->LayerState(this->dataPtr->layer));
}

//////////////////////////////////////////////////
Visual::VisualType Visual::ConvertVisualType(const msgs::Visual::Type &_type)
{
  Visual::VisualType visualType = Visual::VT_ENTITY;

  switch (_type)
  {
    case msgs::Visual::ENTITY:
      visualType = Visual::VT_ENTITY;
      break;
    case msgs::Visual::MODEL:
      visualType = Visual::VT_MODEL;
      break;
    case msgs::Visual::LINK:
      visualType = Visual::VT_LINK;
      break;
    case msgs::Visual::VISUAL:
      visualType = Visual::VT_VISUAL;
      break;
    case msgs::Visual::COLLISION:
      visualType = Visual::VT_COLLISION;
      break;
    case msgs::Visual::SENSOR:
      visualType = Visual::VT_SENSOR;
      break;
    case msgs::Visual::GUI:
      visualType = Visual::VT_GUI;
      break;
    case msgs::Visual::PHYSICS:
      visualType = Visual::VT_PHYSICS;
      break;
    default:
      gzerr << "Cannot convert visual type. Defaults to 'VT_ENTITY'"
          << std::endl;
      break;
  }
  return visualType;
}

//////////////////////////////////////////////////
msgs::Visual::Type Visual::ConvertVisualType(const Visual::VisualType &_type)
{
  msgs::Visual::Type visualType = msgs::Visual::ENTITY;

  switch (_type)
  {
    case Visual::VT_ENTITY:
      visualType = msgs::Visual::ENTITY;
      break;
    case Visual::VT_MODEL:
      visualType = msgs::Visual::MODEL;
      break;
    case Visual::VT_LINK:
      visualType = msgs::Visual::LINK;
      break;
    case Visual::VT_VISUAL:
      visualType = msgs::Visual::VISUAL;
      break;
    case Visual::VT_COLLISION:
      visualType = msgs::Visual::COLLISION;
      break;
    case Visual::VT_SENSOR:
      visualType = msgs::Visual::SENSOR;
      break;
    case Visual::VT_GUI:
      visualType = msgs::Visual::GUI;
      break;
    case Visual::VT_PHYSICS:
      visualType = msgs::Visual::PHYSICS;
      break;
    default:
      gzerr << "Cannot convert visual type. Defaults to 'msgs::Visual::ENTITY'"
          << std::endl;
      break;
  }
  return visualType;
}

//////////////////////////////////////////////////
bool Visual::UseRTShader() const
{
  return this->dataPtr->useRTShader;
}

//////////////////////////////////////////////////
void Visual::SetTypeMsg(const google::protobuf::Message *_msg)
{
  if (!_msg)
  {
    gzerr << "Null type message." << std::endl;
    return;
  }
  this->dataPtr->typeMsg = _msg->New();
  this->dataPtr->typeMsg->CopyFrom(*_msg);
}

//////////////////////////////////////////////////
void Visual::AddPendingChild(std::pair<VisualType,
    const google::protobuf::Message *> _pair)
{
  // Copy msg
  auto msg = _pair.second->New();
  msg->CopyFrom(*_pair.second);

  this->dataPtr->pendingChildren.push_back(std::make_pair(_pair.first, msg));
}

/////////////////////////////////////////////////
void Visual::ProcessMaterialMsg(const msgs::Material &_msg)
{
  if (_msg.has_lighting())
  {
    this->SetLighting(_msg.lighting());
  }

  if (_msg.has_script())
  {
    for (int i = 0; i < _msg.script().uri_size(); ++i)
    {
      RenderEngine::Instance()->AddResourcePath(
          _msg.script().uri(i));
    }
    if (_msg.script().has_name() &&
        !_msg.script().name().empty())
    {
      this->SetMaterial(_msg.script().name());
    }
  }

  if (_msg.has_ambient())
  {
    this->SetAmbient(ignition::math::Color(
          _msg.ambient().r(), _msg.ambient().g(), _msg.ambient().b(),
          _msg.ambient().a()));
  }

  if (_msg.has_diffuse())
  {
    this->SetDiffuse(ignition::math::Color(
          _msg.diffuse().r(), _msg.diffuse().g(), _msg.diffuse().b(),
          _msg.diffuse().a()));
  }

  if (_msg.has_specular())
  {
    this->SetSpecular(ignition::math::Color(
          _msg.specular().r(), _msg.specular().g(), _msg.specular().b(),
          _msg.specular().a()));
  }

  if (_msg.has_emissive())
  {
    this->SetEmissive(ignition::math::Color(
          _msg.emissive().r(), _msg.emissive().g(), _msg.emissive().b(),
          _msg.emissive().a()));
  }

  if (_msg.has_shader_type())
  {
    if (_msg.shader_type() == msgs::Material::VERTEX)
    {
      this->SetShaderType("vertex");
    }
    else if (_msg.shader_type() == msgs::Material::PIXEL)
    {
      this->SetShaderType("pixel");
    }
    else if (_msg.shader_type() == msgs::Material::NORMAL_MAP_OBJECT_SPACE)
    {
      this->SetShaderType("normal_map_object_space");
    }
    else if (_msg.shader_type() == msgs::Material::NORMAL_MAP_TANGENT_SPACE)
    {
      this->SetShaderType("normal_map_tangent_space");
    }
    else
    {
      gzerr << "Unrecognized shader type" << std::endl;
    }

    if (_msg.has_normal_map())
    {
      this->SetNormalMap(_msg.normal_map());
    }
  }
}

/////////////////////////////////////////////////
void Visual::ProcessMaterialMsg(const ignition::msgs::Material &_msg)
{
  this->SetLighting(_msg.lighting());

  if (_msg.has_script())
  {
    for (int i = 0; i < _msg.script().uri_size(); ++i)
    {
      RenderEngine::Instance()->AddResourcePath(
          _msg.script().uri(i));
    }
    if (!_msg.script().name().empty())
    {
      this->SetMaterial(_msg.script().name());
    }
  }

  if (_msg.has_ambient())
  {
    this->SetAmbient(ignition::math::Color(
          _msg.ambient().r(), _msg.ambient().g(), _msg.ambient().b(),
          _msg.ambient().a()));
  }

  if (_msg.has_diffuse())
  {
    this->SetDiffuse(ignition::math::Color(
          _msg.diffuse().r(), _msg.diffuse().g(), _msg.diffuse().b(),
          _msg.diffuse().a()));
  }

  if (_msg.has_specular())
  {
    this->SetSpecular(ignition::math::Color(
          _msg.specular().r(), _msg.specular().g(), _msg.specular().b(),
          _msg.specular().a()));
  }

  if (_msg.has_emissive())
  {
    this->SetEmissive(ignition::math::Color(
          _msg.emissive().r(), _msg.emissive().g(), _msg.emissive().b(),
          _msg.emissive().a()));
  }

  if (_msg.shader_type() == ignition::msgs::Material::VERTEX)
  {
    this->SetShaderType("vertex");
  }
  else if (_msg.shader_type() == ignition::msgs::Material::PIXEL)
  {
    this->SetShaderType("pixel");
  }
  else if (_msg.shader_type() ==
      ignition::msgs::Material::NORMAL_MAP_OBJECT_SPACE)
  {
    this->SetShaderType("normal_map_object_space");
  }
  else if (_msg.shader_type() ==
      ignition::msgs::Material::NORMAL_MAP_TANGENT_SPACE)
  {
    this->SetShaderType("normal_map_tangent_space");
  }
  else
  {
    gzerr << "Unrecognized shader type" << std::endl;
  }

  if (!_msg.normal_map().empty())
    this->SetNormalMap(_msg.normal_map());
}

/////////////////////////////////////////////////
void Visual::FillMaterialMsg(ignition::msgs::Material &_msg) const
{
  _msg.set_lighting(this->GetLighting());

  if (!this->dataPtr->origMaterialName.empty())
  {
    // \todo: Material URI's that are specific to a visual are not
    // recoverable. Refer to the Visual::ProcessMaterialMsg function
    _msg.mutable_script()->set_name(this->dataPtr->origMaterialName);
  }

  _msg.mutable_ambient()->set_r(this->dataPtr->ambient.R());
  _msg.mutable_ambient()->set_g(this->dataPtr->ambient.G());
  _msg.mutable_ambient()->set_b(this->dataPtr->ambient.B());
  _msg.mutable_ambient()->set_a(this->dataPtr->ambient.A());

  _msg.mutable_diffuse()->set_r(this->dataPtr->diffuse.R());
  _msg.mutable_diffuse()->set_g(this->dataPtr->diffuse.G());
  _msg.mutable_diffuse()->set_b(this->dataPtr->diffuse.B());
  _msg.mutable_diffuse()->set_a(this->dataPtr->diffuse.A());

  _msg.mutable_specular()->set_r(this->dataPtr->specular.R());
  _msg.mutable_specular()->set_g(this->dataPtr->specular.G());
  _msg.mutable_specular()->set_b(this->dataPtr->specular.B());
  _msg.mutable_specular()->set_a(this->dataPtr->specular.A());

  _msg.mutable_emissive()->set_r(this->dataPtr->emissive.R());
  _msg.mutable_emissive()->set_g(this->dataPtr->emissive.G());
  _msg.mutable_emissive()->set_b(this->dataPtr->emissive.B());
  _msg.mutable_emissive()->set_a(this->dataPtr->emissive.A());

  if (!this->GetNormalMap().empty())
    _msg.set_normal_map(this->GetNormalMap());

  if (this->GetShaderType().compare("vertex") == 0)
      _msg.set_shader_type(ignition::msgs::Material::VERTEX);
  else if (this->GetShaderType().compare("pixel") == 0)
      _msg.set_shader_type(ignition::msgs::Material::PIXEL);
  else if (this->GetShaderType().compare("normal_map_object_space") == 0)
      _msg.set_shader_type(ignition::msgs::Material::NORMAL_MAP_OBJECT_SPACE);
  else if (this->GetShaderType().compare("normal_map_tangent_space") == 0)
      _msg.set_shader_type(ignition::msgs::Material::NORMAL_MAP_TANGENT_SPACE);
  else if (!this->GetShaderType().empty())
    gzerr << "Unrecognized shader type[" << this->GetShaderType() << "]\n";
}<|MERGE_RESOLUTION|>--- conflicted
+++ resolved
@@ -820,13 +820,8 @@
   }
   else
   {
-<<<<<<< HEAD
     gzerr << Name() << ": Size of the collision contains one or several zeros."
       << " Collisions may not visualize properly." << std::endl;
-=======
-    gzerr << Name() << ": Size of the collision contains one or several zeros." <<
-      " Collisions may not visualize properly." << std::endl;
->>>>>>> a42f269e
   }
   // Scale selection object in case we have one attached. Other children were
   // scaled from UpdateGeomSize
@@ -2148,19 +2143,9 @@
 //////////////////////////////////////////////////
 ignition::math::AxisAlignedBox Visual::BoundingBox() const
 {
-<<<<<<< HEAD
   ignition::math::AxisAlignedBox box(
       ignition::math::Vector3d::Zero,
       ignition::math::Vector3d::Zero);
-=======
-  ignition::math::Box emptyBox;
-  emptyBox.Min().Set(ignition::math::MAX_D, ignition::math::MAX_D,
-      ignition::math::MAX_D);
-  emptyBox.Max().Set(-ignition::math::MAX_D, -ignition::math::MAX_D,
-     -ignition::math::MAX_D);
-
-  ignition::math::Box box = emptyBox;
->>>>>>> a42f269e
   this->BoundsHelper(this->GetSceneNode(), box);
 
   // return zero size box if bbox is empty to avoid breaking other features,
@@ -2735,7 +2720,7 @@
 
   if (_msg->has_material())
   {
-    this->ProcessMaterialMsg(_msg->material());
+    this->ProcessMaterialMsg(msgs::ConvertIgnMsg(_msg->material()));
   }
 
   if (_msg->has_transparency())
@@ -3659,7 +3644,7 @@
 }
 
 /////////////////////////////////////////////////
-void Visual::ProcessMaterialMsg(const msgs::Material &_msg)
+void Visual::ProcessMaterialMsg(const ignition::msgs::Material &_msg)
 {
   if (_msg.has_lighting())
   {
@@ -3710,19 +3695,21 @@
 
   if (_msg.has_shader_type())
   {
-    if (_msg.shader_type() == msgs::Material::VERTEX)
+    if (_msg.shader_type() == ignition::msgs::Material::VERTEX)
     {
       this->SetShaderType("vertex");
     }
-    else if (_msg.shader_type() == msgs::Material::PIXEL)
+    else if (_msg.shader_type() == ignition::msgs::Material::PIXEL)
     {
       this->SetShaderType("pixel");
     }
-    else if (_msg.shader_type() == msgs::Material::NORMAL_MAP_OBJECT_SPACE)
+    else if (_msg.shader_type() ==
+        ignition::msgs::Material::NORMAL_MAP_OBJECT_SPACE)
     {
       this->SetShaderType("normal_map_object_space");
     }
-    else if (_msg.shader_type() == msgs::Material::NORMAL_MAP_TANGENT_SPACE)
+    else if (_msg.shader_type() ==
+        ignition::msgs::Material::NORMAL_MAP_TANGENT_SPACE)
     {
       this->SetShaderType("normal_map_tangent_space");
     }
@@ -3732,9 +3719,7 @@
     }
 
     if (_msg.has_normal_map())
-    {
       this->SetNormalMap(_msg.normal_map());
-    }
   }
 }
 
