--- conflicted
+++ resolved
@@ -78,11 +78,7 @@
       public: void Load();
 
       // Documentation inherited.
-<<<<<<< HEAD
-      public: void Fini();
-=======
       public: virtual void Fini();
->>>>>>> 3ccdce42
 
       /// \brief Attach the selection object to the given visual
       /// \param[in] _vis Pointer to visual to which the selection object
