/*
 * Copyright (C) 2014 Open Source Robotics Foundation
 *
 * Licensed under the Apache License, Version 2.0 (the "License");
 * you may not use this file except in compliance with the License.
 * You may obtain a copy of the License at
 *
 *     http://www.apache.org/licenses/LICENSE-2.0
 *
 * Unless required by applicable law or agreed to in writing, software
 * distributed under the License is distributed on an "AS IS" BASIS,
 * WITHOUT WARRANTIES OR CONDITIONS OF ANY KIND, either express or implied.
 * See the License for the specific language governing permissions and
 * limitations under the License.
 *
*/
#ifndef GAZEBO_RENDERING_DISTORTION_HH_
#define GAZEBO_RENDERING_DISTORTION_HH_

#include <memory>
#include <ignition/math/Vector2.hh>

<<<<<<< HEAD
#include "gazebo/math/Vector2d.hh"
=======
#include <sdf/sdf.hh>
#include <ignition/math.hh>
>>>>>>> ba1e74bb
#include "gazebo/rendering/RenderTypes.hh"
#include "gazebo/util/system.hh"

namespace gazebo
{
  /// \ingroup gazebo_rendering
  /// \brief Rendering namespace
  namespace rendering
  {
    class DistortionPrivate;

    /// \addtogroup gazebo_rendering Rendering
    /// \{

    /// \class Distortion Distortion.hh rendering/rendering.hh
    /// \brief Camera distortion based on the Brown-Conrady model.
    class GZ_RENDERING_VISIBLE Distortion
    {
      /// \brief Constructor
      public: Distortion();

      /// \brief Destructor
      public: virtual ~Distortion();

      /// \brief Load the camera with a set of parmeters
      /// \param[in] _sdf The SDF camera info
      public: virtual void Load(sdf::ElementPtr _sdf);

      /// \brief Set the camera which distortion will be applied to.
      /// \param[in] _camera Camera to be distorted
      public: void SetCamera(CameraPtr _camera);

      /// \brief Set whether to crop the black border around the distorted
      /// image points.
      /// \param[in] _crop True to crop the black border
      /// \sa Crop
      public: void SetCrop(const bool _crop);

      /// \brief Get whether to crop the black border around the distorted
      /// image points.
      /// \return True if the black border is cropped
      /// \sa SetCrop
      public: bool Crop() const;

      /// \brief Get the radial distortion coefficient k1.
      /// \return Distortion coefficient k1.
      /// \deprecated See double K1() const
      public: double GetK1() const GAZEBO_DEPRECATED(8.0);

      /// \brief Get the radial distortion coefficient k1.
      /// \return Distortion coefficient k1.
      public: double K1() const;

      /// \brief Get the radial distortion coefficient k2.
      /// \return Distortion coefficient k2.
      /// \deprecated See double K2() const
      public: double GetK2() const GAZEBO_DEPRECATED(8.0);

      /// \brief Get the radial distortion coefficient k2.
      /// \return Distortion coefficient k2.
      public: double K2() const;

      /// \brief Get the radial distortion coefficient k3.
      /// \return Distortion coefficient k3.
      /// \deprecated See double K3() const
      public: double GetK3() const GAZEBO_DEPRECATED(8.0);

      /// \brief Get the radial distortion coefficient k3.
      /// \return Distortion coefficient k3.
      public: double K3() const;

      /// \brief Get the tangential distortion coefficient p1.
      /// \return Distortion coefficient p1.
      /// \deprecated See double P1() const
      public: double GetP1() const GAZEBO_DEPRECATED(8.0);

      /// \brief Get the tangential distortion coefficient p1.
      /// \return Distortion coefficient p1.
      public: double P1() const;

      /// \brief Get the tangential distortion coefficient p2.
      /// \return Distortion coefficient p2.
      /// \deprecated See double P2() const
      public: double GetP2() const GAZEBO_DEPRECATED(8.0);

      /// \brief Get the tangential distortion coefficient p2.
      /// \return Distortion coefficient p2.
      public: double P2() const;

      /// \brief Get whether or not the camera is being cropped to
      /// account for black borders created by barrel distortion.
      /// \return Distortion crop value.
      public: bool Crop() const;

      /// \brief Get the distortion center.
      /// \return Distortion center.
      /// \deprecated See ignition::math::Vector2d Center() const.
      public: math::Vector2d GetCenter() const GAZEBO_DEPRECATED(8.0);

      /// \brief Get the distortion center.
      /// \return Distortion center.
      public: ignition::math::Vector2d Center() const;

      /// \brief Apply distortion model
      /// \param[in] _in Input uv coordinate.
      /// \param[in] _center Normalized distortion center.
      /// \param[in] _k1 Radial distortion coefficient k1.
      /// \param[in] _k2 Radial distortion coefficient k2.
      /// \param[in] _k3 Radial distortion coefficient k3.
      /// \param[in] _p1 Tangential distortion coefficient p1.
      /// \param[in] _p2 Tangential distortion coefficient p2.
      /// \return Distorted coordinate.
<<<<<<< HEAD
      /// \deprecated See version that accepts and returns ignition math
      /// objects.
      public: static math::Vector2d Distort(const math::Vector2d &_in,
        const math::Vector2d &_center, double _k1, double _k2, double _k3,
        double _p1, double _p2) GAZEBO_DEPRECATED(8.0);
=======
      public: static math::Vector2d Distort(
        const math::Vector2d &_in,
        const math::Vector2d &_center, double _k1, double _k2,
        double _k3, double _p1, double _p2);

      /// \brief get the distortion map value.
      /// \return the distortion map value at the specified index,
      /// or (-1, -1) if the index
      /// is out of bounds.
      protected: ignition::math::Vector2d
        DistortionMapValueClamped(const int x, const int y) const;

      /// \brief calculate the correct scale factor to "zoom" the render,
      /// cutting off black borders caused by distortion (only if the crop
      /// flag has been set).
      protected: void CalculateAndApplyDistortionScale();
>>>>>>> ba1e74bb

      /// \brief Apply distortion model
      /// \param[in] _in Input uv coordinate.
      /// \param[in] _center Normalized distortion center.
      /// \param[in] _k1 Radial distortion coefficient k1.
      /// \param[in] _k2 Radial distortion coefficient k2.
      /// \param[in] _k3 Radial distortion coefficient k3.
      /// \param[in] _p1 Tangential distortion coefficient p1.
      /// \param[in] _p2 Tangential distortion coefficient p2.
      /// \return Distorted coordinate.
      public: static ignition::math::Vector2d Distort(
                  const ignition::math::Vector2d &_in,
                  const ignition::math::Vector2d &_center,
                  double _k1, double _k2, double _k3,
                  double _p1, double _p2);

      /// \internal
      /// \brief Pointer to private data.
      private: std::unique_ptr<DistortionPrivate> dataPtr;
    };
    /// \}
  }
}
#endif<|MERGE_RESOLUTION|>--- conflicted
+++ resolved
@@ -20,12 +20,7 @@
 #include <memory>
 #include <ignition/math/Vector2.hh>
 
-<<<<<<< HEAD
 #include "gazebo/math/Vector2d.hh"
-=======
-#include <sdf/sdf.hh>
-#include <ignition/math.hh>
->>>>>>> ba1e74bb
 #include "gazebo/rendering/RenderTypes.hh"
 #include "gazebo/util/system.hh"
 
@@ -64,8 +59,8 @@
       /// \sa Crop
       public: void SetCrop(const bool _crop);
 
-      /// \brief Get whether to crop the black border around the distorted
-      /// image points.
+      /// \brief Get whether or not the camera is being cropped to
+      /// account for black borders created by barrel distortion.
       /// \return True if the black border is cropped
       /// \sa SetCrop
       public: bool Crop() const;
@@ -115,11 +110,6 @@
       /// \return Distortion coefficient p2.
       public: double P2() const;
 
-      /// \brief Get whether or not the camera is being cropped to
-      /// account for black borders created by barrel distortion.
-      /// \return Distortion crop value.
-      public: bool Crop() const;
-
       /// \brief Get the distortion center.
       /// \return Distortion center.
       /// \deprecated See ignition::math::Vector2d Center() const.
@@ -138,30 +128,11 @@
       /// \param[in] _p1 Tangential distortion coefficient p1.
       /// \param[in] _p2 Tangential distortion coefficient p2.
       /// \return Distorted coordinate.
-<<<<<<< HEAD
       /// \deprecated See version that accepts and returns ignition math
       /// objects.
       public: static math::Vector2d Distort(const math::Vector2d &_in,
         const math::Vector2d &_center, double _k1, double _k2, double _k3,
         double _p1, double _p2) GAZEBO_DEPRECATED(8.0);
-=======
-      public: static math::Vector2d Distort(
-        const math::Vector2d &_in,
-        const math::Vector2d &_center, double _k1, double _k2,
-        double _k3, double _p1, double _p2);
-
-      /// \brief get the distortion map value.
-      /// \return the distortion map value at the specified index,
-      /// or (-1, -1) if the index
-      /// is out of bounds.
-      protected: ignition::math::Vector2d
-        DistortionMapValueClamped(const int x, const int y) const;
-
-      /// \brief calculate the correct scale factor to "zoom" the render,
-      /// cutting off black borders caused by distortion (only if the crop
-      /// flag has been set).
-      protected: void CalculateAndApplyDistortionScale();
->>>>>>> ba1e74bb
 
       /// \brief Apply distortion model
       /// \param[in] _in Input uv coordinate.
@@ -178,6 +149,18 @@
                   double _k1, double _k2, double _k3,
                   double _p1, double _p2);
 
+      /// \brief get the distortion map value.
+      /// \return the distortion map value at the specified index,
+      /// or (-1, -1) if the index
+      /// is out of bounds.
+      protected: ignition::math::Vector2d
+        DistortionMapValueClamped(const int x, const int y) const;
+
+      /// \brief calculate the correct scale factor to "zoom" the render,
+      /// cutting off black borders caused by distortion (only if the crop
+      /// flag has been set).
+      protected: void CalculateAndApplyDistortionScale();
+
       /// \internal
       /// \brief Pointer to private data.
       private: std::unique_ptr<DistortionPrivate> dataPtr;
