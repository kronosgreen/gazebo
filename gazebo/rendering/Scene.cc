/*
 * Copyright (C) 2015 Open Source Robotics Foundation
 *
 * Licensed under the Apache License, Version 2.0 (the "License");
 * you may not use this file except in compliance with the License.
 * You may obtain a copy of the License at
 *
 *     http://www.apache.org/licenses/LICENSE-2.0
 *
 * Unless required by applicable law or agreed to in writing, software
 * distributed under the License is distributed on an "AS IS" BASIS,
 * WITHOUT WARRANTIES OR CONDITIONS OF ANY KIND, either express or implied.
 * See the License for the specific language governing permissions and
 * limitations under the License.
 *
*/

#include <functional>

#include <boost/lexical_cast.hpp>
#include <ignition/math/Helpers.hh>

#include "gazebo/rendering/skyx/include/SkyX.h"
#include "gazebo/rendering/ogre_gazebo.h"

#include "gazebo/msgs/msgs.hh"

#include "gazebo/common/Exception.hh"
#include "gazebo/common/Assert.hh"
#include "gazebo/common/Console.hh"
#include "gazebo/rendering/Road2d.hh"
#include "gazebo/rendering/Projector.hh"
#include "gazebo/rendering/Heightmap.hh"
#include "gazebo/rendering/RenderEvents.hh"
#include "gazebo/rendering/LaserVisual.hh"
#include "gazebo/rendering/SonarVisual.hh"
#include "gazebo/rendering/WrenchVisual.hh"
#include "gazebo/rendering/CameraVisual.hh"
#include "gazebo/rendering/LogicalCameraVisual.hh"
#include "gazebo/rendering/JointVisual.hh"
#include "gazebo/rendering/COMVisual.hh"
#include "gazebo/rendering/InertiaVisual.hh"
#include "gazebo/rendering/LinkFrameVisual.hh"
#include "gazebo/rendering/MarkerVisual.hh"
#include "gazebo/rendering/ContactVisual.hh"
#include "gazebo/rendering/Conversions.hh"
#include "gazebo/rendering/Light.hh"
#include "gazebo/rendering/Visual.hh"
#include "gazebo/rendering/RenderEngine.hh"
#include "gazebo/rendering/UserCamera.hh"
#include "gazebo/rendering/Camera.hh"
#include "gazebo/rendering/WideAngleCamera.hh"
#include "gazebo/rendering/DepthCamera.hh"
#include "gazebo/rendering/GpuLaser.hh"
#include "gazebo/rendering/Grid.hh"
#include "gazebo/rendering/OriginVisual.hh"
#include "gazebo/rendering/RFIDVisual.hh"
#include "gazebo/rendering/RFIDTagVisual.hh"
#include "gazebo/rendering/VideoVisual.hh"
#include "gazebo/rendering/TransmitterVisual.hh"
#include "gazebo/rendering/SelectionObj.hh"
#include "gazebo/rendering/RayQuery.hh"

#if OGRE_VERSION_MAJOR >= 1 && OGRE_VERSION_MINOR >= 8
#include "gazebo/rendering/deferred_shading/SSAOLogic.hh"
#include "gazebo/rendering/deferred_shading/GBufferSchemeHandler.hh"
#include "gazebo/rendering/deferred_shading/NullSchemeHandler.hh"
#include "gazebo/rendering/deferred_shading/MergeSchemeHandler.hh"
#include "gazebo/rendering/deferred_shading/DeferredLightCP.hh"
#endif

#include "gazebo/rendering/RTShaderSystem.hh"
#include "gazebo/transport/TransportIface.hh"
#include "gazebo/transport/Node.hh"

#include "gazebo/rendering/ScenePrivate.hh"
#include "gazebo/rendering/Scene.hh"

#ifdef HAVE_OCULUS
#include "gazebo/rendering/OculusCamera.hh"
#endif

using namespace gazebo;
using namespace rendering;

uint32_t ScenePrivate::idCounter = 0;

struct VisualMessageLess {
    bool operator() (boost::shared_ptr<msgs::Visual const> _i,
                     boost::shared_ptr<msgs::Visual const> _j)
    {
      return _i->name().size() < _j->name().size();
    }
} VisualMessageLessOp;

//////////////////////////////////////////////////
Scene::Scene()
  : dataPtr(new ScenePrivate)
{
}

//////////////////////////////////////////////////
Scene::Scene(const std::string &_name, const bool _enableVisualizations,
    const bool _isServer)
  : dataPtr(new ScenePrivate)
{
  // \todo: This is a hack. There is no guarantee (other than the
  // improbability of creating an extreme number of visuals), that
  // this contactVisId is unique.
  this->dataPtr->contactVisId = ignition::math::MAX_UI32;

  this->dataPtr->initialized = false;
  this->dataPtr->showCOMs = false;
  this->dataPtr->showInertias = false;
  this->dataPtr->showLinkFrames = false;
  this->dataPtr->showSkeleton = false;
  this->dataPtr->showCollisions = false;
  this->dataPtr->showJoints = false;
  this->dataPtr->transparent = false;
  this->dataPtr->wireframe = false;

  this->dataPtr->requestMsg = NULL;
  this->dataPtr->enableVisualizations = _enableVisualizations;
  this->dataPtr->node = transport::NodePtr(new transport::Node());
  this->dataPtr->node->Init(_name);
  this->dataPtr->id = ScenePrivate::idCounter++;
  this->dataPtr->idString = std::to_string(this->dataPtr->id);

  this->dataPtr->name = _name;
  this->dataPtr->manager = NULL;
  this->dataPtr->raySceneQuery = NULL;
  this->dataPtr->skyx = NULL;

  this->dataPtr->receiveMutex = new std::mutex();

  this->dataPtr->connections.push_back(
      event::Events::ConnectPreRender(std::bind(&Scene::PreRender, this)));

  this->dataPtr->connections.push_back(
      rendering::Events::ConnectToggleLayer(
        std::bind(&Scene::ToggleLayer, this, std::placeholders::_1)));

  this->dataPtr->sensorSub = this->dataPtr->node->Subscribe("~/sensor",
                                          &Scene::OnSensorMsg, this, true);
  this->dataPtr->visSub =
      this->dataPtr->node->Subscribe("~/visual", &Scene::OnVisualMsg, this);

  this->dataPtr->lightFactorySub =
      this->dataPtr->node->Subscribe("~/factory/light",
      &Scene::OnLightFactoryMsg, this);

  this->dataPtr->lightModifySub =
      this->dataPtr->node->Subscribe("~/light/modify",
      &Scene::OnLightModifyMsg, this);

  if (_isServer)
  {
    this->dataPtr->poseSub = this->dataPtr->node->Subscribe("~/pose/local/info",
        &Scene::OnPoseMsg, this);
  }
  else
  {
    this->dataPtr->poseSub = this->dataPtr->node->Subscribe("~/pose/info",
        &Scene::OnPoseMsg, this);
  }

  this->dataPtr->jointSub =
      this->dataPtr->node->Subscribe("~/joint", &Scene::OnJointMsg, this);
  this->dataPtr->skeletonPoseSub =
      this->dataPtr->node->Subscribe("~/skeleton_pose/info",
      &Scene::OnSkeletonPoseMsg, this);
  this->dataPtr->skySub =
      this->dataPtr->node->Subscribe("~/sky", &Scene::OnSkyMsg, this);
  this->dataPtr->modelInfoSub = this->dataPtr->node->Subscribe("~/model/info",
                                             &Scene::OnModelMsg, this);

  this->dataPtr->roadSub =
      this->dataPtr->node->Subscribe("~/roads", &Scene::OnRoadMsg, this, true);

  this->dataPtr->requestPub =
      this->dataPtr->node->Advertise<msgs::Request>("~/request");

  this->dataPtr->requestSub = this->dataPtr->node->Subscribe("~/request",
      &Scene::OnRequest, this);

  this->dataPtr->responseSub = this->dataPtr->node->Subscribe("~/response",
      &Scene::OnResponse, this, true);
  this->dataPtr->sceneSub =
      this->dataPtr->node->Subscribe("~/scene", &Scene::OnScene, this);

  this->dataPtr->sdf.reset(new sdf::Element);
  sdf::initFile("scene.sdf", this->dataPtr->sdf);

  this->dataPtr->terrain = NULL;
  this->dataPtr->selectedVis.reset();

  this->dataPtr->sceneSimTimePosesApplied = common::Time();
  this->dataPtr->sceneSimTimePosesReceived = common::Time();
}

//////////////////////////////////////////////////
void Scene::Clear()
{
  this->dataPtr->node->Fini();
  this->dataPtr->modelMsgs.clear();
  this->dataPtr->visualMsgs.clear();
  this->dataPtr->lightFactoryMsgs.clear();
  this->dataPtr->lightModifyMsgs.clear();
  this->dataPtr->poseMsgs.clear();
  this->dataPtr->sceneMsgs.clear();
  this->dataPtr->jointMsgs.clear();
  this->dataPtr->linkMsgs.clear();
  this->dataPtr->sensorMsgs.clear();
  this->dataPtr->roadMsgs.clear();

  this->dataPtr->poseSub.reset();
  this->dataPtr->jointSub.reset();
  this->dataPtr->sensorSub.reset();
  this->dataPtr->sceneSub.reset();
  this->dataPtr->skeletonPoseSub.reset();
  this->dataPtr->visSub.reset();
  this->dataPtr->skySub.reset();
  this->dataPtr->lightFactorySub.reset();
  this->dataPtr->lightModifySub.reset();
  this->dataPtr->requestSub.reset();
  this->dataPtr->responseSub.reset();
  this->dataPtr->modelInfoSub.reset();
  this->dataPtr->responsePub.reset();
  this->dataPtr->requestPub.reset();
  this->dataPtr->roadSub.reset();

  this->dataPtr->joints.clear();

  delete this->dataPtr->terrain;
  this->dataPtr->terrain = NULL;

  while (!this->dataPtr->visuals.empty())
    this->RemoveVisual(this->dataPtr->visuals.begin()->first);

  this->dataPtr->visuals.clear();

  if (this->dataPtr->originVisual)
  {
    this->dataPtr->originVisual->Fini();
    this->dataPtr->originVisual.reset();
  }

  if (this->dataPtr->worldVisual)
  {
    this->dataPtr->worldVisual->Fini();
    this->dataPtr->worldVisual.reset();
  }

  while (!this->dataPtr->lights.empty())
    if (this->dataPtr->lights.begin()->second)
      this->RemoveLight(this->dataPtr->lights.begin()->second);
  this->dataPtr->lights.clear();

  for (uint32_t i = 0; i < this->dataPtr->grids.size(); ++i)
    delete this->dataPtr->grids[i];
  this->dataPtr->grids.clear();

  for (unsigned int i = 0; i < this->dataPtr->cameras.size(); ++i)
    this->dataPtr->cameras[i]->Fini();
  this->dataPtr->cameras.clear();

  for (unsigned int i = 0; i < this->dataPtr->userCameras.size(); ++i)
    this->dataPtr->userCameras[i]->Fini();
  this->dataPtr->userCameras.clear();

  delete this->dataPtr->skyx;
  this->dataPtr->skyx = NULL;

  RTShaderSystem::Instance()->RemoveScene(this->Name());

  this->dataPtr->connections.clear();

  this->dataPtr->initialized = false;
}

//////////////////////////////////////////////////
Scene::~Scene()
{
  delete this->dataPtr->requestMsg;
  this->dataPtr->requestMsg = NULL;
  delete this->dataPtr->receiveMutex;
  this->dataPtr->receiveMutex = NULL;

  // raySceneQuery deletion handled by ogre
  this->dataPtr->raySceneQuery= NULL;

  this->Clear();

  this->dataPtr->sdf->Reset();
  this->dataPtr->sdf.reset();
}

//////////////////////////////////////////////////
void Scene::Load(sdf::ElementPtr _sdf)
{
  this->dataPtr->sdf->Copy(_sdf);
  this->Load();
}

//////////////////////////////////////////////////
void Scene::Load()
{
  this->dataPtr->initialized = false;
  Ogre::Root *root = RenderEngine::Instance()->Root();

  if (this->dataPtr->manager)
    root->destroySceneManager(this->dataPtr->manager);

  this->dataPtr->manager = root->createSceneManager(Ogre::ST_GENERIC);
  this->dataPtr->manager->setAmbientLight(
      Ogre::ColourValue(0.1, 0.1, 0.1, 0.1));

#if OGRE_VERSION_MAJOR > 1 || OGRE_VERSION_MINOR >= 9
  this->dataPtr->manager->addRenderQueueListener(
      RenderEngine::Instance()->OverlaySystem());
#endif
}

//////////////////////////////////////////////////
VisualPtr Scene::WorldVisual() const
{
  return this->dataPtr->worldVisual;
}

//////////////////////////////////////////////////
void Scene::Init()
{
  this->dataPtr->worldVisual.reset(new Visual("__world_node__",
      shared_from_this()));
  this->dataPtr->worldVisual->SetId(0);
  this->dataPtr->visuals[0] = this->dataPtr->worldVisual;

  // RTShader system self-enables if the render path type is FORWARD,
  RTShaderSystem::Instance()->AddScene(shared_from_this());
  RTShaderSystem::Instance()->ApplyShadows(shared_from_this());

  if (RenderEngine::Instance()->GetRenderPathType() == RenderEngine::DEFERRED)
    this->InitDeferredShading();

  for (uint32_t i = 0; i < this->dataPtr->grids.size(); ++i)
    this->dataPtr->grids[i]->Init();

  // Create Sky. This initializes SkyX, and makes it invisible. A Sky
  // message must be received (via a scene message or on the ~/sky topic).
  try
  {
    this->SetSky();
  }
  catch(...)
  {
    gzerr << "Failed to create the sky\n";
  }

  // Create Fog
  if (this->dataPtr->sdf->HasElement("fog"))
  {
    sdf::ElementPtr fogElem = this->dataPtr->sdf->GetElement("fog");
    this->SetFog(fogElem->Get<std::string>("type"),
                 fogElem->Get<common::Color>("color"),
                 fogElem->Get<double>("density"),
                 fogElem->Get<double>("start"),
                 fogElem->Get<double>("end"));
  }

  // Create ray scene query
  this->dataPtr->raySceneQuery =
      this->dataPtr->manager->createRayQuery(Ogre::Ray());
  this->dataPtr->raySceneQuery->setSortByDistance(true);
  this->dataPtr->raySceneQuery->setQueryMask(
      Ogre::SceneManager::ENTITY_TYPE_MASK);

  // Force shadows on.
  this->SetShadowsEnabled(true);

  // Create origin visual
  this->dataPtr->originVisual.reset(new OriginVisual("__WORLD_ORIGIN__",
      this->dataPtr->worldVisual));
  this->dataPtr->originVisual->Load();

  this->dataPtr->requestPub->WaitForConnection();
  this->dataPtr->requestMsg = msgs::CreateRequest("scene_info");
  this->dataPtr->requestPub->Publish(*this->dataPtr->requestMsg);

  // Initialize the marker manager
  if (!this->dataPtr->markerManager.Init(this))
  {
    gzerr << "Unable to initialize the MarkerManager. Marker visualizations "
      << "will not work.\n";
  }
}

//////////////////////////////////////////////////
bool Scene::Initialized() const
{
  return this->dataPtr->initialized;
}

//////////////////////////////////////////////////
void Scene::InitDeferredShading()
{
#if OGRE_VERSION_MAJOR > 1 || OGRE_VERSION_MINOR >= 8
  Ogre::CompositorManager &compMgr = Ogre::CompositorManager::getSingleton();

  // Deferred Shading scheme handler
  Ogre::MaterialManager::getSingleton().addListener(
      new GBufferSchemeHandler(GBufferMaterialGenerator::GBT_FAT),
      "DSGBuffer");

  // Deferred Lighting scheme handlers
  Ogre::MaterialManager::getSingleton().addListener(
      new GBufferSchemeHandler(GBufferMaterialGenerator::GBT_NORMAL_AND_DEPTH),
      "DLGBuffer");
  Ogre::MaterialManager::getSingleton().addListener(
      new MergeSchemeHandler(false), "DLMerge");

  Ogre::MaterialManager::getSingleton().addListener(
      new NullSchemeHandler, "NoGBuffer");

  compMgr.registerCustomCompositionPass("DeferredShadingLight",
      new DeferredLightCompositionPass<DeferredShading>);
  compMgr.registerCustomCompositionPass("DeferredLightingLight",
      new DeferredLightCompositionPass<DeferredLighting>);

  compMgr.registerCompositorLogic("SSAOLogic", new SSAOLogic);

  // Create and instance geometry for VPL
  Ogre::MeshPtr VPLMesh =
    Ogre::MeshManager::getSingleton().createManual("VPLMesh",
        Ogre::ResourceGroupManager::AUTODETECT_RESOURCE_GROUP_NAME);

  Ogre::SubMesh *submeshMesh = VPLMesh->createSubMesh();
  submeshMesh->operationType = Ogre::RenderOperation::OT_TRIANGLE_LIST;
  submeshMesh->indexData = new Ogre::IndexData();
  submeshMesh->vertexData = new Ogre::VertexData();
  submeshMesh->useSharedVertices = false;
  VPLMesh->_setBoundingSphereRadius(10.8f);
  VPLMesh->_setBounds(Ogre::AxisAlignedBox(
        Ogre::Vector3(-10.8, -10.8, -10.8), Ogre::Vector3(10.8, 10.8, 10.8)));

  GeomUtils::CreateSphere(submeshMesh->vertexData, submeshMesh->indexData,
      1.0, 6, 6, false, false);

  int numVPLs = 400;
  Ogre::InstanceManager *im =
    this->dataPtr->manager->createInstanceManager("VPL_InstanceMgr",
      "VPLMesh", Ogre::ResourceGroupManager::AUTODETECT_RESOURCE_GROUP_NAME,
          Ogre::InstanceManager::HWInstancingBasic, numVPLs, Ogre::IM_USEALL);

  for (int i = 0; i < numVPLs; ++i)
  {
    // Ogre::InstancedEntity *new_entity =
    im->createInstancedEntity("DeferredLighting/VPL");
  }

  im->setBatchesAsStaticAndUpdate(true);
#endif
}

//////////////////////////////////////////////////
Ogre::SceneManager *Scene::OgreSceneManager() const
{
  return this->dataPtr->manager;
}

//////////////////////////////////////////////////
std::string Scene::Name() const
{
  return this->dataPtr->name;
}

//////////////////////////////////////////////////
void Scene::SetAmbientColor(const common::Color &_color)
{
  this->dataPtr->sdf->GetElement("ambient")->Set(_color);

  // Ambient lighting
  if (this->dataPtr->manager &&
      Conversions::Convert(this->dataPtr->manager->getAmbientLight()) != _color)
  {
    this->dataPtr->manager->setAmbientLight(Conversions::Convert(_color));
  }
}

//////////////////////////////////////////////////
common::Color Scene::AmbientColor() const
{
  return this->dataPtr->sdf->Get<common::Color>("ambient");
}

//////////////////////////////////////////////////
void Scene::SetBackgroundColor(const common::Color &_color)
{
  this->dataPtr->sdf->GetElement("background")->Set(_color);

  std::vector<CameraPtr>::iterator iter;
  for (iter = this->dataPtr->cameras.begin();
      iter != this->dataPtr->cameras.end(); ++iter)
  {
    (*iter)->SetBackgroundColor(_color);
  }

  std::vector<UserCameraPtr>::iterator iter2;
  for (iter2 = this->dataPtr->userCameras.begin();
       iter2 != this->dataPtr->userCameras.end(); ++iter2)
  {
    (*iter2)->SetBackgroundColor(_color);
  }
}

//////////////////////////////////////////////////
common::Color Scene::BackgroundColor() const
{
  return this->dataPtr->sdf->Get<common::Color>("background");
}

//////////////////////////////////////////////////
void Scene::CreateGrid(const uint32_t cell_count, const float cell_length,
                       const float line_width, const common::Color &color)
{
  Grid *grid = new Grid(this, cell_count, cell_length, line_width, color);

  if (this->dataPtr->manager)
    grid->Init();

  this->dataPtr->grids.push_back(grid);
}

//////////////////////////////////////////////////
Grid *Scene::GetGrid(const uint32_t index) const
{
  if (index >= this->dataPtr->grids.size())
  {
    gzerr << "Scene::GetGrid() Invalid index\n";
    return NULL;
  }

  return this->dataPtr->grids[index];
}

//////////////////////////////////////////////////
uint32_t Scene::GridCount() const
{
  return this->dataPtr->grids.size();
}

//////////////////////////////////////////////////
CameraPtr Scene::CreateCamera(const std::string &_name, const bool _autoRender)
{
  CameraPtr camera(new Camera(_name, shared_from_this(), _autoRender));
  this->dataPtr->cameras.push_back(camera);

  return camera;
}

//////////////////////////////////////////////////
DepthCameraPtr Scene::CreateDepthCamera(const std::string &_name,
                                        const bool _autoRender)
{
  DepthCameraPtr camera(new DepthCamera(this->dataPtr->name + "::" + _name,
        shared_from_this(), _autoRender));
  this->dataPtr->cameras.push_back(camera);

  return camera;
}

//////////////////////////////////////////////////
WideAngleCameraPtr Scene::CreateWideAngleCamera(const std::string &_name,
                                                const bool _autoRender)
{
  WideAngleCameraPtr camera(new WideAngleCamera(_name,
        shared_from_this(), _autoRender));
  this->dataPtr->cameras.push_back(camera);

  return camera;
}

//////////////////////////////////////////////////
GpuLaserPtr Scene::CreateGpuLaser(const std::string &_name,
                                  const bool _autoRender)
{
  GpuLaserPtr camera(new GpuLaser(this->dataPtr->name + "::" + _name,
        shared_from_this(), _autoRender));
  this->dataPtr->cameras.push_back(camera);

  return camera;
}

//////////////////////////////////////////////////
uint32_t Scene::CameraCount() const
{
  return this->dataPtr->cameras.size();
}

//////////////////////////////////////////////////
CameraPtr Scene::GetCamera(const uint32_t index) const
{
  CameraPtr cam;

  if (index < this->dataPtr->cameras.size())
    cam = this->dataPtr->cameras[index];

  return cam;
}

//////////////////////////////////////////////////
CameraPtr Scene::GetCamera(const std::string &_name) const
{
  CameraPtr result;
  std::vector<CameraPtr>::const_iterator iter;
  for (iter = this->dataPtr->cameras.begin();
      iter != this->dataPtr->cameras.end(); ++iter)
  {
    if ((*iter)->Name() == _name)
      result = *iter;
  }

  return result;
}

#ifdef HAVE_OCULUS
//////////////////////////////////////////////////
OculusCameraPtr Scene::CreateOculusCamera(const std::string &_name)
{
  OculusCameraPtr camera(new OculusCamera(_name, shared_from_this()));

  if (camera->Ready())
  {
    camera->Load();
    camera->Init();
    this->dataPtr->oculusCameras.push_back(camera);
  }

  return camera;
}

//////////////////////////////////////////////////
uint32_t Scene::OculusCameraCount() const
{
  return this->dataPtr->oculusCameras.size();
}
#endif

//////////////////////////////////////////////////
UserCameraPtr Scene::CreateUserCamera(const std::string &_name,
                                      const bool _stereoEnabled)
{
  UserCameraPtr camera(new UserCamera(_name, shared_from_this(),
        _stereoEnabled));
  camera->Load();
  camera->Init();
  this->dataPtr->userCameras.push_back(camera);

  return camera;
}

//////////////////////////////////////////////////
uint32_t Scene::UserCameraCount() const
{
  return this->dataPtr->userCameras.size();
}

//////////////////////////////////////////////////
UserCameraPtr Scene::GetUserCamera(const uint32_t index) const
{
  UserCameraPtr cam;

  if (index < this->dataPtr->userCameras.size())
    cam = this->dataPtr->userCameras[index];

  return cam;
}

//////////////////////////////////////////////////
void Scene::RemoveCamera(const std::string &_name)
{
  for (auto iter = this->dataPtr->cameras.begin();
      iter != this->dataPtr->cameras.end(); ++iter)
  {
    if ((*iter)->Name() == _name)
    {
      (*iter)->Fini();
      (*iter).reset();
      this->dataPtr->cameras.erase(iter);
      break;
    }
  }
}

//////////////////////////////////////////////////
LightPtr Scene::GetLight(const std::string &_name) const
{
  LightPtr result;
  std::string n = this->StripSceneName(_name);
  Light_M::const_iterator iter = this->dataPtr->lights.find(n);
  if (iter != this->dataPtr->lights.end())
    result = iter->second;
  return result;
}

//////////////////////////////////////////////////
uint32_t Scene::LightCount() const
{
  return this->dataPtr->lights.size();
}

//////////////////////////////////////////////////
LightPtr Scene::GetLight(const uint32_t _index) const
{
  LightPtr result;
  if (_index < this->dataPtr->lights.size())
  {
    Light_M::const_iterator iter = this->dataPtr->lights.begin();
    std::advance(iter, _index);
    result = iter->second;
  }
  else
  {
    gzerr << "Error: light index(" << _index << ") larger than light count("
          << this->dataPtr->lights.size() << "\n";
  }

  return result;
}

//////////////////////////////////////////////////
VisualPtr Scene::GetVisual(const uint32_t _id) const
{
  Visual_M::const_iterator iter = this->dataPtr->visuals.find(_id);
  if (iter != this->dataPtr->visuals.end())
    return iter->second;
  return VisualPtr();
}

//////////////////////////////////////////////////
VisualPtr Scene::GetVisual(const std::string &_name) const
{
  VisualPtr result;

  Visual_M::const_iterator iter;
  for (iter = this->dataPtr->visuals.begin();
      iter != this->dataPtr->visuals.end(); ++iter)
  {
    if (iter->second->Name() == _name)
      break;
  }

  if (iter != this->dataPtr->visuals.end())
    result = iter->second;
  else
  {
    std::string otherName = this->Name() + "::" + _name;
    for (iter = this->dataPtr->visuals.begin();
        iter != this->dataPtr->visuals.end(); ++iter)
    {
      if (iter->second->Name() == otherName)
        break;
    }

    if (iter != this->dataPtr->visuals.end())
      result = iter->second;
  }

  return result;
}

//////////////////////////////////////////////////
uint32_t Scene::VisualCount() const
{
  return this->dataPtr->visuals.size();
}

//////////////////////////////////////////////////
void Scene::SelectVisual(const std::string &_name, const std::string &_mode)
{
  this->dataPtr->selectedVis = this->GetVisual(_name);
  this->dataPtr->selectionMode = _mode;
}

//////////////////////////////////////////////////
VisualPtr Scene::SelectedVisual() const
{
  return this->dataPtr->selectedVis;
}

//////////////////////////////////////////////////
VisualPtr Scene::VisualAt(CameraPtr _camera,
                          const ignition::math::Vector2i &_mousePos,
                          std::string &_mod)
{
  VisualPtr visual;
  Ogre::Entity *closestEntity = this->OgreEntityAt(_camera, _mousePos, false);

  _mod = "";
  if (closestEntity)
  {
    // Make sure we set the _mod only if we have found a selection object
    if (closestEntity->getName().substr(0, 15) == "__SELECTION_OBJ" &&
        closestEntity->getUserObjectBindings().getUserAny().getType()
        == typeid(std::string))
    {
      try
      {
        _mod = Ogre::any_cast<std::string>(
            closestEntity->getUserObjectBindings().getUserAny());
      }
      catch(boost::bad_any_cast &e)
      {
        gzerr << "boost any_cast error:" << e.what() << "\n";
      }
    }

    try
    {
      visual = this->GetVisual(Ogre::any_cast<std::string>(
            closestEntity->getUserObjectBindings().getUserAny()));
    }
    catch(boost::bad_any_cast &e)
    {
      gzerr << "boost any_cast error:" << e.what() << "\n";
    }
  }

  return visual;
}

//////////////////////////////////////////////////
VisualPtr Scene::ModelVisualAt(CameraPtr _camera,
                               const ignition::math::Vector2i &_mousePos)
{
  VisualPtr vis = this->VisualAt(_camera, _mousePos);
  if (vis)
    vis = this->GetVisual(vis->Name().substr(0, vis->Name().find("::")));

  return vis;
}

//////////////////////////////////////////////////
void Scene::SnapVisualToNearestBelow(const std::string &_visualName)
{
  VisualPtr visBelow = this->VisualBelow(_visualName);
  VisualPtr vis = this->GetVisual(_visualName);

  if (vis && visBelow)
  {
    auto pos = vis->WorldPose().Pos();
    double dz = vis->BoundingBox().Min().Z() -
      visBelow->BoundingBox().Max().Z();
    pos.Z() -= dz;
    vis->SetWorldPosition(pos);
  }
}

//////////////////////////////////////////////////
VisualPtr Scene::VisualBelow(const std::string &_visualName)
{
  VisualPtr result;
  VisualPtr vis = this->GetVisual(_visualName);

  if (vis)
  {
    std::vector<VisualPtr> below;
    this->VisualsBelowPoint(vis->WorldPose().Pos(), below);

    double maxZ = -10000;

    for (uint32_t i = 0; i < below.size(); ++i)
    {
      if (below[i]->Name().find(vis->Name()) != 0
          && below[i]->BoundingBox().Max().Z() > maxZ)
      {
        maxZ = below[i]->BoundingBox().Max().Z();
        result = below[i];
      }
    }
  }

  return result;
}

//////////////////////////////////////////////////
double Scene::HeightBelowPoint(const ignition::math::Vector3d &_pt)
{
  double height = 0;
  Ogre::Ray ray(Conversions::Convert(_pt), Ogre::Vector3(0, 0, -1));

  if (!this->dataPtr->raySceneQuery)
  {
    this->dataPtr->raySceneQuery =
        this->dataPtr->manager->createRayQuery(Ogre::Ray());
  }
  this->dataPtr->raySceneQuery->setRay(ray);
  this->dataPtr->raySceneQuery->setSortByDistance(true, 0);

  // Perform the scene query
  Ogre::RaySceneQueryResult &result = this->dataPtr->raySceneQuery->execute();
  Ogre::RaySceneQueryResult::iterator iter;

  for (iter = result.begin(); iter != result.end(); ++iter)
  {
    // is the result a MovableObject
    if (iter->movable && iter->movable->getMovableType().compare("Entity") == 0)
    {
      if (!iter->movable->isVisible() ||
          iter->movable->getName().find("__COLLISION_VISUAL__") !=
          std::string::npos)
        continue;
      if (iter->movable->getName().substr(0, 15) == "__SELECTION_OBJ")
        continue;

      height = _pt.Z() - iter->distance;
      break;
    }
  }

  // The default ray scene query does not work with terrain, so we have to
  // check ourselves.
  if (this->dataPtr->terrain)
  {
    double terrainHeight =
        this->dataPtr->terrain->Height(_pt.X(), _pt.Y(), _pt.Z());
    if (terrainHeight <= _pt.Z())
      height = std::max(height, terrainHeight);
  }

  return height;
}

//////////////////////////////////////////////////
void Scene::VisualsBelowPoint(const ignition::math::Vector3d &_pt,
                              std::vector<VisualPtr> &_visuals)
{
  Ogre::Ray ray(Conversions::Convert(_pt), Ogre::Vector3(0, 0, -1));

  if (!this->dataPtr->raySceneQuery)
  {
    this->dataPtr->raySceneQuery =
        this->dataPtr->manager->createRayQuery(Ogre::Ray());
  }

  this->dataPtr->raySceneQuery->setRay(ray);
  this->dataPtr->raySceneQuery->setSortByDistance(true, 0);

  // Perform the scene query
  Ogre::RaySceneQueryResult &result = this->dataPtr->raySceneQuery->execute();
  Ogre::RaySceneQueryResult::iterator iter = result.begin();

  _visuals.clear();

  for (iter = result.begin(); iter != result.end(); ++iter)
  {
    // is the result a MovableObject
    if (iter->movable && iter->movable->getMovableType().compare("Entity") == 0)
    {
      if (!iter->movable->isVisible() ||
          iter->movable->getName().find("__COLLISION_VISUAL__") !=
          std::string::npos)
        continue;
      if (iter->movable->getName().substr(0, 15) == "__SELECTION_OBJ")
        continue;

      Ogre::Entity *ogreEntity = static_cast<Ogre::Entity*>(iter->movable);
      if (ogreEntity)
      {
        try
        {
          VisualPtr v = this->GetVisual(Ogre::any_cast<std::string>(
                ogreEntity->getUserObjectBindings().getUserAny()));
          if (v)
            _visuals.push_back(v);
        }
        catch(boost::bad_any_cast &e)
        {
          gzerr << "boost any_cast error:" << e.what() << "\n";
        }
      }
    }
  }
}

//////////////////////////////////////////////////
VisualPtr Scene::VisualAt(CameraPtr _camera,
                          const ignition::math::Vector2i &_mousePos)
{
  VisualPtr visual;

  Ogre::Entity *closestEntity = this->OgreEntityAt(_camera,
                                                    _mousePos, true);
  if (closestEntity)
  {
    try
    {
      visual = this->GetVisual(Ogre::any_cast<std::string>(
            closestEntity->getUserObjectBindings().getUserAny()));
    }
    catch(boost::bad_any_cast &e)
    {
      gzerr << "boost any_cast error:" << e.what() << "\n";
    }
  }

  return visual;
}

/////////////////////////////////////////////////
Ogre::Entity *Scene::OgreEntityAt(CameraPtr _camera,
                                  const ignition::math::Vector2i &_mousePos,
                                  const bool _ignoreSelectionObj)
{
  Ogre::Real closest_distance = -1.0f;

  ignition::math::Vector3d origin;
  ignition::math::Vector3d dir;
  _camera->CameraToViewportRay(_mousePos.X(), _mousePos.Y(), origin, dir);
  Ogre::Ray mouseRay(Conversions::Convert(origin), Conversions::Convert(dir));

  this->dataPtr->raySceneQuery->setRay(mouseRay);

  // Perform the scene query
  Ogre::RaySceneQueryResult &result = this->dataPtr->raySceneQuery->execute();
  Ogre::RaySceneQueryResult::iterator iter = result.begin();
  Ogre::Entity *closestEntity = NULL;

  for (iter = result.begin(); iter != result.end(); ++iter)
  {
    // is the result a MovableObject
    if (iter->movable && iter->movable->getMovableType().compare("Entity") == 0)
    {
      if (!iter->movable->isVisible() ||
          iter->movable->getName().find("__COLLISION_VISUAL__") !=
          std::string::npos)
        continue;
      if (_ignoreSelectionObj &&
          iter->movable->getName().substr(0, 15) == "__SELECTION_OBJ")
        continue;

      Ogre::Entity *ogreEntity = static_cast<Ogre::Entity*>(iter->movable);

      // mesh data to retrieve
      size_t vertex_count;
      size_t index_count;
      Ogre::Vector3 *vertices;
      uint64_t *indices;

      // Get the mesh information
      this->MeshInformation(ogreEntity->getMesh().get(), vertex_count,
          vertices, index_count, indices,
          Conversions::ConvertIgn(
            ogreEntity->getParentNode()->_getDerivedPosition()),
          Conversions::ConvertIgn(
          ogreEntity->getParentNode()->_getDerivedOrientation()),
          Conversions::ConvertIgn(
          ogreEntity->getParentNode()->_getDerivedScale()));

      bool new_closest_found = false;
      for (int i = 0; i < static_cast<int>(index_count); i += 3)
      {
        // when indices size is not divisible by 3
        if (i+2 >= static_cast<int>(index_count))
          break;

        // check for a hit against this triangle
        std::pair<bool, Ogre::Real> hit = Ogre::Math::intersects(mouseRay,
            vertices[indices[i]],
            vertices[indices[i+1]],
            vertices[indices[i+2]],
            true, false);

        // if it was a hit check if its the closest
        if (hit.first)
        {
          if ((closest_distance < 0.0f) || (hit.second < closest_distance))
          {
            // this is the closest so far, save it off
            closest_distance = hit.second;
            new_closest_found = true;
          }
        }
      }

      delete [] vertices;
      delete [] indices;

      if (new_closest_found)
      {
        closestEntity = ogreEntity;
        // break;
      }
    }
  }

  return closestEntity;
}

//////////////////////////////////////////////////
bool Scene::FirstContact(CameraPtr _camera,
                         const ignition::math::Vector2i &_mousePos,
                         ignition::math::Vector3d &_position)
{
<<<<<<< HEAD
  bool valid = false;

  _position = ignition::math::Vector3d::Zero;

  ignition::math::Vector3d origin;
  ignition::math::Vector3d dir;
  _camera->CameraToViewportRay(_mousePos.X(), _mousePos.Y(), origin, dir);
  Ogre::Ray mouseRay(Conversions::Convert(origin), Conversions::Convert(dir));
=======
  Ogre::Camera *ogreCam = _camera->OgreCamera();

  _position = ignition::math::Vector3d::Zero;

  Ogre::Ray mouseRay = ogreCam->getCameraToViewportRay(
      static_cast<float>(_mousePos.X()) /
      ogreCam->getViewport()->getActualWidth(),
      static_cast<float>(_mousePos.Y()) /
      ogreCam->getViewport()->getActualHeight());
>>>>>>> a900640a

  this->dataPtr->raySceneQuery->setSortByDistance(true);
  this->dataPtr->raySceneQuery->setRay(mouseRay);

  // Perform the scene query
  Ogre::RaySceneQueryResult &result = this->dataPtr->raySceneQuery->execute();
  Ogre::RaySceneQueryResult::iterator iter = result.begin();

  double distance = -1.0;

  // Iterate over all the results.
  for (; iter != result.end() && distance <= 0.0; ++iter)
  {
    // Skip results where the distance is zero or less
    if (iter->distance <= 0.0)
      continue;

    unsigned int flags = iter->movable->getVisibilityFlags();

    // Only accept a hit if there is an entity and not a gui visual
    if (iter->movable && iter->movable->getVisible() &&
        iter->movable->getMovableType().compare("Entity") == 0 &&
        !(flags != GZ_VISIBILITY_ALL && flags & GZ_VISIBILITY_GUI
        && !(flags & GZ_VISIBILITY_SELECTABLE)))
    {
      Ogre::Entity *ogreEntity = static_cast<Ogre::Entity*>(iter->movable);

      VisualPtr vis;
      if (!ogreEntity->getUserObjectBindings().getUserAny().isEmpty())
      {
        try
        {
          vis = this->GetVisual(Ogre::any_cast<std::string>(
              ogreEntity->getUserObjectBindings().getUserAny()));
        }
        catch(Ogre::Exception &e)
        {
          gzerr << "Ogre Error:" << e.getFullDescription() << "\n";
          continue;
        }
        if (!vis)
          continue;

        RayQuery rayQuery(_camera);
        math::Vector3 intersect;
        std::vector<math::Vector3> vertices;
        rayQuery.SelectMeshTriangle(_mousePos.X(), _mousePos.Y(), vis,
            intersect, vertices);
        distance = Conversions::ConvertIgn(mouseRay.getOrigin()).Distance(
            intersect.Ign());
      }
      delete [] vertices;
      delete [] indices;
    }
  }

  // Check intersection with the terrain
  if (this->dataPtr->terrain)
  {
    // The terrain uses a special ray intersection test.
    Ogre::TerrainGroup::RayResult terrainResult =
      this->dataPtr->terrain->OgreTerrain()->rayIntersects(mouseRay);

    if (terrainResult.hit)
    {
      double terrainHitDist =
          mouseRay.getOrigin().distance(terrainResult.position);

      if (terrainHitDist > 0.0 &&
          (distance <= 0.0 || terrainHitDist < distance))
      {
        _position = Conversions::ConvertIgn(terrainResult.position);
        return true;
      }
    }
  }

  // if no terrain intersection, return position of intersection point with
  // closest entity
  if (distance > 0.0)
  {
    _position = Conversions::ConvertIgn(mouseRay.getPoint(distance));
    return true;
  }

  return false;
}

//////////////////////////////////////////////////
void Scene::PrintSceneGraph()
{
  this->PrintSceneGraphHelper("", this->dataPtr->manager->getRootSceneNode());
}

//////////////////////////////////////////////////
void Scene::PrintSceneGraphHelper(const std::string &prefix_, Ogre::Node *node_)
{
  Ogre::SceneNode *snode = dynamic_cast<Ogre::SceneNode*>(node_);

  std::string nodeName = node_->getName();
  int numAttachedObjs = 0;
  bool isInSceneGraph = false;
  if (snode)
  {
    numAttachedObjs = snode->numAttachedObjects();
    isInSceneGraph = snode->isInSceneGraph();
  }
  else
  {
    gzerr << "Invalid SceneNode\n";
    return;
  }

  int numChildren = node_->numChildren();
  Ogre::Vector3 pos = node_->getPosition();
  Ogre::Vector3 scale = node_->getScale();

  std::cout << prefix_ << nodeName << "\n";
  std::cout << prefix_ << "  Num Objs[" << numAttachedObjs << "]\n";
  for (int i = 0; i < numAttachedObjs; ++i)
  {
    std::cout << prefix_
      << "    Obj[" << snode->getAttachedObject(i)->getName() << "]\n";
  }
  std::cout << prefix_ << "  Num Children[" << numChildren << "]\n";
  std::cout << prefix_ << "  IsInGraph[" << isInSceneGraph << "]\n";
  std::cout << prefix_
    << "  Pos[" << pos.x << " " << pos.y << " " << pos.z << "]\n";
  std::cout << prefix_
    << "  Scale[" << scale.x << " " << scale.y << " " << scale.z << "]\n";

  for (uint32_t i = 0; i < node_->numChildren(); ++i)
  {
    this->PrintSceneGraphHelper(prefix_ + "  ", node_->getChild(i));
  }
}

//////////////////////////////////////////////////
void Scene::DrawLine(const ignition::math::Vector3d &_start,
                     const ignition::math::Vector3d &_end,
                     const std::string &_name)
{
  Ogre::SceneNode *sceneNode = NULL;
  Ogre::ManualObject *obj = NULL;
  bool attached = false;

  if (this->dataPtr->manager->hasManualObject(_name))
  {
    sceneNode = this->dataPtr->manager->getSceneNode(_name);
    obj = this->dataPtr->manager->getManualObject(_name);
    attached = true;
  }
  else
  {
    sceneNode =
        this->dataPtr->manager->getRootSceneNode()->createChildSceneNode(_name);
    obj = this->dataPtr->manager->createManualObject(_name);
  }

  sceneNode->setVisible(true);
  obj->setVisible(true);

  obj->clear();
  obj->begin("Gazebo/Red", Ogre::RenderOperation::OT_LINE_LIST);
  obj->position(_start.X(), _start.Y(), _start.Z());
  obj->position(_end.X(), _end.Y(), _end.Z());
  obj->end();

  if (!attached)
    sceneNode->attachObject(obj);
}

//////////////////////////////////////////////////
void Scene::SetFog(const std::string &_type, const common::Color &_color,
                   const double _density, const double _start,
                   const double _end)
{
  Ogre::FogMode fogType = Ogre::FOG_NONE;

  if (_type == "linear")
    fogType = Ogre::FOG_LINEAR;
  else if (_type == "exp")
    fogType = Ogre::FOG_EXP;
  else if (_type == "exp2")
    fogType = Ogre::FOG_EXP2;

  sdf::ElementPtr elem = this->dataPtr->sdf->GetElement("fog");

  elem->GetElement("type")->Set(_type);
  elem->GetElement("color")->Set(_color);
  elem->GetElement("density")->Set(_density);
  elem->GetElement("start")->Set(_start);
  elem->GetElement("end")->Set(_end);

  if (this->dataPtr->manager)
    this->dataPtr->manager->setFog(fogType, Conversions::Convert(_color),
                           _density, _start, _end);
}

//////////////////////////////////////////////////
void Scene::SetVisible(const std::string &_name, const bool _visible)
{
  if (this->dataPtr->manager->hasSceneNode(_name))
    this->dataPtr->manager->getSceneNode(_name)->setVisible(_visible);

  if (this->dataPtr->manager->hasManualObject(_name))
    this->dataPtr->manager->getManualObject(_name)->setVisible(_visible);
}

//////////////////////////////////////////////////
uint32_t Scene::Id() const
{
  return this->dataPtr->id;
}

//////////////////////////////////////////////////
std::string Scene::IdString() const
{
  return this->dataPtr->idString;
}

//////////////////////////////////////////////////
void Scene::MeshInformation(const Ogre::Mesh *_mesh,
                            size_t &_vertex_count,
                            Ogre::Vector3* &_vertices,
                            size_t &_index_count,
                            uint64_t* &_indices,
                            const ignition::math::Vector3d &_position,
                            const ignition::math::Quaterniond &_orient,
                            const ignition::math::Vector3d &_scale)
{
  bool added_shared = false;
  size_t current_offset = 0;
  size_t next_offset = 0;
  size_t index_offset = 0;

  _vertex_count = _index_count = 0;

  // Calculate how many vertices and indices we're going to need
  for (uint16_t i = 0; i < _mesh->getNumSubMeshes(); ++i)
  {
    Ogre::SubMesh* submesh = _mesh->getSubMesh(i);

    // We only need to add the shared vertices once
    if (submesh->useSharedVertices)
    {
      if (!added_shared)
      {
        _vertex_count += _mesh->sharedVertexData->vertexCount;
        added_shared = true;
      }
    }
    else
    {
      _vertex_count += submesh->vertexData->vertexCount;
    }

    // Add the indices
    _index_count += submesh->indexData->indexCount;
  }


  // Allocate space for the vertices and indices
  _vertices = new Ogre::Vector3[_vertex_count];
  _indices = new uint64_t[_index_count];

  added_shared = false;

  // Run through the submeshes again, adding the data into the arrays
  for (uint16_t i = 0; i < _mesh->getNumSubMeshes(); ++i)
  {
    Ogre::SubMesh* submesh = _mesh->getSubMesh(i);

    Ogre::VertexData* vertex_data = submesh->useSharedVertices ?
        _mesh->sharedVertexData : submesh->vertexData;

    if (!submesh->useSharedVertices || !added_shared)
    {
      if (submesh->useSharedVertices)
      {
        added_shared = true;
      }

      const Ogre::VertexElement* posElem =
        vertex_data->vertexDeclaration->findElementBySemantic(
            Ogre::VES_POSITION);

      Ogre::HardwareVertexBufferSharedPtr vbuf =
        vertex_data->vertexBufferBinding->getBuffer(posElem->getSource());

      unsigned char *vertex =
        static_cast<unsigned char*>(
            vbuf->lock(Ogre::HardwareBuffer::HBL_READ_ONLY));

      // There is _no_ baseVertexPointerToElement() which takes an
      // Ogre::Real or a double as second argument. So make it float,
      // to avoid trouble when Ogre::Real will be comiled/typedefed as double:
      //      Ogre::Real* pReal;
      float *pReal;

      for (size_t j = 0; j < vertex_data->vertexCount;
           ++j, vertex += vbuf->getVertexSize())
      {
        posElem->baseVertexPointerToElement(vertex, &pReal);
        ignition::math::Vector3d pt(pReal[0], pReal[1], pReal[2]);
        _vertices[current_offset + j] =
            Conversions::Convert((_orient * (pt * _scale)) + _position);
      }

      vbuf->unlock();
      next_offset += vertex_data->vertexCount;
    }

    Ogre::IndexData* index_data = submesh->indexData;
    Ogre::HardwareIndexBufferSharedPtr ibuf = index_data->indexBuffer;

    if ((ibuf->getType() == Ogre::HardwareIndexBuffer::IT_32BIT))
    {
      uint32_t*  pLong = static_cast<uint32_t*>(
          ibuf->lock(Ogre::HardwareBuffer::HBL_READ_ONLY));

      for (size_t k = 0; k < index_data->indexCount; k++)
      {
        _indices[index_offset++] = pLong[k];
      }
    }
    else
    {
      uint64_t*  pLong = static_cast<uint64_t*>(
          ibuf->lock(Ogre::HardwareBuffer::HBL_READ_ONLY));

      uint16_t* pShort = reinterpret_cast<uint16_t*>(pLong);
      for (size_t k = 0; k < index_data->indexCount; k++)
      {
        _indices[index_offset++] = static_cast<uint64_t>(pShort[k]);
      }
    }

    ibuf->unlock();
    current_offset = next_offset;
  }
}

/////////////////////////////////////////////////
bool Scene::ProcessSceneMsg(ConstScenePtr &_msg)
{
  {
    std::lock_guard<std::recursive_mutex> lock(this->dataPtr->poseMsgMutex);
    for (int i = 0; i < _msg->model_size(); ++i)
    {
      PoseMsgs_M::iterator iter =
          this->dataPtr->poseMsgs.find(_msg->model(i).id());
      if (iter != this->dataPtr->poseMsgs.end())
        iter->second.CopyFrom(_msg->model(i).pose());
      else
        this->dataPtr->poseMsgs.insert(
            std::make_pair(_msg->model(i).id(), _msg->model(i).pose()));

      this->dataPtr->poseMsgs[_msg->model(i).id()].set_name(
          _msg->model(i).name());
      this->dataPtr->poseMsgs[_msg->model(i).id()].set_id(_msg->model(i).id());

      this->ProcessModelMsg(_msg->model(i));
    }
  }

  for (int i = 0; i < _msg->light_size(); ++i)
  {
    boost::shared_ptr<msgs::Light> lm(new msgs::Light(_msg->light(i)));
    this->dataPtr->lightFactoryMsgs.push_back(lm);
  }

  for (int i = 0; i < _msg->joint_size(); ++i)
  {
    boost::shared_ptr<msgs::Joint> jm(new msgs::Joint(_msg->joint(i)));
    this->dataPtr->jointMsgs.push_back(jm);
  }

  if (_msg->has_ambient())
    this->SetAmbientColor(msgs::Convert(_msg->ambient()));

  if (_msg->has_background())
    this->SetBackgroundColor(msgs::Convert(_msg->background()));

  if (_msg->has_shadows())
    this->SetShadowsEnabled(_msg->shadows());

  if (_msg->has_grid())
    this->SetGrid(_msg->grid());

  if (_msg->has_origin_visual())
    this->ShowOrigin(_msg->origin_visual());

  // Process the sky message.
  if (_msg->has_sky())
  {
    boost::shared_ptr<msgs::Sky> sm(new msgs::Sky(_msg->sky()));
    this->OnSkyMsg(sm);
  }

  if (_msg->has_fog())
  {
    sdf::ElementPtr elem = this->dataPtr->sdf->GetElement("fog");

    if (_msg->fog().has_color())
      elem->GetElement("color")->Set(
          msgs::Convert(_msg->fog().color()));

    if (_msg->fog().has_density())
      elem->GetElement("density")->Set(_msg->fog().density());

    if (_msg->fog().has_start())
      elem->GetElement("start")->Set(_msg->fog().start());

    if (_msg->fog().has_end())
      elem->GetElement("end")->Set(_msg->fog().end());

    if (_msg->fog().has_type())
    {
      std::string type;
      if (_msg->fog().type() == msgs::Fog::LINEAR)
        type = "linear";
      else if (_msg->fog().type() == msgs::Fog::EXPONENTIAL)
        type = "exp";
      else if (_msg->fog().type() == msgs::Fog::EXPONENTIAL2)
        type = "exp2";
      else
        type = "none";

      elem->GetElement("type")->Set(type);
    }

    this->SetFog(elem->Get<std::string>("type"),
                 elem->Get<common::Color>("color"),
                 elem->Get<double>("density"),
                 elem->Get<double>("start"),
                 elem->Get<double>("end"));
  }
  return true;
}

//////////////////////////////////////////////////
bool Scene::ProcessModelMsg(const msgs::Model &_msg)
{
  std::string modelName, linkName;

  modelName = _msg.name() + "::";
  for (int j = 0; j < _msg.visual_size(); ++j)
  {
    boost::shared_ptr<msgs::Visual> vm(new msgs::Visual(
          _msg.visual(j)));
    this->dataPtr->modelVisualMsgs.push_back(vm);
  }

  // Set the scale of the model visual
  if (_msg.has_scale())
  {
    // update scale using a visual msg
    boost::shared_ptr<msgs::Visual> vm(new msgs::Visual);
    if (_msg.has_id())
      vm->set_id(_msg.id());
    if (_msg.has_name())
      vm->set_name(_msg.name());
    vm->mutable_scale()->set_x(_msg.scale().x());
    vm->mutable_scale()->set_y(_msg.scale().y());
    vm->mutable_scale()->set_z(_msg.scale().z());
    this->dataPtr->modelVisualMsgs.push_back(vm);
  }

  for (int j = 0; j < _msg.joint_size(); ++j)
  {
    boost::shared_ptr<msgs::Joint> jm(new msgs::Joint(
          _msg.joint(j)));
    this->dataPtr->jointMsgs.push_back(jm);

    for (int k = 0; k < _msg.joint(j).sensor_size(); ++k)
    {
      boost::shared_ptr<msgs::Sensor> sm(new msgs::Sensor(
            _msg.joint(j).sensor(k)));
      this->dataPtr->sensorMsgs.push_back(sm);
    }
  }

  for (int j = 0; j < _msg.link_size(); ++j)
  {
    linkName = modelName + _msg.link(j).name();

    {
      std::lock_guard<std::recursive_mutex> lock(this->dataPtr->poseMsgMutex);
      if (_msg.link(j).has_pose())
      {
        PoseMsgs_M::iterator iter =
            this->dataPtr->poseMsgs.find(_msg.link(j).id());
        if (iter != this->dataPtr->poseMsgs.end())
          iter->second.CopyFrom(_msg.link(j).pose());
        else
          this->dataPtr->poseMsgs.insert(
              std::make_pair(_msg.link(j).id(), _msg.link(j).pose()));

        this->dataPtr->poseMsgs[_msg.link(j).id()].set_name(linkName);
        this->dataPtr->poseMsgs[_msg.link(j).id()].set_id(_msg.link(j).id());
      }
    }

    if (_msg.link(j).has_inertial())
    {
      boost::shared_ptr<msgs::Link> lm(new msgs::Link(_msg.link(j)));
      this->dataPtr->linkMsgs.push_back(lm);
    }

    if (_msg.link(j).visual_size() > 0)
    {
      // note: the first visual in the link is the link visual
      msgs::VisualPtr vm(new msgs::Visual(
            _msg.link(j).visual(0)));
      this->dataPtr->linkVisualMsgs.push_back(vm);
    }

    for (int k = 1; k < _msg.link(j).visual_size(); ++k)
    {
      boost::shared_ptr<msgs::Visual> vm(new msgs::Visual(
            _msg.link(j).visual(k)));
      this->dataPtr->visualMsgs.push_back(vm);
    }

    for (int k = 0; k < _msg.link(j).collision_size(); ++k)
    {
      for (int l = 0;
          l < _msg.link(j).collision(k).visual_size(); l++)
      {
        boost::shared_ptr<msgs::Visual> vm(new msgs::Visual(
              _msg.link(j).collision(k).visual(l)));
        this->dataPtr->collisionVisualMsgs.push_back(vm);
      }
    }

    for (int k = 0; k < _msg.link(j).sensor_size(); ++k)
    {
      boost::shared_ptr<msgs::Sensor> sm(new msgs::Sensor(
            _msg.link(j).sensor(k)));
      this->dataPtr->sensorMsgs.push_back(sm);
    }
  }

  for (int i = 0; i < _msg.model_size(); ++i)
  {
    boost::shared_ptr<msgs::Model> mm(new msgs::Model(_msg.model(i)));
    this->dataPtr->modelMsgs.push_back(mm);
  }

  return true;
}

//////////////////////////////////////////////////
void Scene::OnSensorMsg(ConstSensorPtr &_msg)
{
  std::lock_guard<std::mutex> lock(*this->dataPtr->receiveMutex);
  this->dataPtr->sensorMsgs.push_back(_msg);
}

//////////////////////////////////////////////////
void Scene::OnVisualMsg(ConstVisualPtr &_msg)
{
  std::lock_guard<std::mutex> lock(*this->dataPtr->receiveMutex);
  this->dataPtr->visualMsgs.push_back(_msg);
}

//////////////////////////////////////////////////
void Scene::PreRender()
{
  /* Deferred shading debug code. Delete me soon (July 17, 2012)
  static bool first = true;

  if (!first)
  {
    Ogre::RenderSystem *renderSys =
        this->dataPtr->manager->getDestinationRenderSystem();
    Ogre::RenderSystem::RenderTargetIterator renderIter =
      renderSys->getRenderTargetIterator();

    int i = 0;
    for (; renderIter.current() != renderIter.end(); renderIter.moveNext())
    {
      if (renderIter.current()->second->getNumViewports() > 0)
      {
        std::ostringstream filename, filename2;
        filename << "/tmp/render_targets/iter_" << this->iterations
                 << "_" << i << ".png";
        filename2 << "/tmp/render_targets/iter_"
                  << this->iterations << "_" << i << "_b.png";

        Ogre::MultiRenderTarget *mtarget =
            dynamic_cast<Ogre::MultiRenderTarget *>(
            renderIter.current()->second);
        if (mtarget)
        {
          // std::cout << renderIter.current()->first << "\n";
          mtarget->getBoundSurface(0)->writeContentsToFile(filename.str());

          mtarget->getBoundSurface(1)->writeContentsToFile(filename2.str());
          ++i;
        }
        else
        {
          renderIter.current()->second->writeContentsToFile(filename.str());
          ++i;
        }
      }
    }
    this->iterations++;
  }
  else
    first = false;
  */

  static RequestMsgs_L::iterator rIter;
  static SceneMsgs_L::iterator sIter;
  static ModelMsgs_L::iterator modelIter;
  static VisualMsgs_L::iterator visualIter;
  static LightMsgs_L::iterator lightIter;
  static PoseMsgs_M::iterator pIter;
  static SkeletonPoseMsgs_L::iterator spIter;
  static JointMsgs_L::iterator jointIter;
  static SensorMsgs_L::iterator sensorIter;
  static LinkMsgs_L::iterator linkIter;

  SceneMsgs_L sceneMsgsCopy;
  ModelMsgs_L modelMsgsCopy;
  SensorMsgs_L sensorMsgsCopy;
  LightMsgs_L lightFactoryMsgsCopy;
  LightMsgs_L lightModifyMsgsCopy;
  VisualMsgs_L modelVisualMsgsCopy;
  VisualMsgs_L linkVisualMsgsCopy;
  VisualMsgs_L visualMsgsCopy;
  VisualMsgs_L collisionVisualMsgsCopy;
  JointMsgs_L jointMsgsCopy;
  LinkMsgs_L linkMsgsCopy;
  RoadMsgs_L roadMsgsCopy;

  {
    std::lock_guard<std::mutex> lock(*this->dataPtr->receiveMutex);

    std::copy(this->dataPtr->sceneMsgs.begin(), this->dataPtr->sceneMsgs.end(),
              std::back_inserter(sceneMsgsCopy));
    this->dataPtr->sceneMsgs.clear();

    std::copy(this->dataPtr->modelMsgs.begin(), this->dataPtr->modelMsgs.end(),
              std::back_inserter(modelMsgsCopy));
    this->dataPtr->modelMsgs.clear();

    std::copy(this->dataPtr->sensorMsgs.begin(),
              this->dataPtr->sensorMsgs.end(),
              std::back_inserter(sensorMsgsCopy));
    this->dataPtr->sensorMsgs.clear();

    std::copy(this->dataPtr->lightFactoryMsgs.begin(),
              this->dataPtr->lightFactoryMsgs.end(),
              std::back_inserter(lightFactoryMsgsCopy));
    this->dataPtr->lightFactoryMsgs.clear();

    std::copy(this->dataPtr->lightModifyMsgs.begin(),
              this->dataPtr->lightModifyMsgs.end(),
              std::back_inserter(lightModifyMsgsCopy));
    this->dataPtr->lightModifyMsgs.clear();

    std::copy(this->dataPtr->modelVisualMsgs.begin(),
              this->dataPtr->modelVisualMsgs.end(),
              std::back_inserter(modelVisualMsgsCopy));
    this->dataPtr->modelVisualMsgs.clear();

    std::copy(this->dataPtr->linkVisualMsgs.begin(),
              this->dataPtr->linkVisualMsgs.end(),
              std::back_inserter(linkVisualMsgsCopy));
    this->dataPtr->linkVisualMsgs.clear();

    this->dataPtr->visualMsgs.sort(VisualMessageLessOp);
    std::copy(this->dataPtr->visualMsgs.begin(),
              this->dataPtr->visualMsgs.end(),
              std::back_inserter(visualMsgsCopy));
    this->dataPtr->visualMsgs.clear();

    std::copy(this->dataPtr->collisionVisualMsgs.begin(),
              this->dataPtr->collisionVisualMsgs.end(),
              std::back_inserter(collisionVisualMsgsCopy));
    this->dataPtr->collisionVisualMsgs.clear();

    std::copy(this->dataPtr->jointMsgs.begin(), this->dataPtr->jointMsgs.end(),
              std::back_inserter(jointMsgsCopy));
    this->dataPtr->jointMsgs.clear();

    std::copy(this->dataPtr->linkMsgs.begin(), this->dataPtr->linkMsgs.end(),
              std::back_inserter(linkMsgsCopy));
    this->dataPtr->linkMsgs.clear();

    std::copy(this->dataPtr->roadMsgs.begin(), this->dataPtr->roadMsgs.end(),
              std::back_inserter(roadMsgsCopy));
    this->dataPtr->roadMsgs.clear();
  }

  // Process the scene messages. DO THIS FIRST
  for (sIter = sceneMsgsCopy.begin(); sIter != sceneMsgsCopy.end();)
  {
    if (this->ProcessSceneMsg(*sIter))
    {
      if (!this->dataPtr->initialized)
        RTShaderSystem::Instance()->UpdateShaders();
      this->dataPtr->initialized = true;
      sceneMsgsCopy.erase(sIter++);
    }
    else
      ++sIter;
  }

  // Process the model messages.
  for (modelIter = modelMsgsCopy.begin(); modelIter != modelMsgsCopy.end();)
  {
    if (this->ProcessModelMsg(**modelIter))
      modelMsgsCopy.erase(modelIter++);
    else
      ++modelIter;
  }

  // Process the sensor messages.
  for (sensorIter = sensorMsgsCopy.begin(); sensorIter != sensorMsgsCopy.end();)
  {
    if (this->ProcessSensorMsg(*sensorIter))
      sensorMsgsCopy.erase(sensorIter++);
    else
      ++sensorIter;
  }

  // Process the light factory messages.
  for (lightIter = lightFactoryMsgsCopy.begin();
      lightIter != lightFactoryMsgsCopy.end();)
  {
    if (this->ProcessLightFactoryMsg(*lightIter))
      lightFactoryMsgsCopy.erase(lightIter++);
    else
      ++lightIter;
  }

  // Process the light modify messages.
  for (lightIter = lightModifyMsgsCopy.begin();
      lightIter != lightModifyMsgsCopy.end();)
  {
    if (this->ProcessLightModifyMsg(*lightIter))
      lightModifyMsgsCopy.erase(lightIter++);
    else
      ++lightIter;
  }

  // Process the model visual messages.
  for (visualIter = modelVisualMsgsCopy.begin();
      visualIter != modelVisualMsgsCopy.end();)
  {
    if (this->ProcessVisualMsg(*visualIter, Visual::VT_MODEL))
      modelVisualMsgsCopy.erase(visualIter++);
    else
      ++visualIter;
  }

  // Process the link visual messages.
  for (visualIter = linkVisualMsgsCopy.begin();
      visualIter != linkVisualMsgsCopy.end();)
  {
    if (this->ProcessVisualMsg(*visualIter, Visual::VT_LINK))
      linkVisualMsgsCopy.erase(visualIter++);
    else
      ++visualIter;
  }

  // Process the visual messages.
  for (visualIter = visualMsgsCopy.begin(); visualIter != visualMsgsCopy.end();)
  {
    Visual::VisualType visualType = Visual::VT_VISUAL;
    if ((*visualIter)->has_type())
      visualType = Visual::ConvertVisualType((*visualIter)->type());

    if (this->ProcessVisualMsg(*visualIter, visualType))
      visualMsgsCopy.erase(visualIter++);
    else
      ++visualIter;
  }

  // Process the collision visual messages.
  for (visualIter = collisionVisualMsgsCopy.begin();
      visualIter != collisionVisualMsgsCopy.end();)
  {
    if (this->ProcessVisualMsg(*visualIter, Visual::VT_COLLISION))
      collisionVisualMsgsCopy.erase(visualIter++);
    else
      ++visualIter;
  }

  // Process the joint messages.
  for (jointIter = jointMsgsCopy.begin(); jointIter != jointMsgsCopy.end();)
  {
    if (this->ProcessJointMsg(*jointIter))
      jointMsgsCopy.erase(jointIter++);
    else
      ++jointIter;
  }

  // Process the link messages.
  for (linkIter = linkMsgsCopy.begin(); linkIter != linkMsgsCopy.end();)
  {
    if (this->ProcessLinkMsg(*linkIter))
      linkMsgsCopy.erase(linkIter++);
    else
      ++linkIter;
  }

  // Process the request messages
  for (rIter =  this->dataPtr->requestMsgs.begin();
      rIter != this->dataPtr->requestMsgs.end(); ++rIter)
  {
    this->ProcessRequestMsg(*rIter);
  }
  this->dataPtr->requestMsgs.clear();

  {
    std::lock_guard<std::mutex> lock(*this->dataPtr->receiveMutex);

    std::copy(sceneMsgsCopy.begin(), sceneMsgsCopy.end(),
        std::front_inserter(this->dataPtr->sceneMsgs));

    std::copy(modelMsgsCopy.begin(), modelMsgsCopy.end(),
        std::front_inserter(this->dataPtr->modelMsgs));

    std::copy(sensorMsgsCopy.begin(), sensorMsgsCopy.end(),
        std::front_inserter(this->dataPtr->sensorMsgs));

    std::copy(lightFactoryMsgsCopy.begin(), lightFactoryMsgsCopy.end(),
        std::front_inserter(this->dataPtr->lightFactoryMsgs));

    std::copy(lightModifyMsgsCopy.begin(), lightModifyMsgsCopy.end(),
        std::front_inserter(this->dataPtr->lightModifyMsgs));

    std::copy(modelVisualMsgsCopy.begin(), modelVisualMsgsCopy.end(),
        std::front_inserter(this->dataPtr->modelVisualMsgs));

    std::copy(linkVisualMsgsCopy.begin(), linkVisualMsgsCopy.end(),
        std::front_inserter(this->dataPtr->linkVisualMsgs));

    std::copy(visualMsgsCopy.begin(), visualMsgsCopy.end(),
        std::front_inserter(this->dataPtr->visualMsgs));

    std::copy(collisionVisualMsgsCopy.begin(), collisionVisualMsgsCopy.end(),
        std::front_inserter(this->dataPtr->collisionVisualMsgs));

    std::copy(jointMsgsCopy.begin(), jointMsgsCopy.end(),
        std::front_inserter(this->dataPtr->jointMsgs));

    std::copy(linkMsgsCopy.begin(), linkMsgsCopy.end(),
        std::front_inserter(this->dataPtr->linkMsgs));
  }

  // update the rt shader
  RTShaderSystem::Instance()->Update();

  {
    std::lock_guard<std::recursive_mutex> lock(this->dataPtr->poseMsgMutex);

    // Process all the model messages last. Remove pose message from the list
    // only when a corresponding visual exits. We may receive pose updates
    // over the wire before  we recieve the visual
    pIter = this->dataPtr->poseMsgs.begin();
    while (pIter != this->dataPtr->poseMsgs.end())
    {
      Visual_M::iterator iter = this->dataPtr->visuals.find(pIter->first);
      if (iter != this->dataPtr->visuals.end() && iter->second)
      {
        // If an object is selected, don't let the physics engine move it.
        if (!this->dataPtr->selectedVis
            || this->dataPtr->selectionMode != "move" ||
            (iter->first != this->dataPtr->selectedVis->GetId() &&
            !this->dataPtr->selectedVis->IsAncestorOf(iter->second)))
        {
          ignition::math::Pose3d pose = msgs::ConvertIgn(pIter->second);
          GZ_ASSERT(iter->second, "Visual pointer is NULL");
          iter->second->SetPose(pose);
          PoseMsgs_M::iterator prev = pIter++;
          this->dataPtr->poseMsgs.erase(prev);
        }
        else
          ++pIter;
      }
      else
        ++pIter;
    }

    // process skeleton pose msgs
    spIter = this->dataPtr->skeletonPoseMsgs.begin();
    while (spIter != this->dataPtr->skeletonPoseMsgs.end())
    {
      Visual_M::iterator iter =
          this->dataPtr->visuals.find((*spIter)->model_id());
      for (int i = 0; i < (*spIter)->pose_size(); ++i)
      {
        const msgs::Pose& pose_msg = (*spIter)->pose(i);
        if (pose_msg.has_id())
        {
          Visual_M::iterator iter2 = this->dataPtr->visuals.find(pose_msg.id());
          if (iter2 != this->dataPtr->visuals.end())
          {
            // If an object is selected, don't let the physics engine move it.
            if (!this->dataPtr->selectedVis ||
                this->dataPtr->selectionMode != "move" ||
                (iter->first != this->dataPtr->selectedVis->GetId()&&
                !this->dataPtr->selectedVis->IsAncestorOf(iter->second)))
            {
              ignition::math::Pose3d pose = msgs::ConvertIgn(pose_msg);
              iter2->second->SetPose(pose);
            }
          }
        }
      }

      if (iter != this->dataPtr->visuals.end())
      {
        iter->second->SetSkeletonPose(*(*spIter).get());
        SkeletonPoseMsgs_L::iterator prev = spIter++;
        this->dataPtr->skeletonPoseMsgs.erase(prev);
      }
      else
        ++spIter;
    }

    // Process the road messages.
    for (const auto &msg : roadMsgsCopy)
    {
      Road2dPtr road(new Road2d(msg->name(), this->dataPtr->worldVisual));
      road->Load(*msg);
      this->dataPtr->visuals[road->GetId()] = road;
    }

    // official time stamp of approval
    this->dataPtr->sceneSimTimePosesApplied =
        this->dataPtr->sceneSimTimePosesReceived;
  }
}

/////////////////////////////////////////////////
void Scene::OnJointMsg(ConstJointPtr &_msg)
{
  std::lock_guard<std::mutex> lock(*this->dataPtr->receiveMutex);
  this->dataPtr->jointMsgs.push_back(_msg);
}

/////////////////////////////////////////////////
bool Scene::ProcessSensorMsg(ConstSensorPtr &_msg)
{
  if (!this->dataPtr->enableVisualizations)
    return true;

  if ((_msg->type() == "ray" || _msg->type() == "gpu_ray") && _msg->visualize()
      && !_msg->topic().empty())
  {
    std::string rayVisualName = _msg->parent() + "::" + _msg->name();
    if (this->dataPtr->visuals.find(_msg->id()) == this->dataPtr->visuals.end())
    {
      VisualPtr parentVis = this->GetVisual(_msg->parent_id());
      if (!parentVis)
        return false;

      LaserVisualPtr laserVis(new LaserVisual(
            rayVisualName+"_GUIONLY_laser_vis", parentVis, _msg->topic()));
      laserVis->Load();
      laserVis->SetId(_msg->id());
      this->dataPtr->visuals[_msg->id()] = laserVis;
    }
  }
  else if ((_msg->type() == "sonar") && _msg->visualize()
      && !_msg->topic().empty())
  {
    std::string sonarVisualName = _msg->parent() + "::" + _msg->name();
    if (this->dataPtr->visuals.find(_msg->id()) == this->dataPtr->visuals.end())
    {
      VisualPtr parentVis = this->GetVisual(_msg->parent());
      if (!parentVis)
        return false;

      SonarVisualPtr sonarVis(new SonarVisual(
            sonarVisualName+"_GUIONLY_sonar_vis", parentVis, _msg->topic()));
      sonarVis->Load();
      sonarVis->SetId(_msg->id());
      this->dataPtr->visuals[_msg->id()] = sonarVis;
    }
  }
  else if ((_msg->type() == "force_torque") && _msg->visualize()
      && !_msg->topic().empty())
  {
    std::string wrenchVisualName = _msg->parent() + "::" + _msg->name();
    if (this->dataPtr->visuals.find(_msg->id()) == this->dataPtr->visuals.end())
    {
      if (this->dataPtr->joints.find(_msg->parent()) ==
          this->dataPtr->joints.end())
      {
        return false;
      }

      ConstJointPtr jointMsg = this->dataPtr->joints[_msg->parent()];

      if (!jointMsg)
        return false;

      VisualPtr parentVis = this->GetVisual(jointMsg->child());

      if (!parentVis)
        return false;

      WrenchVisualPtr wrenchVis(new WrenchVisual(
            wrenchVisualName+"_GUIONLY_wrench_vis", parentVis,
            _msg->topic()));
      wrenchVis->Load(jointMsg);
      wrenchVis->SetId(_msg->id());
      this->dataPtr->visuals[_msg->id()] = wrenchVis;
    }
  }
  else if (_msg->type() == "camera" && _msg->visualize())
  {
    VisualPtr parentVis = this->GetVisual(_msg->parent_id());
    if (!parentVis)
      return false;

    // image size is 0 if rendering is unavailable
    if (_msg->camera().image_size().x() > 0 &&
        _msg->camera().image_size().y() > 0)
    {
      Visual_M::iterator iter = this->dataPtr->visuals.find(_msg->id());
      if (iter == this->dataPtr->visuals.end())
      {
        CameraVisualPtr cameraVis(new CameraVisual(
              _msg->name()+"_GUIONLY_camera_vis", parentVis));

        // need to call AttachVisual in order for cameraVis to be added to
        // parentVis' children list so that it can be properly deleted.
        parentVis->AttachVisual(cameraVis);

        cameraVis->SetPose(msgs::ConvertIgn(_msg->pose()));
        cameraVis->SetId(_msg->id());
        cameraVis->Load(_msg->camera());
        this->dataPtr->visuals[cameraVis->GetId()] = cameraVis;
      }
    }
  }
  else if (_msg->type() == "logical_camera" && _msg->visualize())
  {
    VisualPtr parentVis = this->GetVisual(_msg->parent_id());
    if (!parentVis)
      return false;

    Visual_M::iterator iter = this->dataPtr->visuals.find(_msg->id());
    if (iter == this->dataPtr->visuals.end())
    {
      LogicalCameraVisualPtr cameraVis(new LogicalCameraVisual(
            _msg->name()+"_GUIONLY_logical_camera_vis", parentVis));

      // need to call AttachVisual in order for cameraVis to be added to
      // parentVis' children list so that it can be properly deleted.
      parentVis->AttachVisual(cameraVis);

      cameraVis->SetPose(msgs::ConvertIgn(_msg->pose()));
      cameraVis->SetId(_msg->id());
      cameraVis->Load(_msg->logical_camera());
      this->dataPtr->visuals[cameraVis->GetId()] = cameraVis;
    }
    else if (_msg->has_pose())
    {
      iter->second->SetPose(msgs::ConvertIgn(_msg->pose()));
    }
  }
  else if (_msg->type() == "contact" && _msg->visualize() &&
           !_msg->topic().empty())
  {
    ContactVisualPtr contactVis(new ContactVisual(
          _msg->name()+"__GUIONLY_CONTACT_VISUAL__",
          this->dataPtr->worldVisual, _msg->topic()));
    contactVis->SetId(_msg->id());

    this->dataPtr->contactVisId = _msg->id();
    this->dataPtr->visuals[contactVis->GetId()] = contactVis;
  }
  else if (_msg->type() == "rfidtag" && _msg->visualize() &&
           !_msg->topic().empty())
  {
    VisualPtr parentVis = this->GetVisual(_msg->parent());
    if (!parentVis)
      return false;

    RFIDTagVisualPtr rfidVis(new RFIDTagVisual(
          _msg->name() + "_GUIONLY_rfidtag_vis", parentVis, _msg->topic()));
    rfidVis->SetId(_msg->id());

    this->dataPtr->visuals[rfidVis->GetId()] = rfidVis;
  }
  else if (_msg->type() == "rfid" && _msg->visualize() &&
           !_msg->topic().empty())
  {
    VisualPtr parentVis = this->GetVisual(_msg->parent());
    if (!parentVis)
      return false;

    RFIDVisualPtr rfidVis(new RFIDVisual(
          _msg->name() + "_GUIONLY_rfid_vis", parentVis, _msg->topic()));
    rfidVis->SetId(_msg->id());
    this->dataPtr->visuals[rfidVis->GetId()] = rfidVis;
  }
  else if (_msg->type() == "wireless_transmitter" && _msg->visualize() &&
           !_msg->topic().empty())
  {
    VisualPtr parentVis = this->GetVisual(_msg->parent());
    if (!parentVis)
      return false;

    VisualPtr transmitterVis(new TransmitterVisual(
          _msg->name() + "_GUIONLY_transmitter_vis", parentVis, _msg->topic()));
    this->dataPtr->visuals[transmitterVis->GetId()] = transmitterVis;
    transmitterVis->Load();
  }

  return true;
}

/////////////////////////////////////////////////
bool Scene::ProcessLinkMsg(ConstLinkPtr &_msg)
{
  VisualPtr linkVis;

  if (_msg->has_id())
    linkVis = this->GetVisual(_msg->id());
  else
    linkVis = this->GetVisual(_msg->name());

  if (!linkVis)
  {
    gzerr << "No link visual with id[" << _msg->id() << "] and name["
      << _msg->name() << "]\n";
    return false;
  }

  for (int i = 0; i < _msg->projector_size(); ++i)
  {
    std::string pname = _msg->name() + "::" + _msg->projector(i).name();

    if (this->dataPtr->projectors.find(pname) ==
        this->dataPtr->projectors.end())
    {
      Projector *projector = new Projector(linkVis);
      projector->Load(_msg->projector(i));
      projector->Toggle();
      this->dataPtr->projectors[pname] = projector;
    }
  }

  linkVis->SetTypeMsg(&*_msg);

  // Trigger visualizations that depend on type msg
  linkVis->ShowInertia(this->dataPtr->showInertias);
  linkVis->ShowCOM(this->dataPtr->showCOMs);
  linkVis->ShowLinkFrame(this->dataPtr->showLinkFrames);
  linkVis->ShowCollision(this->dataPtr->showCollisions);
  linkVis->ShowJoints(this->dataPtr->showJoints);

  return true;
}

/////////////////////////////////////////////////
bool Scene::ProcessJointMsg(ConstJointPtr &_msg)
{
  VisualPtr childVis;

  if (_msg->has_child() && _msg->child() == "world")
    childVis = this->dataPtr->worldVisual;
  else if (_msg->has_child_id())
    childVis = this->GetVisual(_msg->child_id());

  if (!childVis)
    return false;

  childVis->AddPendingChild(std::make_pair(Visual::VT_PHYSICS, &*_msg));
  // If this needs to be added, make sure it is called after all of the visuals
  // the childVis link have been loaded
  // childVis->ShowJoints(this->dataPtr->showJoints);

  ConstJointPtr msgCopy(_msg);
  this->dataPtr->joints[_msg->name()] = msgCopy;

  return true;
}

/////////////////////////////////////////////////
void Scene::OnScene(ConstScenePtr &_msg)
{
  std::lock_guard<std::mutex> lock(*this->dataPtr->receiveMutex);
  this->dataPtr->sceneMsgs.push_back(_msg);
}

/////////////////////////////////////////////////
void Scene::OnResponse(ConstResponsePtr &_msg)
{
  if (!this->dataPtr->requestMsg ||
      _msg->id() != this->dataPtr->requestMsg->id())
    return;

  msgs::Scene sceneMsg;
  sceneMsg.ParseFromString(_msg->serialized_data());
  boost::shared_ptr<msgs::Scene> sm(new msgs::Scene(sceneMsg));

  std::lock_guard<std::mutex> lock(*this->dataPtr->receiveMutex);
  this->dataPtr->sceneMsgs.push_back(sm);
  this->dataPtr->requestMsg = NULL;
}

/////////////////////////////////////////////////
void Scene::OnRequest(ConstRequestPtr &_msg)
{
  std::lock_guard<std::mutex> lock(*this->dataPtr->receiveMutex);
  this->dataPtr->requestMsgs.push_back(_msg);
}

/////////////////////////////////////////////////
void Scene::ProcessRequestMsg(ConstRequestPtr &_msg)
{
  if (_msg->request() == "entity_info")
  {
    msgs::Response response;
    response.set_id(_msg->id());
    response.set_request(_msg->request());

    Light_M::iterator iter;
    iter = this->dataPtr->lights.find(_msg->data());
    if (iter != this->dataPtr->lights.end())
    {
      msgs::Light lightMsg;
      iter->second->FillMsg(lightMsg);

      std::string *serializedData = response.mutable_serialized_data();
      lightMsg.SerializeToString(serializedData);
      response.set_type(lightMsg.GetTypeName());

      response.set_response("success");
    }
    else
      response.set_response("failure");

    // this->responsePub->Publish(response);
  }
  else if (_msg->request() == "entity_delete")
  {
    Light_M::iterator lightIter = this->dataPtr->lights.find(_msg->data());

    // Check to see if the deleted entity is a light.
    if (lightIter != this->dataPtr->lights.end())
    {
      this->dataPtr->lights.erase(lightIter);
    }
    // Otherwise delete a visual
    else
    {
      VisualPtr visPtr;
      try
      {
        uint32_t visId = boost::lexical_cast<uint32_t>(_msg->data());
        auto iter = this->dataPtr->visuals.find(visId);
        if (iter != this->dataPtr->visuals.end())
          visPtr = iter->second;
        else
          visPtr = this->GetVisual(_msg->data());
      } catch(...)
      {
        visPtr = this->GetVisual(_msg->data());
      }

      if (visPtr)
        this->RemoveVisual(visPtr);
    }
  }
  else if (_msg->request() == "show_contact")
  {
    this->ShowContacts(true);
  }
  else if (_msg->request() == "hide_contact")
  {
    this->ShowContacts(false);
  }
  else if (_msg->request() == "show_collision")
  {
    if (_msg->data() == "all")
      this->ShowCollisions(true);
    else
    {
      VisualPtr vis = this->GetVisual(_msg->data());
      if (vis)
        vis->ShowCollision(true);
      else
        gzerr << "Unable to find visual[" << _msg->data() << "]\n";
    }
  }
  else if (_msg->request() == "hide_collision")
  {
    if (_msg->data() == "all")
      this->ShowCollisions(false);
    else
    {
      VisualPtr vis = this->GetVisual(_msg->data());
      if (vis)
        vis->ShowCollision(false);
    }
  }
  else if (_msg->request() == "show_joints")
  {
    if (_msg->data() == "all")
      this->ShowJoints(true);
    else
    {
      VisualPtr vis = this->GetVisual(_msg->data());
      if (vis)
        vis->ShowJoints(true);
      else
        gzerr << "Unable to find joint visual[" << _msg->data() << "]\n";
    }
  }
  else if (_msg->request() == "hide_joints")
  {
    if (_msg->data() == "all")
      this->ShowJoints(false);
    else
    {
      VisualPtr vis = this->GetVisual(_msg->data());
      if (vis)
        vis->ShowJoints(false);
    }
  }
  else if (_msg->request() == "show_com")
  {
    if (_msg->data() == "all")
      this->ShowCOMs(true);
    else
    {
      VisualPtr vis = this->GetVisual(_msg->data());
      if (vis)
        vis->ShowCOM(true);
      else
        gzerr << "Unable to find COM visual[" << _msg->data() << "]\n";
    }
  }
  else if (_msg->request() == "hide_com")
  {
    if (_msg->data() == "all")
      this->ShowCOMs(false);
    else
    {
      VisualPtr vis = this->GetVisual(_msg->data());
      if (vis)
        vis->ShowCOM(false);
    }
  }
  else if (_msg->request() == "show_inertia")
  {
    if (_msg->data() == "all")
      this->ShowInertias(true);
    else
    {
      VisualPtr vis = this->GetVisual(_msg->data());
      if (vis)
        vis->ShowInertia(true);
      else
        gzerr << "Unable to find inertia visual[" << _msg->data() << "]\n";
    }
  }
  else if (_msg->request() == "hide_inertia")
  {
    if (_msg->data() == "all")
      this->ShowInertias(false);
    else
    {
      VisualPtr vis = this->GetVisual(_msg->data());
      if (vis)
        vis->ShowInertia(false);
    }
  }
  else if (_msg->request() == "show_link_frame")
  {
    if (_msg->data() == "all")
      this->ShowLinkFrames(true);
    else
    {
      VisualPtr vis = this->GetVisual(_msg->data());
      if (vis)
        vis->ShowLinkFrame(true);
      else
        gzerr << "Unable to find link frame visual[" << _msg->data() << "]\n";
    }
  }
  else if (_msg->request() == "hide_link_frame")
  {
    if (_msg->data() == "all")
      this->ShowLinkFrames(false);
    else
    {
      VisualPtr vis = this->GetVisual(_msg->data());
      if (vis)
        vis->ShowLinkFrame(false);
    }
  }
  else if (_msg->request() == "set_transparent")
  {
    if (_msg->data() == "all")
      this->SetTransparent(true);
    else
    {
      VisualPtr vis = this->GetVisual(_msg->data());
      if (vis)
        vis->SetTransparency(0.5);
    }
  }
  else if (_msg->request() == "set_wireframe")
  {
    if (_msg->data() == "all")
      this->SetWireframe(true);
    else
    {
      VisualPtr vis = this->GetVisual(_msg->data());
      if (vis)
        vis->SetWireframe(true);
    }
  }
  else if (_msg->request() == "set_solid")
  {
    if (_msg->data() == "all")
      this->SetWireframe(false);
    else
    {
      VisualPtr vis = this->GetVisual(_msg->data());
      if (vis)
        vis->SetWireframe(false);
    }
  }
  else if (_msg->request() == "set_opaque")
  {
    if (_msg->data() == "all")
      this->SetTransparent(false);
    else
    {
      VisualPtr vis = this->GetVisual(_msg->data());
      if (vis)
        vis->SetTransparency(0.0);
    }
  }
  else if (_msg->request() == "show_skeleton")
  {
    if (_msg->data() == "all")
    {
      this->ShowSkeleton(true);
    }
    else
    {
      VisualPtr vis = this->GetVisual(_msg->data());
      if (vis)
      {
        vis->ShowSkeleton(true);
      }
      else
      {
        gzerr << "Unable to find link frame visual[" << _msg->data() << "]\n";
      }
    }
  }
  else if (_msg->request() == "hide_skeleton")
  {
    if (_msg->data() == "all")
      this->ShowSkeleton(false);
    else
    {
      VisualPtr vis = this->GetVisual(_msg->data());
      if (vis)
      {
        vis->ShowSkeleton(false);
      }
      else
      {
        gzerr << "Unable to find link frame visual[" << _msg->data() << "]\n";
      }
    }
  }
}

/////////////////////////////////////////////////
bool Scene::ProcessVisualMsg(ConstVisualPtr &_msg, Visual::VisualType _type)
{
  Visual_M::iterator iter = this->dataPtr->visuals.end();

  if (_msg->has_id())
    iter = this->dataPtr->visuals.find(_msg->id());
  else
  {
    VisualPtr vis = this->GetVisual(_msg->name());
    iter = vis ? this->dataPtr->visuals.find(vis->GetId()) :
        this->dataPtr->visuals.end();
  }

  // Deleting a visual
  if (_msg->has_delete_me() && _msg->delete_me())
  {
    if (iter != this->dataPtr->visuals.end())
    {
      this->dataPtr->visuals.erase(iter);
      return true;
    }
    else
      return false;
  }

  // Updating existing visual
  if (iter != this->dataPtr->visuals.end())
  {
    iter->second->UpdateFromMsg(_msg);
    return true;
  }

  // Creating heightmap
  // FIXME: A bit of a hack.
  if (_msg->has_geometry() &&
      _msg->geometry().type() == msgs::Geometry::HEIGHTMAP &&
      _type != Visual::VT_COLLISION)
  {
    if (this->dataPtr->terrain)
    {
      // Only one Heightmap can be created per Scene
      return true;
    }
    else
    {
      if (!this->dataPtr->terrain)
      {
        // create a dummy visual for loading heightmap visual plugin
        // TODO make heightmap a visual to avoid special treatment here?
        VisualPtr visual(new Visual(_msg->name(), this->dataPtr->worldVisual));
        auto m = *_msg.get();
        m.clear_material();
        visual->Load(msgs::VisualToSDF(m));

        this->dataPtr->terrain = new Heightmap(shared_from_this());
        // check the material fields and set material if it is specified
        if (_msg->has_material())
        {
          auto matMsg = _msg->material();
          if (matMsg.has_script())
          {
            auto scriptMsg = matMsg.script();
            for (auto const uri : scriptMsg.uri())
            {
              if (!uri.empty())
                RenderEngine::Instance()->AddResourcePath(uri);
            }
            std::string matName = scriptMsg.name();
            this->dataPtr->terrain->SetMaterial(matName);
          }
        }
        this->dataPtr->terrain->SetLOD(this->dataPtr->heightmapLOD);
        this->dataPtr->terrain->LoadFromMsg(_msg);
      }
    }
    return true;
  }

  // Creating collision
  if (_type == Visual::VT_COLLISION)
  {
    // Collisions need a parent
    if (!_msg->has_parent_name() && !_msg->has_parent_id())
    {
      gzerr << "Missing parent for collision visual [" << _msg->name() << "]"
          << std::endl;
      return false;
    }

    // Make sure the parent visual exists before trying to add a child visual
    auto parent = this->dataPtr->visuals.find(_msg->parent_id());
    if (parent == this->dataPtr->visuals.end())
    {
      return false;
    }

    parent->second->AddPendingChild(std::make_pair(_type, &*_msg));
    parent->second->ShowCollision(this->dataPtr->showCollisions);

    return true;
  }

  // All other visuals
  VisualPtr visual;

  // If the visual has a parent which is not the name of the scene...
  if (_msg->has_parent_name() && _msg->parent_name() != this->Name())
  {
    // Make sure the parent visual exists before trying to add a child
    // visual
    iter = this->dataPtr->visuals.find(_msg->parent_id());
    if (iter == this->dataPtr->visuals.end())
    {
      return false;
    }

    visual.reset(new Visual(_msg->name(), iter->second));
  }
  else
  {
    // Add a visual that is attached to the scene root
    visual.reset(new Visual(_msg->name(), this->dataPtr->worldVisual));
  }

  if (_msg->has_id())
    visual->SetId(_msg->id());

  visual->LoadFromMsg(_msg);
  visual->SetType(_type);

  this->dataPtr->visuals[visual->GetId()] = visual;
  if (visual->Name().find("__SKELETON_VISUAL__") != std::string::npos)
  {
    visual->SetVisible(false);
    visual->SetVisibilityFlags(GZ_VISIBILITY_GUI);
  }

  if (visual->GetType() == Visual::VT_MODEL)
    visual->SetTransparency(this->dataPtr->transparent ? 0.5 : 0.0);
  visual->SetWireframe(this->dataPtr->wireframe);

  return true;
}

/////////////////////////////////////////////////
common::Time Scene::SimTime() const
{
  std::lock_guard<std::mutex> lock(*this->dataPtr->receiveMutex);
  return this->dataPtr->sceneSimTimePosesApplied;
}

/////////////////////////////////////////////////
void Scene::OnPoseMsg(ConstPosesStampedPtr &_msg)
{
  std::lock_guard<std::recursive_mutex> lock(this->dataPtr->poseMsgMutex);
  this->dataPtr->sceneSimTimePosesReceived =
    common::Time(_msg->time().sec(), _msg->time().nsec());

  for (int i = 0; i < _msg->pose_size(); ++i)
  {
    PoseMsgs_M::iterator iter =
        this->dataPtr->poseMsgs.find(_msg->pose(i).id());
    if (iter != this->dataPtr->poseMsgs.end())
      iter->second.CopyFrom(_msg->pose(i));
    else
      this->dataPtr->poseMsgs.insert(
          std::make_pair(_msg->pose(i).id(), _msg->pose(i)));
  }
}

/////////////////////////////////////////////////
void Scene::OnSkeletonPoseMsg(ConstPoseAnimationPtr &_msg)
{
  std::lock_guard<std::recursive_mutex> lock(this->dataPtr->poseMsgMutex);
  SkeletonPoseMsgs_L::iterator iter;

  // Find an old model message, and remove them
  for (iter = this->dataPtr->skeletonPoseMsgs.begin();
        iter != this->dataPtr->skeletonPoseMsgs.end(); ++iter)
  {
    if ((*iter)->model_name() == _msg->model_name())
    {
      this->dataPtr->skeletonPoseMsgs.erase(iter);
      break;
    }
  }

  this->dataPtr->skeletonPoseMsgs.push_back(_msg);
}

/////////////////////////////////////////////////
void Scene::OnRoadMsg(ConstRoadPtr &_msg)
{
  std::lock_guard<std::mutex> lock(*this->dataPtr->receiveMutex);
  this->dataPtr->roadMsgs.push_back(_msg);
}

/////////////////////////////////////////////////
void Scene::OnLightFactoryMsg(ConstLightPtr &_msg)
{
  std::lock_guard<std::mutex> lock(*this->dataPtr->receiveMutex);
  this->dataPtr->lightFactoryMsgs.push_back(_msg);
}

/////////////////////////////////////////////////
void Scene::OnLightModifyMsg(ConstLightPtr &_msg)
{
  std::lock_guard<std::mutex> lock(*this->dataPtr->receiveMutex);
  this->dataPtr->lightModifyMsgs.push_back(_msg);
}

/////////////////////////////////////////////////
bool Scene::ProcessLightFactoryMsg(ConstLightPtr &_msg)
{
  Light_M::iterator iter;
  iter = this->dataPtr->lights.find(_msg->name());

  if (iter == this->dataPtr->lights.end())
  {
    LightPtr light(new Light(shared_from_this()));
    light->LoadFromMsg(_msg);
    this->dataPtr->lights[_msg->name()] = light;
    RTShaderSystem::Instance()->UpdateShaders();
  }
  else
  {
    gzerr << "Light [" << _msg->name() << "] already exists."
        << " Use topic ~/light/modify to modify it." << std::endl;
    return false;
  }

  return true;
}

/////////////////////////////////////////////////
bool Scene::ProcessLightModifyMsg(ConstLightPtr &_msg)
{
  Light_M::iterator iter;
  iter = this->dataPtr->lights.find(_msg->name());

  if (iter == this->dataPtr->lights.end())
  {
    // commented out for now as sometimes physics light messages could arrive
    // before the rendering light is created, e.g. light pose updates.
    // See issue #1778
    // gzerr << "Light [" << _msg->name() << "] not found."
    //     << " Use topic ~/factory/light to spawn a new light." << std::endl;
    return false;
  }
  else
  {
    iter->second->UpdateFromMsg(_msg);
    RTShaderSystem::Instance()->UpdateShaders();
  }

  return true;
}

/////////////////////////////////////////////////
void Scene::OnModelMsg(ConstModelPtr &_msg)
{
  std::lock_guard<std::mutex> lock(*this->dataPtr->receiveMutex);
  this->dataPtr->modelMsgs.push_back(_msg);
}

/////////////////////////////////////////////////
void Scene::OnSkyMsg(ConstSkyPtr &_msg)
{
  if (!this->dataPtr->skyx)
    return;

  Ogre::Root::getSingletonPtr()->addFrameListener(this->dataPtr->skyx);
  this->dataPtr->skyx->update(0);

  this->dataPtr->skyx->setVisible(true);

  SkyX::VClouds::VClouds *vclouds =
    this->dataPtr->skyx->getVCloudsManager()->getVClouds();

  if (_msg->has_time())
  {
    Ogre::Vector3 t = this->dataPtr->skyxController->getTime();
    t.x = ignition::math::clamp(_msg->time(), 0.0, 24.0);
    this->dataPtr->skyxController->setTime(t);
  }

  if (_msg->has_sunrise())
  {
    Ogre::Vector3 t = this->dataPtr->skyxController->getTime();
    t.y = ignition::math::clamp(_msg->sunrise(), 0.0, 24.0);
    this->dataPtr->skyxController->setTime(t);
  }

  if (_msg->has_sunset())
  {
    Ogre::Vector3 t = this->dataPtr->skyxController->getTime();
    t.z = ignition::math::clamp(_msg->sunset(), 0.0, 24.0);
    this->dataPtr->skyxController->setTime(t);
  }

  if (_msg->has_wind_speed())
    vclouds->setWindSpeed(_msg->wind_speed());

  if (_msg->has_wind_direction())
    vclouds->setWindDirection(Ogre::Radian(_msg->wind_direction()));

  if (_msg->has_cloud_ambient())
  {
    vclouds->setAmbientFactors(Ogre::Vector4(
          _msg->cloud_ambient().r(),
          _msg->cloud_ambient().g(),
          _msg->cloud_ambient().b(),
          _msg->cloud_ambient().a()));
  }

  if (_msg->has_humidity())
  {
    Ogre::Vector2 wheater = vclouds->getWheater();
    vclouds->setWheater(ignition::math::clamp(_msg->humidity(), 0.0, 1.0),
                        wheater.y, true);
  }

  if (_msg->has_mean_cloud_size())
  {
    Ogre::Vector2 wheater = vclouds->getWheater();
    vclouds->setWheater(wheater.x,
      ignition::math::clamp(_msg->mean_cloud_size(), 0.0, 1.0), true);
  }

  this->dataPtr->skyx->update(0);
}

/////////////////////////////////////////////////
void Scene::SetSky()
{
  // Create SkyX
  this->dataPtr->skyxController = new SkyX::BasicController();
  this->dataPtr->skyx = new SkyX::SkyX(this->dataPtr->manager,
      this->dataPtr->skyxController);
  this->dataPtr->skyx->create();

  this->dataPtr->skyx->setTimeMultiplier(0);

  // Set the time: x = current time[0-24], y = sunrise time[0-24],
  // z = sunset time[0-24]
  this->dataPtr->skyxController->setTime(Ogre::Vector3(10.0, 6.0, 20.0f));

  // Moon phase in [-1,1] range, where -1 means fully covered Moon,
  // 0 clear Moon and 1 fully covered Moon
  this->dataPtr->skyxController->setMoonPhase(0);

  this->dataPtr->skyx->getAtmosphereManager()->setOptions(
      SkyX::AtmosphereManager::Options(
        9.77501f,   // Inner radius
        10.2963f,   // Outer radius
        0.01f,      // Height position
        0.0017f,    // RayleighMultiplier
        0.000675f,  // MieMultiplier
        30,         // Sun Intensity
        Ogre::Vector3(0.57f, 0.54f, 0.44f),  // Wavelength
        -0.991f, 2.5f, 4));

  this->dataPtr->skyx->getVCloudsManager()->setWindSpeed(0.6);

  // Use true to update volumetric clouds based on the time multiplier
  this->dataPtr->skyx->getVCloudsManager()->setAutoupdate(false);

  SkyX::VClouds::VClouds *vclouds =
    this->dataPtr->skyx->getVCloudsManager()->getVClouds();

  // Set wind direction in radians
  vclouds->setWindDirection(Ogre::Radian(0.0));
  vclouds->setAmbientColor(Ogre::Vector3(0.9, 0.9, 1.0));

  // x = sun light power
  // y = sun beta multiplier
  // z = ambient color multiplier
  // w = distance attenuation
  vclouds->setLightResponse(Ogre::Vector4(0.9, 0.6, 0.5, 0.3));
  vclouds->setAmbientFactors(Ogre::Vector4(0.45, 0.3, 0.6, 0.1));
  vclouds->setWheater(.6, .6, false);

  if (true)
  {
    // Create VClouds
    if (!this->dataPtr->skyx->getVCloudsManager()->isCreated())
    {
      // SkyX::MeshManager::getSkydomeRadius(...) works for both finite and
      // infinite(=0) camera far clip distances
      this->dataPtr->skyx->getVCloudsManager()->create(2000.0);
      // this->dataPtr->skyx->getMeshManager()->getSkydomeRadius(
      //    mRenderingCamera));
    }
  }
  else
  {
    // Remove VClouds
    if (this->dataPtr->skyx->getVCloudsManager()->isCreated())
    {
      this->dataPtr->skyx->getVCloudsManager()->remove();
    }
  }

  // vclouds->getLightningManager()->setEnabled(preset.vcLightnings);
  // vclouds->getLightningManager()->setAverageLightningApparitionTime(
  //     preset.vcLightningsAT);
  // vclouds->getLightningManager()->setLightningColor(
  //     preset.vcLightningsColor);
  // vclouds->getLightningManager()->setLightningTimeMultiplier(
  //    preset.vcLightningsTM);

  this->dataPtr->skyx->setVisible(false);
}

/////////////////////////////////////////////////
void Scene::SetShadowsEnabled(bool _value)
{
  // If a usercamera is set to stereo mode, then turn off shadows.
  // If a usercamera uses orthographic projection, then turn off shadows.
  // Our shadow mapping technique disables stereo.
  bool shadowOverride = true;
  for (std::vector<UserCameraPtr>::iterator iter =
       this->dataPtr->userCameras.begin();
       iter != this->dataPtr->userCameras.end() && shadowOverride; ++iter)
  {
    shadowOverride = !(*iter)->StereoEnabled() &&
                     (*iter)->ProjectionType() != "orthographic";
  }

  _value = _value && shadowOverride;

  this->dataPtr->sdf->GetElement("shadows")->Set(_value);

  if (RenderEngine::Instance()->GetRenderPathType() == RenderEngine::DEFERRED)
  {
#if OGRE_VERSION_MAJOR >= 1 && OGRE_VERSION_MINOR >= 8
    this->dataPtr->manager->setShadowTechnique(
        Ogre::SHADOWTYPE_TEXTURE_ADDITIVE);
    this->dataPtr->manager->setShadowTextureCasterMaterial(
        "DeferredRendering/Shadows/RSMCaster_Spot");
    this->dataPtr->manager->setShadowTextureCount(1);
    this->dataPtr->manager->setShadowFarDistance(150);
    // Use a value of "2" to use a different depth buffer pool and
    // avoid sharing this with the Backbuffer's
    this->dataPtr->manager->setShadowTextureConfig(0,
        this->dataPtr->shadowTextureSize, this->dataPtr->shadowTextureSize,
        Ogre::PF_FLOAT32_RGBA, 0, 2);
    this->dataPtr->manager->setShadowDirectionalLightExtrusionDistance(75);
    this->dataPtr->manager->setShadowCasterRenderBackFaces(false);
    this->dataPtr->manager->setShadowTextureSelfShadow(true);
    this->dataPtr->manager->setShadowDirLightTextureOffset(1.75);
#endif
  }
  else if (RenderEngine::Instance()->GetRenderPathType() ==
           RenderEngine::FORWARD)
  {
    // RT Shader shadows
    if (_value)
      RTShaderSystem::Instance()->ApplyShadows(shared_from_this());
    else
      RTShaderSystem::Instance()->RemoveShadows(shared_from_this());
  }
  else
  {
    this->dataPtr->manager->setShadowCasterRenderBackFaces(false);
    this->dataPtr->manager->setShadowTextureSize(
        this->dataPtr->shadowTextureSize);

    // The default shadows.
    if (_value && this->dataPtr->manager->getShadowTechnique()
        != Ogre::SHADOWTYPE_TEXTURE_ADDITIVE)
    {
      this->dataPtr->manager->setShadowTechnique(
          Ogre::SHADOWTYPE_TEXTURE_ADDITIVE);
    }
    else
      this->dataPtr->manager->setShadowTechnique(Ogre::SHADOWTYPE_NONE);
  }
}

/////////////////////////////////////////////////
bool Scene::ShadowsEnabled() const
{
  return this->dataPtr->sdf->Get<bool>("shadows");
}

/////////////////////////////////////////////////
bool Scene::SetShadowTextureSize(const unsigned int _size)
{
  // check if texture size is a power of 2
  if (!ignition::math::isPowerOfTwo(_size))
  {
    gzerr << "Shadow texture size must be a power of 2" << std::endl;
    return false;
  }
  this->dataPtr->shadowTextureSize = _size;

  if (RenderEngine::Instance()->GetRenderPathType() ==
      RenderEngine::FORWARD)
  {
    // RT Shader shadows
    if (!RTShaderSystem::Instance()->SetShadowTextureSize(_size))
      return false;

    if (this->ShadowsEnabled())
    {
      // re-enable the shadows to take effect
      this->SetShadowsEnabled(false);
      this->SetShadowsEnabled(true);
    }
  }
  else
  {
    this->dataPtr->manager->setShadowTextureSize(
        this->dataPtr->shadowTextureSize);
  }
  return true;
}

/////////////////////////////////////////////////
unsigned int Scene::ShadowTextureSize() const
{
  if (RenderEngine::Instance()->GetRenderPathType() ==
      RenderEngine::FORWARD)
    return RTShaderSystem::Instance()->ShadowTextureSize();
  else
    return this->dataPtr->shadowTextureSize;
}

/////////////////////////////////////////////////
void Scene::AddVisual(VisualPtr _vis)
{
  if (this->dataPtr->visuals.find(_vis->GetId()) !=
      this->dataPtr->visuals.end())
  {
    gzwarn << "Duplicate visuals detected[" << _vis->Name() << "]\n";
  }

  this->dataPtr->visuals[_vis->GetId()] = _vis;
}

/////////////////////////////////////////////////
void Scene::RemoveVisual(uint32_t _id)
{
  // Delete the visual
  auto iter = this->dataPtr->visuals.find(_id);
  if (iter != this->dataPtr->visuals.end())
  {
    VisualPtr vis = iter->second;
    // Remove all projectors attached to the visual
    auto piter = this->dataPtr->projectors.begin();
    while (piter != this->dataPtr->projectors.end())
    {
      // Check to see if the projector is a child of the visual that is
      // being removed.
      if (piter->second->GetParent()->GetRootVisual()->Name() ==
          vis->GetRootVisual()->Name())
      {
        delete piter->second;
        this->dataPtr->projectors.erase(piter++);
      }
      else
        ++piter;
    }
    this->dataPtr->visuals.erase(iter);

    this->RemoveVisualizations(vis);
    vis->Fini();

    if (this->dataPtr->selectedVis && this->dataPtr->selectedVis->GetId() ==
        vis->GetId())
      this->dataPtr->selectedVis.reset();
  }
}

/////////////////////////////////////////////////
void Scene::RemoveVisual(VisualPtr _vis)
{
  this->RemoveVisual(_vis->GetId());
}

/////////////////////////////////////////////////
void Scene::SetVisualId(VisualPtr _vis, uint32_t _id)
{
  if (!_vis)
    return;

  auto iter = this->dataPtr->visuals.find(_vis->GetId());
  if (iter != this->dataPtr->visuals.end())
  {
    this->dataPtr->visuals.erase(_vis->GetId());
    this->dataPtr->visuals[_id] = _vis;
    _vis->SetId(_id);
  }
}

/////////////////////////////////////////////////
void Scene::AddLight(LightPtr _light)
{
  std::string n = this->StripSceneName(_light->Name());
  const auto iter = this->dataPtr->lights.find(n);
  if (iter != this->dataPtr->lights.end())
    gzerr << "Duplicate lights detected[" << _light->Name() << "]\n";

  this->dataPtr->lights[n] = _light;
}

/////////////////////////////////////////////////
void Scene::RemoveLight(LightPtr _light)
{
  if (_light)
  {
    // Delete the light
    std::string n = this->StripSceneName(_light->Name());
    this->dataPtr->lights.erase(n);
  }
}

/////////////////////////////////////////////////
void Scene::SetGrid(const bool _enabled)
{
  if (_enabled && this->dataPtr->grids.empty())
  {
    Grid *grid = new Grid(this, 20, 1, 10, common::Color(0.3, 0.3, 0.3, 0.5));
    grid->Init();
    this->dataPtr->grids.push_back(grid);
  }
  else
  {
    for (uint32_t i = 0; i < this->dataPtr->grids.size(); ++i)
    {
      this->dataPtr->grids[i]->Enable(_enabled);
    }
  }
}

/////////////////////////////////////////////////
void Scene::ShowOrigin(const bool _show)
{
  this->dataPtr->originVisual->SetVisible(_show);
}

//////////////////////////////////////////////////
std::string Scene::StripSceneName(const std::string &_name) const
{
  if (_name.find(this->Name() + "::") != std::string::npos)
    return _name.substr(this->Name().size() + 2);
  else
    return _name;
}

//////////////////////////////////////////////////
Heightmap *Scene::GetHeightmap() const
{
  std::lock_guard<std::mutex> lock(*this->dataPtr->receiveMutex);
  return this->dataPtr->terrain;
}

/////////////////////////////////////////////////
void Scene::SetHeightmapLOD(const unsigned int _value)
{
  this->dataPtr->heightmapLOD = _value;
  if (this->dataPtr->terrain)
    this->dataPtr->terrain->SetLOD(this->dataPtr->heightmapLOD);
}

/////////////////////////////////////////////////
unsigned int Scene::HeightmapLOD() const
{
  if (this->dataPtr->terrain)
    return this->dataPtr->terrain->LOD();

  return this->dataPtr->heightmapLOD;
}

/////////////////////////////////////////////////
void Scene::CreateCOMVisual(ConstLinkPtr &_msg, VisualPtr _linkVisual)
{
  COMVisualPtr comVis(new COMVisual(_linkVisual->Name() + "_COM_VISUAL__",
                                    _linkVisual));
  comVis->Load(_msg);
  comVis->SetVisible(this->dataPtr->showCOMs);
  this->dataPtr->visuals[comVis->GetId()] = comVis;
}

/////////////////////////////////////////////////
void Scene::CreateCOMVisual(sdf::ElementPtr _elem, VisualPtr _linkVisual)
{
  COMVisualPtr comVis(new COMVisual(_linkVisual->Name() + "_COM_VISUAL__",
                                    _linkVisual));
  comVis->Load(_elem);
  comVis->SetVisible(false);
  this->dataPtr->visuals[comVis->GetId()] = comVis;
}

/////////////////////////////////////////////////
void Scene::CreateInertiaVisual(ConstLinkPtr &_msg, VisualPtr _linkVisual)
{
  InertiaVisualPtr inertiaVis(new InertiaVisual(_linkVisual->Name() +
      "_INERTIA_VISUAL__", _linkVisual));
  inertiaVis->Load(_msg);
  inertiaVis->SetVisible(this->dataPtr->showInertias);
  this->dataPtr->visuals[inertiaVis->GetId()] = inertiaVis;
}

/////////////////////////////////////////////////
void Scene::CreateInertiaVisual(sdf::ElementPtr _elem, VisualPtr _linkVisual)
{
  InertiaVisualPtr inertiaVis(new InertiaVisual(_linkVisual->Name() +
      "_INERTIA_VISUAL__", _linkVisual));
  inertiaVis->Load(_elem);
  inertiaVis->SetVisible(false);
  this->dataPtr->visuals[inertiaVis->GetId()] = inertiaVis;
}

/////////////////////////////////////////////////
void Scene::CreateLinkFrameVisual(ConstLinkPtr &/*_msg*/, VisualPtr _linkVisual)
{
  LinkFrameVisualPtr linkFrameVis(new LinkFrameVisual(_linkVisual->Name() +
      "_LINK_FRAME_VISUAL__", _linkVisual));
  linkFrameVis->Load();
  linkFrameVis->SetVisible(this->dataPtr->showLinkFrames);
  this->dataPtr->visuals[linkFrameVis->GetId()] = linkFrameVis;
}

/////////////////////////////////////////////////
void Scene::RemoveVisualizations(rendering::VisualPtr _vis)
{
  for (unsigned int i = 0; i < _vis->GetChildCount(); ++i)
  {
    rendering::VisualPtr childVis = _vis->GetChild(i);

    // do not remove ModelManipulator's SelectionObj
    // FIXME remove this hardcoded check, issue #1832
    SelectionObjPtr vis = std::dynamic_pointer_cast<SelectionObj>(childVis);
    if (vis != NULL)
      vis->Detach();
  }
}

/////////////////////////////////////////////////
void Scene::SetWireframe(const bool _show)
{
  this->dataPtr->wireframe = _show;
  for (auto visual : this->dataPtr->visuals)
  {
    visual.second->SetWireframe(_show);
  }

  if (this->dataPtr->terrain)
    this->dataPtr->terrain->SetWireframe(_show);
}

/////////////////////////////////////////////////
bool Scene::Wireframe() const
{
  return this->dataPtr->wireframe;
}

/////////////////////////////////////////////////
void Scene::SetTransparent(const bool _show)
{
  this->dataPtr->transparent = _show;
  for (auto visual : this->dataPtr->visuals)
  {
    if (visual.second->GetType() == Visual::VT_MODEL)
      visual.second->SetTransparency(_show ? 0.5 : 0.0);
  }
}

/////////////////////////////////////////////////
void Scene::ShowCOMs(const bool _show)
{
  this->dataPtr->showCOMs = _show;
  for (auto visual : this->dataPtr->visuals)
  {
    visual.second->ShowCOM(_show);
  }
}

/////////////////////////////////////////////////
void Scene::ShowInertias(const bool _show)
{
  this->dataPtr->showInertias = _show;
  for (auto visual : this->dataPtr->visuals)
  {
    visual.second->ShowInertia(_show);
  }
}

/////////////////////////////////////////////////
void Scene::ShowLinkFrames(const bool _show)
{
  this->dataPtr->showLinkFrames = _show;
  for (auto visual : this->dataPtr->visuals)
  {
    visual.second->ShowLinkFrame(_show);
  }
}

/////////////////////////////////////////////////
void Scene::ShowSkeleton(const bool _show)
{
  this->dataPtr->showSkeleton = _show;
  for (auto visual : this->dataPtr->visuals)
  {
    if (visual.second->GetType() == Visual::VT_MODEL)
      visual.second->ShowSkeleton(_show);
  }
}

/////////////////////////////////////////////////
void Scene::ShowCollisions(const bool _show)
{
  this->dataPtr->showCollisions = _show;
  for (auto visual : this->dataPtr->visuals)
  {
    visual.second->ShowCollision(_show);
  }
}

/////////////////////////////////////////////////
void Scene::ShowJoints(const bool _show)
{
  this->dataPtr->showJoints = _show;
  for (auto visual : this->dataPtr->visuals)
  {
    visual.second->ShowJoints(_show);
  }
}

/////////////////////////////////////////////////
void Scene::ShowContacts(const bool _show)
{
  ContactVisualPtr vis;

  if (this->dataPtr->contactVisId == ignition::math::MAX_UI32 && _show)
  {
    vis.reset(new ContactVisual("__GUIONLY_CONTACT_VISUAL__",
              this->dataPtr->worldVisual, "~/physics/contacts"));
    vis->SetEnabled(_show);
    this->dataPtr->contactVisId = vis->GetId();
    this->dataPtr->visuals[this->dataPtr->contactVisId] = vis;
  }
  else
    vis = std::dynamic_pointer_cast<ContactVisual>(
        this->dataPtr->visuals[this->dataPtr->contactVisId]);

  if (vis)
    vis->SetEnabled(_show);
  else
    gzerr << "Unable to get contact visualization. This should never happen.\n";
}

/////////////////////////////////////////////////
void Scene::ShowClouds(const bool _show)
{
  if (!this->dataPtr->skyx)
    return;

  SkyX::VCloudsManager *mgr = this->dataPtr->skyx->getVCloudsManager();
  if (mgr)
  {
    SkyX::VClouds::VClouds *vclouds =
        this->dataPtr->skyx->getVCloudsManager()->getVClouds();
    if (vclouds)
      vclouds->setVisible(_show);
  }
}

/////////////////////////////////////////////////
bool Scene::ShowClouds() const
{
  if (!this->dataPtr->skyx)
    return false;

  SkyX::VCloudsManager *mgr = this->dataPtr->skyx->getVCloudsManager();
  if (mgr)
  {
    SkyX::VClouds::VClouds *vclouds =
        this->dataPtr->skyx->getVCloudsManager()->getVClouds();
    if (vclouds)
      return vclouds->isVisible();
  }

  return false;
}

/////////////////////////////////////////////////
void Scene::SetSkyXMode(const unsigned int _mode)
{
  /// \todo This function is currently called on initialization of rendering
  /// based sensors to disable clouds and moon. More testing is required to
  /// make sure it functions correctly when called during a render update,
  /// issue #693.

  if (!this->dataPtr->skyx)
    return;

  bool enabled = _mode != GZ_SKYX_NONE;
  this->dataPtr->skyx->setEnabled(enabled);

  if (!enabled)
    return;

  this->dataPtr->skyx->setCloudsEnabled(_mode & GZ_SKYX_CLOUDS);
  this->dataPtr->skyx->setMoonEnabled(_mode & GZ_SKYX_MOON);
}

/////////////////////////////////////////////////
SkyX::SkyX *Scene::GetSkyX() const
{
  return this->dataPtr->skyx;
}

/////////////////////////////////////////////////
void Scene::RemoveProjectors()
{
  for (std::map<std::string, Projector *>::iterator iter =
      this->dataPtr->projectors.begin();
      iter != this->dataPtr->projectors.end(); ++iter)
  {
    delete iter->second;
  }
  this->dataPtr->projectors.clear();
}

/////////////////////////////////////////////////
void Scene::ToggleLayer(const int32_t _layer)
{
  if (this->HasLayer(_layer))
    this->dataPtr->layerState[_layer] = !this->dataPtr->layerState[_layer];
  else
    this->dataPtr->layerState[_layer] = false;

  for (auto visual : this->dataPtr->visuals)
  {
    visual.second->ToggleLayer(_layer);
  }
}

/////////////////////////////////////////////////
bool Scene::LayerState(const int32_t _layer) const
{
  if (_layer >= 0 && this->HasLayer(_layer))
    return this->dataPtr->layerState[_layer];

  return true;
}

/////////////////////////////////////////////////
bool Scene::HasLayer(const int32_t _layer) const
{
  return _layer < 0 ||
    this->dataPtr->layerState.find(_layer) != this->dataPtr->layerState.end();
}

/////////////////////////////////////////////////
void Scene::EnableVisualizations(const bool _enable)
{
  this->dataPtr->enableVisualizations = _enable;
}

/////////////////////////////////////////////////
bool Scene::EnableVisualizations() const
{
  return this->dataPtr->enableVisualizations;
}<|MERGE_RESOLUTION|>--- conflicted
+++ resolved
@@ -1101,8 +1101,7 @@
                          const ignition::math::Vector2i &_mousePos,
                          ignition::math::Vector3d &_position)
 {
-<<<<<<< HEAD
-  bool valid = false;
+  Ogre::Camera *ogreCam = _camera->OgreCamera();
 
   _position = ignition::math::Vector3d::Zero;
 
@@ -1110,17 +1109,6 @@
   ignition::math::Vector3d dir;
   _camera->CameraToViewportRay(_mousePos.X(), _mousePos.Y(), origin, dir);
   Ogre::Ray mouseRay(Conversions::Convert(origin), Conversions::Convert(dir));
-=======
-  Ogre::Camera *ogreCam = _camera->OgreCamera();
-
-  _position = ignition::math::Vector3d::Zero;
-
-  Ogre::Ray mouseRay = ogreCam->getCameraToViewportRay(
-      static_cast<float>(_mousePos.X()) /
-      ogreCam->getViewport()->getActualWidth(),
-      static_cast<float>(_mousePos.Y()) /
-      ogreCam->getViewport()->getActualHeight());
->>>>>>> a900640a
 
   this->dataPtr->raySceneQuery->setSortByDistance(true);
   this->dataPtr->raySceneQuery->setRay(mouseRay);
@@ -1172,8 +1160,6 @@
         distance = Conversions::ConvertIgn(mouseRay.getOrigin()).Distance(
             intersect.Ign());
       }
-      delete [] vertices;
-      delete [] indices;
     }
   }
 
