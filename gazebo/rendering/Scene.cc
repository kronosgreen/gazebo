--- conflicted
+++ resolved
@@ -2217,12 +2217,8 @@
 /////////////////////////////////////////////////
 void Scene::OnSkyMsg(ConstSkyPtr &_msg)
 {
-<<<<<<< HEAD
-  return;
-=======
   if (!this->skyx)
     return;
->>>>>>> b4ff31ba
   SkyX::VClouds::VClouds *vclouds =
     this->skyx->getVCloudsManager()->getVClouds();
 
