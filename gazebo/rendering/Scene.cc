/*
 * Copyright (C) 2015 Open Source Robotics Foundation
 *
 * Licensed under the Apache License, Version 2.0 (the "License");
 * you may not use this file except in compliance with the License.
 * You may obtain a copy of the License at
 *
 *     http://www.apache.org/licenses/LICENSE-2.0
 *
 * Unless required by applicable law or agreed to in writing, software
 * distributed under the License is distributed on an "AS IS" BASIS,
 * WITHOUT WARRANTIES OR CONDITIONS OF ANY KIND, either express or implied.
 * See the License for the specific language governing permissions and
 * limitations under the License.
 *
*/
#include <boost/lexical_cast.hpp>

#include "gazebo/rendering/skyx/include/SkyX.h"
#include "gazebo/rendering/ogre_gazebo.h"

#include "gazebo/msgs/msgs.hh"

#include "gazebo/common/Exception.hh"
#include "gazebo/common/Assert.hh"
#include "gazebo/common/Console.hh"
#include "gazebo/rendering/Road2d.hh"
#include "gazebo/rendering/Projector.hh"
#include "gazebo/rendering/Heightmap.hh"
#include "gazebo/rendering/RenderEvents.hh"
#include "gazebo/rendering/LaserVisual.hh"
#include "gazebo/rendering/SonarVisual.hh"
#include "gazebo/rendering/WrenchVisual.hh"
#include "gazebo/rendering/CameraVisual.hh"
#include "gazebo/rendering/JointVisual.hh"
#include "gazebo/rendering/COMVisual.hh"
#include "gazebo/rendering/InertiaVisual.hh"
#include "gazebo/rendering/ContactVisual.hh"
#include "gazebo/rendering/Conversions.hh"
#include "gazebo/rendering/Light.hh"
#include "gazebo/rendering/Visual.hh"
#include "gazebo/rendering/RenderEngine.hh"
#include "gazebo/rendering/UserCamera.hh"
#include "gazebo/rendering/Camera.hh"
#include "gazebo/rendering/DepthCamera.hh"
#include "gazebo/rendering/GpuLaser.hh"
#include "gazebo/rendering/Grid.hh"
#include "gazebo/rendering/DynamicLines.hh"
#include "gazebo/rendering/RFIDVisual.hh"
#include "gazebo/rendering/RFIDTagVisual.hh"
#include "gazebo/rendering/VideoVisual.hh"
#include "gazebo/rendering/TransmitterVisual.hh"

#if OGRE_VERSION_MAJOR >= 1 && OGRE_VERSION_MINOR >= 8
#include "gazebo/rendering/deferred_shading/SSAOLogic.hh"
#include "gazebo/rendering/deferred_shading/GBufferSchemeHandler.hh"
#include "gazebo/rendering/deferred_shading/NullSchemeHandler.hh"
#include "gazebo/rendering/deferred_shading/MergeSchemeHandler.hh"
#include "gazebo/rendering/deferred_shading/DeferredLightCP.hh"
#endif

#include "gazebo/rendering/RTShaderSystem.hh"
#include "gazebo/transport/TransportIface.hh"
#include "gazebo/transport/Node.hh"

#include "gazebo/rendering/ScenePrivate.hh"
#include "gazebo/rendering/Scene.hh"

#ifdef HAVE_OCULUS
#include "gazebo/rendering/OculusCamera.hh"
#endif

using namespace gazebo;
using namespace rendering;

uint32_t ScenePrivate::idCounter = 0;

struct VisualMessageLess {
    bool operator() (boost::shared_ptr<msgs::Visual const> _i,
                     boost::shared_ptr<msgs::Visual const> _j)
    {
      return _i->name().size() < _j->name().size();
    }
} VisualMessageLessOp;

//////////////////////////////////////////////////
Scene::Scene(const std::string &_name, bool _enableVisualizations,
    bool _isServer)
  : dataPtr(new ScenePrivate)
{
  // \todo: This is a hack. There is no guarantee (other than the
  // improbability of creating an extreme number of visuals), that
  // this contactVisId is unique.
  this->dataPtr->contactVisId = GZ_UINT32_MAX;

  this->dataPtr->initialized = false;
  this->dataPtr->showCOMs = false;
  this->dataPtr->showInertias = false;
  this->dataPtr->showCollisions = false;
  this->dataPtr->showJoints = false;
  this->dataPtr->transparent = false;
  this->dataPtr->wireframe = false;

  this->dataPtr->requestMsg = NULL;
  this->dataPtr->enableVisualizations = _enableVisualizations;
  this->dataPtr->node = transport::NodePtr(new transport::Node());
  this->dataPtr->node->Init(_name);
  this->dataPtr->id = ScenePrivate::idCounter++;
  this->dataPtr->idString = boost::lexical_cast<std::string>(this->dataPtr->id);

  this->dataPtr->name = _name;
  this->dataPtr->manager = NULL;
  this->dataPtr->raySceneQuery = NULL;
  this->dataPtr->skyx = NULL;

  this->dataPtr->receiveMutex = new boost::mutex();

  this->dataPtr->connections.push_back(
      event::Events::ConnectPreRender(boost::bind(&Scene::PreRender, this)));

  this->dataPtr->connections.push_back(
      rendering::Events::ConnectToggleLayer(
        boost::bind(&Scene::ToggleLayer, this, _1)));

  this->dataPtr->sensorSub = this->dataPtr->node->Subscribe("~/sensor",
                                          &Scene::OnSensorMsg, this, true);
  this->dataPtr->visSub =
      this->dataPtr->node->Subscribe("~/visual", &Scene::OnVisualMsg, this);

  this->dataPtr->lightPub =
      this->dataPtr->node->Advertise<msgs::Light>("~/light");

  this->dataPtr->lightSub =
      this->dataPtr->node->Subscribe("~/light", &Scene::OnLightMsg, this);

  if (_isServer)
  {
    this->dataPtr->poseSub = this->dataPtr->node->Subscribe("~/pose/local/info",
        &Scene::OnPoseMsg, this);
  }
  else
  {
    this->dataPtr->poseSub = this->dataPtr->node->Subscribe("~/pose/info",
        &Scene::OnPoseMsg, this);
  }

  this->dataPtr->jointSub =
      this->dataPtr->node->Subscribe("~/joint", &Scene::OnJointMsg, this);
  this->dataPtr->skeletonPoseSub =
      this->dataPtr->node->Subscribe("~/skeleton_pose/info",
      &Scene::OnSkeletonPoseMsg, this);
  this->dataPtr->selectionSub = this->dataPtr->node->Subscribe("~/selection",
      &Scene::OnSelectionMsg, this);
  this->dataPtr->skySub =
      this->dataPtr->node->Subscribe("~/sky", &Scene::OnSkyMsg, this);
  this->dataPtr->modelInfoSub = this->dataPtr->node->Subscribe("~/model/info",
                                             &Scene::OnModelMsg, this);

  this->dataPtr->requestPub =
      this->dataPtr->node->Advertise<msgs::Request>("~/request");

  this->dataPtr->requestSub = this->dataPtr->node->Subscribe("~/request",
      &Scene::OnRequest, this);

  // \TODO: This causes the Scene to occasionally miss the response to
  // scene_info
  // this->responsePub =
      this->dataPtr->node->Advertise<msgs::Response>("~/response");
  this->dataPtr->responseSub = this->dataPtr->node->Subscribe("~/response",
      &Scene::OnResponse, this, true);
  this->dataPtr->sceneSub =
      this->dataPtr->node->Subscribe("~/scene", &Scene::OnScene, this);

  this->dataPtr->sdf.reset(new sdf::Element);
  sdf::initFile("scene.sdf", this->dataPtr->sdf);

  this->dataPtr->terrain = NULL;
  this->dataPtr->selectedVis.reset();

  this->dataPtr->sceneSimTimePosesApplied = common::Time();
  this->dataPtr->sceneSimTimePosesReceived = common::Time();
}

//////////////////////////////////////////////////
void Scene::Clear()
{
  this->dataPtr->node->Fini();
  this->dataPtr->modelMsgs.clear();
  this->dataPtr->visualMsgs.clear();
  this->dataPtr->lightMsgs.clear();
  this->dataPtr->poseMsgs.clear();
  this->dataPtr->sceneMsgs.clear();
  this->dataPtr->jointMsgs.clear();
  this->dataPtr->linkMsgs.clear();
  this->dataPtr->sensorMsgs.clear();

  this->dataPtr->poseSub.reset();
  this->dataPtr->jointSub.reset();
  this->dataPtr->sensorSub.reset();
  this->dataPtr->sceneSub.reset();
  this->dataPtr->skeletonPoseSub.reset();
  this->dataPtr->selectionSub.reset();
  this->dataPtr->visSub.reset();
  this->dataPtr->skySub.reset();
  this->dataPtr->lightSub.reset();
  this->dataPtr->requestSub.reset();
  this->dataPtr->responseSub.reset();
  this->dataPtr->modelInfoSub.reset();
  this->dataPtr->lightPub.reset();
  this->dataPtr->responsePub.reset();
  this->dataPtr->requestPub.reset();
  this->dataPtr->selectionMsg.reset();

  this->dataPtr->joints.clear();

  delete this->dataPtr->terrain;
  this->dataPtr->terrain = NULL;

  delete this->dataPtr->skyx;
  this->dataPtr->skyx = NULL;

  while (!this->dataPtr->visuals.empty())
    this->RemoveVisual(this->dataPtr->visuals.begin()->first);

  this->dataPtr->visuals.clear();

  if (this->dataPtr->worldVisual)
  {
    this->dataPtr->worldVisual->Fini();
    this->dataPtr->worldVisual.reset();
  }

  while (!this->dataPtr->lights.empty())
    if (this->dataPtr->lights.begin()->second)
      this->RemoveLight(this->dataPtr->lights.begin()->second);
  this->dataPtr->lights.clear();

  for (uint32_t i = 0; i < this->dataPtr->grids.size(); ++i)
    delete this->dataPtr->grids[i];
  this->dataPtr->grids.clear();

  for (unsigned int i = 0; i < this->dataPtr->cameras.size(); ++i)
    this->dataPtr->cameras[i]->Fini();
  this->dataPtr->cameras.clear();

  for (unsigned int i = 0; i < this->dataPtr->userCameras.size(); ++i)
    this->dataPtr->userCameras[i]->Fini();
  this->dataPtr->userCameras.clear();

  RTShaderSystem::Instance()->RemoveScene(this->GetName());
  RTShaderSystem::Instance()->Clear();

  this->dataPtr->connections.clear();

  this->dataPtr->initialized = false;
}

//////////////////////////////////////////////////
Scene::~Scene()
{
  delete this->dataPtr->requestMsg;
  this->dataPtr->requestMsg = NULL;
  delete this->dataPtr->receiveMutex;
  this->dataPtr->receiveMutex = NULL;

  // raySceneQuery deletion handled by ogre
  this->dataPtr->raySceneQuery= NULL;

  this->Clear();

  this->dataPtr->sdf->Reset();
  this->dataPtr->sdf.reset();

  delete this->dataPtr;
  this->dataPtr = NULL;
}

//////////////////////////////////////////////////
void Scene::Load(sdf::ElementPtr _sdf)
{
  this->dataPtr->sdf->Copy(_sdf);
  this->Load();
}

//////////////////////////////////////////////////
void Scene::Load()
{
  this->dataPtr->initialized = false;
  Ogre::Root *root = RenderEngine::Instance()->root;

  if (this->dataPtr->manager)
    root->destroySceneManager(this->dataPtr->manager);

  this->dataPtr->manager = root->createSceneManager(Ogre::ST_GENERIC);
  this->dataPtr->manager->setAmbientLight(
      Ogre::ColourValue(0.1, 0.1, 0.1, 0.1));

#if OGRE_VERSION_MAJOR > 1 || OGRE_VERSION_MINOR >= 9
  this->dataPtr->manager->addRenderQueueListener(
      RenderEngine::Instance()->GetOverlaySystem());
#endif
}

//////////////////////////////////////////////////
VisualPtr Scene::GetWorldVisual() const
{
  return this->dataPtr->worldVisual;
}

//////////////////////////////////////////////////
void Scene::Init()
{
  this->dataPtr->worldVisual.reset(new Visual("__world_node__",
      shared_from_this()));
  this->dataPtr->worldVisual->SetId(0);
  this->dataPtr->visuals[0] = this->dataPtr->worldVisual;

  // RTShader system self-enables if the render path type is FORWARD,
  RTShaderSystem::Instance()->AddScene(shared_from_this());
  RTShaderSystem::Instance()->ApplyShadows(shared_from_this());

  if (RenderEngine::Instance()->GetRenderPathType() == RenderEngine::DEFERRED)
    this->InitDeferredShading();

  for (uint32_t i = 0; i < this->dataPtr->grids.size(); ++i)
    this->dataPtr->grids[i]->Init();

  // Create Sky. This initializes SkyX, and makes it invisible. A Sky
  // message must be received (via a scene message or on the ~/sky topic).
  try
  {
    this->SetSky();
  }
  catch(...)
  {
    gzerr << "Failed to create the sky\n";
  }

  // Create Fog
  if (this->dataPtr->sdf->HasElement("fog"))
  {
    boost::shared_ptr<sdf::Element> fogElem =
        this->dataPtr->sdf->GetElement("fog");
    this->SetFog(fogElem->Get<std::string>("type"),
                 fogElem->Get<common::Color>("color"),
                 fogElem->Get<double>("density"),
                 fogElem->Get<double>("start"),
                 fogElem->Get<double>("end"));
  }

  // Create ray scene query
  this->dataPtr->raySceneQuery =
      this->dataPtr->manager->createRayQuery(Ogre::Ray());
  this->dataPtr->raySceneQuery->setSortByDistance(true);
  this->dataPtr->raySceneQuery->setQueryMask(
      Ogre::SceneManager::ENTITY_TYPE_MASK);

  // Force shadows on.
  this->SetShadowsEnabled(true);

  this->dataPtr->requestPub->WaitForConnection();
  this->dataPtr->requestMsg = msgs::CreateRequest("scene_info");
  this->dataPtr->requestPub->Publish(*this->dataPtr->requestMsg);

  Road2d *road = new Road2d();
  road->Load(this->dataPtr->worldVisual);
}

//////////////////////////////////////////////////
bool Scene::GetInitialized() const
{
  return this->dataPtr->initialized;
}

//////////////////////////////////////////////////
void Scene::InitDeferredShading()
{
#if OGRE_VERSION_MAJOR > 1 || OGRE_VERSION_MINOR >= 8
  Ogre::CompositorManager &compMgr = Ogre::CompositorManager::getSingleton();

  // Deferred Shading scheme handler
  Ogre::MaterialManager::getSingleton().addListener(
      new GBufferSchemeHandler(GBufferMaterialGenerator::GBT_FAT),
      "DSGBuffer");

  // Deferred Lighting scheme handlers
  Ogre::MaterialManager::getSingleton().addListener(
      new GBufferSchemeHandler(GBufferMaterialGenerator::GBT_NORMAL_AND_DEPTH),
      "DLGBuffer");
  Ogre::MaterialManager::getSingleton().addListener(
      new MergeSchemeHandler(false), "DLMerge");

  Ogre::MaterialManager::getSingleton().addListener(
      new NullSchemeHandler, "NoGBuffer");

  compMgr.registerCustomCompositionPass("DeferredShadingLight",
      new DeferredLightCompositionPass<DeferredShading>);
  compMgr.registerCustomCompositionPass("DeferredLightingLight",
      new DeferredLightCompositionPass<DeferredLighting>);

  compMgr.registerCompositorLogic("SSAOLogic", new SSAOLogic);

  // Create and instance geometry for VPL
  Ogre::MeshPtr VPLMesh =
    Ogre::MeshManager::getSingleton().createManual("VPLMesh",
        Ogre::ResourceGroupManager::AUTODETECT_RESOURCE_GROUP_NAME);

  Ogre::SubMesh *submeshMesh = VPLMesh->createSubMesh();
  submeshMesh->operationType = Ogre::RenderOperation::OT_TRIANGLE_LIST;
  submeshMesh->indexData = new Ogre::IndexData();
  submeshMesh->vertexData = new Ogre::VertexData();
  submeshMesh->useSharedVertices = false;
  VPLMesh->_setBoundingSphereRadius(10.8f);
  VPLMesh->_setBounds(Ogre::AxisAlignedBox(
        Ogre::Vector3(-10.8, -10.8, -10.8), Ogre::Vector3(10.8, 10.8, 10.8)));

  GeomUtils::CreateSphere(submeshMesh->vertexData, submeshMesh->indexData,
      1.0, 6, 6, false, false);

  int numVPLs = 400;
  Ogre::InstanceManager *im =
    this->dataPtr->manager->createInstanceManager("VPL_InstanceMgr",
      "VPLMesh", Ogre::ResourceGroupManager::AUTODETECT_RESOURCE_GROUP_NAME,
          Ogre::InstanceManager::HWInstancingBasic, numVPLs, Ogre::IM_USEALL);

  for (int i = 0; i < numVPLs; ++i)
  {
    // Ogre::InstancedEntity *new_entity =
    im->createInstancedEntity("DeferredLighting/VPL");
  }

  im->setBatchesAsStaticAndUpdate(true);
#endif
}

//////////////////////////////////////////////////
Ogre::SceneManager *Scene::GetManager() const
{
  return this->dataPtr->manager;
}

//////////////////////////////////////////////////
std::string Scene::GetName() const
{
  return this->dataPtr->name;
}

//////////////////////////////////////////////////
void Scene::SetAmbientColor(const common::Color &_color)
{
  this->dataPtr->sdf->GetElement("ambient")->Set(_color);

  // Ambient lighting
  if (this->dataPtr->manager &&
      Conversions::Convert(this->dataPtr->manager->getAmbientLight()) != _color)
  {
    this->dataPtr->manager->setAmbientLight(Conversions::Convert(_color));
  }
}

//////////////////////////////////////////////////
common::Color Scene::GetAmbientColor() const
{
  return this->dataPtr->sdf->Get<common::Color>("ambient");
}

//////////////////////////////////////////////////
void Scene::SetBackgroundColor(const common::Color &_color)
{
  this->dataPtr->sdf->GetElement("background")->Set(_color);
  Ogre::ColourValue clr = Conversions::Convert(_color);

  std::vector<CameraPtr>::iterator iter;
  for (iter = this->dataPtr->cameras.begin();
      iter != this->dataPtr->cameras.end(); ++iter)
  {
    if ((*iter)->GetViewport() &&
        (*iter)->GetViewport()->getBackgroundColour() != clr)
      (*iter)->GetViewport()->setBackgroundColour(clr);
  }

  std::vector<UserCameraPtr>::iterator iter2;
  for (iter2 = this->dataPtr->userCameras.begin();
       iter2 != this->dataPtr->userCameras.end(); ++iter2)
  {
    if ((*iter2)->GetViewport() &&
        (*iter2)->GetViewport()->getBackgroundColour() != clr)
    {
      (*iter2)->GetViewport()->setBackgroundColour(clr);
    }
  }
}

//////////////////////////////////////////////////
common::Color Scene::GetBackgroundColor() const
{
  return this->dataPtr->sdf->Get<common::Color>("background");
}

//////////////////////////////////////////////////
void Scene::CreateGrid(uint32_t cell_count, float cell_length,
                       float line_width, const common::Color &color)
{
  Grid *grid = new Grid(this, cell_count, cell_length, line_width, color);

  if (this->dataPtr->manager)
    grid->Init();

  this->dataPtr->grids.push_back(grid);
}

//////////////////////////////////////////////////
Grid *Scene::GetGrid(uint32_t index) const
{
  if (index >= this->dataPtr->grids.size())
  {
    gzerr << "Scene::GetGrid() Invalid index\n";
    return NULL;
  }

  return this->dataPtr->grids[index];
}

//////////////////////////////////////////////////
uint32_t Scene::GetGridCount() const
{
  return this->dataPtr->grids.size();
}

//////////////////////////////////////////////////
CameraPtr Scene::CreateCamera(const std::string &_name, bool _autoRender)
{
  CameraPtr camera(new Camera(_name, shared_from_this(), _autoRender));
  this->dataPtr->cameras.push_back(camera);

  return camera;
}

//////////////////////////////////////////////////
DepthCameraPtr Scene::CreateDepthCamera(const std::string &_name,
                                        bool _autoRender)
{
  DepthCameraPtr camera(new DepthCamera(this->dataPtr->name + "::" + _name,
        shared_from_this(), _autoRender));
  this->dataPtr->cameras.push_back(camera);

  return camera;
}

//////////////////////////////////////////////////
GpuLaserPtr Scene::CreateGpuLaser(const std::string &_name,
                                        bool _autoRender)
{
  GpuLaserPtr camera(new GpuLaser(this->dataPtr->name + "::" + _name,
        shared_from_this(), _autoRender));
  this->dataPtr->cameras.push_back(camera);

  return camera;
}

//////////////////////////////////////////////////
uint32_t Scene::GetCameraCount() const
{
  return this->dataPtr->cameras.size();
}

//////////////////////////////////////////////////
CameraPtr Scene::GetCamera(uint32_t index) const
{
  CameraPtr cam;

  if (index < this->dataPtr->cameras.size())
    cam = this->dataPtr->cameras[index];

  return cam;
}

//////////////////////////////////////////////////
CameraPtr Scene::GetCamera(const std::string &_name) const
{
  CameraPtr result;
  std::vector<CameraPtr>::const_iterator iter;
  for (iter = this->dataPtr->cameras.begin();
      iter != this->dataPtr->cameras.end(); ++iter)
  {
    if ((*iter)->GetName() == _name)
      result = *iter;
  }

  return result;
}

#ifdef HAVE_OCULUS
//////////////////////////////////////////////////
OculusCameraPtr Scene::CreateOculusCamera(const std::string &_name)
{
  OculusCameraPtr camera(new OculusCamera(_name, shared_from_this()));

  if (camera->Ready())
  {
    camera->Load();
    camera->Init();
    this->dataPtr->oculusCameras.push_back(camera);
  }

  return camera;
}

//////////////////////////////////////////////////
uint32_t Scene::GetOculusCameraCount() const
{
  return this->dataPtr->oculusCameras.size();
}
#endif

//////////////////////////////////////////////////
UserCameraPtr Scene::CreateUserCamera(const std::string &_name,
                                      bool _stereoEnabled)
{
  UserCameraPtr camera(new UserCamera(_name, shared_from_this(),
        _stereoEnabled));
  camera->Load();
  camera->Init();
  this->dataPtr->userCameras.push_back(camera);

  return camera;
}

//////////////////////////////////////////////////
uint32_t Scene::GetUserCameraCount() const
{
  return this->dataPtr->userCameras.size();
}

//////////////////////////////////////////////////
UserCameraPtr Scene::GetUserCamera(uint32_t index) const
{
  UserCameraPtr cam;

  if (index < this->dataPtr->userCameras.size())
    cam = this->dataPtr->userCameras[index];

  return cam;
}

//////////////////////////////////////////////////
void Scene::RemoveCamera(const std::string &_name)
{
  std::vector<CameraPtr>::iterator iter;
  for (iter = this->dataPtr->cameras.begin();
      iter != this->dataPtr->cameras.end(); ++iter)
  {
    if ((*iter)->GetName() == _name)
    {
      (*iter)->Fini();
      (*iter).reset();
      this->dataPtr->cameras.erase(iter);
      break;
    }
  }
}

//////////////////////////////////////////////////
LightPtr Scene::GetLight(const std::string &_name) const
{
  LightPtr result;
  std::string n = this->StripSceneName(_name);
  Light_M::const_iterator iter = this->dataPtr->lights.find(n);
  if (iter != this->dataPtr->lights.end())
    result = iter->second;
  return result;
}

//////////////////////////////////////////////////
uint32_t Scene::GetLightCount() const
{
  return this->dataPtr->lights.size();
}

//////////////////////////////////////////////////
LightPtr Scene::GetLight(uint32_t _index) const
{
  LightPtr result;
  if (_index < this->dataPtr->lights.size())
  {
    Light_M::const_iterator iter = this->dataPtr->lights.begin();
    std::advance(iter, _index);
    result = iter->second;
  }
  else
  {
    gzerr << "Error: light index(" << _index << ") larger than light count("
          << this->dataPtr->lights.size() << "\n";
  }

  return result;
}

//////////////////////////////////////////////////
VisualPtr Scene::GetVisual(uint32_t _id) const
{
  Visual_M::const_iterator iter = this->dataPtr->visuals.find(_id);
  if (iter != this->dataPtr->visuals.end())
    return iter->second;
  return VisualPtr();
}

//////////////////////////////////////////////////
VisualPtr Scene::GetVisual(const std::string &_name) const
{
  VisualPtr result;

  Visual_M::const_iterator iter;
  for (iter = this->dataPtr->visuals.begin();
      iter != this->dataPtr->visuals.end(); ++iter)
  {
    if (iter->second->GetName() == _name)
      break;
  }

  if (iter != this->dataPtr->visuals.end())
    result = iter->second;
  else
  {
    std::string otherName = this->GetName() + "::" + _name;
    for (iter = this->dataPtr->visuals.begin();
        iter != this->dataPtr->visuals.end(); ++iter)
    {
      if (iter->second->GetName() == otherName)
        break;
    }

    if (iter != this->dataPtr->visuals.end())
      result = iter->second;
  }

  return result;
}

//////////////////////////////////////////////////
uint32_t Scene::GetVisualCount() const
{
  return this->dataPtr->visuals.size();
}

//////////////////////////////////////////////////
void Scene::SelectVisual(const std::string &_name, const std::string &_mode)
{
  this->dataPtr->selectedVis = this->GetVisual(_name);
  this->dataPtr->selectionMode = _mode;
}

//////////////////////////////////////////////////
VisualPtr Scene::GetSelectedVisual() const
{
  return this->dataPtr->selectedVis;
}

//////////////////////////////////////////////////
VisualPtr Scene::GetVisualAt(CameraPtr _camera,
                             const math::Vector2i &_mousePos,
                             std::string &_mod)
{
  VisualPtr visual;
  Ogre::Entity *closestEntity = this->GetOgreEntityAt(_camera, _mousePos,
                                                       false);

  _mod = "";
  if (closestEntity)
  {
    // Make sure we set the _mod only if we have found a selection object
    if (closestEntity->getName().substr(0, 15) == "__SELECTION_OBJ" &&
        closestEntity->getUserObjectBindings().getUserAny().getType()
        == typeid(std::string))
    {
      try
      {
        _mod = Ogre::any_cast<std::string>(
            closestEntity->getUserObjectBindings().getUserAny());
      }
      catch(boost::bad_any_cast &e)
      {
        gzerr << "boost any_cast error:" << e.what() << "\n";
      }
    }

    try
    {
      visual = this->GetVisual(Ogre::any_cast<std::string>(
            closestEntity->getUserObjectBindings().getUserAny()));
    }
    catch(boost::bad_any_cast &e)
    {
      gzerr << "boost any_cast error:" << e.what() << "\n";
    }
  }

  return visual;
}

//////////////////////////////////////////////////
VisualPtr Scene::GetModelVisualAt(CameraPtr _camera,
                                  const math::Vector2i &_mousePos)
{
  VisualPtr vis = this->GetVisualAt(_camera, _mousePos);
  if (vis)
    vis = this->GetVisual(vis->GetName().substr(0, vis->GetName().find("::")));

  return vis;
}

//////////////////////////////////////////////////
void Scene::SnapVisualToNearestBelow(const std::string &_visualName)
{
  VisualPtr visBelow = this->GetVisualBelow(_visualName);
  VisualPtr vis = this->GetVisual(_visualName);

  if (vis && visBelow)
  {
    math::Vector3 pos = vis->GetWorldPose().pos;
    double dz = vis->GetBoundingBox().min.z - visBelow->GetBoundingBox().max.z;
    pos.z -= dz;
    vis->SetWorldPosition(pos);
  }
}

//////////////////////////////////////////////////
VisualPtr Scene::GetVisualBelow(const std::string &_visualName)
{
  VisualPtr result;
  VisualPtr vis = this->GetVisual(_visualName);

  if (vis)
  {
    std::vector<VisualPtr> below;
    this->GetVisualsBelowPoint(vis->GetWorldPose().pos, below);

    double maxZ = -10000;

    for (uint32_t i = 0; i < below.size(); ++i)
    {
      if (below[i]->GetName().find(vis->GetName()) != 0
          && below[i]->GetBoundingBox().max.z > maxZ)
      {
        maxZ = below[i]->GetBoundingBox().max.z;
        result = below[i];
      }
    }
  }

  return result;
}

//////////////////////////////////////////////////
double Scene::GetHeightBelowPoint(const math::Vector3 &_pt)
{
  double height = 0;
  Ogre::Ray ray(Conversions::Convert(_pt), Ogre::Vector3(0, 0, -1));

  if (!this->dataPtr->raySceneQuery)
  {
    this->dataPtr->raySceneQuery =
        this->dataPtr->manager->createRayQuery(Ogre::Ray());
  }
  this->dataPtr->raySceneQuery->setRay(ray);
  this->dataPtr->raySceneQuery->setSortByDistance(true, 0);

  // Perform the scene query
  Ogre::RaySceneQueryResult &result = this->dataPtr->raySceneQuery->execute();
  Ogre::RaySceneQueryResult::iterator iter;

  for (iter = result.begin(); iter != result.end(); ++iter)
  {
    // is the result a MovableObject
    if (iter->movable && iter->movable->getMovableType().compare("Entity") == 0)
    {
      if (!iter->movable->isVisible() ||
          iter->movable->getName().find("__COLLISION_VISUAL__") !=
          std::string::npos)
        continue;
      if (iter->movable->getName().substr(0, 15) == "__SELECTION_OBJ")
        continue;

      height = _pt.z - iter->distance;
      break;
    }
  }

  // The default ray scene query does not work with terrain, so we have to
  // check ourselves.
  if (this->dataPtr->terrain)
  {
    double terrainHeight =
        this->dataPtr->terrain->GetHeight(_pt.x, _pt.y, _pt.z);
    if (terrainHeight <= _pt.z)
      height = std::max(height, terrainHeight);
  }

  return height;
}

//////////////////////////////////////////////////
void Scene::GetVisualsBelowPoint(const math::Vector3 &_pt,
                                 std::vector<VisualPtr> &_visuals)
{
  Ogre::Ray ray(Conversions::Convert(_pt), Ogre::Vector3(0, 0, -1));

  if (!this->dataPtr->raySceneQuery)
  {
    this->dataPtr->raySceneQuery =
        this->dataPtr->manager->createRayQuery(Ogre::Ray());
  }

  this->dataPtr->raySceneQuery->setRay(ray);
  this->dataPtr->raySceneQuery->setSortByDistance(true, 0);

  // Perform the scene query
  Ogre::RaySceneQueryResult &result = this->dataPtr->raySceneQuery->execute();
  Ogre::RaySceneQueryResult::iterator iter = result.begin();

  _visuals.clear();

  for (iter = result.begin(); iter != result.end(); ++iter)
  {
    // is the result a MovableObject
    if (iter->movable && iter->movable->getMovableType().compare("Entity") == 0)
    {
      if (!iter->movable->isVisible() ||
          iter->movable->getName().find("__COLLISION_VISUAL__") !=
          std::string::npos)
        continue;
      if (iter->movable->getName().substr(0, 15) == "__SELECTION_OBJ")
        continue;

      Ogre::Entity *ogreEntity = static_cast<Ogre::Entity*>(iter->movable);
      if (ogreEntity)
      {
        try
        {
          VisualPtr v = this->GetVisual(Ogre::any_cast<std::string>(
                ogreEntity->getUserObjectBindings().getUserAny()));
          if (v)
            _visuals.push_back(v);
        }
        catch(boost::bad_any_cast &e)
        {
          gzerr << "boost any_cast error:" << e.what() << "\n";
        }
      }
    }
  }
}

//////////////////////////////////////////////////
VisualPtr Scene::GetVisualAt(CameraPtr _camera,
                             const math::Vector2i &_mousePos)
{
  VisualPtr visual;

  Ogre::Entity *closestEntity = this->GetOgreEntityAt(_camera,
                                                      _mousePos, true);
  if (closestEntity)
  {
    try
    {
      visual = this->GetVisual(Ogre::any_cast<std::string>(
            closestEntity->getUserObjectBindings().getUserAny()));
    }
    catch(boost::bad_any_cast &e)
    {
      gzerr << "boost any_cast error:" << e.what() << "\n";
    }
  }

  return visual;
}

/////////////////////////////////////////////////
Ogre::Entity *Scene::GetOgreEntityAt(CameraPtr _camera,
                                     const math::Vector2i &_mousePos,
                                     bool _ignoreSelectionObj)
{
  Ogre::Camera *ogreCam = _camera->GetOgreCamera();

  Ogre::Real closest_distance = -1.0f;
  Ogre::Ray mouseRay = ogreCam->getCameraToViewportRay(
      static_cast<float>(_mousePos.x) /
      ogreCam->getViewport()->getActualWidth(),
      static_cast<float>(_mousePos.y) /
      ogreCam->getViewport()->getActualHeight());

  this->dataPtr->raySceneQuery->setRay(mouseRay);

  // Perform the scene query
  Ogre::RaySceneQueryResult &result = this->dataPtr->raySceneQuery->execute();
  Ogre::RaySceneQueryResult::iterator iter = result.begin();
  Ogre::Entity *closestEntity = NULL;

  for (iter = result.begin(); iter != result.end(); ++iter)
  {
    // is the result a MovableObject
    if (iter->movable && iter->movable->getMovableType().compare("Entity") == 0)
    {
      if (!iter->movable->isVisible() ||
          iter->movable->getName().find("__COLLISION_VISUAL__") !=
          std::string::npos)
        continue;
      if (_ignoreSelectionObj &&
          iter->movable->getName().substr(0, 15) == "__SELECTION_OBJ")
        continue;

      Ogre::Entity *ogreEntity = static_cast<Ogre::Entity*>(iter->movable);

      // mesh data to retrieve
      size_t vertex_count;
      size_t index_count;
      Ogre::Vector3 *vertices;
      uint64_t *indices;

      // Get the mesh information
      this->GetMeshInformation(ogreEntity->getMesh().get(), vertex_count,
          vertices, index_count, indices,
          ogreEntity->getParentNode()->_getDerivedPosition(),
          ogreEntity->getParentNode()->_getDerivedOrientation(),
          ogreEntity->getParentNode()->_getDerivedScale());

      bool new_closest_found = false;
      for (int i = 0; i < static_cast<int>(index_count); i += 3)
      {
        // when indices size is not divisible by 3
        if (i+2 >= static_cast<int>(index_count))
          break;

        // check for a hit against this triangle
        std::pair<bool, Ogre::Real> hit = Ogre::Math::intersects(mouseRay,
            vertices[indices[i]],
            vertices[indices[i+1]],
            vertices[indices[i+2]],
            true, false);

        // if it was a hit check if its the closest
        if (hit.first)
        {
          if ((closest_distance < 0.0f) || (hit.second < closest_distance))
          {
            // this is the closest so far, save it off
            closest_distance = hit.second;
            new_closest_found = true;
          }
        }
      }

      delete [] vertices;
      delete [] indices;

      if (new_closest_found)
      {
        closestEntity = ogreEntity;
        // break;
      }
    }
  }

  return closestEntity;
}

//////////////////////////////////////////////////
bool Scene::GetFirstContact(CameraPtr _camera,
                            const math::Vector2i &_mousePos,
                            math::Vector3 &_position)
{
  bool valid = false;
  Ogre::Camera *ogreCam = _camera->GetOgreCamera();

  _position = math::Vector3::Zero;

  // Ogre::Real closest_distance = -1.0f;
  Ogre::Ray mouseRay = ogreCam->getCameraToViewportRay(
      static_cast<float>(_mousePos.x) /
      ogreCam->getViewport()->getActualWidth(),
      static_cast<float>(_mousePos.y) /
      ogreCam->getViewport()->getActualHeight());

  this->dataPtr->raySceneQuery->setSortByDistance(true);
  this->dataPtr->raySceneQuery->setRay(mouseRay);

  // Perform the scene query
  Ogre::RaySceneQueryResult &result = this->dataPtr->raySceneQuery->execute();
  Ogre::RaySceneQueryResult::iterator iter = result.begin();

  double distance = -1.0;

  // Iterate over all the results.
  for (; iter != result.end() && distance <= 0.0; ++iter)
  {
    // Skip results where the distance is zero or less
    if (iter->distance <= 0.0)
      continue;

    unsigned int flags = iter->movable->getVisibilityFlags();

    // Only accept a hit if there is an entity and not a gui visual
    if (iter->movable &&
        iter->movable->getMovableType().compare("Entity") == 0 &&
        !(flags != GZ_VISIBILITY_ALL && flags & GZ_VISIBILITY_GUI))
    {
      Ogre::Entity *ogreEntity = static_cast<Ogre::Entity*>(iter->movable);

      // mesh data to retrieve
      size_t vertexCount;
      size_t indexCount;
      Ogre::Vector3 *vertices;
      uint64_t *indices;

      // Get the mesh information
      this->GetMeshInformation(ogreEntity->getMesh().get(), vertexCount,
          vertices, indexCount, indices,
          ogreEntity->getParentNode()->_getDerivedPosition(),
          ogreEntity->getParentNode()->_getDerivedOrientation(),
          ogreEntity->getParentNode()->_getDerivedScale());

      for (int i = 0; i < static_cast<int>(indexCount); i += 3)
      {
        // when indices size is not divisible by 3
        if (i+2 >= static_cast<int>(indexCount))
          break;

        // check for a hit against this triangle
        std::pair<bool, Ogre::Real> hit = Ogre::Math::intersects(mouseRay,
            vertices[indices[i]],
            vertices[indices[i+1]],
            vertices[indices[i+2]],
            true, false);

        // if it was a hit check if its the closest
        if (hit.first)
        {
          if ((distance < 0.0f) || (hit.second < distance))
          {
            // this is the closest so far, save it off
            distance = hit.second;
          }
        }
      }
    }
  }

  // If nothing was hit, then check the terrain.
  if (distance <= 0.0 && this->dataPtr->terrain)
  {
    // The terrain uses a special ray intersection test.
    Ogre::TerrainGroup::RayResult terrainResult =
      this->dataPtr->terrain->GetOgreTerrain()->rayIntersects(mouseRay);

    if (terrainResult.hit)
    {
      _position = Conversions::Convert(terrainResult.position);
      valid = true;
    }
  }

  // Compute the interesection point using the mouse ray and a distance
  // value.
  if (_position == math::Vector3::Zero && distance > 0.0)
  {
    _position = Conversions::Convert(mouseRay.getPoint(distance));
    valid = true;
  }

  return valid;
}

//////////////////////////////////////////////////
void Scene::PrintSceneGraph()
{
  this->PrintSceneGraphHelper("", this->dataPtr->manager->getRootSceneNode());
}

//////////////////////////////////////////////////
void Scene::PrintSceneGraphHelper(const std::string &prefix_, Ogre::Node *node_)
{
  Ogre::SceneNode *snode = dynamic_cast<Ogre::SceneNode*>(node_);

  std::string nodeName = node_->getName();
  int numAttachedObjs = 0;
  bool isInSceneGraph = false;
  if (snode)
  {
    numAttachedObjs = snode->numAttachedObjects();
    isInSceneGraph = snode->isInSceneGraph();
  }
  else
  {
    gzerr << "Invalid SceneNode\n";
    return;
  }

  int numChildren = node_->numChildren();
  Ogre::Vector3 pos = node_->getPosition();
  Ogre::Vector3 scale = node_->getScale();

  std::cout << prefix_ << nodeName << "\n";
  std::cout << prefix_ << "  Num Objs[" << numAttachedObjs << "]\n";
  for (int i = 0; i < numAttachedObjs; ++i)
  {
    std::cout << prefix_
      << "    Obj[" << snode->getAttachedObject(i)->getName() << "]\n";
  }
  std::cout << prefix_ << "  Num Children[" << numChildren << "]\n";
  std::cout << prefix_ << "  IsInGraph[" << isInSceneGraph << "]\n";
  std::cout << prefix_
    << "  Pos[" << pos.x << " " << pos.y << " " << pos.z << "]\n";
  std::cout << prefix_
    << "  Scale[" << scale.x << " " << scale.y << " " << scale.z << "]\n";

  for (uint32_t i = 0; i < node_->numChildren(); ++i)
  {
    this->PrintSceneGraphHelper(prefix_ + "  ", node_->getChild(i));
  }
}

//////////////////////////////////////////////////
void Scene::DrawLine(const math::Vector3 &start_,
                     const math::Vector3 &end_,
                     const std::string &name_)
{
  Ogre::SceneNode *sceneNode = NULL;
  Ogre::ManualObject *obj = NULL;
  bool attached = false;

  if (this->dataPtr->manager->hasManualObject(name_))
  {
    sceneNode = this->dataPtr->manager->getSceneNode(name_);
    obj = this->dataPtr->manager->getManualObject(name_);
    attached = true;
  }
  else
  {
    sceneNode =
        this->dataPtr->manager->getRootSceneNode()->createChildSceneNode(name_);
    obj = this->dataPtr->manager->createManualObject(name_);
  }

  sceneNode->setVisible(true);
  obj->setVisible(true);

  obj->clear();
  obj->begin("Gazebo/Red", Ogre::RenderOperation::OT_LINE_LIST);
  obj->position(start_.x, start_.y, start_.z);
  obj->position(end_.x, end_.y, end_.z);
  obj->end();

  if (!attached)
    sceneNode->attachObject(obj);
}

//////////////////////////////////////////////////
void Scene::SetFog(const std::string &_type, const common::Color &_color,
                    double _density, double _start, double _end)
{
  Ogre::FogMode fogType = Ogre::FOG_NONE;

  if (_type == "linear")
    fogType = Ogre::FOG_LINEAR;
  else if (_type == "exp")
    fogType = Ogre::FOG_EXP;
  else if (_type == "exp2")
    fogType = Ogre::FOG_EXP2;

  sdf::ElementPtr elem = this->dataPtr->sdf->GetElement("fog");

  elem->GetElement("type")->Set(_type);
  elem->GetElement("color")->Set(_color);
  elem->GetElement("density")->Set(_density);
  elem->GetElement("start")->Set(_start);
  elem->GetElement("end")->Set(_end);

  if (this->dataPtr->manager)
    this->dataPtr->manager->setFog(fogType, Conversions::Convert(_color),
                           _density, _start, _end);
}

//////////////////////////////////////////////////
void Scene::SetVisible(const std::string &name_, bool visible_)
{
  if (this->dataPtr->manager->hasSceneNode(name_))
    this->dataPtr->manager->getSceneNode(name_)->setVisible(visible_);

  if (this->dataPtr->manager->hasManualObject(name_))
    this->dataPtr->manager->getManualObject(name_)->setVisible(visible_);
}

//////////////////////////////////////////////////
uint32_t Scene::GetId() const
{
  return this->dataPtr->id;
}

//////////////////////////////////////////////////
std::string Scene::GetIdString() const
{
  return this->dataPtr->idString;
}


//////////////////////////////////////////////////
void Scene::GetMeshInformation(const Ogre::Mesh *mesh,
                               size_t &vertex_count,
                               Ogre::Vector3* &vertices,
                               size_t &index_count,
                               uint64_t* &indices,
                               const Ogre::Vector3 &position,
                               const Ogre::Quaternion &orient,
                               const Ogre::Vector3 &scale)
{
  bool added_shared = false;
  size_t current_offset = 0;
  size_t next_offset = 0;
  size_t index_offset = 0;

  vertex_count = index_count = 0;

  // Calculate how many vertices and indices we're going to need
  for (uint16_t i = 0; i < mesh->getNumSubMeshes(); ++i)
  {
    Ogre::SubMesh* submesh = mesh->getSubMesh(i);

    // We only need to add the shared vertices once
    if (submesh->useSharedVertices)
    {
      if (!added_shared)
      {
        vertex_count += mesh->sharedVertexData->vertexCount;
        added_shared = true;
      }
    }
    else
    {
      vertex_count += submesh->vertexData->vertexCount;
    }

    // Add the indices
    index_count += submesh->indexData->indexCount;
  }


  // Allocate space for the vertices and indices
  vertices = new Ogre::Vector3[vertex_count];
  indices = new uint64_t[index_count];

  added_shared = false;

  // Run through the submeshes again, adding the data into the arrays
  for (uint16_t i = 0; i < mesh->getNumSubMeshes(); ++i)
  {
    Ogre::SubMesh* submesh = mesh->getSubMesh(i);

    Ogre::VertexData* vertex_data =
      submesh->useSharedVertices ? mesh->sharedVertexData : submesh->vertexData;

    if ((!submesh->useSharedVertices) ||
        (submesh->useSharedVertices && !added_shared))
    {
      if (submesh->useSharedVertices)
      {
        added_shared = true;
      }

      const Ogre::VertexElement* posElem =
        vertex_data->vertexDeclaration->findElementBySemantic(
            Ogre::VES_POSITION);

      Ogre::HardwareVertexBufferSharedPtr vbuf =
        vertex_data->vertexBufferBinding->getBuffer(posElem->getSource());

      unsigned char *vertex =
        static_cast<unsigned char*>(
            vbuf->lock(Ogre::HardwareBuffer::HBL_READ_ONLY));

      // There is _no_ baseVertexPointerToElement() which takes an
      // Ogre::Real or a double as second argument. So make it float,
      // to avoid trouble when Ogre::Real will be comiled/typedefed as double:
      //      Ogre::Real* pReal;
      float *pReal;

      for (size_t j = 0; j < vertex_data->vertexCount;
           ++j, vertex += vbuf->getVertexSize())
      {
        posElem->baseVertexPointerToElement(vertex, &pReal);
        Ogre::Vector3 pt(pReal[0], pReal[1], pReal[2]);
        vertices[current_offset + j] = (orient * (pt * scale)) + position;
      }

      vbuf->unlock();
      next_offset += vertex_data->vertexCount;
    }

    Ogre::IndexData* index_data = submesh->indexData;
    Ogre::HardwareIndexBufferSharedPtr ibuf = index_data->indexBuffer;

    if ((ibuf->getType() == Ogre::HardwareIndexBuffer::IT_32BIT))
    {
      uint32_t*  pLong = static_cast<uint32_t*>(
          ibuf->lock(Ogre::HardwareBuffer::HBL_READ_ONLY));

      for (size_t k = 0; k < index_data->indexCount; k++)
      {
        indices[index_offset++] = pLong[k];
      }
    }
    else
    {
      uint64_t*  pLong = static_cast<uint64_t*>(
          ibuf->lock(Ogre::HardwareBuffer::HBL_READ_ONLY));

      uint16_t* pShort = reinterpret_cast<uint16_t*>(pLong);
      for (size_t k = 0; k < index_data->indexCount; k++)
      {
        indices[index_offset++] = static_cast<uint64_t>(pShort[k]);
      }
    }

    ibuf->unlock();
    current_offset = next_offset;
  }
}

/////////////////////////////////////////////////
bool Scene::ProcessSceneMsg(ConstScenePtr &_msg)
{
  {
    boost::recursive_mutex::scoped_lock lock(this->dataPtr->poseMsgMutex);
    for (int i = 0; i < _msg->model_size(); ++i)
    {
      PoseMsgs_M::iterator iter =
          this->dataPtr->poseMsgs.find(_msg->model(i).id());
      if (iter != this->dataPtr->poseMsgs.end())
        iter->second.CopyFrom(_msg->model(i).pose());
      else
        this->dataPtr->poseMsgs.insert(
            std::make_pair(_msg->model(i).id(), _msg->model(i).pose()));

      this->dataPtr->poseMsgs[_msg->model(i).id()].set_name(
          _msg->model(i).name());
      this->dataPtr->poseMsgs[_msg->model(i).id()].set_id(_msg->model(i).id());

      this->ProcessModelMsg(_msg->model(i));
    }
  }

  for (int i = 0; i < _msg->light_size(); ++i)
  {
    boost::shared_ptr<msgs::Light> lm(new msgs::Light(_msg->light(i)));
    this->dataPtr->lightMsgs.push_back(lm);
  }

  for (int i = 0; i < _msg->joint_size(); ++i)
  {
    boost::shared_ptr<msgs::Joint> jm(new msgs::Joint(_msg->joint(i)));
    this->dataPtr->jointMsgs.push_back(jm);
  }

  if (_msg->has_ambient())
    this->SetAmbientColor(msgs::Convert(_msg->ambient()));

  if (_msg->has_background())
    this->SetBackgroundColor(msgs::Convert(_msg->background()));

  if (_msg->has_shadows())
    this->SetShadowsEnabled(_msg->shadows());

  if (_msg->has_grid())
    this->SetGrid(_msg->grid());

  // Process the sky message.
  if (_msg->has_sky())
  {
    boost::shared_ptr<msgs::Sky> sm(new msgs::Sky(_msg->sky()));
    this->OnSkyMsg(sm);
  }

  if (_msg->has_fog())
  {
    sdf::ElementPtr elem = this->dataPtr->sdf->GetElement("fog");

    if (_msg->fog().has_color())
      elem->GetElement("color")->Set(
          msgs::Convert(_msg->fog().color()));

    if (_msg->fog().has_density())
      elem->GetElement("density")->Set(_msg->fog().density());

    if (_msg->fog().has_start())
      elem->GetElement("start")->Set(_msg->fog().start());

    if (_msg->fog().has_end())
      elem->GetElement("end")->Set(_msg->fog().end());

    if (_msg->fog().has_type())
    {
      std::string type;
      if (_msg->fog().type() == msgs::Fog::LINEAR)
        type = "linear";
      else if (_msg->fog().type() == msgs::Fog::EXPONENTIAL)
        type = "exp";
      else if (_msg->fog().type() == msgs::Fog::EXPONENTIAL2)
        type = "exp2";
      else
        type = "none";

      elem->GetElement("type")->Set(type);
    }

    this->SetFog(elem->Get<std::string>("type"),
                 elem->Get<common::Color>("color"),
                 elem->Get<double>("density"),
                 elem->Get<double>("start"),
                 elem->Get<double>("end"));
  }

  return true;
}

//////////////////////////////////////////////////
bool Scene::ProcessModelMsg(const msgs::Model &_msg)
{
  std::string modelName, linkName;

  modelName = _msg.name() + "::";
  for (int j = 0; j < _msg.visual_size(); j++)
  {
    boost::shared_ptr<msgs::Visual> vm(new msgs::Visual(
          _msg.visual(j)));
    this->dataPtr->visualMsgs.push_back(vm);
  }

  // Set the scale of the model visual
  if (_msg.has_scale())
  {
    // update scale using a visual msg
    boost::shared_ptr<msgs::Visual> vm(new msgs::Visual);
    if (_msg.has_id())
      vm->set_id(_msg.id());
    if (_msg.has_name())
      vm->set_name(_msg.name());
    vm->mutable_scale()->set_x(_msg.scale().x());
    vm->mutable_scale()->set_y(_msg.scale().y());
    vm->mutable_scale()->set_z(_msg.scale().z());
    this->dataPtr->visualMsgs.push_back(vm);
  }

  for (int j = 0; j < _msg.joint_size(); j++)
  {
    boost::shared_ptr<msgs::Joint> jm(new msgs::Joint(
          _msg.joint(j)));
    this->dataPtr->jointMsgs.push_back(jm);

    for (int k = 0; k < _msg.joint(j).sensor_size(); k++)
    {
      boost::shared_ptr<msgs::Sensor> sm(new msgs::Sensor(
            _msg.joint(j).sensor(k)));
      this->dataPtr->sensorMsgs.push_back(sm);
    }
  }

  for (int j = 0; j < _msg.link_size(); j++)
  {
    linkName = modelName + _msg.link(j).name();

    {
      boost::recursive_mutex::scoped_lock lock(this->dataPtr->poseMsgMutex);
      if (_msg.link(j).has_pose())
      {
        PoseMsgs_M::iterator iter =
            this->dataPtr->poseMsgs.find(_msg.link(j).id());
        if (iter != this->dataPtr->poseMsgs.end())
          iter->second.CopyFrom(_msg.link(j).pose());
        else
          this->dataPtr->poseMsgs.insert(
              std::make_pair(_msg.link(j).id(), _msg.link(j).pose()));

        this->dataPtr->poseMsgs[_msg.link(j).id()].set_name(linkName);
        this->dataPtr->poseMsgs[_msg.link(j).id()].set_id(_msg.link(j).id());
      }
    }

    if (_msg.link(j).has_inertial())
    {
      boost::shared_ptr<msgs::Link> lm(new msgs::Link(_msg.link(j)));
      this->dataPtr->linkMsgs.push_back(lm);
    }

    for (int k = 0; k < _msg.link(j).visual_size(); k++)
    {
      boost::shared_ptr<msgs::Visual> vm(new msgs::Visual(
            _msg.link(j).visual(k)));
      this->dataPtr->visualMsgs.push_back(vm);
    }

    for (int k = 0; k < _msg.link(j).collision_size(); k++)
    {
      for (int l = 0;
          l < _msg.link(j).collision(k).visual_size(); l++)
      {
        boost::shared_ptr<msgs::Visual> vm(new msgs::Visual(
              _msg.link(j).collision(k).visual(l)));
        this->dataPtr->visualMsgs.push_back(vm);
      }
    }

    for (int k = 0; k < _msg.link(j).sensor_size(); k++)
    {
      boost::shared_ptr<msgs::Sensor> sm(new msgs::Sensor(
            _msg.link(j).sensor(k)));
      this->dataPtr->sensorMsgs.push_back(sm);
    }
  }

  return true;
}

//////////////////////////////////////////////////
void Scene::OnSensorMsg(ConstSensorPtr &_msg)
{
  boost::mutex::scoped_lock lock(*this->dataPtr->receiveMutex);
  this->dataPtr->sensorMsgs.push_back(_msg);
}

//////////////////////////////////////////////////
void Scene::OnVisualMsg(ConstVisualPtr &_msg)
{
  boost::mutex::scoped_lock lock(*this->dataPtr->receiveMutex);
  this->dataPtr->visualMsgs.push_back(_msg);
}

//////////////////////////////////////////////////
void Scene::PreRender()
{
  /* Deferred shading debug code. Delete me soon (July 17, 2012)
  static bool first = true;

  if (!first)
  {
    Ogre::RenderSystem *renderSys =
        this->dataPtr->manager->getDestinationRenderSystem();
    Ogre::RenderSystem::RenderTargetIterator renderIter =
      renderSys->getRenderTargetIterator();

    int i = 0;
    for (; renderIter.current() != renderIter.end(); renderIter.moveNext())
    {
      if (renderIter.current()->second->getNumViewports() > 0)
      {
        std::ostringstream filename, filename2;
        filename << "/tmp/render_targets/iter_" << this->iterations
                 << "_" << i << ".png";
        filename2 << "/tmp/render_targets/iter_"
                  << this->iterations << "_" << i << "_b.png";

        Ogre::MultiRenderTarget *mtarget =
            dynamic_cast<Ogre::MultiRenderTarget *>(
            renderIter.current()->second);
        if (mtarget)
        {
          // std::cout << renderIter.current()->first << "\n";
          mtarget->getBoundSurface(0)->writeContentsToFile(filename.str());

          mtarget->getBoundSurface(1)->writeContentsToFile(filename2.str());
          ++i;
        }
        else
        {
          renderIter.current()->second->writeContentsToFile(filename.str());
          ++i;
        }
      }
    }
    this->iterations++;
  }
  else
    first = false;
  */

  static RequestMsgs_L::iterator rIter;
  static SceneMsgs_L::iterator sIter;
  static ModelMsgs_L::iterator modelIter;
  static VisualMsgs_L::iterator visualIter;
  static LightMsgs_L::iterator lightIter;
  static PoseMsgs_M::iterator pIter;
  static SkeletonPoseMsgs_L::iterator spIter;
  static JointMsgs_L::iterator jointIter;
  static SensorMsgs_L::iterator sensorIter;
  static LinkMsgs_L::iterator linkIter;

  SceneMsgs_L sceneMsgsCopy;
  ModelMsgs_L modelMsgsCopy;
  SensorMsgs_L sensorMsgsCopy;
  LightMsgs_L lightMsgsCopy;
  VisualMsgs_L visualMsgsCopy;
  JointMsgs_L jointMsgsCopy;
  LinkMsgs_L linkMsgsCopy;

  {
    boost::mutex::scoped_lock lock(*this->dataPtr->receiveMutex);

    std::copy(this->dataPtr->sceneMsgs.begin(), this->dataPtr->sceneMsgs.end(),
              std::back_inserter(sceneMsgsCopy));
    this->dataPtr->sceneMsgs.clear();

    std::copy(this->dataPtr->modelMsgs.begin(), this->dataPtr->modelMsgs.end(),
              std::back_inserter(modelMsgsCopy));
    this->dataPtr->modelMsgs.clear();

    std::copy(this->dataPtr->sensorMsgs.begin(),
              this->dataPtr->sensorMsgs.end(),
              std::back_inserter(sensorMsgsCopy));
    this->dataPtr->sensorMsgs.clear();

    std::copy(this->dataPtr->lightMsgs.begin(), this->dataPtr->lightMsgs.end(),
              std::back_inserter(lightMsgsCopy));
    this->dataPtr->lightMsgs.clear();

    this->dataPtr->visualMsgs.sort(VisualMessageLessOp);
    std::copy(this->dataPtr->visualMsgs.begin(),
              this->dataPtr->visualMsgs.end(),
              std::back_inserter(visualMsgsCopy));
    this->dataPtr->visualMsgs.clear();

    std::copy(this->dataPtr->jointMsgs.begin(), this->dataPtr->jointMsgs.end(),
              std::back_inserter(jointMsgsCopy));
    this->dataPtr->jointMsgs.clear();

    std::copy(this->dataPtr->linkMsgs.begin(), this->dataPtr->linkMsgs.end(),
              std::back_inserter(linkMsgsCopy));
    this->dataPtr->linkMsgs.clear();
  }

  // Process the scene messages. DO THIS FIRST
  for (sIter = sceneMsgsCopy.begin(); sIter != sceneMsgsCopy.end();)
  {
    if (this->ProcessSceneMsg(*sIter))
    {
      if (!this->dataPtr->initialized)
        RTShaderSystem::Instance()->UpdateShaders();
      this->dataPtr->initialized = true;
      sceneMsgsCopy.erase(sIter++);
    }
    else
      ++sIter;
  }

  // Process the model messages.
  for (modelIter = modelMsgsCopy.begin(); modelIter != modelMsgsCopy.end();)
  {
    if (this->ProcessModelMsg(**modelIter))
      modelMsgsCopy.erase(modelIter++);
    else
      ++modelIter;
  }

  // Process the sensor messages.
  for (sensorIter = sensorMsgsCopy.begin(); sensorIter != sensorMsgsCopy.end();)
  {
    if (this->ProcessSensorMsg(*sensorIter))
      sensorMsgsCopy.erase(sensorIter++);
    else
      ++sensorIter;
  }

  // Process the light messages.
  for (lightIter = lightMsgsCopy.begin(); lightIter != lightMsgsCopy.end();)
  {
    if (this->ProcessLightMsg(*lightIter))
      lightMsgsCopy.erase(lightIter++);
    else
      ++lightIter;
  }

  // Process the visual messages.
  for (visualIter = visualMsgsCopy.begin(); visualIter != visualMsgsCopy.end();)
  {
    if (this->ProcessVisualMsg(*visualIter))
      visualMsgsCopy.erase(visualIter++);
    else
      ++visualIter;
  }

  // Process the joint messages.
  for (jointIter = jointMsgsCopy.begin(); jointIter != jointMsgsCopy.end();)
  {
    if (this->ProcessJointMsg(*jointIter))
      jointMsgsCopy.erase(jointIter++);
    else
      ++jointIter;
  }

  // Process the link messages.
  for (linkIter = linkMsgsCopy.begin(); linkIter != linkMsgsCopy.end();)
  {
    if (this->ProcessLinkMsg(*linkIter))
      linkMsgsCopy.erase(linkIter++);
    else
      ++linkIter;
  }

  // Process the request messages
  for (rIter =  this->dataPtr->requestMsgs.begin();
      rIter != this->dataPtr->requestMsgs.end(); ++rIter)
  {
    this->ProcessRequestMsg(*rIter);
  }
  this->dataPtr->requestMsgs.clear();

  {
    boost::mutex::scoped_lock lock(*this->dataPtr->receiveMutex);

    std::copy(sceneMsgsCopy.begin(), sceneMsgsCopy.end(),
        std::front_inserter(this->dataPtr->sceneMsgs));

    std::copy(modelMsgsCopy.begin(), modelMsgsCopy.end(),
        std::front_inserter(this->dataPtr->modelMsgs));

    std::copy(sensorMsgsCopy.begin(), sensorMsgsCopy.end(),
        std::front_inserter(this->dataPtr->sensorMsgs));

    std::copy(lightMsgsCopy.begin(), lightMsgsCopy.end(),
        std::front_inserter(this->dataPtr->lightMsgs));

    std::copy(visualMsgsCopy.begin(), visualMsgsCopy.end(),
        std::front_inserter(this->dataPtr->visualMsgs));

    std::copy(jointMsgsCopy.begin(), jointMsgsCopy.end(),
        std::front_inserter(this->dataPtr->jointMsgs));

    std::copy(linkMsgsCopy.begin(), linkMsgsCopy.end(),
        std::front_inserter(this->dataPtr->linkMsgs));
  }

  {
    boost::recursive_mutex::scoped_lock lock(this->dataPtr->poseMsgMutex);

    // Process all the model messages last. Remove pose message from the list
    // only when a corresponding visual exits. We may receive pose updates
    // over the wire before  we recieve the visual
    pIter = this->dataPtr->poseMsgs.begin();
    while (pIter != this->dataPtr->poseMsgs.end())
    {
      Visual_M::iterator iter = this->dataPtr->visuals.find(pIter->first);
      if (iter != this->dataPtr->visuals.end() && iter->second)
      {
        // If an object is selected, don't let the physics engine move it.
        if (!this->dataPtr->selectedVis
            || this->dataPtr->selectionMode != "move" ||
            iter->first != this->dataPtr->selectedVis->GetId())
        {
          math::Pose pose = msgs::Convert(pIter->second);
          GZ_ASSERT(iter->second, "Visual pointer is NULL");
          iter->second->SetPose(pose);
          PoseMsgs_M::iterator prev = pIter++;
          this->dataPtr->poseMsgs.erase(prev);
        }
        else
          ++pIter;
      }
      else
        ++pIter;
    }

    // process skeleton pose msgs
    spIter = this->dataPtr->skeletonPoseMsgs.begin();
    while (spIter != this->dataPtr->skeletonPoseMsgs.end())
    {
      Visual_M::iterator iter =
          this->dataPtr->visuals.find((*spIter)->model_id());
      for (int i = 0; i < (*spIter)->pose_size(); ++i)
      {
        const msgs::Pose& pose_msg = (*spIter)->pose(i);
        if (pose_msg.has_id())
        {
          Visual_M::iterator iter2 = this->dataPtr->visuals.find(pose_msg.id());
          if (iter2 != this->dataPtr->visuals.end())
          {
            // If an object is selected, don't let the physics engine move it.
            if (!this->dataPtr->selectedVis ||
                this->dataPtr->selectionMode != "move" ||
                iter->first != this->dataPtr->selectedVis->GetId())
            {
              math::Pose pose = msgs::Convert(pose_msg);
              iter2->second->SetPose(pose);
            }
          }
        }
      }

      if (iter != this->dataPtr->visuals.end())
      {
        iter->second->SetSkeletonPose(*(*spIter).get());
        SkeletonPoseMsgs_L::iterator prev = spIter++;
        this->dataPtr->skeletonPoseMsgs.erase(prev);
      }
      else
        ++spIter;
    }

    // official time stamp of approval
    this->dataPtr->sceneSimTimePosesApplied =
        this->dataPtr->sceneSimTimePosesReceived;

    if (this->dataPtr->selectionMsg)
    {
      if (!this->dataPtr->selectedVis ||
          this->dataPtr->selectionMsg->name() !=
          this->dataPtr->selectedVis->GetName())
        this->SelectVisual(this->dataPtr->selectionMsg->name(), "normal");
      this->dataPtr->selectionMsg.reset();
    }
  }
}

/////////////////////////////////////////////////
void Scene::OnJointMsg(ConstJointPtr &_msg)
{
  boost::mutex::scoped_lock lock(*this->dataPtr->receiveMutex);
  this->dataPtr->jointMsgs.push_back(_msg);
}

/////////////////////////////////////////////////
bool Scene::ProcessSensorMsg(ConstSensorPtr &_msg)
{
  if (!this->dataPtr->enableVisualizations)
    return true;

  if ((_msg->type() == "ray" || _msg->type() == "gpu_ray") && _msg->visualize()
      && !_msg->topic().empty())
  {
    std::string rayVisualName = _msg->parent() + "::" + _msg->name();
    if (this->dataPtr->visuals.find(_msg->id()) == this->dataPtr->visuals.end())
    {
      VisualPtr parentVis = this->GetVisual(_msg->parent_id());
      if (!parentVis)
        return false;

      LaserVisualPtr laserVis(new LaserVisual(
            rayVisualName+"_GUIONLY_laser_vis", parentVis, _msg->topic()));
      laserVis->Load();
      laserVis->SetId(_msg->id());
      this->dataPtr->visuals[_msg->id()] = laserVis;
    }
  }
  else if ((_msg->type() == "sonar") && _msg->visualize()
      && !_msg->topic().empty())
  {
    std::string sonarVisualName = _msg->parent() + "::" + _msg->name();
    if (this->dataPtr->visuals.find(_msg->id()) == this->dataPtr->visuals.end())
    {
      VisualPtr parentVis = this->GetVisual(_msg->parent());
      if (!parentVis)
        return false;

      SonarVisualPtr sonarVis(new SonarVisual(
            sonarVisualName+"_GUIONLY_sonar_vis", parentVis, _msg->topic()));
      sonarVis->Load();
      sonarVis->SetId(_msg->id());
      this->dataPtr->visuals[_msg->id()] = sonarVis;
    }
  }
  else if ((_msg->type() == "force_torque") && _msg->visualize()
      && !_msg->topic().empty())
  {
    std::string wrenchVisualName = _msg->parent() + "::" + _msg->name();
    if (this->dataPtr->visuals.find(_msg->id()) == this->dataPtr->visuals.end())
    {
      ConstJointPtr jointMsg = this->dataPtr->joints[_msg->parent()];

      if (!jointMsg)
        return false;

      VisualPtr parentVis = this->GetVisual(jointMsg->child());

      if (!parentVis)
        return false;

      WrenchVisualPtr wrenchVis(new WrenchVisual(
            wrenchVisualName+"_GUIONLY_wrench_vis", parentVis,
            _msg->topic()));
      wrenchVis->Load(jointMsg);
      wrenchVis->SetId(_msg->id());
      this->dataPtr->visuals[_msg->id()] = wrenchVis;
    }
  }
  else if (_msg->type() == "camera" && _msg->visualize())
  {
    VisualPtr parentVis = this->GetVisual(_msg->parent_id());
    if (!parentVis)
      return false;

    // image size is 0 if renering is unavailable
    if (_msg->camera().image_size().x() > 0 &&
        _msg->camera().image_size().y() > 0)
    {
      Visual_M::iterator iter = this->dataPtr->visuals.find(_msg->id());
      if (iter == this->dataPtr->visuals.end())
      {
        CameraVisualPtr cameraVis(new CameraVisual(
              _msg->name()+"_GUIONLY_camera_vis", parentVis));

        // need to call AttachVisual in order for cameraVis to be added to
        // parentVis' children list so that it can be properly deleted.
        parentVis->AttachVisual(cameraVis);

        cameraVis->SetPose(msgs::Convert(_msg->pose()));
        cameraVis->SetId(_msg->id());
        cameraVis->Load(_msg->camera());
        this->dataPtr->visuals[cameraVis->GetId()] = cameraVis;
      }
    }
  }
  else if (_msg->type() == "contact" && _msg->visualize() &&
           !_msg->topic().empty())
  {
    ContactVisualPtr contactVis(new ContactVisual(
          _msg->name()+"__GUIONLY_CONTACT_VISUAL__",
          this->dataPtr->worldVisual, _msg->topic()));
    contactVis->SetId(_msg->id());

    this->dataPtr->contactVisId = _msg->id();
    this->dataPtr->visuals[contactVis->GetId()] = contactVis;
  }
  else if (_msg->type() == "rfidtag" && _msg->visualize() &&
           !_msg->topic().empty())
  {
    VisualPtr parentVis = this->GetVisual(_msg->parent());
    if (!parentVis)
      return false;

    RFIDTagVisualPtr rfidVis(new RFIDTagVisual(
          _msg->name() + "_GUIONLY_rfidtag_vis", parentVis, _msg->topic()));
    rfidVis->SetId(_msg->id());

    this->dataPtr->visuals[rfidVis->GetId()] = rfidVis;
  }
  else if (_msg->type() == "rfid" && _msg->visualize() &&
           !_msg->topic().empty())
  {
    VisualPtr parentVis = this->GetVisual(_msg->parent());
    if (!parentVis)
      return false;

    RFIDVisualPtr rfidVis(new RFIDVisual(
          _msg->name() + "_GUIONLY_rfid_vis", parentVis, _msg->topic()));
    rfidVis->SetId(_msg->id());
    this->dataPtr->visuals[rfidVis->GetId()] = rfidVis;
  }
  else if (_msg->type() == "wireless_transmitter" && _msg->visualize() &&
           !_msg->topic().empty())
  {
    VisualPtr parentVis = this->GetVisual(_msg->parent());
    if (!parentVis)
      return false;

    VisualPtr transmitterVis(new TransmitterVisual(
          _msg->name() + "_GUIONLY_transmitter_vis", parentVis, _msg->topic()));
    this->dataPtr->visuals[transmitterVis->GetId()] = transmitterVis;
    transmitterVis->Load();
  }

  return true;
}

/////////////////////////////////////////////////
bool Scene::ProcessLinkMsg(ConstLinkPtr &_msg)
{
  VisualPtr linkVis;

  if (_msg->has_id())
    linkVis = this->GetVisual(_msg->id());
  else
    linkVis = this->GetVisual(_msg->name());

  if (!linkVis)
  {
    gzerr << "No link visual with id[" << _msg->id() << "] and name["
      << _msg->name() << "]\n";
    return false;
  }

  if (!this->GetVisual(_msg->name() + "_COM_VISUAL__"))
  {
    this->CreateCOMVisual(_msg, linkVis);
  }

  if (!this->GetVisual(_msg->name() + "_INERTIA_VISUAL__"))
  {
    this->CreateInertiaVisual(_msg, linkVis);
  }

  for (int i = 0; i < _msg->projector_size(); ++i)
  {
    std::string pname = _msg->name() + "::" + _msg->projector(i).name();

    if (this->dataPtr->projectors.find(pname) ==
        this->dataPtr->projectors.end())
    {
      Projector *projector = new Projector(linkVis);
      projector->Load(_msg->projector(i));
      projector->Toggle();
      this->dataPtr->projectors[pname] = projector;
    }
  }

  return true;
}

/////////////////////////////////////////////////
bool Scene::ProcessJointMsg(ConstJointPtr &_msg)
{
  VisualPtr childVis;

  if (_msg->has_child() && _msg->child() == "world")
    childVis = this->dataPtr->worldVisual;
  else if (_msg->has_child_id())
    childVis = this->GetVisual(_msg->child_id());

  if (!childVis)
    return false;

  JointVisualPtr jointVis(new JointVisual(
      _msg->name() + "_JOINT_VISUAL__", childVis));
  jointVis->Load(_msg);
  jointVis->SetVisible(this->dataPtr->showJoints);
  if (_msg->has_id())
    jointVis->SetId(_msg->id());

  this->dataPtr->visuals[jointVis->GetId()] = jointVis;

  return true;
}

/////////////////////////////////////////////////
void Scene::OnScene(ConstScenePtr &_msg)
{
  boost::mutex::scoped_lock lock(*this->dataPtr->receiveMutex);
  this->dataPtr->sceneMsgs.push_back(_msg);
}

/////////////////////////////////////////////////
void Scene::OnResponse(ConstResponsePtr &_msg)
{
  if (!this->dataPtr->requestMsg ||
      _msg->id() != this->dataPtr->requestMsg->id())
    return;

  msgs::Scene sceneMsg;
  sceneMsg.ParseFromString(_msg->serialized_data());
  boost::shared_ptr<msgs::Scene> sm(new msgs::Scene(sceneMsg));
  this->dataPtr->sceneMsgs.push_back(sm);
  this->dataPtr->requestMsg = NULL;
}

/////////////////////////////////////////////////
void Scene::OnRequest(ConstRequestPtr &_msg)
{
  boost::mutex::scoped_lock lock(*this->dataPtr->receiveMutex);
  this->dataPtr->requestMsgs.push_back(_msg);
}

/////////////////////////////////////////////////
void Scene::ProcessRequestMsg(ConstRequestPtr &_msg)
{
  if (_msg->request() == "entity_info")
  {
    msgs::Response response;
    response.set_id(_msg->id());
    response.set_request(_msg->request());

    Light_M::iterator iter;
    iter = this->dataPtr->lights.find(_msg->data());
    if (iter != this->dataPtr->lights.end())
    {
      msgs::Light lightMsg;
      iter->second->FillMsg(lightMsg);

      std::string *serializedData = response.mutable_serialized_data();
      lightMsg.SerializeToString(serializedData);
      response.set_type(lightMsg.GetTypeName());

      response.set_response("success");
    }
    else
      response.set_response("failure");

    // this->responsePub->Publish(response);
  }
  else if (_msg->request() == "entity_delete")
  {
    Light_M::iterator lightIter = this->dataPtr->lights.find(_msg->data());

    // Check to see if the deleted entity is a light.
    if (lightIter != this->dataPtr->lights.end())
    {
      this->dataPtr->lights.erase(lightIter);
    }
    // Otherwise delete a visual
    else
    {
      VisualPtr visPtr;
      try
      {
        Visual_M::iterator iter;
        iter = this->dataPtr->visuals.find(
            boost::lexical_cast<uint32_t>(_msg->data()));
        visPtr = iter->second;
      } catch(...)
      {
        visPtr = this->GetVisual(_msg->data());
      }

      if (visPtr)
        this->RemoveVisual(visPtr);
    }
  }
  else if (_msg->request() == "show_contact")
  {
    this->ShowContacts(true);
  }
  else if (_msg->request() == "hide_contact")
  {
    this->ShowContacts(false);
  }
  else if (_msg->request() == "show_collision")
  {
    if (_msg->data() == "all")
      this->ShowCollisions(true);
    else
    {
      VisualPtr vis = this->GetVisual(_msg->data());
      if (vis)
        vis->ShowCollision(true);
      else
        gzerr << "Unable to find visual[" << _msg->data() << "]\n";
    }
  }
  else if (_msg->request() == "hide_collision")
  {
    if (_msg->data() == "all")
      this->ShowCollisions(false);
    else
    {
      VisualPtr vis = this->GetVisual(_msg->data());
      if (vis)
        vis->ShowCollision(false);
    }
  }
  else if (_msg->request() == "show_joints")
  {
    if (_msg->data() == "all")
      this->ShowJoints(true);
    else
    {
      VisualPtr vis = this->GetVisual(_msg->data());
      if (vis)
        vis->ShowJoints(true);
      else
        gzerr << "Unable to find joint visual[" << _msg->data() << "]\n";
    }
  }
  else if (_msg->request() == "hide_joints")
  {
    if (_msg->data() == "all")
      this->ShowJoints(false);
    else
    {
      VisualPtr vis = this->GetVisual(_msg->data());
      if (vis)
        vis->ShowJoints(false);
    }
  }
  else if (_msg->request() == "show_com")
  {
    if (_msg->data() == "all")
      this->ShowCOMs(true);
    else
    {
      VisualPtr vis = this->GetVisual(_msg->data());
      if (vis)
        vis->ShowCOM(true);
      else
        gzerr << "Unable to find COM visual[" << _msg->data() << "]\n";
    }
  }
  else if (_msg->request() == "hide_com")
  {
    if (_msg->data() == "all")
      this->ShowCOMs(false);
    else
    {
      VisualPtr vis = this->GetVisual(_msg->data());
      if (vis)
        vis->ShowCOM(false);
    }
  }
  else if (_msg->request() == "show_inertia")
  {
    if (_msg->data() == "all")
      this->ShowInertias(true);
    else
    {
      VisualPtr vis = this->GetVisual(_msg->data());
      if (vis)
        vis->ShowInertia(true);
      else
        gzerr << "Unable to find inertia visual[" << _msg->data() << "]\n";
    }
  }
  else if (_msg->request() == "hide_inertia")
  {
    if (_msg->data() == "all")
      this->ShowInertias(false);
    else
    {
      VisualPtr vis = this->GetVisual(_msg->data());
      if (vis)
        vis->ShowInertia(false);
    }
  }
  else if (_msg->request() == "set_transparent")
  {
    if (_msg->data() == "all")
      this->SetTransparent(true);
    else
    {
      VisualPtr vis = this->GetVisual(_msg->data());
      if (vis)
        vis->SetTransparency(0.5);
    }
  }
  else if (_msg->request() == "set_wireframe")
  {
    if (_msg->data() == "all")
      this->SetWireframe(true);
    else
    {
      VisualPtr vis = this->GetVisual(_msg->data());
      if (vis)
        vis->SetWireframe(true);
    }
  }
  else if (_msg->request() == "set_solid")
  {
    if (_msg->data() == "all")
      this->SetWireframe(false);
    else
    {
      VisualPtr vis = this->GetVisual(_msg->data());
      if (vis)
        vis->SetWireframe(false);
    }
  }
  else if (_msg->request() == "set_opaque")
  {
    if (_msg->data() == "all")
      this->SetTransparent(false);
    else
    {
      VisualPtr vis = this->GetVisual(_msg->data());
      if (vis)
        vis->SetTransparency(0.0);
    }
  }
  else if (_msg->request() == "show_skeleton")
  {
    VisualPtr vis = this->GetVisual(_msg->data());
    bool show = (math::equal(_msg->dbl_data(), 1.0)) ? true : false;
      if (vis)
        vis->ShowSkeleton(show);
  }
}

/////////////////////////////////////////////////
bool Scene::ProcessVisualMsg(ConstVisualPtr &_msg)
{
  bool result = false;
  Visual_M::iterator iter = this->dataPtr->visuals.end();

  if (_msg->has_id())
    iter = this->dataPtr->visuals.find(_msg->id());
  else
  {
    VisualPtr vis = this->GetVisual(_msg->name());
    iter = vis ? this->dataPtr->visuals.find(vis->GetId()) :
        this->dataPtr->visuals.end();
  }

  if (_msg->has_delete_me() && _msg->delete_me())
  {
    if (iter != this->dataPtr->visuals.end())
    {
      this->dataPtr->visuals.erase(iter);
      result = true;
    }
  }
  else if (iter != this->dataPtr->visuals.end())
  {
    iter->second->UpdateFromMsg(_msg);
    result = true;
  }
  else
  {
    VisualPtr visual;

    // TODO: A bit of a hack.
    if (_msg->has_geometry() &&
        _msg->geometry().type() == msgs::Geometry::HEIGHTMAP)
    {
      // Ignore collision visuals for the heightmap
      if (_msg->name().find("__COLLISION_VISUAL__") == std::string::npos &&
          this->dataPtr->terrain == NULL)
      {
        try
        {
          if (!this->dataPtr->terrain)
          {
            this->dataPtr->terrain = new Heightmap(shared_from_this());
            this->dataPtr->terrain->LoadFromMsg(_msg);
          }
          else
            gzerr << "Only one Heightmap can be created per Scene\n";
        } catch(...)
        {
          return false;
        }
      }
      return true;
    }

    // If the visual has a parent which is not the name of the scene...
    if (_msg->has_parent_name() && _msg->parent_name() != this->GetName())
    {
      if (_msg->has_id())
        iter = this->dataPtr->visuals.find(_msg->id());
      else
      {
        VisualPtr vis = this->GetVisual(_msg->name());
        iter = vis ? this->dataPtr->visuals.find(vis->GetId()) :
            this->dataPtr->visuals.end();
      }

      if (iter != this->dataPtr->visuals.end())
        gzerr << "Visual already exists. This shouldn't happen.\n";

      // Make sure the parent visual exists before trying to add a child
      // visual
      iter = this->dataPtr->visuals.find(_msg->parent_id());
      if (iter != this->dataPtr->visuals.end())
      {
        visual.reset(new Visual(_msg->name(), iter->second));
        if (_msg->has_id())
          visual->SetId(_msg->id());
      }
    }
    else
    {
      // Add a visual that is attached to the scene root
      visual.reset(new Visual(_msg->name(), this->dataPtr->worldVisual));
      if (_msg->has_id())
        visual->SetId(_msg->id());
    }

    if (visual)
    {
      result = true;
      visual->LoadFromMsg(_msg);

      this->dataPtr->visuals[visual->GetId()] = visual;
      if (visual->GetName().find("__COLLISION_VISUAL__") != std::string::npos ||
          visual->GetName().find("__SKELETON_VISUAL__") != std::string::npos)
      {
        visual->SetVisible(false);
        visual->SetVisibilityFlags(GZ_VISIBILITY_GUI);
      }

      visual->ShowCOM(this->dataPtr->showCOMs);
      visual->ShowInertia(this->dataPtr->showInertias);
      visual->ShowCollision(this->dataPtr->showCollisions);
      visual->ShowJoints(this->dataPtr->showJoints);
      visual->SetTransparency(this->dataPtr->transparent ? 0.5 : 0.0);
      visual->SetWireframe(this->dataPtr->wireframe);
    }
  }

  return result;
}

/////////////////////////////////////////////////
common::Time Scene::GetSimTime() const
{
  boost::mutex::scoped_lock lock(*this->dataPtr->receiveMutex);
  return this->dataPtr->sceneSimTimePosesApplied;
}

/////////////////////////////////////////////////
void Scene::OnPoseMsg(ConstPosesStampedPtr &_msg)
{
  boost::recursive_mutex::scoped_lock lock(this->dataPtr->poseMsgMutex);
  this->dataPtr->sceneSimTimePosesReceived =
    common::Time(_msg->time().sec(), _msg->time().nsec());

  for (int i = 0; i < _msg->pose_size(); ++i)
  {
    PoseMsgs_M::iterator iter =
        this->dataPtr->poseMsgs.find(_msg->pose(i).id());
    if (iter != this->dataPtr->poseMsgs.end())
      iter->second.CopyFrom(_msg->pose(i));
    else
      this->dataPtr->poseMsgs.insert(
          std::make_pair(_msg->pose(i).id(), _msg->pose(i)));
  }
}

/////////////////////////////////////////////////
void Scene::OnSkeletonPoseMsg(ConstPoseAnimationPtr &_msg)
{
  boost::mutex::scoped_lock lock(*this->dataPtr->receiveMutex);
  SkeletonPoseMsgs_L::iterator iter;

  // Find an old model message, and remove them
  for (iter = this->dataPtr->skeletonPoseMsgs.begin();
        iter != this->dataPtr->skeletonPoseMsgs.end(); ++iter)
  {
    if ((*iter)->model_name() == _msg->model_name())
    {
      this->dataPtr->skeletonPoseMsgs.erase(iter);
      break;
    }
  }

  this->dataPtr->skeletonPoseMsgs.push_back(_msg);
}


/////////////////////////////////////////////////
void Scene::OnLightMsg(ConstLightPtr &_msg)
{
  boost::mutex::scoped_lock lock(*this->dataPtr->receiveMutex);
  this->dataPtr->lightMsgs.push_back(_msg);
}

/////////////////////////////////////////////////
bool Scene::ProcessLightMsg(ConstLightPtr &_msg)
{
  Light_M::iterator iter;
  iter = this->dataPtr->lights.find(_msg->name());

  if (iter == this->dataPtr->lights.end())
  {
    LightPtr light(new Light(shared_from_this()));
    light->LoadFromMsg(_msg);
    this->dataPtr->lights[_msg->name()] = light;
    RTShaderSystem::Instance()->UpdateShaders();
  }
  else
  {
    iter->second->UpdateFromMsg(_msg);
    RTShaderSystem::Instance()->UpdateShaders();
  }

  return true;
}

/////////////////////////////////////////////////
void Scene::OnSelectionMsg(ConstSelectionPtr &_msg)
{
  this->dataPtr->selectionMsg = _msg;
}

/////////////////////////////////////////////////
void Scene::OnModelMsg(ConstModelPtr &_msg)
{
  boost::mutex::scoped_lock lock(*this->dataPtr->receiveMutex);
  this->dataPtr->modelMsgs.push_back(_msg);
}

/////////////////////////////////////////////////
void Scene::OnSkyMsg(ConstSkyPtr &_msg)
{
  if (!this->dataPtr->skyx)
    return;

  this->dataPtr->skyx->setVisible(true);

  SkyX::VClouds::VClouds *vclouds =
    this->dataPtr->skyx->getVCloudsManager()->getVClouds();

  if (_msg->has_time())
  {
    Ogre::Vector3 t = this->dataPtr->skyxController->getTime();
    t.x = math::clamp(_msg->time(), 0.0, 24.0);
    this->dataPtr->skyxController->setTime(t);
  }

  if (_msg->has_sunrise())
  {
    Ogre::Vector3 t = this->dataPtr->skyxController->getTime();
    t.y = math::clamp(_msg->sunrise(), 0.0, 24.0);
    this->dataPtr->skyxController->setTime(t);
  }

  if (_msg->has_sunset())
  {
    Ogre::Vector3 t = this->dataPtr->skyxController->getTime();
    t.z = math::clamp(_msg->sunset(), 0.0, 24.0);
    this->dataPtr->skyxController->setTime(t);
  }

  if (_msg->has_wind_speed())
    vclouds->setWindSpeed(_msg->wind_speed());

  if (_msg->has_wind_direction())
    vclouds->setWindDirection(Ogre::Radian(_msg->wind_direction()));

  if (_msg->has_cloud_ambient())
  {
    vclouds->setAmbientFactors(Ogre::Vector4(
          _msg->cloud_ambient().r(),
          _msg->cloud_ambient().g(),
          _msg->cloud_ambient().b(),
          _msg->cloud_ambient().a()));
  }

  if (_msg->has_humidity())
  {
    Ogre::Vector2 wheater = vclouds->getWheater();
    vclouds->setWheater(math::clamp(_msg->humidity(), 0.0, 1.0),
                        wheater.y, true);
  }

  if (_msg->has_mean_cloud_size())
  {
    Ogre::Vector2 wheater = vclouds->getWheater();
    vclouds->setWheater(wheater.x,
                        math::clamp(_msg->mean_cloud_size(), 0.0, 1.0), true);
  }

  this->dataPtr->skyx->update(0);
}

/////////////////////////////////////////////////
void Scene::SetSky()
{
  // Create SkyX
  this->dataPtr->skyxController = new SkyX::BasicController();
  this->dataPtr->skyx = new SkyX::SkyX(this->dataPtr->manager,
      this->dataPtr->skyxController);
  this->dataPtr->skyx->create();

  this->dataPtr->skyx->setTimeMultiplier(0);

  // Set the time: x = current time[0-24], y = sunrise time[0-24],
  // z = sunset time[0-24]
  this->dataPtr->skyxController->setTime(Ogre::Vector3(10.0, 6.0, 20.0f));

  // Moon phase in [-1,1] range, where -1 means fully covered Moon,
  // 0 clear Moon and 1 fully covered Moon
  this->dataPtr->skyxController->setMoonPhase(0);

  this->dataPtr->skyx->getAtmosphereManager()->setOptions(
      SkyX::AtmosphereManager::Options(
        9.77501f,   // Inner radius
        10.2963f,   // Outer radius
        0.01f,      // Height position
        0.0017f,    // RayleighMultiplier
        0.000675f,  // MieMultiplier
        30,         // Sun Intensity
        Ogre::Vector3(0.57f, 0.54f, 0.44f),  // Wavelength
        -0.991f, 2.5f, 4));

  this->dataPtr->skyx->getVCloudsManager()->setWindSpeed(0.6);

  // Use true to update volumetric clouds based on the time multiplier
  this->dataPtr->skyx->getVCloudsManager()->setAutoupdate(false);

  SkyX::VClouds::VClouds *vclouds =
    this->dataPtr->skyx->getVCloudsManager()->getVClouds();

  // Set wind direction in radians
  vclouds->setWindDirection(Ogre::Radian(0.0));
  vclouds->setAmbientColor(Ogre::Vector3(0.9, 0.9, 1.0));

  // x = sun light power
  // y = sun beta multiplier
  // z = ambient color multiplier
  // w = distance attenuation
  vclouds->setLightResponse(Ogre::Vector4(0.9, 0.6, 0.5, 0.3));
  vclouds->setAmbientFactors(Ogre::Vector4(0.45, 0.3, 0.6, 0.1));
  vclouds->setWheater(.6, .6, false);

  if (true)
  {
    // Create VClouds
    if (!this->dataPtr->skyx->getVCloudsManager()->isCreated())
    {
      // SkyX::MeshManager::getSkydomeRadius(...) works for both finite and
      // infinite(=0) camera far clip distances
      this->dataPtr->skyx->getVCloudsManager()->create(2000.0);
      // this->dataPtr->skyx->getMeshManager()->getSkydomeRadius(
      //    mRenderingCamera));
    }
  }
  else
  {
    // Remove VClouds
    if (this->dataPtr->skyx->getVCloudsManager()->isCreated())
    {
      this->dataPtr->skyx->getVCloudsManager()->remove();
    }
  }

  // vclouds->getLightningManager()->setEnabled(preset.vcLightnings);
  // vclouds->getLightningManager()->setAverageLightningApparitionTime(
  //     preset.vcLightningsAT);
  // vclouds->getLightningManager()->setLightningColor(
  //     preset.vcLightningsColor);
  // vclouds->getLightningManager()->setLightningTimeMultiplier(
  //    preset.vcLightningsTM);

  Ogre::Root::getSingletonPtr()->addFrameListener(this->dataPtr->skyx);

  this->dataPtr->skyx->update(0);
  this->dataPtr->skyx->setVisible(false);
}

/////////////////////////////////////////////////
void Scene::SetShadowsEnabled(bool _value)
{
  // If a usercamera is set to stereo mode, then turn off shadows.
<<<<<<< HEAD
  // Our shadow mapping technique disables stereo.
  bool stereoOverride = true;
  for (std::vector<UserCameraPtr>::iterator iter =
       this->dataPtr->userCameras.begin();
       iter != this->dataPtr->userCameras.end() && stereoOverride; ++iter)
  {
    stereoOverride = !(*iter)->StereoEnabled();
  }

  _value = _value && stereoOverride;
=======
  // If a usercamera uses orthographic projection, then turn off shadows.
  // Our shadow mapping technique disables stereo.
  bool shadowOverride = true;
  for (std::vector<UserCameraPtr>::iterator iter =
       this->dataPtr->userCameras.begin();
       iter != this->dataPtr->userCameras.end() && shadowOverride; ++iter)
  {
    shadowOverride = !(*iter)->StereoEnabled() &&
                     (*iter)->GetProjectionType() != "orthographic";
  }

  _value = _value && shadowOverride;
>>>>>>> 7c22a662

  this->dataPtr->sdf->GetElement("shadows")->Set(_value);

  if (RenderEngine::Instance()->GetRenderPathType() == RenderEngine::DEFERRED)
  {
#if OGRE_VERSION_MAJOR >= 1 && OGRE_VERSION_MINOR >= 8
    this->dataPtr->manager->setShadowTechnique(
        Ogre::SHADOWTYPE_TEXTURE_ADDITIVE);
    this->dataPtr->manager->setShadowTextureCasterMaterial(
        "DeferredRendering/Shadows/RSMCaster_Spot");
    this->dataPtr->manager->setShadowTextureCount(1);
    this->dataPtr->manager->setShadowFarDistance(150);
    // Use a value of "2" to use a different depth buffer pool and
    // avoid sharing this with the Backbuffer's
    this->dataPtr->manager->setShadowTextureConfig(0, 1024, 1024,
        Ogre::PF_FLOAT32_RGBA, 0, 2);
    this->dataPtr->manager->setShadowDirectionalLightExtrusionDistance(75);
    this->dataPtr->manager->setShadowCasterRenderBackFaces(false);
    this->dataPtr->manager->setShadowTextureSelfShadow(true);
    this->dataPtr->manager->setShadowDirLightTextureOffset(1.75);
#endif
  }
  else if (RenderEngine::Instance()->GetRenderPathType() ==
           RenderEngine::FORWARD)
  {
    // RT Shader shadows
    if (_value)
      RTShaderSystem::Instance()->ApplyShadows(shared_from_this());
    else
      RTShaderSystem::Instance()->RemoveShadows(shared_from_this());
  }
  else
  {
    this->dataPtr->manager->setShadowCasterRenderBackFaces(false);
    this->dataPtr->manager->setShadowTextureSize(512);

    // The default shadows.
    if (_value && this->dataPtr->manager->getShadowTechnique()
        != Ogre::SHADOWTYPE_TEXTURE_ADDITIVE)
    {
      this->dataPtr->manager->setShadowTechnique(
          Ogre::SHADOWTYPE_TEXTURE_ADDITIVE);
    }
    else
      this->dataPtr->manager->setShadowTechnique(Ogre::SHADOWTYPE_NONE);
  }
}

/////////////////////////////////////////////////
bool Scene::GetShadowsEnabled() const
{
  return this->dataPtr->sdf->Get<bool>("shadows");
}

/////////////////////////////////////////////////
void Scene::AddVisual(VisualPtr _vis)
{
  if (this->dataPtr->visuals.find(_vis->GetId()) !=
      this->dataPtr->visuals.end())
  {
    gzwarn << "Duplicate visuals detected[" << _vis->GetName() << "]\n";
  }

  this->dataPtr->visuals[_vis->GetId()] = _vis;
}

/////////////////////////////////////////////////
void Scene::RemoveVisual(uint32_t _id)
{
  // Delete the visual
  auto iter = this->dataPtr->visuals.find(_id);
  if (iter != this->dataPtr->visuals.end())
  {
    VisualPtr vis = iter->second;
    // Remove all projectors attached to the visual
    auto piter = this->dataPtr->projectors.begin();
    while (piter != this->dataPtr->projectors.end())
    {
      // Check to see if the projector is a child of the visual that is
      // being removed.
      if (piter->second->GetParent()->GetRootVisual()->GetName() ==
          vis->GetRootVisual()->GetName())
      {
        delete piter->second;
        this->dataPtr->projectors.erase(piter++);
      }
      else
        ++piter;
    }

    vis->Fini();
    this->dataPtr->visuals.erase(iter);
    if (this->dataPtr->selectedVis && this->dataPtr->selectedVis->GetId() ==
        vis->GetId())
      this->dataPtr->selectedVis.reset();
  }
}

/////////////////////////////////////////////////
void Scene::RemoveVisual(VisualPtr _vis)
{
  this->RemoveVisual(_vis->GetId());
}

/////////////////////////////////////////////////
void Scene::SetVisualId(VisualPtr _vis, uint32_t _id)
{
  if (!_vis)
    return;

  auto iter = this->dataPtr->visuals.find(_vis->GetId());
  if (iter != this->dataPtr->visuals.end())
  {
    this->dataPtr->visuals.erase(_vis->GetId());
    this->dataPtr->visuals[_id] = _vis;
    _vis->SetId(_id);
  }
}

/////////////////////////////////////////////////
void Scene::AddLight(LightPtr _light)
{
  std::string n = this->StripSceneName(_light->GetName());
  Light_M::iterator iter = this->dataPtr->lights.find(n);
  if (iter != this->dataPtr->lights.end())
    gzerr << "Duplicate lights detected[" << _light->GetName() << "]\n";

  this->dataPtr->lights[n] = _light;
}

/////////////////////////////////////////////////
void Scene::RemoveLight(LightPtr _light)
{
  if (_light)
  {
    // Delete the light
    std::string n = this->StripSceneName(_light->GetName());
    this->dataPtr->lights.erase(n);
  }
}

/////////////////////////////////////////////////
void Scene::SetGrid(bool _enabled)
{
  if (_enabled && this->dataPtr->grids.empty())
  {
    Grid *grid = new Grid(this, 20, 1, 10, common::Color(0.3, 0.3, 0.3, 0.5));
    grid->Init();
    this->dataPtr->grids.push_back(grid);

    grid = new Grid(this, 4, 5, 20, common::Color(0.8, 0.8, 0.8, 0.5));
    grid->Init();
    this->dataPtr->grids.push_back(grid);
  }
  else
  {
    for (uint32_t i = 0; i < this->dataPtr->grids.size(); ++i)
    {
      this->dataPtr->grids[i]->Enable(_enabled);
    }
  }
}

//////////////////////////////////////////////////
std::string Scene::StripSceneName(const std::string &_name) const
{
  if (_name.find(this->GetName() + "::") != std::string::npos)
    return _name.substr(this->GetName().size() + 2);
  else
    return _name;
}

//////////////////////////////////////////////////
Heightmap *Scene::GetHeightmap() const
{
  boost::mutex::scoped_lock lock(*this->dataPtr->receiveMutex);
  return this->dataPtr->terrain;
}

/////////////////////////////////////////////////
void Scene::CreateCOMVisual(ConstLinkPtr &_msg, VisualPtr _linkVisual)
{
  COMVisualPtr comVis(new COMVisual(_msg->name() + "_COM_VISUAL__",
                                    _linkVisual));
  comVis->Load(_msg);
  comVis->SetVisible(this->dataPtr->showCOMs);
  this->dataPtr->visuals[comVis->GetId()] = comVis;
}

/////////////////////////////////////////////////
void Scene::CreateCOMVisual(sdf::ElementPtr _elem, VisualPtr _linkVisual)
{
  COMVisualPtr comVis(new COMVisual(_linkVisual->GetName() + "_COM_VISUAL__",
                                    _linkVisual));
  comVis->Load(_elem);
  comVis->SetVisible(false);
  this->dataPtr->visuals[comVis->GetId()] = comVis;
}

/////////////////////////////////////////////////
void Scene::CreateInertiaVisual(ConstLinkPtr &_msg, VisualPtr _linkVisual)
{
  InertiaVisualPtr inertiaVis(new InertiaVisual(_msg->name() +
      "_INERTIA_VISUAL__", _linkVisual));
  inertiaVis->Load(_msg);
  inertiaVis->SetVisible(this->dataPtr->showInertias);
  this->dataPtr->visuals[inertiaVis->GetId()] = inertiaVis;
}

/////////////////////////////////////////////////
void Scene::CreateInertiaVisual(sdf::ElementPtr _elem, VisualPtr _linkVisual)
{
  InertiaVisualPtr inertiaVis(new InertiaVisual(_linkVisual->GetName() +
      "_Inertia_VISUAL__", _linkVisual));
  inertiaVis->Load(_elem);
  inertiaVis->SetVisible(false);
  this->dataPtr->visuals[inertiaVis->GetId()] = inertiaVis;
}

/////////////////////////////////////////////////
void Scene::SetWireframe(bool _show)
{
  this->dataPtr->wireframe = _show;
  for (auto visual : this->dataPtr->visuals)
  {
    visual.second->SetWireframe(_show);
  }

  if (this->dataPtr->terrain)
    this->dataPtr->terrain->SetWireframe(_show);
}

/////////////////////////////////////////////////
void Scene::SetTransparent(bool _show)
{
  this->dataPtr->transparent = _show;
  for (auto visual : this->dataPtr->visuals)
  {
    visual.second->SetTransparency(_show ? 0.5 : 0.0);
  }
}

/////////////////////////////////////////////////
void Scene::ShowCOMs(bool _show)
{
  this->dataPtr->showCOMs = _show;
  for (auto visual : this->dataPtr->visuals)
<<<<<<< HEAD
  {
    visual.second->ShowCOM(_show);
  }
}

/////////////////////////////////////////////////
void Scene::ShowInertias(bool _show)
{
  this->dataPtr->showInertias = _show;
  for (auto visual : this->dataPtr->visuals)
  {
=======
  {
    visual.second->ShowCOM(_show);
  }
}

/////////////////////////////////////////////////
void Scene::ShowInertias(bool _show)
{
  this->dataPtr->showInertias = _show;
  for (auto visual : this->dataPtr->visuals)
  {
>>>>>>> 7c22a662
    visual.second->ShowInertia(_show);
  }
}

/////////////////////////////////////////////////
void Scene::ShowCollisions(bool _show)
{
  this->dataPtr->showCollisions = _show;
  for (auto visual : this->dataPtr->visuals)
  {
    visual.second->ShowCollision(_show);
  }
}

/////////////////////////////////////////////////
void Scene::ShowJoints(bool _show)
{
  this->dataPtr->showJoints = _show;
  for (auto visual : this->dataPtr->visuals)
  {
    visual.second->ShowJoints(_show);
  }
}

/////////////////////////////////////////////////
void Scene::ShowContacts(bool _show)
{
  ContactVisualPtr vis;

  if (this->dataPtr->contactVisId == GZ_UINT32_MAX && _show)
  {
    vis.reset(new ContactVisual("__GUIONLY_CONTACT_VISUAL__",
              this->dataPtr->worldVisual, "~/physics/contacts"));
    vis->SetEnabled(_show);
    this->dataPtr->contactVisId = vis->GetId();
    this->dataPtr->visuals[this->dataPtr->contactVisId] = vis;
  }
  else
    vis = boost::dynamic_pointer_cast<ContactVisual>(
        this->dataPtr->visuals[this->dataPtr->contactVisId]);

  if (vis)
    vis->SetEnabled(_show);
  else
    gzerr << "Unable to get contact visualization. This should never happen.\n";
}

/////////////////////////////////////////////////
void Scene::ShowClouds(bool _show)
{
  if (!this->dataPtr->skyx)
    return;

  SkyX::VCloudsManager *mgr = this->dataPtr->skyx->getVCloudsManager();
  if (mgr)
  {
    SkyX::VClouds::VClouds *vclouds =
        this->dataPtr->skyx->getVCloudsManager()->getVClouds();
    if (vclouds)
      vclouds->setVisible(_show);
  }
}

/////////////////////////////////////////////////
bool Scene::GetShowClouds() const
{
  if (!this->dataPtr->skyx)
    return false;

  SkyX::VCloudsManager *mgr = this->dataPtr->skyx->getVCloudsManager();
  if (mgr)
  {
    SkyX::VClouds::VClouds *vclouds =
        this->dataPtr->skyx->getVCloudsManager()->getVClouds();
    if (vclouds)
      return vclouds->isVisible();
  }

  return false;
}

/////////////////////////////////////////////////
void Scene::SetSkyXMode(unsigned int _mode)
{
  /// \todo This function is currently called on initialization of rendering
  /// based sensors to disable clouds and moon. More testing is required to
  /// make sure it functions correctly when called during a render update,
  /// issue #693.

  if (!this->dataPtr->skyx)
    return;

  bool enabled = _mode != GZ_SKYX_NONE;
  this->dataPtr->skyx->setEnabled(enabled);

  if (!enabled)
    return;

  this->dataPtr->skyx->setCloudsEnabled(_mode & GZ_SKYX_CLOUDS);
  this->dataPtr->skyx->setMoonEnabled(_mode & GZ_SKYX_MOON);
}

/////////////////////////////////////////////////
SkyX::SkyX *Scene::GetSkyX() const
{
  return this->dataPtr->skyx;
}

/////////////////////////////////////////////////
void Scene::RemoveProjectors()
{
  for (std::map<std::string, Projector *>::iterator iter =
      this->dataPtr->projectors.begin();
      iter != this->dataPtr->projectors.end(); ++iter)
  {
    delete iter->second;
  }
  this->dataPtr->projectors.clear();
}

/////////////////////////////////////////////////
void Scene::ToggleLayer(const int32_t _layer)
{
  for (auto visual : this->dataPtr->visuals)
  {
    visual.second->ToggleLayer(_layer);
  }
}<|MERGE_RESOLUTION|>--- conflicted
+++ resolved
@@ -2733,18 +2733,6 @@
 void Scene::SetShadowsEnabled(bool _value)
 {
   // If a usercamera is set to stereo mode, then turn off shadows.
-<<<<<<< HEAD
-  // Our shadow mapping technique disables stereo.
-  bool stereoOverride = true;
-  for (std::vector<UserCameraPtr>::iterator iter =
-       this->dataPtr->userCameras.begin();
-       iter != this->dataPtr->userCameras.end() && stereoOverride; ++iter)
-  {
-    stereoOverride = !(*iter)->StereoEnabled();
-  }
-
-  _value = _value && stereoOverride;
-=======
   // If a usercamera uses orthographic projection, then turn off shadows.
   // Our shadow mapping technique disables stereo.
   bool shadowOverride = true;
@@ -2757,7 +2745,6 @@
   }
 
   _value = _value && shadowOverride;
->>>>>>> 7c22a662
 
   this->dataPtr->sdf->GetElement("shadows")->Set(_value);
 
@@ -3005,7 +2992,6 @@
 {
   this->dataPtr->showCOMs = _show;
   for (auto visual : this->dataPtr->visuals)
-<<<<<<< HEAD
   {
     visual.second->ShowCOM(_show);
   }
@@ -3017,19 +3003,6 @@
   this->dataPtr->showInertias = _show;
   for (auto visual : this->dataPtr->visuals)
   {
-=======
-  {
-    visual.second->ShowCOM(_show);
-  }
-}
-
-/////////////////////////////////////////////////
-void Scene::ShowInertias(bool _show)
-{
-  this->dataPtr->showInertias = _show;
-  for (auto visual : this->dataPtr->visuals)
-  {
->>>>>>> 7c22a662
     visual.second->ShowInertia(_show);
   }
 }
