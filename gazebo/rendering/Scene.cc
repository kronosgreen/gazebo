--- conflicted
+++ resolved
@@ -2443,21 +2443,11 @@
         visual->SetVisibilityFlags(GZ_VISIBILITY_GUI);
       }
 
-<<<<<<< HEAD
       visual->ShowCOM(this->dataPtr->showCOMs);
       visual->ShowCollision(this->dataPtr->showCollisions);
       visual->ShowJoints(this->dataPtr->showJoints);
       visual->SetTransparency(this->dataPtr->transparent ? 0.5 : 0.0);
       visual->SetWireframe(this->dataPtr->wireframe);
-
-      visual->UpdateFromMsg(_msg);
-=======
-      visual->ShowCOM(this->showCOMs);
-      visual->ShowCollision(this->showCollisions);
-      visual->ShowJoints(this->showJoints);
-      visual->SetTransparency(this->transparent ? 0.5 : 0.0);
-      visual->SetWireframe(this->wireframe);
->>>>>>> 94b25716
     }
   }
 
