/*
 * Copyright (C) 2015 Open Source Robotics Foundation
 *
 * Licensed under the Apache License, Version 2.0 (the "License");
 * you may not use this file except in compliance with the License.
 * You may obtain a copy of the License at
 *
 *     http://www.apache.org/licenses/LICENSE-2.0
 *
 * Unless required by applicable law or agreed to in writing, software
 * distributed under the License is distributed on an "AS IS" BASIS,
 * WITHOUT WARRANTIES OR CONDITIONS OF ANY KIND, either express or implied.
 * See the License for the specific language governing permissions and
 * limitations under the License.
 *
*/
#include <boost/lexical_cast.hpp>

#include "gazebo/rendering/skyx/include/SkyX.h"
#include "gazebo/rendering/ogre_gazebo.h"

#include "gazebo/msgs/msgs.hh"

#include "gazebo/common/Exception.hh"
#include "gazebo/common/Assert.hh"
#include "gazebo/common/Console.hh"
#include "gazebo/rendering/Road2d.hh"
#include "gazebo/rendering/Projector.hh"
#include "gazebo/rendering/Heightmap.hh"
#include "gazebo/rendering/RenderEvents.hh"
#include "gazebo/rendering/LaserVisual.hh"
#include "gazebo/rendering/SonarVisual.hh"
#include "gazebo/rendering/WrenchVisual.hh"
#include "gazebo/rendering/CameraVisual.hh"
#include "gazebo/rendering/LogicalCameraVisual.hh"
#include "gazebo/rendering/JointVisual.hh"
#include "gazebo/rendering/COMVisual.hh"
#include "gazebo/rendering/InertiaVisual.hh"
#include "gazebo/rendering/LinkFrameVisual.hh"
#include "gazebo/rendering/ContactVisual.hh"
#include "gazebo/rendering/Conversions.hh"
#include "gazebo/rendering/Light.hh"
#include "gazebo/rendering/Visual.hh"
#include "gazebo/rendering/RenderEngine.hh"
#include "gazebo/rendering/UserCamera.hh"
#include "gazebo/rendering/Camera.hh"
#include "gazebo/rendering/DepthCamera.hh"
#include "gazebo/rendering/GpuLaser.hh"
#include "gazebo/rendering/Grid.hh"
#include "gazebo/rendering/OriginVisual.hh"
#include "gazebo/rendering/RFIDVisual.hh"
#include "gazebo/rendering/RFIDTagVisual.hh"
#include "gazebo/rendering/VideoVisual.hh"
#include "gazebo/rendering/TransmitterVisual.hh"

#if OGRE_VERSION_MAJOR >= 1 && OGRE_VERSION_MINOR >= 8
#include "gazebo/rendering/deferred_shading/SSAOLogic.hh"
#include "gazebo/rendering/deferred_shading/GBufferSchemeHandler.hh"
#include "gazebo/rendering/deferred_shading/NullSchemeHandler.hh"
#include "gazebo/rendering/deferred_shading/MergeSchemeHandler.hh"
#include "gazebo/rendering/deferred_shading/DeferredLightCP.hh"
#endif

#include "gazebo/rendering/RTShaderSystem.hh"
#include "gazebo/transport/TransportIface.hh"
#include "gazebo/transport/Node.hh"

#include "gazebo/rendering/ScenePrivate.hh"
#include "gazebo/rendering/Scene.hh"

#ifdef HAVE_OCULUS
#include "gazebo/rendering/OculusCamera.hh"
#endif

using namespace gazebo;
using namespace rendering;

uint32_t ScenePrivate::idCounter = 0;

struct VisualMessageLess {
    bool operator() (boost::shared_ptr<msgs::Visual const> _i,
                     boost::shared_ptr<msgs::Visual const> _j)
    {
      return _i->name().size() < _j->name().size();
    }
} VisualMessageLessOp;

//////////////////////////////////////////////////
Scene::Scene(const std::string &_name, bool _enableVisualizations,
    bool _isServer)
  : dataPtr(new ScenePrivate)
{
  // \todo: This is a hack. There is no guarantee (other than the
  // improbability of creating an extreme number of visuals), that
  // this contactVisId is unique.
  this->dataPtr->contactVisId = GZ_UINT32_MAX;

  this->dataPtr->initialized = false;
  this->dataPtr->showCOMs = false;
  this->dataPtr->showInertias = false;
  this->dataPtr->showLinkFrames = false;
  this->dataPtr->showCollisions = false;
  this->dataPtr->showJoints = false;
  this->dataPtr->transparent = false;
  this->dataPtr->wireframe = false;

  this->dataPtr->requestMsg = NULL;
  this->dataPtr->enableVisualizations = _enableVisualizations;
  this->dataPtr->node = transport::NodePtr(new transport::Node());
  this->dataPtr->node->Init(_name);
  this->dataPtr->id = ScenePrivate::idCounter++;
  this->dataPtr->idString = boost::lexical_cast<std::string>(this->dataPtr->id);

  this->dataPtr->name = _name;
  this->dataPtr->manager = NULL;
  this->dataPtr->raySceneQuery = NULL;
  this->dataPtr->skyx = NULL;

  this->dataPtr->receiveMutex = new boost::mutex();

  this->dataPtr->connections.push_back(
      event::Events::ConnectPreRender(boost::bind(&Scene::PreRender, this)));

  this->dataPtr->connections.push_back(
      rendering::Events::ConnectToggleLayer(
        boost::bind(&Scene::ToggleLayer, this, _1)));

  this->dataPtr->sensorSub = this->dataPtr->node->Subscribe("~/sensor",
                                          &Scene::OnSensorMsg, this, true);
  this->dataPtr->visSub =
      this->dataPtr->node->Subscribe("~/visual", &Scene::OnVisualMsg, this);

  this->dataPtr->lightPub =
      this->dataPtr->node->Advertise<msgs::Light>("~/light");

  this->dataPtr->lightSub =
      this->dataPtr->node->Subscribe("~/light", &Scene::OnLightMsg, this);

  if (_isServer)
  {
    this->dataPtr->poseSub = this->dataPtr->node->Subscribe("~/pose/local/info",
        &Scene::OnPoseMsg, this);
  }
  else
  {
    this->dataPtr->poseSub = this->dataPtr->node->Subscribe("~/pose/info",
        &Scene::OnPoseMsg, this);
  }

  this->dataPtr->jointSub =
      this->dataPtr->node->Subscribe("~/joint", &Scene::OnJointMsg, this);
  this->dataPtr->skeletonPoseSub =
      this->dataPtr->node->Subscribe("~/skeleton_pose/info",
      &Scene::OnSkeletonPoseMsg, this);
  this->dataPtr->skySub =
      this->dataPtr->node->Subscribe("~/sky", &Scene::OnSkyMsg, this);
  this->dataPtr->modelInfoSub = this->dataPtr->node->Subscribe("~/model/info",
                                             &Scene::OnModelMsg, this);

  this->dataPtr->requestPub =
      this->dataPtr->node->Advertise<msgs::Request>("~/request");

  this->dataPtr->requestSub = this->dataPtr->node->Subscribe("~/request",
      &Scene::OnRequest, this);

  this->dataPtr->responseSub = this->dataPtr->node->Subscribe("~/response",
      &Scene::OnResponse, this, true);
  this->dataPtr->sceneSub =
      this->dataPtr->node->Subscribe("~/scene", &Scene::OnScene, this);

  this->dataPtr->sdf.reset(new sdf::Element);
  sdf::initFile("scene.sdf", this->dataPtr->sdf);

  this->dataPtr->terrain = NULL;
  this->dataPtr->selectedVis.reset();

  this->dataPtr->sceneSimTimePosesApplied = common::Time();
  this->dataPtr->sceneSimTimePosesReceived = common::Time();
}

//////////////////////////////////////////////////
void Scene::Clear()
{
  this->dataPtr->node->Fini();
  this->dataPtr->modelMsgs.clear();
  this->dataPtr->visualMsgs.clear();
  this->dataPtr->lightMsgs.clear();
  this->dataPtr->poseMsgs.clear();
  this->dataPtr->sceneMsgs.clear();
  this->dataPtr->jointMsgs.clear();
  this->dataPtr->linkMsgs.clear();
  this->dataPtr->sensorMsgs.clear();

  this->dataPtr->poseSub.reset();
  this->dataPtr->jointSub.reset();
  this->dataPtr->sensorSub.reset();
  this->dataPtr->sceneSub.reset();
  this->dataPtr->skeletonPoseSub.reset();
  this->dataPtr->visSub.reset();
  this->dataPtr->skySub.reset();
  this->dataPtr->lightSub.reset();
  this->dataPtr->requestSub.reset();
  this->dataPtr->responseSub.reset();
  this->dataPtr->modelInfoSub.reset();
  this->dataPtr->lightPub.reset();
  this->dataPtr->responsePub.reset();
  this->dataPtr->requestPub.reset();

  this->dataPtr->joints.clear();

  delete this->dataPtr->terrain;
  this->dataPtr->terrain = NULL;

  while (!this->dataPtr->visuals.empty())
    this->RemoveVisual(this->dataPtr->visuals.begin()->first);

  this->dataPtr->visuals.clear();

  if (this->dataPtr->originVisual)
  {
    this->dataPtr->originVisual->Fini();
    this->dataPtr->originVisual.reset();
  }

  if (this->dataPtr->worldVisual)
  {
    this->dataPtr->worldVisual->Fini();
    this->dataPtr->worldVisual.reset();
  }

  while (!this->dataPtr->lights.empty())
    if (this->dataPtr->lights.begin()->second)
      this->RemoveLight(this->dataPtr->lights.begin()->second);
  this->dataPtr->lights.clear();

  for (uint32_t i = 0; i < this->dataPtr->grids.size(); ++i)
    delete this->dataPtr->grids[i];
  this->dataPtr->grids.clear();

  for (unsigned int i = 0; i < this->dataPtr->cameras.size(); ++i)
    this->dataPtr->cameras[i]->Fini();
  this->dataPtr->cameras.clear();

  for (unsigned int i = 0; i < this->dataPtr->userCameras.size(); ++i)
    this->dataPtr->userCameras[i]->Fini();
  this->dataPtr->userCameras.clear();

  delete this->dataPtr->skyx;
  this->dataPtr->skyx = NULL;

  RTShaderSystem::Instance()->RemoveScene(this->GetName());
  RTShaderSystem::Instance()->Clear();

  this->dataPtr->connections.clear();

  this->dataPtr->initialized = false;
}

//////////////////////////////////////////////////
Scene::~Scene()
{
  delete this->dataPtr->requestMsg;
  this->dataPtr->requestMsg = NULL;
  delete this->dataPtr->receiveMutex;
  this->dataPtr->receiveMutex = NULL;

  // raySceneQuery deletion handled by ogre
  this->dataPtr->raySceneQuery= NULL;

  this->Clear();

  this->dataPtr->sdf->Reset();
  this->dataPtr->sdf.reset();

  delete this->dataPtr;
  this->dataPtr = NULL;
}

//////////////////////////////////////////////////
void Scene::Load(sdf::ElementPtr _sdf)
{
  this->dataPtr->sdf->Copy(_sdf);
  this->Load();
}

//////////////////////////////////////////////////
void Scene::Load()
{
  this->dataPtr->initialized = false;
  Ogre::Root *root = RenderEngine::Instance()->root;

  if (this->dataPtr->manager)
    root->destroySceneManager(this->dataPtr->manager);

  this->dataPtr->manager = root->createSceneManager(Ogre::ST_GENERIC);
  this->dataPtr->manager->setAmbientLight(
      Ogre::ColourValue(0.1, 0.1, 0.1, 0.1));

#if OGRE_VERSION_MAJOR > 1 || OGRE_VERSION_MINOR >= 9
  this->dataPtr->manager->addRenderQueueListener(
      RenderEngine::Instance()->GetOverlaySystem());
#endif
}

//////////////////////////////////////////////////
VisualPtr Scene::GetWorldVisual() const
{
  return this->dataPtr->worldVisual;
}

//////////////////////////////////////////////////
void Scene::Init()
{
  this->dataPtr->worldVisual.reset(new Visual("__world_node__",
      shared_from_this()));
  this->dataPtr->worldVisual->SetId(0);
  this->dataPtr->visuals[0] = this->dataPtr->worldVisual;

  // RTShader system self-enables if the render path type is FORWARD,
  RTShaderSystem::Instance()->AddScene(shared_from_this());
  RTShaderSystem::Instance()->ApplyShadows(shared_from_this());

  if (RenderEngine::Instance()->GetRenderPathType() == RenderEngine::DEFERRED)
    this->InitDeferredShading();

  for (uint32_t i = 0; i < this->dataPtr->grids.size(); ++i)
    this->dataPtr->grids[i]->Init();

  // Create Sky. This initializes SkyX, and makes it invisible. A Sky
  // message must be received (via a scene message or on the ~/sky topic).
  try
  {
    this->SetSky();
  }
  catch(...)
  {
    gzerr << "Failed to create the sky\n";
  }

  // Create Fog
  if (this->dataPtr->sdf->HasElement("fog"))
  {
    boost::shared_ptr<sdf::Element> fogElem =
        this->dataPtr->sdf->GetElement("fog");
    this->SetFog(fogElem->Get<std::string>("type"),
                 fogElem->Get<common::Color>("color"),
                 fogElem->Get<double>("density"),
                 fogElem->Get<double>("start"),
                 fogElem->Get<double>("end"));
  }

  // Create ray scene query
  this->dataPtr->raySceneQuery =
      this->dataPtr->manager->createRayQuery(Ogre::Ray());
  this->dataPtr->raySceneQuery->setSortByDistance(true);
  this->dataPtr->raySceneQuery->setQueryMask(
      Ogre::SceneManager::ENTITY_TYPE_MASK);

  // Force shadows on.
  this->SetShadowsEnabled(true);

  // Create origin visual
  this->dataPtr->originVisual.reset(new OriginVisual("__WORLD_ORIGIN__",
      this->dataPtr->worldVisual));
  this->dataPtr->originVisual->Load();

  this->dataPtr->requestPub->WaitForConnection();
  this->dataPtr->requestMsg = msgs::CreateRequest("scene_info");
  this->dataPtr->requestPub->Publish(*this->dataPtr->requestMsg);

  Road2d *road = new Road2d();
  road->Load(this->dataPtr->worldVisual);
}

//////////////////////////////////////////////////
bool Scene::GetInitialized() const
{
  return this->dataPtr->initialized;
}

//////////////////////////////////////////////////
void Scene::InitDeferredShading()
{
#if OGRE_VERSION_MAJOR > 1 || OGRE_VERSION_MINOR >= 8
  Ogre::CompositorManager &compMgr = Ogre::CompositorManager::getSingleton();

  // Deferred Shading scheme handler
  Ogre::MaterialManager::getSingleton().addListener(
      new GBufferSchemeHandler(GBufferMaterialGenerator::GBT_FAT),
      "DSGBuffer");

  // Deferred Lighting scheme handlers
  Ogre::MaterialManager::getSingleton().addListener(
      new GBufferSchemeHandler(GBufferMaterialGenerator::GBT_NORMAL_AND_DEPTH),
      "DLGBuffer");
  Ogre::MaterialManager::getSingleton().addListener(
      new MergeSchemeHandler(false), "DLMerge");

  Ogre::MaterialManager::getSingleton().addListener(
      new NullSchemeHandler, "NoGBuffer");

  compMgr.registerCustomCompositionPass("DeferredShadingLight",
      new DeferredLightCompositionPass<DeferredShading>);
  compMgr.registerCustomCompositionPass("DeferredLightingLight",
      new DeferredLightCompositionPass<DeferredLighting>);

  compMgr.registerCompositorLogic("SSAOLogic", new SSAOLogic);

  // Create and instance geometry for VPL
  Ogre::MeshPtr VPLMesh =
    Ogre::MeshManager::getSingleton().createManual("VPLMesh",
        Ogre::ResourceGroupManager::AUTODETECT_RESOURCE_GROUP_NAME);

  Ogre::SubMesh *submeshMesh = VPLMesh->createSubMesh();
  submeshMesh->operationType = Ogre::RenderOperation::OT_TRIANGLE_LIST;
  submeshMesh->indexData = new Ogre::IndexData();
  submeshMesh->vertexData = new Ogre::VertexData();
  submeshMesh->useSharedVertices = false;
  VPLMesh->_setBoundingSphereRadius(10.8f);
  VPLMesh->_setBounds(Ogre::AxisAlignedBox(
        Ogre::Vector3(-10.8, -10.8, -10.8), Ogre::Vector3(10.8, 10.8, 10.8)));

  GeomUtils::CreateSphere(submeshMesh->vertexData, submeshMesh->indexData,
      1.0, 6, 6, false, false);

  int numVPLs = 400;
  Ogre::InstanceManager *im =
    this->dataPtr->manager->createInstanceManager("VPL_InstanceMgr",
      "VPLMesh", Ogre::ResourceGroupManager::AUTODETECT_RESOURCE_GROUP_NAME,
          Ogre::InstanceManager::HWInstancingBasic, numVPLs, Ogre::IM_USEALL);

  for (int i = 0; i < numVPLs; ++i)
  {
    // Ogre::InstancedEntity *new_entity =
    im->createInstancedEntity("DeferredLighting/VPL");
  }

  im->setBatchesAsStaticAndUpdate(true);
#endif
}

//////////////////////////////////////////////////
Ogre::SceneManager *Scene::GetManager() const
{
  return this->dataPtr->manager;
}

//////////////////////////////////////////////////
std::string Scene::GetName() const
{
  return this->dataPtr->name;
}

//////////////////////////////////////////////////
void Scene::SetAmbientColor(const common::Color &_color)
{
  this->dataPtr->sdf->GetElement("ambient")->Set(_color);

  // Ambient lighting
  if (this->dataPtr->manager &&
      Conversions::Convert(this->dataPtr->manager->getAmbientLight()) != _color)
  {
    this->dataPtr->manager->setAmbientLight(Conversions::Convert(_color));
  }
}

//////////////////////////////////////////////////
common::Color Scene::GetAmbientColor() const
{
  return this->dataPtr->sdf->Get<common::Color>("ambient");
}

//////////////////////////////////////////////////
void Scene::SetBackgroundColor(const common::Color &_color)
{
  this->dataPtr->sdf->GetElement("background")->Set(_color);
  Ogre::ColourValue clr = Conversions::Convert(_color);

  std::vector<CameraPtr>::iterator iter;
  for (iter = this->dataPtr->cameras.begin();
      iter != this->dataPtr->cameras.end(); ++iter)
  {
    if ((*iter)->GetViewport() &&
        (*iter)->GetViewport()->getBackgroundColour() != clr)
      (*iter)->GetViewport()->setBackgroundColour(clr);
  }

  std::vector<UserCameraPtr>::iterator iter2;
  for (iter2 = this->dataPtr->userCameras.begin();
       iter2 != this->dataPtr->userCameras.end(); ++iter2)
  {
    if ((*iter2)->GetViewport() &&
        (*iter2)->GetViewport()->getBackgroundColour() != clr)
    {
      (*iter2)->GetViewport()->setBackgroundColour(clr);
    }
  }
}

//////////////////////////////////////////////////
common::Color Scene::GetBackgroundColor() const
{
  return this->dataPtr->sdf->Get<common::Color>("background");
}

//////////////////////////////////////////////////
void Scene::CreateGrid(uint32_t cell_count, float cell_length,
                       float line_width, const common::Color &color)
{
  Grid *grid = new Grid(this, cell_count, cell_length, line_width, color);

  if (this->dataPtr->manager)
    grid->Init();

  this->dataPtr->grids.push_back(grid);
}

//////////////////////////////////////////////////
Grid *Scene::GetGrid(uint32_t index) const
{
  if (index >= this->dataPtr->grids.size())
  {
    gzerr << "Scene::GetGrid() Invalid index\n";
    return NULL;
  }

  return this->dataPtr->grids[index];
}

//////////////////////////////////////////////////
uint32_t Scene::GetGridCount() const
{
  return this->dataPtr->grids.size();
}

//////////////////////////////////////////////////
CameraPtr Scene::CreateCamera(const std::string &_name, bool _autoRender)
{
  CameraPtr camera(new Camera(_name, shared_from_this(), _autoRender));
  this->dataPtr->cameras.push_back(camera);

  return camera;
}

//////////////////////////////////////////////////
DepthCameraPtr Scene::CreateDepthCamera(const std::string &_name,
                                        bool _autoRender)
{
  DepthCameraPtr camera(new DepthCamera(this->dataPtr->name + "::" + _name,
        shared_from_this(), _autoRender));
  this->dataPtr->cameras.push_back(camera);

  return camera;
}

//////////////////////////////////////////////////
GpuLaserPtr Scene::CreateGpuLaser(const std::string &_name,
                                        bool _autoRender)
{
  GpuLaserPtr camera(new GpuLaser(this->dataPtr->name + "::" + _name,
        shared_from_this(), _autoRender));
  this->dataPtr->cameras.push_back(camera);

  return camera;
}

//////////////////////////////////////////////////
uint32_t Scene::GetCameraCount() const
{
  return this->dataPtr->cameras.size();
}

//////////////////////////////////////////////////
CameraPtr Scene::GetCamera(uint32_t index) const
{
  CameraPtr cam;

  if (index < this->dataPtr->cameras.size())
    cam = this->dataPtr->cameras[index];

  return cam;
}

//////////////////////////////////////////////////
CameraPtr Scene::GetCamera(const std::string &_name) const
{
  CameraPtr result;
  std::vector<CameraPtr>::const_iterator iter;
  for (iter = this->dataPtr->cameras.begin();
      iter != this->dataPtr->cameras.end(); ++iter)
  {
    if ((*iter)->GetName() == _name)
      result = *iter;
  }

  return result;
}

#ifdef HAVE_OCULUS
//////////////////////////////////////////////////
OculusCameraPtr Scene::CreateOculusCamera(const std::string &_name)
{
  OculusCameraPtr camera(new OculusCamera(_name, shared_from_this()));

  if (camera->Ready())
  {
    camera->Load();
    camera->Init();
    this->dataPtr->oculusCameras.push_back(camera);
  }

  return camera;
}

//////////////////////////////////////////////////
uint32_t Scene::GetOculusCameraCount() const
{
  return this->dataPtr->oculusCameras.size();
}
#endif

//////////////////////////////////////////////////
UserCameraPtr Scene::CreateUserCamera(const std::string &_name,
                                      bool _stereoEnabled)
{
  UserCameraPtr camera(new UserCamera(_name, shared_from_this(),
        _stereoEnabled));
  camera->Load();
  camera->Init();
  this->dataPtr->userCameras.push_back(camera);

  return camera;
}

//////////////////////////////////////////////////
uint32_t Scene::GetUserCameraCount() const
{
  return this->dataPtr->userCameras.size();
}

//////////////////////////////////////////////////
UserCameraPtr Scene::GetUserCamera(uint32_t index) const
{
  UserCameraPtr cam;

  if (index < this->dataPtr->userCameras.size())
    cam = this->dataPtr->userCameras[index];

  return cam;
}

//////////////////////////////////////////////////
void Scene::RemoveCamera(const std::string &_name)
{
  std::vector<CameraPtr>::iterator iter;
  for (iter = this->dataPtr->cameras.begin();
      iter != this->dataPtr->cameras.end(); ++iter)
  {
    if ((*iter)->GetName() == _name)
    {
      (*iter)->Fini();
      (*iter).reset();
      this->dataPtr->cameras.erase(iter);
      break;
    }
  }
}

//////////////////////////////////////////////////
LightPtr Scene::GetLight(const std::string &_name) const
{
  LightPtr result;
  std::string n = this->StripSceneName(_name);
  Light_M::const_iterator iter = this->dataPtr->lights.find(n);
  if (iter != this->dataPtr->lights.end())
    result = iter->second;
  return result;
}

//////////////////////////////////////////////////
uint32_t Scene::GetLightCount() const
{
  return this->dataPtr->lights.size();
}

//////////////////////////////////////////////////
LightPtr Scene::GetLight(uint32_t _index) const
{
  LightPtr result;
  if (_index < this->dataPtr->lights.size())
  {
    Light_M::const_iterator iter = this->dataPtr->lights.begin();
    std::advance(iter, _index);
    result = iter->second;
  }
  else
  {
    gzerr << "Error: light index(" << _index << ") larger than light count("
          << this->dataPtr->lights.size() << "\n";
  }

  return result;
}

//////////////////////////////////////////////////
VisualPtr Scene::GetVisual(uint32_t _id) const
{
  Visual_M::const_iterator iter = this->dataPtr->visuals.find(_id);
  if (iter != this->dataPtr->visuals.end())
    return iter->second;
  return VisualPtr();
}

//////////////////////////////////////////////////
VisualPtr Scene::GetVisual(const std::string &_name) const
{
  VisualPtr result;

  Visual_M::const_iterator iter;
  for (iter = this->dataPtr->visuals.begin();
      iter != this->dataPtr->visuals.end(); ++iter)
  {
    if (iter->second->GetName() == _name)
      break;
  }

  if (iter != this->dataPtr->visuals.end())
    result = iter->second;
  else
  {
    std::string otherName = this->GetName() + "::" + _name;
    for (iter = this->dataPtr->visuals.begin();
        iter != this->dataPtr->visuals.end(); ++iter)
    {
      if (iter->second->GetName() == otherName)
        break;
    }

    if (iter != this->dataPtr->visuals.end())
      result = iter->second;
  }

  return result;
}

//////////////////////////////////////////////////
uint32_t Scene::GetVisualCount() const
{
  return this->dataPtr->visuals.size();
}

//////////////////////////////////////////////////
void Scene::SelectVisual(const std::string &_name, const std::string &_mode)
{
  this->dataPtr->selectedVis = this->GetVisual(_name);
  this->dataPtr->selectionMode = _mode;
}

//////////////////////////////////////////////////
VisualPtr Scene::GetSelectedVisual() const
{
  return this->dataPtr->selectedVis;
}

//////////////////////////////////////////////////
VisualPtr Scene::GetVisualAt(CameraPtr _camera,
                             const math::Vector2i &_mousePos,
                             std::string &_mod)
{
  VisualPtr visual;
  Ogre::Entity *closestEntity = this->GetOgreEntityAt(_camera, _mousePos,
                                                       false);

  _mod = "";
  if (closestEntity)
  {
    // Make sure we set the _mod only if we have found a selection object
    if (closestEntity->getName().substr(0, 15) == "__SELECTION_OBJ" &&
        closestEntity->getUserObjectBindings().getUserAny().getType()
        == typeid(std::string))
    {
      try
      {
        _mod = Ogre::any_cast<std::string>(
            closestEntity->getUserObjectBindings().getUserAny());
      }
      catch(boost::bad_any_cast &e)
      {
        gzerr << "boost any_cast error:" << e.what() << "\n";
      }
    }

    try
    {
      visual = this->GetVisual(Ogre::any_cast<std::string>(
            closestEntity->getUserObjectBindings().getUserAny()));
    }
    catch(boost::bad_any_cast &e)
    {
      gzerr << "boost any_cast error:" << e.what() << "\n";
    }
  }

  return visual;
}

//////////////////////////////////////////////////
VisualPtr Scene::GetModelVisualAt(CameraPtr _camera,
                                  const math::Vector2i &_mousePos)
{
  VisualPtr vis = this->GetVisualAt(_camera, _mousePos);
  if (vis)
    vis = this->GetVisual(vis->GetName().substr(0, vis->GetName().find("::")));

  return vis;
}

//////////////////////////////////////////////////
void Scene::SnapVisualToNearestBelow(const std::string &_visualName)
{
  VisualPtr visBelow = this->GetVisualBelow(_visualName);
  VisualPtr vis = this->GetVisual(_visualName);

  if (vis && visBelow)
  {
    math::Vector3 pos = vis->GetWorldPose().pos;
    double dz = vis->GetBoundingBox().min.z - visBelow->GetBoundingBox().max.z;
    pos.z -= dz;
    vis->SetWorldPosition(pos);
  }
}

//////////////////////////////////////////////////
VisualPtr Scene::GetVisualBelow(const std::string &_visualName)
{
  VisualPtr result;
  VisualPtr vis = this->GetVisual(_visualName);

  if (vis)
  {
    std::vector<VisualPtr> below;
    this->GetVisualsBelowPoint(vis->GetWorldPose().pos, below);

    double maxZ = -10000;

    for (uint32_t i = 0; i < below.size(); ++i)
    {
      if (below[i]->GetName().find(vis->GetName()) != 0
          && below[i]->GetBoundingBox().max.z > maxZ)
      {
        maxZ = below[i]->GetBoundingBox().max.z;
        result = below[i];
      }
    }
  }

  return result;
}

//////////////////////////////////////////////////
double Scene::GetHeightBelowPoint(const math::Vector3 &_pt)
{
  double height = 0;
  Ogre::Ray ray(Conversions::Convert(_pt), Ogre::Vector3(0, 0, -1));

  if (!this->dataPtr->raySceneQuery)
  {
    this->dataPtr->raySceneQuery =
        this->dataPtr->manager->createRayQuery(Ogre::Ray());
  }
  this->dataPtr->raySceneQuery->setRay(ray);
  this->dataPtr->raySceneQuery->setSortByDistance(true, 0);

  // Perform the scene query
  Ogre::RaySceneQueryResult &result = this->dataPtr->raySceneQuery->execute();
  Ogre::RaySceneQueryResult::iterator iter;

  for (iter = result.begin(); iter != result.end(); ++iter)
  {
    // is the result a MovableObject
    if (iter->movable && iter->movable->getMovableType().compare("Entity") == 0)
    {
      if (!iter->movable->isVisible() ||
          iter->movable->getName().find("__COLLISION_VISUAL__") !=
          std::string::npos)
        continue;
      if (iter->movable->getName().substr(0, 15) == "__SELECTION_OBJ")
        continue;

      height = _pt.z - iter->distance;
      break;
    }
  }

  // The default ray scene query does not work with terrain, so we have to
  // check ourselves.
  if (this->dataPtr->terrain)
  {
    double terrainHeight =
        this->dataPtr->terrain->GetHeight(_pt.x, _pt.y, _pt.z);
    if (terrainHeight <= _pt.z)
      height = std::max(height, terrainHeight);
  }

  return height;
}

//////////////////////////////////////////////////
void Scene::GetVisualsBelowPoint(const math::Vector3 &_pt,
                                 std::vector<VisualPtr> &_visuals)
{
  Ogre::Ray ray(Conversions::Convert(_pt), Ogre::Vector3(0, 0, -1));

  if (!this->dataPtr->raySceneQuery)
  {
    this->dataPtr->raySceneQuery =
        this->dataPtr->manager->createRayQuery(Ogre::Ray());
  }

  this->dataPtr->raySceneQuery->setRay(ray);
  this->dataPtr->raySceneQuery->setSortByDistance(true, 0);

  // Perform the scene query
  Ogre::RaySceneQueryResult &result = this->dataPtr->raySceneQuery->execute();
  Ogre::RaySceneQueryResult::iterator iter = result.begin();

  _visuals.clear();

  for (iter = result.begin(); iter != result.end(); ++iter)
  {
    // is the result a MovableObject
    if (iter->movable && iter->movable->getMovableType().compare("Entity") == 0)
    {
      if (!iter->movable->isVisible() ||
          iter->movable->getName().find("__COLLISION_VISUAL__") !=
          std::string::npos)
        continue;
      if (iter->movable->getName().substr(0, 15) == "__SELECTION_OBJ")
        continue;

      Ogre::Entity *ogreEntity = static_cast<Ogre::Entity*>(iter->movable);
      if (ogreEntity)
      {
        try
        {
          VisualPtr v = this->GetVisual(Ogre::any_cast<std::string>(
                ogreEntity->getUserObjectBindings().getUserAny()));
          if (v)
            _visuals.push_back(v);
        }
        catch(boost::bad_any_cast &e)
        {
          gzerr << "boost any_cast error:" << e.what() << "\n";
        }
      }
    }
  }
}

//////////////////////////////////////////////////
VisualPtr Scene::GetVisualAt(CameraPtr _camera,
                             const math::Vector2i &_mousePos)
{
  VisualPtr visual;

  Ogre::Entity *closestEntity = this->GetOgreEntityAt(_camera,
                                                      _mousePos, true);
  if (closestEntity)
  {
    try
    {
      visual = this->GetVisual(Ogre::any_cast<std::string>(
            closestEntity->getUserObjectBindings().getUserAny()));
    }
    catch(boost::bad_any_cast &e)
    {
      gzerr << "boost any_cast error:" << e.what() << "\n";
    }
  }

  return visual;
}

/////////////////////////////////////////////////
Ogre::Entity *Scene::GetOgreEntityAt(CameraPtr _camera,
                                     const math::Vector2i &_mousePos,
                                     bool _ignoreSelectionObj)
{
  Ogre::Camera *ogreCam = _camera->GetOgreCamera();

  Ogre::Real closest_distance = -1.0f;
  Ogre::Ray mouseRay = ogreCam->getCameraToViewportRay(
      static_cast<float>(_mousePos.x) /
      ogreCam->getViewport()->getActualWidth(),
      static_cast<float>(_mousePos.y) /
      ogreCam->getViewport()->getActualHeight());

  this->dataPtr->raySceneQuery->setRay(mouseRay);

  // Perform the scene query
  Ogre::RaySceneQueryResult &result = this->dataPtr->raySceneQuery->execute();
  Ogre::RaySceneQueryResult::iterator iter = result.begin();
  Ogre::Entity *closestEntity = NULL;

  for (iter = result.begin(); iter != result.end(); ++iter)
  {
    // is the result a MovableObject
    if (iter->movable && iter->movable->getMovableType().compare("Entity") == 0)
    {
      if (!iter->movable->isVisible() ||
          iter->movable->getName().find("__COLLISION_VISUAL__") !=
          std::string::npos)
        continue;
      if (_ignoreSelectionObj &&
          iter->movable->getName().substr(0, 15) == "__SELECTION_OBJ")
        continue;

      Ogre::Entity *ogreEntity = static_cast<Ogre::Entity*>(iter->movable);

      // mesh data to retrieve
      size_t vertex_count;
      size_t index_count;
      Ogre::Vector3 *vertices;
      uint64_t *indices;

      // Get the mesh information
      this->GetMeshInformation(ogreEntity->getMesh().get(), vertex_count,
          vertices, index_count, indices,
          ogreEntity->getParentNode()->_getDerivedPosition(),
          ogreEntity->getParentNode()->_getDerivedOrientation(),
          ogreEntity->getParentNode()->_getDerivedScale());

      bool new_closest_found = false;
      for (int i = 0; i < static_cast<int>(index_count); i += 3)
      {
        // when indices size is not divisible by 3
        if (i+2 >= static_cast<int>(index_count))
          break;

        // check for a hit against this triangle
        std::pair<bool, Ogre::Real> hit = Ogre::Math::intersects(mouseRay,
            vertices[indices[i]],
            vertices[indices[i+1]],
            vertices[indices[i+2]],
            true, false);

        // if it was a hit check if its the closest
        if (hit.first)
        {
          if ((closest_distance < 0.0f) || (hit.second < closest_distance))
          {
            // this is the closest so far, save it off
            closest_distance = hit.second;
            new_closest_found = true;
          }
        }
      }

      delete [] vertices;
      delete [] indices;

      if (new_closest_found)
      {
        closestEntity = ogreEntity;
        // break;
      }
    }
  }

  return closestEntity;
}

//////////////////////////////////////////////////
bool Scene::GetFirstContact(CameraPtr _camera,
                            const math::Vector2i &_mousePos,
                            math::Vector3 &_position)
{
  bool valid = false;
  Ogre::Camera *ogreCam = _camera->GetOgreCamera();

  _position = math::Vector3::Zero;

  // Ogre::Real closest_distance = -1.0f;
  Ogre::Ray mouseRay = ogreCam->getCameraToViewportRay(
      static_cast<float>(_mousePos.x) /
      ogreCam->getViewport()->getActualWidth(),
      static_cast<float>(_mousePos.y) /
      ogreCam->getViewport()->getActualHeight());

  this->dataPtr->raySceneQuery->setSortByDistance(true);
  this->dataPtr->raySceneQuery->setRay(mouseRay);

  // Perform the scene query
  Ogre::RaySceneQueryResult &result = this->dataPtr->raySceneQuery->execute();
  Ogre::RaySceneQueryResult::iterator iter = result.begin();

  double distance = -1.0;

  // Iterate over all the results.
  for (; iter != result.end() && distance <= 0.0; ++iter)
  {
    // Skip results where the distance is zero or less
    if (iter->distance <= 0.0)
      continue;

    unsigned int flags = iter->movable->getVisibilityFlags();

    // Only accept a hit if there is an entity and not a gui visual
    if (iter->movable &&
        iter->movable->getMovableType().compare("Entity") == 0 &&
        !(flags != GZ_VISIBILITY_ALL && flags & GZ_VISIBILITY_GUI))
    {
      Ogre::Entity *ogreEntity = static_cast<Ogre::Entity*>(iter->movable);

      // mesh data to retrieve
      size_t vertexCount;
      size_t indexCount;
      Ogre::Vector3 *vertices;
      uint64_t *indices;

      // Get the mesh information
      this->GetMeshInformation(ogreEntity->getMesh().get(), vertexCount,
          vertices, indexCount, indices,
          ogreEntity->getParentNode()->_getDerivedPosition(),
          ogreEntity->getParentNode()->_getDerivedOrientation(),
          ogreEntity->getParentNode()->_getDerivedScale());

      for (int i = 0; i < static_cast<int>(indexCount); i += 3)
      {
        // when indices size is not divisible by 3
        if (i+2 >= static_cast<int>(indexCount))
          break;

        // check for a hit against this triangle
        std::pair<bool, Ogre::Real> hit = Ogre::Math::intersects(mouseRay,
            vertices[indices[i]],
            vertices[indices[i+1]],
            vertices[indices[i+2]],
            true, false);

        // if it was a hit check if its the closest
        if (hit.first)
        {
          if ((distance < 0.0f) || (hit.second < distance))
          {
            // this is the closest so far, save it off
            distance = hit.second;
          }
        }
      }
    }
  }

  // If nothing was hit, then check the terrain.
  if (distance <= 0.0 && this->dataPtr->terrain)
  {
    // The terrain uses a special ray intersection test.
    Ogre::TerrainGroup::RayResult terrainResult =
      this->dataPtr->terrain->GetOgreTerrain()->rayIntersects(mouseRay);

    if (terrainResult.hit)
    {
      _position = Conversions::Convert(terrainResult.position);
      valid = true;
    }
  }

  // Compute the interesection point using the mouse ray and a distance
  // value.
  if (_position == math::Vector3::Zero && distance > 0.0)
  {
    _position = Conversions::Convert(mouseRay.getPoint(distance));
    valid = true;
  }

  return valid;
}

//////////////////////////////////////////////////
void Scene::PrintSceneGraph()
{
  this->PrintSceneGraphHelper("", this->dataPtr->manager->getRootSceneNode());
}

//////////////////////////////////////////////////
void Scene::PrintSceneGraphHelper(const std::string &prefix_, Ogre::Node *node_)
{
  Ogre::SceneNode *snode = dynamic_cast<Ogre::SceneNode*>(node_);

  std::string nodeName = node_->getName();
  int numAttachedObjs = 0;
  bool isInSceneGraph = false;
  if (snode)
  {
    numAttachedObjs = snode->numAttachedObjects();
    isInSceneGraph = snode->isInSceneGraph();
  }
  else
  {
    gzerr << "Invalid SceneNode\n";
    return;
  }

  int numChildren = node_->numChildren();
  Ogre::Vector3 pos = node_->getPosition();
  Ogre::Vector3 scale = node_->getScale();

  std::cout << prefix_ << nodeName << "\n";
  std::cout << prefix_ << "  Num Objs[" << numAttachedObjs << "]\n";
  for (int i = 0; i < numAttachedObjs; ++i)
  {
    std::cout << prefix_
      << "    Obj[" << snode->getAttachedObject(i)->getName() << "]\n";
  }
  std::cout << prefix_ << "  Num Children[" << numChildren << "]\n";
  std::cout << prefix_ << "  IsInGraph[" << isInSceneGraph << "]\n";
  std::cout << prefix_
    << "  Pos[" << pos.x << " " << pos.y << " " << pos.z << "]\n";
  std::cout << prefix_
    << "  Scale[" << scale.x << " " << scale.y << " " << scale.z << "]\n";

  for (uint32_t i = 0; i < node_->numChildren(); ++i)
  {
    this->PrintSceneGraphHelper(prefix_ + "  ", node_->getChild(i));
  }
}

//////////////////////////////////////////////////
void Scene::DrawLine(const math::Vector3 &start_,
                     const math::Vector3 &end_,
                     const std::string &name_)
{
  Ogre::SceneNode *sceneNode = NULL;
  Ogre::ManualObject *obj = NULL;
  bool attached = false;

  if (this->dataPtr->manager->hasManualObject(name_))
  {
    sceneNode = this->dataPtr->manager->getSceneNode(name_);
    obj = this->dataPtr->manager->getManualObject(name_);
    attached = true;
  }
  else
  {
    sceneNode =
        this->dataPtr->manager->getRootSceneNode()->createChildSceneNode(name_);
    obj = this->dataPtr->manager->createManualObject(name_);
  }

  sceneNode->setVisible(true);
  obj->setVisible(true);

  obj->clear();
  obj->begin("Gazebo/Red", Ogre::RenderOperation::OT_LINE_LIST);
  obj->position(start_.x, start_.y, start_.z);
  obj->position(end_.x, end_.y, end_.z);
  obj->end();

  if (!attached)
    sceneNode->attachObject(obj);
}

//////////////////////////////////////////////////
void Scene::SetFog(const std::string &_type, const common::Color &_color,
                    double _density, double _start, double _end)
{
  Ogre::FogMode fogType = Ogre::FOG_NONE;

  if (_type == "linear")
    fogType = Ogre::FOG_LINEAR;
  else if (_type == "exp")
    fogType = Ogre::FOG_EXP;
  else if (_type == "exp2")
    fogType = Ogre::FOG_EXP2;

  sdf::ElementPtr elem = this->dataPtr->sdf->GetElement("fog");

  elem->GetElement("type")->Set(_type);
  elem->GetElement("color")->Set(_color);
  elem->GetElement("density")->Set(_density);
  elem->GetElement("start")->Set(_start);
  elem->GetElement("end")->Set(_end);

  if (this->dataPtr->manager)
    this->dataPtr->manager->setFog(fogType, Conversions::Convert(_color),
                           _density, _start, _end);
}

//////////////////////////////////////////////////
void Scene::SetVisible(const std::string &name_, bool visible_)
{
  if (this->dataPtr->manager->hasSceneNode(name_))
    this->dataPtr->manager->getSceneNode(name_)->setVisible(visible_);

  if (this->dataPtr->manager->hasManualObject(name_))
    this->dataPtr->manager->getManualObject(name_)->setVisible(visible_);
}

//////////////////////////////////////////////////
uint32_t Scene::GetId() const
{
  return this->dataPtr->id;
}

//////////////////////////////////////////////////
std::string Scene::GetIdString() const
{
  return this->dataPtr->idString;
}


//////////////////////////////////////////////////
void Scene::GetMeshInformation(const Ogre::Mesh *mesh,
                               size_t &vertex_count,
                               Ogre::Vector3* &vertices,
                               size_t &index_count,
                               uint64_t* &indices,
                               const Ogre::Vector3 &position,
                               const Ogre::Quaternion &orient,
                               const Ogre::Vector3 &scale)
{
  bool added_shared = false;
  size_t current_offset = 0;
  size_t next_offset = 0;
  size_t index_offset = 0;

  vertex_count = index_count = 0;

  // Calculate how many vertices and indices we're going to need
  for (uint16_t i = 0; i < mesh->getNumSubMeshes(); ++i)
  {
    Ogre::SubMesh* submesh = mesh->getSubMesh(i);

    // We only need to add the shared vertices once
    if (submesh->useSharedVertices)
    {
      if (!added_shared)
      {
        vertex_count += mesh->sharedVertexData->vertexCount;
        added_shared = true;
      }
    }
    else
    {
      vertex_count += submesh->vertexData->vertexCount;
    }

    // Add the indices
    index_count += submesh->indexData->indexCount;
  }


  // Allocate space for the vertices and indices
  vertices = new Ogre::Vector3[vertex_count];
  indices = new uint64_t[index_count];

  added_shared = false;

  // Run through the submeshes again, adding the data into the arrays
  for (uint16_t i = 0; i < mesh->getNumSubMeshes(); ++i)
  {
    Ogre::SubMesh* submesh = mesh->getSubMesh(i);

    Ogre::VertexData* vertex_data =
      submesh->useSharedVertices ? mesh->sharedVertexData : submesh->vertexData;

    if ((!submesh->useSharedVertices) ||
        (submesh->useSharedVertices && !added_shared))
    {
      if (submesh->useSharedVertices)
      {
        added_shared = true;
      }

      const Ogre::VertexElement* posElem =
        vertex_data->vertexDeclaration->findElementBySemantic(
            Ogre::VES_POSITION);

      Ogre::HardwareVertexBufferSharedPtr vbuf =
        vertex_data->vertexBufferBinding->getBuffer(posElem->getSource());

      unsigned char *vertex =
        static_cast<unsigned char*>(
            vbuf->lock(Ogre::HardwareBuffer::HBL_READ_ONLY));

      // There is _no_ baseVertexPointerToElement() which takes an
      // Ogre::Real or a double as second argument. So make it float,
      // to avoid trouble when Ogre::Real will be comiled/typedefed as double:
      //      Ogre::Real* pReal;
      float *pReal;

      for (size_t j = 0; j < vertex_data->vertexCount;
           ++j, vertex += vbuf->getVertexSize())
      {
        posElem->baseVertexPointerToElement(vertex, &pReal);
        Ogre::Vector3 pt(pReal[0], pReal[1], pReal[2]);
        vertices[current_offset + j] = (orient * (pt * scale)) + position;
      }

      vbuf->unlock();
      next_offset += vertex_data->vertexCount;
    }

    Ogre::IndexData* index_data = submesh->indexData;
    Ogre::HardwareIndexBufferSharedPtr ibuf = index_data->indexBuffer;

    if ((ibuf->getType() == Ogre::HardwareIndexBuffer::IT_32BIT))
    {
      uint32_t*  pLong = static_cast<uint32_t*>(
          ibuf->lock(Ogre::HardwareBuffer::HBL_READ_ONLY));

      for (size_t k = 0; k < index_data->indexCount; k++)
      {
        indices[index_offset++] = pLong[k];
      }
    }
    else
    {
      uint64_t*  pLong = static_cast<uint64_t*>(
          ibuf->lock(Ogre::HardwareBuffer::HBL_READ_ONLY));

      uint16_t* pShort = reinterpret_cast<uint16_t*>(pLong);
      for (size_t k = 0; k < index_data->indexCount; k++)
      {
        indices[index_offset++] = static_cast<uint64_t>(pShort[k]);
      }
    }

    ibuf->unlock();
    current_offset = next_offset;
  }
}

/////////////////////////////////////////////////
bool Scene::ProcessSceneMsg(ConstScenePtr &_msg)
{
  {
    boost::recursive_mutex::scoped_lock lock(this->dataPtr->poseMsgMutex);
    for (int i = 0; i < _msg->model_size(); ++i)
    {
      PoseMsgs_M::iterator iter =
          this->dataPtr->poseMsgs.find(_msg->model(i).id());
      if (iter != this->dataPtr->poseMsgs.end())
        iter->second.CopyFrom(_msg->model(i).pose());
      else
        this->dataPtr->poseMsgs.insert(
            std::make_pair(_msg->model(i).id(), _msg->model(i).pose()));

      this->dataPtr->poseMsgs[_msg->model(i).id()].set_name(
          _msg->model(i).name());
      this->dataPtr->poseMsgs[_msg->model(i).id()].set_id(_msg->model(i).id());

      this->ProcessModelMsg(_msg->model(i));
    }
  }

  for (int i = 0; i < _msg->light_size(); ++i)
  {
    boost::shared_ptr<msgs::Light> lm(new msgs::Light(_msg->light(i)));
    this->dataPtr->lightMsgs.push_back(lm);
  }

  for (int i = 0; i < _msg->joint_size(); ++i)
  {
    boost::shared_ptr<msgs::Joint> jm(new msgs::Joint(_msg->joint(i)));
    this->dataPtr->jointMsgs.push_back(jm);
  }

  if (_msg->has_ambient())
    this->SetAmbientColor(msgs::Convert(_msg->ambient()));

  if (_msg->has_background())
    this->SetBackgroundColor(msgs::Convert(_msg->background()));

  if (_msg->has_shadows())
    this->SetShadowsEnabled(_msg->shadows());

  if (_msg->has_grid())
    this->SetGrid(_msg->grid());

  if (_msg->has_origin_visual())
    this->ShowOrigin(_msg->origin_visual());

  // Process the sky message.
  if (_msg->has_sky())
  {
    boost::shared_ptr<msgs::Sky> sm(new msgs::Sky(_msg->sky()));
    this->OnSkyMsg(sm);
  }

  if (_msg->has_fog())
  {
    sdf::ElementPtr elem = this->dataPtr->sdf->GetElement("fog");

    if (_msg->fog().has_color())
      elem->GetElement("color")->Set(
          msgs::Convert(_msg->fog().color()));

    if (_msg->fog().has_density())
      elem->GetElement("density")->Set(_msg->fog().density());

    if (_msg->fog().has_start())
      elem->GetElement("start")->Set(_msg->fog().start());

    if (_msg->fog().has_end())
      elem->GetElement("end")->Set(_msg->fog().end());

    if (_msg->fog().has_type())
    {
      std::string type;
      if (_msg->fog().type() == msgs::Fog::LINEAR)
        type = "linear";
      else if (_msg->fog().type() == msgs::Fog::EXPONENTIAL)
        type = "exp";
      else if (_msg->fog().type() == msgs::Fog::EXPONENTIAL2)
        type = "exp2";
      else
        type = "none";

      elem->GetElement("type")->Set(type);
    }

    this->SetFog(elem->Get<std::string>("type"),
                 elem->Get<common::Color>("color"),
                 elem->Get<double>("density"),
                 elem->Get<double>("start"),
                 elem->Get<double>("end"));
  }
  return true;
}

//////////////////////////////////////////////////
bool Scene::ProcessModelMsg(const msgs::Model &_msg)
{
  std::string modelName, linkName;

  modelName = _msg.name() + "::";
  for (int j = 0; j < _msg.visual_size(); ++j)
  {
    boost::shared_ptr<msgs::Visual> vm(new msgs::Visual(
          _msg.visual(j)));
    this->dataPtr->modelVisualMsgs.push_back(vm);
  }

  // Set the scale of the model visual
  if (_msg.has_scale())
  {
    // update scale using a visual msg
    boost::shared_ptr<msgs::Visual> vm(new msgs::Visual);
    if (_msg.has_id())
      vm->set_id(_msg.id());
    if (_msg.has_name())
      vm->set_name(_msg.name());
    vm->mutable_scale()->set_x(_msg.scale().x());
    vm->mutable_scale()->set_y(_msg.scale().y());
    vm->mutable_scale()->set_z(_msg.scale().z());
    this->dataPtr->modelVisualMsgs.push_back(vm);
  }

  for (int j = 0; j < _msg.joint_size(); ++j)
  {
    boost::shared_ptr<msgs::Joint> jm(new msgs::Joint(
          _msg.joint(j)));
    this->dataPtr->jointMsgs.push_back(jm);

    for (int k = 0; k < _msg.joint(j).sensor_size(); ++k)
    {
      boost::shared_ptr<msgs::Sensor> sm(new msgs::Sensor(
            _msg.joint(j).sensor(k)));
      this->dataPtr->sensorMsgs.push_back(sm);
    }
  }

  for (int j = 0; j < _msg.link_size(); ++j)
  {
    linkName = modelName + _msg.link(j).name();

    {
      boost::recursive_mutex::scoped_lock lock(this->dataPtr->poseMsgMutex);
      if (_msg.link(j).has_pose())
      {
        PoseMsgs_M::iterator iter =
            this->dataPtr->poseMsgs.find(_msg.link(j).id());
        if (iter != this->dataPtr->poseMsgs.end())
          iter->second.CopyFrom(_msg.link(j).pose());
        else
          this->dataPtr->poseMsgs.insert(
              std::make_pair(_msg.link(j).id(), _msg.link(j).pose()));

        this->dataPtr->poseMsgs[_msg.link(j).id()].set_name(linkName);
        this->dataPtr->poseMsgs[_msg.link(j).id()].set_id(_msg.link(j).id());
      }
    }

    if (_msg.link(j).has_inertial())
    {
      boost::shared_ptr<msgs::Link> lm(new msgs::Link(_msg.link(j)));
      this->dataPtr->linkMsgs.push_back(lm);
    }

    if (_msg.link(j).visual_size() > 0)
    {
      // note: the first visual in the link is the link visual
      msgs::VisualPtr vm(new msgs::Visual(
            _msg.link(j).visual(0)));
      this->dataPtr->linkVisualMsgs.push_back(vm);
    }

    for (int k = 1; k < _msg.link(j).visual_size(); ++k)
    {
      boost::shared_ptr<msgs::Visual> vm(new msgs::Visual(
            _msg.link(j).visual(k)));
      this->dataPtr->visualMsgs.push_back(vm);
    }

    for (int k = 0; k < _msg.link(j).collision_size(); ++k)
    {
      for (int l = 0;
          l < _msg.link(j).collision(k).visual_size(); l++)
      {
        boost::shared_ptr<msgs::Visual> vm(new msgs::Visual(
              _msg.link(j).collision(k).visual(l)));
        this->dataPtr->collisionVisualMsgs.push_back(vm);
      }
    }

    for (int k = 0; k < _msg.link(j).sensor_size(); ++k)
    {
      boost::shared_ptr<msgs::Sensor> sm(new msgs::Sensor(
            _msg.link(j).sensor(k)));
      this->dataPtr->sensorMsgs.push_back(sm);
    }
  }

<<<<<<< HEAD
  {
    for (int i = 0; i < _msg.model_size(); ++i)
    {
      boost::shared_ptr<msgs::Model> mm(new msgs::Model(_msg.model(i)));
      this->dataPtr->modelMsgs.push_back(mm);
    }
=======
  for (int i = 0; i < _msg.model_size(); ++i)
  {
    boost::shared_ptr<msgs::Model> mm(new msgs::Model(_msg.model(i)));
    this->dataPtr->modelMsgs.push_back(mm);
>>>>>>> f02a0143
  }

  return true;
}

//////////////////////////////////////////////////
void Scene::OnSensorMsg(ConstSensorPtr &_msg)
{
  boost::mutex::scoped_lock lock(*this->dataPtr->receiveMutex);
  this->dataPtr->sensorMsgs.push_back(_msg);
}

//////////////////////////////////////////////////
void Scene::OnVisualMsg(ConstVisualPtr &_msg)
{
  boost::mutex::scoped_lock lock(*this->dataPtr->receiveMutex);
  this->dataPtr->visualMsgs.push_back(_msg);
}

//////////////////////////////////////////////////
void Scene::PreRender()
{
  /* Deferred shading debug code. Delete me soon (July 17, 2012)
  static bool first = true;

  if (!first)
  {
    Ogre::RenderSystem *renderSys =
        this->dataPtr->manager->getDestinationRenderSystem();
    Ogre::RenderSystem::RenderTargetIterator renderIter =
      renderSys->getRenderTargetIterator();

    int i = 0;
    for (; renderIter.current() != renderIter.end(); renderIter.moveNext())
    {
      if (renderIter.current()->second->getNumViewports() > 0)
      {
        std::ostringstream filename, filename2;
        filename << "/tmp/render_targets/iter_" << this->iterations
                 << "_" << i << ".png";
        filename2 << "/tmp/render_targets/iter_"
                  << this->iterations << "_" << i << "_b.png";

        Ogre::MultiRenderTarget *mtarget =
            dynamic_cast<Ogre::MultiRenderTarget *>(
            renderIter.current()->second);
        if (mtarget)
        {
          // std::cout << renderIter.current()->first << "\n";
          mtarget->getBoundSurface(0)->writeContentsToFile(filename.str());

          mtarget->getBoundSurface(1)->writeContentsToFile(filename2.str());
          ++i;
        }
        else
        {
          renderIter.current()->second->writeContentsToFile(filename.str());
          ++i;
        }
      }
    }
    this->iterations++;
  }
  else
    first = false;
  */

  static RequestMsgs_L::iterator rIter;
  static SceneMsgs_L::iterator sIter;
  static ModelMsgs_L::iterator modelIter;
  static VisualMsgs_L::iterator visualIter;
  static LightMsgs_L::iterator lightIter;
  static PoseMsgs_M::iterator pIter;
  static SkeletonPoseMsgs_L::iterator spIter;
  static JointMsgs_L::iterator jointIter;
  static SensorMsgs_L::iterator sensorIter;
  static LinkMsgs_L::iterator linkIter;

  SceneMsgs_L sceneMsgsCopy;
  ModelMsgs_L modelMsgsCopy;
  SensorMsgs_L sensorMsgsCopy;
  LightMsgs_L lightMsgsCopy;
  VisualMsgs_L modelVisualMsgsCopy;
  VisualMsgs_L linkVisualMsgsCopy;
  VisualMsgs_L visualMsgsCopy;
  VisualMsgs_L collisionVisualMsgsCopy;
  JointMsgs_L jointMsgsCopy;
  LinkMsgs_L linkMsgsCopy;

  {
    boost::mutex::scoped_lock lock(*this->dataPtr->receiveMutex);

    std::copy(this->dataPtr->sceneMsgs.begin(), this->dataPtr->sceneMsgs.end(),
              std::back_inserter(sceneMsgsCopy));
    this->dataPtr->sceneMsgs.clear();

    std::copy(this->dataPtr->modelMsgs.begin(), this->dataPtr->modelMsgs.end(),
              std::back_inserter(modelMsgsCopy));
    this->dataPtr->modelMsgs.clear();

    std::copy(this->dataPtr->sensorMsgs.begin(),
              this->dataPtr->sensorMsgs.end(),
              std::back_inserter(sensorMsgsCopy));
    this->dataPtr->sensorMsgs.clear();

    std::copy(this->dataPtr->lightMsgs.begin(), this->dataPtr->lightMsgs.end(),
              std::back_inserter(lightMsgsCopy));
    this->dataPtr->lightMsgs.clear();

    std::copy(this->dataPtr->modelVisualMsgs.begin(),
              this->dataPtr->modelVisualMsgs.end(),
              std::back_inserter(modelVisualMsgsCopy));
    this->dataPtr->modelVisualMsgs.clear();

    std::copy(this->dataPtr->linkVisualMsgs.begin(),
              this->dataPtr->linkVisualMsgs.end(),
              std::back_inserter(linkVisualMsgsCopy));
    this->dataPtr->linkVisualMsgs.clear();

    this->dataPtr->visualMsgs.sort(VisualMessageLessOp);
    std::copy(this->dataPtr->visualMsgs.begin(),
              this->dataPtr->visualMsgs.end(),
              std::back_inserter(visualMsgsCopy));
    this->dataPtr->visualMsgs.clear();

    std::copy(this->dataPtr->collisionVisualMsgs.begin(),
              this->dataPtr->collisionVisualMsgs.end(),
              std::back_inserter(collisionVisualMsgsCopy));
    this->dataPtr->collisionVisualMsgs.clear();

    std::copy(this->dataPtr->jointMsgs.begin(), this->dataPtr->jointMsgs.end(),
              std::back_inserter(jointMsgsCopy));
    this->dataPtr->jointMsgs.clear();

    std::copy(this->dataPtr->linkMsgs.begin(), this->dataPtr->linkMsgs.end(),
              std::back_inserter(linkMsgsCopy));
    this->dataPtr->linkMsgs.clear();
  }

  // Process the scene messages. DO THIS FIRST
  for (sIter = sceneMsgsCopy.begin(); sIter != sceneMsgsCopy.end();)
  {
    if (this->ProcessSceneMsg(*sIter))
    {
      if (!this->dataPtr->initialized)
        RTShaderSystem::Instance()->UpdateShaders();
      this->dataPtr->initialized = true;
      sceneMsgsCopy.erase(sIter++);
    }
    else
      ++sIter;
  }

  // Process the model messages.
  for (modelIter = modelMsgsCopy.begin(); modelIter != modelMsgsCopy.end();)
  {
    if (this->ProcessModelMsg(**modelIter))
      modelMsgsCopy.erase(modelIter++);
    else
      ++modelIter;
  }

  // Process the sensor messages.
  for (sensorIter = sensorMsgsCopy.begin(); sensorIter != sensorMsgsCopy.end();)
  {
    if (this->ProcessSensorMsg(*sensorIter))
      sensorMsgsCopy.erase(sensorIter++);
    else
      ++sensorIter;
  }

  // Process the light messages.
  for (lightIter = lightMsgsCopy.begin(); lightIter != lightMsgsCopy.end();)
  {
    if (this->ProcessLightMsg(*lightIter))
      lightMsgsCopy.erase(lightIter++);
    else
      ++lightIter;
  }

  // Process the model visual messages.
  for (visualIter = modelVisualMsgsCopy.begin();
      visualIter != modelVisualMsgsCopy.end();)
  {
    if (this->ProcessVisualMsg(*visualIter, Visual::VT_MODEL))
      modelVisualMsgsCopy.erase(visualIter++);
    else
      ++visualIter;
  }

  // Process the link visual messages.
  for (visualIter = linkVisualMsgsCopy.begin();
      visualIter != linkVisualMsgsCopy.end();)
  {
    if (this->ProcessVisualMsg(*visualIter, Visual::VT_LINK))
      linkVisualMsgsCopy.erase(visualIter++);
    else
      ++visualIter;
  }

  // Process the visual messages.
  for (visualIter = visualMsgsCopy.begin(); visualIter != visualMsgsCopy.end();)
  {
    Visual::VisualType visualType = Visual::VT_VISUAL;
    if ((*visualIter)->has_type())
      visualType = Visual::ConvertVisualType((*visualIter)->type());

    if (this->ProcessVisualMsg(*visualIter, visualType))
      visualMsgsCopy.erase(visualIter++);
    else
      ++visualIter;
  }

  // Process the collision visual messages.
  for (visualIter = collisionVisualMsgsCopy.begin();
      visualIter != collisionVisualMsgsCopy.end();)
  {
    if (this->ProcessVisualMsg(*visualIter, Visual::VT_COLLISION))
      collisionVisualMsgsCopy.erase(visualIter++);
    else
      ++visualIter;
  }

  // Process the joint messages.
  for (jointIter = jointMsgsCopy.begin(); jointIter != jointMsgsCopy.end();)
  {
    if (this->ProcessJointMsg(*jointIter))
      jointMsgsCopy.erase(jointIter++);
    else
      ++jointIter;
  }

  // Process the link messages.
  for (linkIter = linkMsgsCopy.begin(); linkIter != linkMsgsCopy.end();)
  {
    if (this->ProcessLinkMsg(*linkIter))
      linkMsgsCopy.erase(linkIter++);
    else
      ++linkIter;
  }

  // Process the request messages
  for (rIter =  this->dataPtr->requestMsgs.begin();
      rIter != this->dataPtr->requestMsgs.end(); ++rIter)
  {
    this->ProcessRequestMsg(*rIter);
  }
  this->dataPtr->requestMsgs.clear();

  {
    boost::mutex::scoped_lock lock(*this->dataPtr->receiveMutex);

    std::copy(sceneMsgsCopy.begin(), sceneMsgsCopy.end(),
        std::front_inserter(this->dataPtr->sceneMsgs));

    std::copy(modelMsgsCopy.begin(), modelMsgsCopy.end(),
        std::front_inserter(this->dataPtr->modelMsgs));

    std::copy(sensorMsgsCopy.begin(), sensorMsgsCopy.end(),
        std::front_inserter(this->dataPtr->sensorMsgs));

    std::copy(lightMsgsCopy.begin(), lightMsgsCopy.end(),
        std::front_inserter(this->dataPtr->lightMsgs));

    std::copy(modelVisualMsgsCopy.begin(), modelVisualMsgsCopy.end(),
        std::front_inserter(this->dataPtr->modelVisualMsgs));

    std::copy(linkVisualMsgsCopy.begin(), linkVisualMsgsCopy.end(),
        std::front_inserter(this->dataPtr->linkVisualMsgs));

    std::copy(visualMsgsCopy.begin(), visualMsgsCopy.end(),
        std::front_inserter(this->dataPtr->visualMsgs));

    std::copy(collisionVisualMsgsCopy.begin(), collisionVisualMsgsCopy.end(),
        std::front_inserter(this->dataPtr->collisionVisualMsgs));

    std::copy(jointMsgsCopy.begin(), jointMsgsCopy.end(),
        std::front_inserter(this->dataPtr->jointMsgs));

    std::copy(linkMsgsCopy.begin(), linkMsgsCopy.end(),
        std::front_inserter(this->dataPtr->linkMsgs));
  }

  {
    boost::recursive_mutex::scoped_lock lock(this->dataPtr->poseMsgMutex);

    // Process all the model messages last. Remove pose message from the list
    // only when a corresponding visual exits. We may receive pose updates
    // over the wire before  we recieve the visual
    pIter = this->dataPtr->poseMsgs.begin();
    while (pIter != this->dataPtr->poseMsgs.end())
    {
      Visual_M::iterator iter = this->dataPtr->visuals.find(pIter->first);
      if (iter != this->dataPtr->visuals.end() && iter->second)
      {
        // If an object is selected, don't let the physics engine move it.
        if (!this->dataPtr->selectedVis
            || this->dataPtr->selectionMode != "move" ||
            (iter->first != this->dataPtr->selectedVis->GetId() &&
            !this->dataPtr->selectedVis->IsAncestorOf(iter->second)))
        {
          ignition::math::Pose3d pose = msgs::ConvertIgn(pIter->second);
          GZ_ASSERT(iter->second, "Visual pointer is NULL");
          iter->second->SetPose(pose);
          PoseMsgs_M::iterator prev = pIter++;
          this->dataPtr->poseMsgs.erase(prev);
        }
        else
          ++pIter;
      }
      else
        ++pIter;
    }

    // process skeleton pose msgs
    spIter = this->dataPtr->skeletonPoseMsgs.begin();
    while (spIter != this->dataPtr->skeletonPoseMsgs.end())
    {
      Visual_M::iterator iter =
          this->dataPtr->visuals.find((*spIter)->model_id());
      for (int i = 0; i < (*spIter)->pose_size(); ++i)
      {
        const msgs::Pose& pose_msg = (*spIter)->pose(i);
        if (pose_msg.has_id())
        {
          Visual_M::iterator iter2 = this->dataPtr->visuals.find(pose_msg.id());
          if (iter2 != this->dataPtr->visuals.end())
          {
            // If an object is selected, don't let the physics engine move it.
            if (!this->dataPtr->selectedVis ||
                this->dataPtr->selectionMode != "move" ||
<<<<<<< HEAD
                (iter->first != this->dataPtr->selectedVis->GetId() &&
=======
                (iter->first != this->dataPtr->selectedVis->GetId()&&
>>>>>>> f02a0143
                !this->dataPtr->selectedVis->IsAncestorOf(iter->second)))
            {
              ignition::math::Pose3d pose = msgs::ConvertIgn(pose_msg);
              iter2->second->SetPose(pose);
            }
          }
        }
      }

      if (iter != this->dataPtr->visuals.end())
      {
        iter->second->SetSkeletonPose(*(*spIter).get());
        SkeletonPoseMsgs_L::iterator prev = spIter++;
        this->dataPtr->skeletonPoseMsgs.erase(prev);
      }
      else
        ++spIter;
    }

    // official time stamp of approval
    this->dataPtr->sceneSimTimePosesApplied =
        this->dataPtr->sceneSimTimePosesReceived;
  }
}

/////////////////////////////////////////////////
void Scene::OnJointMsg(ConstJointPtr &_msg)
{
  boost::mutex::scoped_lock lock(*this->dataPtr->receiveMutex);
  this->dataPtr->jointMsgs.push_back(_msg);
}

/////////////////////////////////////////////////
bool Scene::ProcessSensorMsg(ConstSensorPtr &_msg)
{
  if (!this->dataPtr->enableVisualizations)
    return true;

  if ((_msg->type() == "ray" || _msg->type() == "gpu_ray") && _msg->visualize()
      && !_msg->topic().empty())
  {
    std::string rayVisualName = _msg->parent() + "::" + _msg->name();
    if (this->dataPtr->visuals.find(_msg->id()) == this->dataPtr->visuals.end())
    {
      VisualPtr parentVis = this->GetVisual(_msg->parent_id());
      if (!parentVis)
        return false;

      LaserVisualPtr laserVis(new LaserVisual(
            rayVisualName+"_GUIONLY_laser_vis", parentVis, _msg->topic()));
      laserVis->Load();
      laserVis->SetId(_msg->id());
      this->dataPtr->visuals[_msg->id()] = laserVis;
    }
  }
  else if ((_msg->type() == "sonar") && _msg->visualize()
      && !_msg->topic().empty())
  {
    std::string sonarVisualName = _msg->parent() + "::" + _msg->name();
    if (this->dataPtr->visuals.find(_msg->id()) == this->dataPtr->visuals.end())
    {
      VisualPtr parentVis = this->GetVisual(_msg->parent());
      if (!parentVis)
        return false;

      SonarVisualPtr sonarVis(new SonarVisual(
            sonarVisualName+"_GUIONLY_sonar_vis", parentVis, _msg->topic()));
      sonarVis->Load();
      sonarVis->SetId(_msg->id());
      this->dataPtr->visuals[_msg->id()] = sonarVis;
    }
  }
  else if ((_msg->type() == "force_torque") && _msg->visualize()
      && !_msg->topic().empty())
  {
    std::string wrenchVisualName = _msg->parent() + "::" + _msg->name();
    if (this->dataPtr->visuals.find(_msg->id()) == this->dataPtr->visuals.end())
    {
      ConstJointPtr jointMsg = this->dataPtr->joints[_msg->parent()];

      if (!jointMsg)
        return false;

      VisualPtr parentVis = this->GetVisual(jointMsg->child());

      if (!parentVis)
        return false;

      WrenchVisualPtr wrenchVis(new WrenchVisual(
            wrenchVisualName+"_GUIONLY_wrench_vis", parentVis,
            _msg->topic()));
      wrenchVis->Load(jointMsg);
      wrenchVis->SetId(_msg->id());
      this->dataPtr->visuals[_msg->id()] = wrenchVis;
    }
  }
  else if (_msg->type() == "camera" && _msg->visualize())
  {
    VisualPtr parentVis = this->GetVisual(_msg->parent_id());
    if (!parentVis)
      return false;

    // image size is 0 if renering is unavailable
    if (_msg->camera().image_size().x() > 0 &&
        _msg->camera().image_size().y() > 0)
    {
      Visual_M::iterator iter = this->dataPtr->visuals.find(_msg->id());
      if (iter == this->dataPtr->visuals.end())
      {
        CameraVisualPtr cameraVis(new CameraVisual(
              _msg->name()+"_GUIONLY_camera_vis", parentVis));

        // need to call AttachVisual in order for cameraVis to be added to
        // parentVis' children list so that it can be properly deleted.
        parentVis->AttachVisual(cameraVis);

        cameraVis->SetPose(msgs::ConvertIgn(_msg->pose()));
        cameraVis->SetId(_msg->id());
        cameraVis->Load(_msg->camera());
        this->dataPtr->visuals[cameraVis->GetId()] = cameraVis;
      }
    }
  }
  else if (_msg->type() == "logical_camera" && _msg->visualize())
  {
    VisualPtr parentVis = this->GetVisual(_msg->parent_id());
    if (!parentVis)
      return false;

    Visual_M::iterator iter = this->dataPtr->visuals.find(_msg->id());
    if (iter == this->dataPtr->visuals.end())
    {
      LogicalCameraVisualPtr cameraVis(new LogicalCameraVisual(
            _msg->name()+"_GUIONLY_logical_camera_vis", parentVis));

      // need to call AttachVisual in order for cameraVis to be added to
      // parentVis' children list so that it can be properly deleted.
      parentVis->AttachVisual(cameraVis);

      cameraVis->SetPose(msgs::ConvertIgn(_msg->pose()));
      cameraVis->SetId(_msg->id());
      cameraVis->Load(_msg->logical_camera());
      this->dataPtr->visuals[cameraVis->GetId()] = cameraVis;
    }
  }
  else if (_msg->type() == "contact" && _msg->visualize() &&
           !_msg->topic().empty())
  {
    ContactVisualPtr contactVis(new ContactVisual(
          _msg->name()+"__GUIONLY_CONTACT_VISUAL__",
          this->dataPtr->worldVisual, _msg->topic()));
    contactVis->SetId(_msg->id());

    this->dataPtr->contactVisId = _msg->id();
    this->dataPtr->visuals[contactVis->GetId()] = contactVis;
  }
  else if (_msg->type() == "rfidtag" && _msg->visualize() &&
           !_msg->topic().empty())
  {
    VisualPtr parentVis = this->GetVisual(_msg->parent());
    if (!parentVis)
      return false;

    RFIDTagVisualPtr rfidVis(new RFIDTagVisual(
          _msg->name() + "_GUIONLY_rfidtag_vis", parentVis, _msg->topic()));
    rfidVis->SetId(_msg->id());

    this->dataPtr->visuals[rfidVis->GetId()] = rfidVis;
  }
  else if (_msg->type() == "rfid" && _msg->visualize() &&
           !_msg->topic().empty())
  {
    VisualPtr parentVis = this->GetVisual(_msg->parent());
    if (!parentVis)
      return false;

    RFIDVisualPtr rfidVis(new RFIDVisual(
          _msg->name() + "_GUIONLY_rfid_vis", parentVis, _msg->topic()));
    rfidVis->SetId(_msg->id());
    this->dataPtr->visuals[rfidVis->GetId()] = rfidVis;
  }
  else if (_msg->type() == "wireless_transmitter" && _msg->visualize() &&
           !_msg->topic().empty())
  {
    VisualPtr parentVis = this->GetVisual(_msg->parent());
    if (!parentVis)
      return false;

    VisualPtr transmitterVis(new TransmitterVisual(
          _msg->name() + "_GUIONLY_transmitter_vis", parentVis, _msg->topic()));
    this->dataPtr->visuals[transmitterVis->GetId()] = transmitterVis;
    transmitterVis->Load();
  }

  return true;
}

/////////////////////////////////////////////////
bool Scene::ProcessLinkMsg(ConstLinkPtr &_msg)
{
  VisualPtr linkVis;

  if (_msg->has_id())
    linkVis = this->GetVisual(_msg->id());
  else
    linkVis = this->GetVisual(_msg->name());

  if (!linkVis)
  {
    gzerr << "No link visual with id[" << _msg->id() << "] and name["
      << _msg->name() << "]\n";
    return false;
  }

  if (!this->GetVisual(_msg->name() + "_COM_VISUAL__"))
  {
    this->CreateCOMVisual(_msg, linkVis);
  }

  if (!this->GetVisual(_msg->name() + "_INERTIA_VISUAL__"))
  {
    this->CreateInertiaVisual(_msg, linkVis);
  }

  if (!this->GetVisual(_msg->name() + "_LINK_FRAME_VISUAL__"))
  {
    this->CreateLinkFrameVisual(_msg, linkVis);
  }

  for (int i = 0; i < _msg->projector_size(); ++i)
  {
    std::string pname = _msg->name() + "::" + _msg->projector(i).name();

    if (this->dataPtr->projectors.find(pname) ==
        this->dataPtr->projectors.end())
    {
      Projector *projector = new Projector(linkVis);
      projector->Load(_msg->projector(i));
      projector->Toggle();
      this->dataPtr->projectors[pname] = projector;
    }
  }

  return true;
}

/////////////////////////////////////////////////
bool Scene::ProcessJointMsg(ConstJointPtr &_msg)
{
  VisualPtr childVis;

  if (_msg->has_child() && _msg->child() == "world")
    childVis = this->dataPtr->worldVisual;
  else if (_msg->has_child_id())
    childVis = this->GetVisual(_msg->child_id());

  if (!childVis)
    return false;

  JointVisualPtr jointVis(new JointVisual(
      _msg->name() + "_JOINT_VISUAL__", childVis));
  jointVis->Load(_msg);
  jointVis->SetVisible(this->dataPtr->showJoints);
  if (_msg->has_id())
    jointVis->SetId(_msg->id());

  this->dataPtr->visuals[jointVis->GetId()] = jointVis;

  return true;
}

/////////////////////////////////////////////////
void Scene::OnScene(ConstScenePtr &_msg)
{
  boost::mutex::scoped_lock lock(*this->dataPtr->receiveMutex);
  this->dataPtr->sceneMsgs.push_back(_msg);
}

/////////////////////////////////////////////////
void Scene::OnResponse(ConstResponsePtr &_msg)
{
  if (!this->dataPtr->requestMsg ||
      _msg->id() != this->dataPtr->requestMsg->id())
    return;

  msgs::Scene sceneMsg;
  sceneMsg.ParseFromString(_msg->serialized_data());
  boost::shared_ptr<msgs::Scene> sm(new msgs::Scene(sceneMsg));

  boost::mutex::scoped_lock lock(*this->dataPtr->receiveMutex);
  this->dataPtr->sceneMsgs.push_back(sm);
  this->dataPtr->requestMsg = NULL;
}

/////////////////////////////////////////////////
void Scene::OnRequest(ConstRequestPtr &_msg)
{
  boost::mutex::scoped_lock lock(*this->dataPtr->receiveMutex);
  this->dataPtr->requestMsgs.push_back(_msg);
}

/////////////////////////////////////////////////
void Scene::ProcessRequestMsg(ConstRequestPtr &_msg)
{
  if (_msg->request() == "entity_info")
  {
    msgs::Response response;
    response.set_id(_msg->id());
    response.set_request(_msg->request());

    Light_M::iterator iter;
    iter = this->dataPtr->lights.find(_msg->data());
    if (iter != this->dataPtr->lights.end())
    {
      msgs::Light lightMsg;
      iter->second->FillMsg(lightMsg);

      std::string *serializedData = response.mutable_serialized_data();
      lightMsg.SerializeToString(serializedData);
      response.set_type(lightMsg.GetTypeName());

      response.set_response("success");
    }
    else
      response.set_response("failure");

    // this->responsePub->Publish(response);
  }
  else if (_msg->request() == "entity_delete")
  {
    Light_M::iterator lightIter = this->dataPtr->lights.find(_msg->data());

    // Check to see if the deleted entity is a light.
    if (lightIter != this->dataPtr->lights.end())
    {
      this->dataPtr->lights.erase(lightIter);
    }
    // Otherwise delete a visual
    else
    {
      VisualPtr visPtr;
      try
      {
        Visual_M::iterator iter;
        iter = this->dataPtr->visuals.find(
            boost::lexical_cast<uint32_t>(_msg->data()));
        visPtr = iter->second;
      } catch(...)
      {
        visPtr = this->GetVisual(_msg->data());
      }

      if (visPtr)
        this->RemoveVisual(visPtr);
    }
  }
  else if (_msg->request() == "show_contact")
  {
    this->ShowContacts(true);
  }
  else if (_msg->request() == "hide_contact")
  {
    this->ShowContacts(false);
  }
  else if (_msg->request() == "show_collision")
  {
    if (_msg->data() == "all")
      this->ShowCollisions(true);
    else
    {
      VisualPtr vis = this->GetVisual(_msg->data());
      if (vis)
        vis->ShowCollision(true);
      else
        gzerr << "Unable to find visual[" << _msg->data() << "]\n";
    }
  }
  else if (_msg->request() == "hide_collision")
  {
    if (_msg->data() == "all")
      this->ShowCollisions(false);
    else
    {
      VisualPtr vis = this->GetVisual(_msg->data());
      if (vis)
        vis->ShowCollision(false);
    }
  }
  else if (_msg->request() == "show_joints")
  {
    if (_msg->data() == "all")
      this->ShowJoints(true);
    else
    {
      VisualPtr vis = this->GetVisual(_msg->data());
      if (vis)
        vis->ShowJoints(true);
      else
        gzerr << "Unable to find joint visual[" << _msg->data() << "]\n";
    }
  }
  else if (_msg->request() == "hide_joints")
  {
    if (_msg->data() == "all")
      this->ShowJoints(false);
    else
    {
      VisualPtr vis = this->GetVisual(_msg->data());
      if (vis)
        vis->ShowJoints(false);
    }
  }
  else if (_msg->request() == "show_com")
  {
    if (_msg->data() == "all")
      this->ShowCOMs(true);
    else
    {
      VisualPtr vis = this->GetVisual(_msg->data());
      if (vis)
        vis->ShowCOM(true);
      else
        gzerr << "Unable to find COM visual[" << _msg->data() << "]\n";
    }
  }
  else if (_msg->request() == "hide_com")
  {
    if (_msg->data() == "all")
      this->ShowCOMs(false);
    else
    {
      VisualPtr vis = this->GetVisual(_msg->data());
      if (vis)
        vis->ShowCOM(false);
    }
  }
  else if (_msg->request() == "show_inertia")
  {
    if (_msg->data() == "all")
      this->ShowInertias(true);
    else
    {
      VisualPtr vis = this->GetVisual(_msg->data());
      if (vis)
        vis->ShowInertia(true);
      else
        gzerr << "Unable to find inertia visual[" << _msg->data() << "]\n";
    }
  }
  else if (_msg->request() == "hide_inertia")
  {
    if (_msg->data() == "all")
      this->ShowInertias(false);
    else
    {
      VisualPtr vis = this->GetVisual(_msg->data());
      if (vis)
        vis->ShowInertia(false);
    }
  }
  else if (_msg->request() == "show_link_frame")
  {
    if (_msg->data() == "all")
      this->ShowLinkFrames(true);
    else
    {
      VisualPtr vis = this->GetVisual(_msg->data());
      if (vis)
        vis->ShowLinkFrame(true);
      else
        gzerr << "Unable to find link frame visual[" << _msg->data() << "]\n";
    }
  }
  else if (_msg->request() == "hide_link_frame")
  {
    if (_msg->data() == "all")
      this->ShowLinkFrames(false);
    else
    {
      VisualPtr vis = this->GetVisual(_msg->data());
      if (vis)
        vis->ShowLinkFrame(false);
    }
  }
  else if (_msg->request() == "set_transparent")
  {
    if (_msg->data() == "all")
      this->SetTransparent(true);
    else
    {
      VisualPtr vis = this->GetVisual(_msg->data());
      if (vis)
        vis->SetTransparency(0.5);
    }
  }
  else if (_msg->request() == "set_wireframe")
  {
    if (_msg->data() == "all")
      this->SetWireframe(true);
    else
    {
      VisualPtr vis = this->GetVisual(_msg->data());
      if (vis)
        vis->SetWireframe(true);
    }
  }
  else if (_msg->request() == "set_solid")
  {
    if (_msg->data() == "all")
      this->SetWireframe(false);
    else
    {
      VisualPtr vis = this->GetVisual(_msg->data());
      if (vis)
        vis->SetWireframe(false);
    }
  }
  else if (_msg->request() == "set_opaque")
  {
    if (_msg->data() == "all")
      this->SetTransparent(false);
    else
    {
      VisualPtr vis = this->GetVisual(_msg->data());
      if (vis)
        vis->SetTransparency(0.0);
    }
  }
  else if (_msg->request() == "show_skeleton")
  {
    VisualPtr vis = this->GetVisual(_msg->data());
    bool show = (math::equal(_msg->dbl_data(), 1.0)) ? true : false;
      if (vis)
        vis->ShowSkeleton(show);
  }
}

/////////////////////////////////////////////////
bool Scene::ProcessVisualMsg(ConstVisualPtr &_msg, Visual::VisualType _type)
{
  bool result = false;
  Visual_M::iterator iter = this->dataPtr->visuals.end();

  if (_msg->has_id())
    iter = this->dataPtr->visuals.find(_msg->id());
  else
  {
    VisualPtr vis = this->GetVisual(_msg->name());
    iter = vis ? this->dataPtr->visuals.find(vis->GetId()) :
        this->dataPtr->visuals.end();
  }

  if (_msg->has_delete_me() && _msg->delete_me())
  {
    if (iter != this->dataPtr->visuals.end())
    {
      this->dataPtr->visuals.erase(iter);
      result = true;
    }
  }
  else if (iter != this->dataPtr->visuals.end())
  {
    iter->second->UpdateFromMsg(_msg);
    result = true;
  }
  else
  {
//    std::cerr << "process visual _msg " << _msg->name() << " " << _msg->id() << std::endl;

    VisualPtr visual;

    // TODO: A bit of a hack.
    if (_msg->has_geometry() &&
        _msg->geometry().type() == msgs::Geometry::HEIGHTMAP)
    {
      // Ignore collision visuals for the heightmap
      if (_msg->name().find("__COLLISION_VISUAL__") == std::string::npos &&
          this->dataPtr->terrain == NULL)
      {
        try
        {
          if (!this->dataPtr->terrain)
          {
            this->dataPtr->terrain = new Heightmap(shared_from_this());
            this->dataPtr->terrain->LoadFromMsg(_msg);
          }
          else
            gzerr << "Only one Heightmap can be created per Scene\n";
        } catch(...)
        {
          return false;
        }
      }
      return true;
    }

    // If the visual has a parent which is not the name of the scene...
    if (_msg->has_parent_name() && _msg->parent_name() != this->GetName())
    {
      if (_msg->has_id())
        iter = this->dataPtr->visuals.find(_msg->id());
      else
      {
        VisualPtr vis = this->GetVisual(_msg->name());
        iter = vis ? this->dataPtr->visuals.find(vis->GetId()) :
            this->dataPtr->visuals.end();
      }

      if (iter != this->dataPtr->visuals.end())
        gzerr << "Visual already exists. This shouldn't happen.\n";

      // Make sure the parent visual exists before trying to add a child
      // visual
      iter = this->dataPtr->visuals.find(_msg->parent_id());
      if (iter != this->dataPtr->visuals.end())
      {
        visual.reset(new Visual(_msg->name(), iter->second));
        if (_msg->has_id())
          visual->SetId(_msg->id());
      }
    }
    else
    {
      // Add a visual that is attached to the scene root
      visual.reset(new Visual(_msg->name(), this->dataPtr->worldVisual));
      if (_msg->has_id())
        visual->SetId(_msg->id());
    }

    if (visual)
    {
      result = true;
      visual->LoadFromMsg(_msg);
      visual->SetType(_type);

      this->dataPtr->visuals[visual->GetId()] = visual;
      if (visual->GetName().find("__COLLISION_VISUAL__") != std::string::npos ||
          visual->GetName().find("__SKELETON_VISUAL__") != std::string::npos)
      {
        visual->SetVisible(false);
        visual->SetVisibilityFlags(GZ_VISIBILITY_GUI);
      }

      visual->ShowCOM(this->dataPtr->showCOMs);
      visual->ShowInertia(this->dataPtr->showInertias);
      visual->ShowLinkFrame(this->dataPtr->showLinkFrames);
      visual->ShowCollision(this->dataPtr->showCollisions);
      visual->ShowJoints(this->dataPtr->showJoints);
      visual->SetTransparency(this->dataPtr->transparent ? 0.5 : 0.0);
      visual->SetWireframe(this->dataPtr->wireframe);
    }
  }

  return result;
}

/////////////////////////////////////////////////
common::Time Scene::GetSimTime() const
{
  boost::mutex::scoped_lock lock(*this->dataPtr->receiveMutex);
  return this->dataPtr->sceneSimTimePosesApplied;
}

/////////////////////////////////////////////////
void Scene::OnPoseMsg(ConstPosesStampedPtr &_msg)
{
  boost::recursive_mutex::scoped_lock lock(this->dataPtr->poseMsgMutex);
  this->dataPtr->sceneSimTimePosesReceived =
    common::Time(_msg->time().sec(), _msg->time().nsec());

  for (int i = 0; i < _msg->pose_size(); ++i)
  {
    PoseMsgs_M::iterator iter =
        this->dataPtr->poseMsgs.find(_msg->pose(i).id());
    if (iter != this->dataPtr->poseMsgs.end())
      iter->second.CopyFrom(_msg->pose(i));
    else
      this->dataPtr->poseMsgs.insert(
          std::make_pair(_msg->pose(i).id(), _msg->pose(i)));
  }
}

/////////////////////////////////////////////////
void Scene::OnSkeletonPoseMsg(ConstPoseAnimationPtr &_msg)
{
  boost::mutex::scoped_lock lock(*this->dataPtr->receiveMutex);
  SkeletonPoseMsgs_L::iterator iter;

  // Find an old model message, and remove them
  for (iter = this->dataPtr->skeletonPoseMsgs.begin();
        iter != this->dataPtr->skeletonPoseMsgs.end(); ++iter)
  {
    if ((*iter)->model_name() == _msg->model_name())
    {
      this->dataPtr->skeletonPoseMsgs.erase(iter);
      break;
    }
  }

  this->dataPtr->skeletonPoseMsgs.push_back(_msg);
}


/////////////////////////////////////////////////
void Scene::OnLightMsg(ConstLightPtr &_msg)
{
  boost::mutex::scoped_lock lock(*this->dataPtr->receiveMutex);
  this->dataPtr->lightMsgs.push_back(_msg);
}

/////////////////////////////////////////////////
bool Scene::ProcessLightMsg(ConstLightPtr &_msg)
{
  Light_M::iterator iter;
  iter = this->dataPtr->lights.find(_msg->name());

  if (iter == this->dataPtr->lights.end())
  {
    LightPtr light(new Light(shared_from_this()));
    light->LoadFromMsg(_msg);
    this->dataPtr->lights[_msg->name()] = light;
    RTShaderSystem::Instance()->UpdateShaders();
  }
  else
  {
    iter->second->UpdateFromMsg(_msg);
    RTShaderSystem::Instance()->UpdateShaders();
  }

  return true;
}

/////////////////////////////////////////////////
void Scene::OnModelMsg(ConstModelPtr &_msg)
{
  boost::mutex::scoped_lock lock(*this->dataPtr->receiveMutex);
  this->dataPtr->modelMsgs.push_back(_msg);

//  std::cerr << "model msg " << _msg->DebugString() << std::endl;
}

/////////////////////////////////////////////////
void Scene::OnSkyMsg(ConstSkyPtr &_msg)
{
  if (!this->dataPtr->skyx)
    return;

  Ogre::Root::getSingletonPtr()->addFrameListener(this->dataPtr->skyx);
  this->dataPtr->skyx->update(0);

  this->dataPtr->skyx->setVisible(true);

  SkyX::VClouds::VClouds *vclouds =
    this->dataPtr->skyx->getVCloudsManager()->getVClouds();

  if (_msg->has_time())
  {
    Ogre::Vector3 t = this->dataPtr->skyxController->getTime();
    t.x = math::clamp(_msg->time(), 0.0, 24.0);
    this->dataPtr->skyxController->setTime(t);
  }

  if (_msg->has_sunrise())
  {
    Ogre::Vector3 t = this->dataPtr->skyxController->getTime();
    t.y = math::clamp(_msg->sunrise(), 0.0, 24.0);
    this->dataPtr->skyxController->setTime(t);
  }

  if (_msg->has_sunset())
  {
    Ogre::Vector3 t = this->dataPtr->skyxController->getTime();
    t.z = math::clamp(_msg->sunset(), 0.0, 24.0);
    this->dataPtr->skyxController->setTime(t);
  }

  if (_msg->has_wind_speed())
    vclouds->setWindSpeed(_msg->wind_speed());

  if (_msg->has_wind_direction())
    vclouds->setWindDirection(Ogre::Radian(_msg->wind_direction()));

  if (_msg->has_cloud_ambient())
  {
    vclouds->setAmbientFactors(Ogre::Vector4(
          _msg->cloud_ambient().r(),
          _msg->cloud_ambient().g(),
          _msg->cloud_ambient().b(),
          _msg->cloud_ambient().a()));
  }

  if (_msg->has_humidity())
  {
    Ogre::Vector2 wheater = vclouds->getWheater();
    vclouds->setWheater(math::clamp(_msg->humidity(), 0.0, 1.0),
                        wheater.y, true);
  }

  if (_msg->has_mean_cloud_size())
  {
    Ogre::Vector2 wheater = vclouds->getWheater();
    vclouds->setWheater(wheater.x,
                        math::clamp(_msg->mean_cloud_size(), 0.0, 1.0), true);
  }

  this->dataPtr->skyx->update(0);
}

/////////////////////////////////////////////////
void Scene::SetSky()
{
  // Create SkyX
  this->dataPtr->skyxController = new SkyX::BasicController();
  this->dataPtr->skyx = new SkyX::SkyX(this->dataPtr->manager,
      this->dataPtr->skyxController);
  this->dataPtr->skyx->create();

  this->dataPtr->skyx->setTimeMultiplier(0);

  // Set the time: x = current time[0-24], y = sunrise time[0-24],
  // z = sunset time[0-24]
  this->dataPtr->skyxController->setTime(Ogre::Vector3(10.0, 6.0, 20.0f));

  // Moon phase in [-1,1] range, where -1 means fully covered Moon,
  // 0 clear Moon and 1 fully covered Moon
  this->dataPtr->skyxController->setMoonPhase(0);

  this->dataPtr->skyx->getAtmosphereManager()->setOptions(
      SkyX::AtmosphereManager::Options(
        9.77501f,   // Inner radius
        10.2963f,   // Outer radius
        0.01f,      // Height position
        0.0017f,    // RayleighMultiplier
        0.000675f,  // MieMultiplier
        30,         // Sun Intensity
        Ogre::Vector3(0.57f, 0.54f, 0.44f),  // Wavelength
        -0.991f, 2.5f, 4));

  this->dataPtr->skyx->getVCloudsManager()->setWindSpeed(0.6);

  // Use true to update volumetric clouds based on the time multiplier
  this->dataPtr->skyx->getVCloudsManager()->setAutoupdate(false);

  SkyX::VClouds::VClouds *vclouds =
    this->dataPtr->skyx->getVCloudsManager()->getVClouds();

  // Set wind direction in radians
  vclouds->setWindDirection(Ogre::Radian(0.0));
  vclouds->setAmbientColor(Ogre::Vector3(0.9, 0.9, 1.0));

  // x = sun light power
  // y = sun beta multiplier
  // z = ambient color multiplier
  // w = distance attenuation
  vclouds->setLightResponse(Ogre::Vector4(0.9, 0.6, 0.5, 0.3));
  vclouds->setAmbientFactors(Ogre::Vector4(0.45, 0.3, 0.6, 0.1));
  vclouds->setWheater(.6, .6, false);

  if (true)
  {
    // Create VClouds
    if (!this->dataPtr->skyx->getVCloudsManager()->isCreated())
    {
      // SkyX::MeshManager::getSkydomeRadius(...) works for both finite and
      // infinite(=0) camera far clip distances
      this->dataPtr->skyx->getVCloudsManager()->create(2000.0);
      // this->dataPtr->skyx->getMeshManager()->getSkydomeRadius(
      //    mRenderingCamera));
    }
  }
  else
  {
    // Remove VClouds
    if (this->dataPtr->skyx->getVCloudsManager()->isCreated())
    {
      this->dataPtr->skyx->getVCloudsManager()->remove();
    }
  }

  // vclouds->getLightningManager()->setEnabled(preset.vcLightnings);
  // vclouds->getLightningManager()->setAverageLightningApparitionTime(
  //     preset.vcLightningsAT);
  // vclouds->getLightningManager()->setLightningColor(
  //     preset.vcLightningsColor);
  // vclouds->getLightningManager()->setLightningTimeMultiplier(
  //    preset.vcLightningsTM);

  this->dataPtr->skyx->setVisible(false);
}

/////////////////////////////////////////////////
void Scene::SetShadowsEnabled(bool _value)
{
  // If a usercamera is set to stereo mode, then turn off shadows.
  // If a usercamera uses orthographic projection, then turn off shadows.
  // Our shadow mapping technique disables stereo.
  bool shadowOverride = true;
  for (std::vector<UserCameraPtr>::iterator iter =
       this->dataPtr->userCameras.begin();
       iter != this->dataPtr->userCameras.end() && shadowOverride; ++iter)
  {
    shadowOverride = !(*iter)->StereoEnabled() &&
                     (*iter)->GetProjectionType() != "orthographic";
  }

  _value = _value && shadowOverride;

  this->dataPtr->sdf->GetElement("shadows")->Set(_value);

  if (RenderEngine::Instance()->GetRenderPathType() == RenderEngine::DEFERRED)
  {
#if OGRE_VERSION_MAJOR >= 1 && OGRE_VERSION_MINOR >= 8
    this->dataPtr->manager->setShadowTechnique(
        Ogre::SHADOWTYPE_TEXTURE_ADDITIVE);
    this->dataPtr->manager->setShadowTextureCasterMaterial(
        "DeferredRendering/Shadows/RSMCaster_Spot");
    this->dataPtr->manager->setShadowTextureCount(1);
    this->dataPtr->manager->setShadowFarDistance(150);
    // Use a value of "2" to use a different depth buffer pool and
    // avoid sharing this with the Backbuffer's
    this->dataPtr->manager->setShadowTextureConfig(0, 1024, 1024,
        Ogre::PF_FLOAT32_RGBA, 0, 2);
    this->dataPtr->manager->setShadowDirectionalLightExtrusionDistance(75);
    this->dataPtr->manager->setShadowCasterRenderBackFaces(false);
    this->dataPtr->manager->setShadowTextureSelfShadow(true);
    this->dataPtr->manager->setShadowDirLightTextureOffset(1.75);
#endif
  }
  else if (RenderEngine::Instance()->GetRenderPathType() ==
           RenderEngine::FORWARD)
  {
    // RT Shader shadows
    if (_value)
      RTShaderSystem::Instance()->ApplyShadows(shared_from_this());
    else
      RTShaderSystem::Instance()->RemoveShadows(shared_from_this());
  }
  else
  {
    this->dataPtr->manager->setShadowCasterRenderBackFaces(false);
    this->dataPtr->manager->setShadowTextureSize(512);

    // The default shadows.
    if (_value && this->dataPtr->manager->getShadowTechnique()
        != Ogre::SHADOWTYPE_TEXTURE_ADDITIVE)
    {
      this->dataPtr->manager->setShadowTechnique(
          Ogre::SHADOWTYPE_TEXTURE_ADDITIVE);
    }
    else
      this->dataPtr->manager->setShadowTechnique(Ogre::SHADOWTYPE_NONE);
  }
}

/////////////////////////////////////////////////
bool Scene::GetShadowsEnabled() const
{
  return this->dataPtr->sdf->Get<bool>("shadows");
}

/////////////////////////////////////////////////
void Scene::AddVisual(VisualPtr _vis)
{
  if (this->dataPtr->visuals.find(_vis->GetId()) !=
      this->dataPtr->visuals.end())
  {
    gzwarn << "Duplicate visuals detected[" << _vis->GetName() << "]\n";
  }

  this->dataPtr->visuals[_vis->GetId()] = _vis;
}

/////////////////////////////////////////////////
void Scene::RemoveVisual(uint32_t _id)
{
  // Delete the visual
  auto iter = this->dataPtr->visuals.find(_id);
  if (iter != this->dataPtr->visuals.end())
  {
    VisualPtr vis = iter->second;
    // Remove all projectors attached to the visual
    auto piter = this->dataPtr->projectors.begin();
    while (piter != this->dataPtr->projectors.end())
    {
      // Check to see if the projector is a child of the visual that is
      // being removed.
      if (piter->second->GetParent()->GetRootVisual()->GetName() ==
          vis->GetRootVisual()->GetName())
      {
        delete piter->second;
        this->dataPtr->projectors.erase(piter++);
      }
      else
        ++piter;
    }

    this->RemoveVisualizations(vis);

    vis->Fini();
    this->dataPtr->visuals.erase(iter);
    if (this->dataPtr->selectedVis && this->dataPtr->selectedVis->GetId() ==
        vis->GetId())
      this->dataPtr->selectedVis.reset();
  }
}

/////////////////////////////////////////////////
void Scene::RemoveVisual(VisualPtr _vis)
{
  this->RemoveVisual(_vis->GetId());
}

/////////////////////////////////////////////////
void Scene::SetVisualId(VisualPtr _vis, uint32_t _id)
{
  if (!_vis)
    return;

  auto iter = this->dataPtr->visuals.find(_vis->GetId());
  if (iter != this->dataPtr->visuals.end())
  {
    this->dataPtr->visuals.erase(_vis->GetId());
    this->dataPtr->visuals[_id] = _vis;
    _vis->SetId(_id);
  }
}

/////////////////////////////////////////////////
void Scene::AddLight(LightPtr _light)
{
  std::string n = this->StripSceneName(_light->GetName());
  Light_M::iterator iter = this->dataPtr->lights.find(n);
  if (iter != this->dataPtr->lights.end())
    gzerr << "Duplicate lights detected[" << _light->GetName() << "]\n";

  this->dataPtr->lights[n] = _light;
}

/////////////////////////////////////////////////
void Scene::RemoveLight(LightPtr _light)
{
  if (_light)
  {
    // Delete the light
    std::string n = this->StripSceneName(_light->GetName());
    this->dataPtr->lights.erase(n);
  }
}

/////////////////////////////////////////////////
void Scene::SetGrid(bool _enabled)
{
  if (_enabled && this->dataPtr->grids.empty())
  {
    Grid *grid = new Grid(this, 20, 1, 10, common::Color(0.3, 0.3, 0.3, 0.5));
    grid->Init();
    this->dataPtr->grids.push_back(grid);

    grid = new Grid(this, 4, 5, 20, common::Color(0.8, 0.8, 0.8, 0.5));
    grid->Init();
    this->dataPtr->grids.push_back(grid);
  }
  else
  {
    for (uint32_t i = 0; i < this->dataPtr->grids.size(); ++i)
    {
      this->dataPtr->grids[i]->Enable(_enabled);
    }
  }
}

/////////////////////////////////////////////////
void Scene::ShowOrigin(bool _show)
{
  this->dataPtr->originVisual->SetVisible(_show);
}

//////////////////////////////////////////////////
std::string Scene::StripSceneName(const std::string &_name) const
{
  if (_name.find(this->GetName() + "::") != std::string::npos)
    return _name.substr(this->GetName().size() + 2);
  else
    return _name;
}

//////////////////////////////////////////////////
Heightmap *Scene::GetHeightmap() const
{
  boost::mutex::scoped_lock lock(*this->dataPtr->receiveMutex);
  return this->dataPtr->terrain;
}

/////////////////////////////////////////////////
void Scene::CreateCOMVisual(ConstLinkPtr &_msg, VisualPtr _linkVisual)
{
  COMVisualPtr comVis(new COMVisual(_msg->name() + "_COM_VISUAL__",
                                    _linkVisual));
  comVis->Load(_msg);
  comVis->SetVisible(this->dataPtr->showCOMs);
  this->dataPtr->visuals[comVis->GetId()] = comVis;
}

/////////////////////////////////////////////////
void Scene::CreateCOMVisual(sdf::ElementPtr _elem, VisualPtr _linkVisual)
{
  COMVisualPtr comVis(new COMVisual(_linkVisual->GetName() + "_COM_VISUAL__",
                                    _linkVisual));
  comVis->Load(_elem);
  comVis->SetVisible(false);
  this->dataPtr->visuals[comVis->GetId()] = comVis;
}

/////////////////////////////////////////////////
void Scene::CreateInertiaVisual(ConstLinkPtr &_msg, VisualPtr _linkVisual)
{
  InertiaVisualPtr inertiaVis(new InertiaVisual(_msg->name() +
      "_INERTIA_VISUAL__", _linkVisual));
  inertiaVis->Load(_msg);
  inertiaVis->SetVisible(this->dataPtr->showInertias);
  this->dataPtr->visuals[inertiaVis->GetId()] = inertiaVis;
}

/////////////////////////////////////////////////
void Scene::CreateInertiaVisual(sdf::ElementPtr _elem, VisualPtr _linkVisual)
{
  InertiaVisualPtr inertiaVis(new InertiaVisual(_linkVisual->GetName() +
      "_INERTIA_VISUAL__", _linkVisual));
  inertiaVis->Load(_elem);
  inertiaVis->SetVisible(false);
  this->dataPtr->visuals[inertiaVis->GetId()] = inertiaVis;
}

/////////////////////////////////////////////////
void Scene::CreateLinkFrameVisual(ConstLinkPtr &_msg, VisualPtr _linkVisual)
{
  LinkFrameVisualPtr linkFrameVis(new LinkFrameVisual(_msg->name() +
      "_LINK_FRAME_VISUAL__", _linkVisual));
  linkFrameVis->Load();
  linkFrameVis->SetVisible(this->dataPtr->showLinkFrames);
  this->dataPtr->visuals[linkFrameVis->GetId()] = linkFrameVis;
}

/////////////////////////////////////////////////
void Scene::RemoveVisualizations(rendering::VisualPtr _vis)
{
  std::vector<VisualPtr> toRemove;
  for (unsigned int i = 0; i < _vis->GetChildCount(); ++i)
  {
    rendering::VisualPtr childVis = _vis->GetChild(i);
    Visual::VisualType visType = childVis->GetType();
    if (visType == Visual::VT_PHYSICS || visType == Visual::VT_SENSOR)
    {
      toRemove.push_back(childVis);
    }
  }
  for (auto vis : toRemove)
    this->RemoveVisual(vis);
}

/////////////////////////////////////////////////
void Scene::SetWireframe(bool _show)
{
  this->dataPtr->wireframe = _show;
  for (auto visual : this->dataPtr->visuals)
  {
    visual.second->SetWireframe(_show);
  }

  if (this->dataPtr->terrain)
    this->dataPtr->terrain->SetWireframe(_show);
}

/////////////////////////////////////////////////
void Scene::SetTransparent(bool _show)
{
  this->dataPtr->transparent = _show;
  for (auto visual : this->dataPtr->visuals)
  {
    if (visual.second->GetType() != Visual::VT_GUI &&
        visual.second->GetType() != Visual::VT_PHYSICS &&
        visual.second->GetType() != Visual::VT_SENSOR)
    {
      visual.second->SetTransparency(_show ? 0.5 : 0.0);
    }
  }
}

/////////////////////////////////////////////////
void Scene::ShowCOMs(bool _show)
{
  this->dataPtr->showCOMs = _show;
  for (auto visual : this->dataPtr->visuals)
  {
    visual.second->ShowCOM(_show);
  }
}

/////////////////////////////////////////////////
void Scene::ShowInertias(bool _show)
{
  this->dataPtr->showInertias = _show;
  for (auto visual : this->dataPtr->visuals)
  {
    visual.second->ShowInertia(_show);
  }
}

/////////////////////////////////////////////////
void Scene::ShowLinkFrames(bool _show)
{
  this->dataPtr->showLinkFrames = _show;
  for (auto visual : this->dataPtr->visuals)
  {
    visual.second->ShowLinkFrame(_show);
  }
}

/////////////////////////////////////////////////
void Scene::ShowCollisions(bool _show)
{
  this->dataPtr->showCollisions = _show;
  for (auto visual : this->dataPtr->visuals)
  {
    visual.second->ShowCollision(_show);
  }
}

/////////////////////////////////////////////////
void Scene::ShowJoints(bool _show)
{
  this->dataPtr->showJoints = _show;
  for (auto visual : this->dataPtr->visuals)
  {
    visual.second->ShowJoints(_show);
  }
}

/////////////////////////////////////////////////
void Scene::ShowContacts(bool _show)
{
  ContactVisualPtr vis;

  if (this->dataPtr->contactVisId == GZ_UINT32_MAX && _show)
  {
    vis.reset(new ContactVisual("__GUIONLY_CONTACT_VISUAL__",
              this->dataPtr->worldVisual, "~/physics/contacts"));
    vis->SetEnabled(_show);
    this->dataPtr->contactVisId = vis->GetId();
    this->dataPtr->visuals[this->dataPtr->contactVisId] = vis;
  }
  else
    vis = boost::dynamic_pointer_cast<ContactVisual>(
        this->dataPtr->visuals[this->dataPtr->contactVisId]);

  if (vis)
    vis->SetEnabled(_show);
  else
    gzerr << "Unable to get contact visualization. This should never happen.\n";
}

/////////////////////////////////////////////////
void Scene::ShowClouds(bool _show)
{
  if (!this->dataPtr->skyx)
    return;

  SkyX::VCloudsManager *mgr = this->dataPtr->skyx->getVCloudsManager();
  if (mgr)
  {
    SkyX::VClouds::VClouds *vclouds =
        this->dataPtr->skyx->getVCloudsManager()->getVClouds();
    if (vclouds)
      vclouds->setVisible(_show);
  }
}

/////////////////////////////////////////////////
bool Scene::GetShowClouds() const
{
  if (!this->dataPtr->skyx)
    return false;

  SkyX::VCloudsManager *mgr = this->dataPtr->skyx->getVCloudsManager();
  if (mgr)
  {
    SkyX::VClouds::VClouds *vclouds =
        this->dataPtr->skyx->getVCloudsManager()->getVClouds();
    if (vclouds)
      return vclouds->isVisible();
  }

  return false;
}

/////////////////////////////////////////////////
void Scene::SetSkyXMode(unsigned int _mode)
{
  /// \todo This function is currently called on initialization of rendering
  /// based sensors to disable clouds and moon. More testing is required to
  /// make sure it functions correctly when called during a render update,
  /// issue #693.

  if (!this->dataPtr->skyx)
    return;

  bool enabled = _mode != GZ_SKYX_NONE;
  this->dataPtr->skyx->setEnabled(enabled);

  if (!enabled)
    return;

  this->dataPtr->skyx->setCloudsEnabled(_mode & GZ_SKYX_CLOUDS);
  this->dataPtr->skyx->setMoonEnabled(_mode & GZ_SKYX_MOON);
}

/////////////////////////////////////////////////
SkyX::SkyX *Scene::GetSkyX() const
{
  return this->dataPtr->skyx;
}

/////////////////////////////////////////////////
void Scene::RemoveProjectors()
{
  for (std::map<std::string, Projector *>::iterator iter =
      this->dataPtr->projectors.begin();
      iter != this->dataPtr->projectors.end(); ++iter)
  {
    delete iter->second;
  }
  this->dataPtr->projectors.clear();
}

/////////////////////////////////////////////////
void Scene::ToggleLayer(const int32_t _layer)
{
  for (auto visual : this->dataPtr->visuals)
  {
    visual.second->ToggleLayer(_layer);
  }
}<|MERGE_RESOLUTION|>--- conflicted
+++ resolved
@@ -1632,19 +1632,10 @@
     }
   }
 
-<<<<<<< HEAD
-  {
-    for (int i = 0; i < _msg.model_size(); ++i)
-    {
-      boost::shared_ptr<msgs::Model> mm(new msgs::Model(_msg.model(i)));
-      this->dataPtr->modelMsgs.push_back(mm);
-    }
-=======
   for (int i = 0; i < _msg.model_size(); ++i)
   {
     boost::shared_ptr<msgs::Model> mm(new msgs::Model(_msg.model(i)));
     this->dataPtr->modelMsgs.push_back(mm);
->>>>>>> f02a0143
   }
 
   return true;
@@ -1976,11 +1967,7 @@
             // If an object is selected, don't let the physics engine move it.
             if (!this->dataPtr->selectedVis ||
                 this->dataPtr->selectionMode != "move" ||
-<<<<<<< HEAD
-                (iter->first != this->dataPtr->selectedVis->GetId() &&
-=======
                 (iter->first != this->dataPtr->selectedVis->GetId()&&
->>>>>>> f02a0143
                 !this->dataPtr->selectedVis->IsAncestorOf(iter->second)))
             {
               ignition::math::Pose3d pose = msgs::ConvertIgn(pose_msg);
