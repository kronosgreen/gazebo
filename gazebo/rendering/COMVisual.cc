--- conflicted
+++ resolved
@@ -128,12 +128,8 @@
   sphereObj->setCastShadows(false);
 
   dPtr->sphereNode =
-<<<<<<< HEAD
       dPtr->sceneNode->createChildSceneNode(this->GetName() + "_SPHERE_"
       + std::to_string(VisualPrivate::visualIdCount));
-=======
-      dPtr->sceneNode->createChildSceneNode(this->GetName() + "_SPHERE_");
->>>>>>> 0d97d1c3
 
   dPtr->sphereNode->attachObject(sphereObj);
   dPtr->sphereNode->setScale(sphereRadius*2, sphereRadius*2, sphereRadius*2);
