--- conflicted
+++ resolved
@@ -163,13 +163,10 @@
 
       /// \brief Visibility flags of the visual.
       public: uint32_t visibilityFlags;
-<<<<<<< HEAD
-=======
 
       /// \brief Index of the layer to which this visual belongs. Layers
       /// act similar to layers in photoshop.
       public: int32_t layer;
->>>>>>> 7c22a662
     };
     /// \}
   }
