/*
 * Copyright (C) 2012-2015 Open Source Robotics Foundation
 *
 * Licensed under the Apache License, Version 2.0 (the "License");
 * you may not use this file except in compliance with the License.
 * You may obtain a copy of the License at
 *
 *     http://www.apache.org/licenses/LICENSE-2.0
 *
 * Unless required by applicable law or agreed to in writing, software
 * distributed under the License is distributed on an "AS IS" BASIS,
 * WITHOUT WARRANTIES OR CONDITIONS OF ANY KIND, either express or implied.
 * See the License for the specific language governing permissions and
 * limitations under the License.
 *
*/

<<<<<<< HEAD
#ifdef _WIN32
  // Ensure that Winsock2.h is included before Windows.h, which can get
  // pulled in by anybody (e.g., Boost).
  #include <Winsock2.h>
#endif

=======
>>>>>>> 95e69a7c
#include "gazebo/rendering/Camera.hh"
#include "gazebo/rendering/ViewController.hh"

using namespace gazebo;
using namespace rendering;


//////////////////////////////////////////////////
ViewController::ViewController(UserCameraPtr _cam)
  : camera(_cam), enabled(true)
{
}

//////////////////////////////////////////////////
ViewController::~ViewController()
{
}

//////////////////////////////////////////////////
void ViewController::Init(const math::Vector3 &/*_focalPoint*/)
{
}

//////////////////////////////////////////////////
std::string ViewController::GetTypeString() const
{
  return this->typeString;
}

//////////////////////////////////////////////////
void ViewController::SetEnabled(bool _value)
{
  this->enabled = _value;
}


<|MERGE_RESOLUTION|>--- conflicted
+++ resolved
@@ -15,15 +15,6 @@
  *
 */
 
-<<<<<<< HEAD
-#ifdef _WIN32
-  // Ensure that Winsock2.h is included before Windows.h, which can get
-  // pulled in by anybody (e.g., Boost).
-  #include <Winsock2.h>
-#endif
-
-=======
->>>>>>> 95e69a7c
 #include "gazebo/rendering/Camera.hh"
 #include "gazebo/rendering/ViewController.hh"
 
