--- conflicted
+++ resolved
@@ -46,16 +46,11 @@
       /// \brief Torque Y visual.
       public: VisualPtr coneYVis;
 
-<<<<<<< HEAD
       /// \brief Torque Z visual.
       public: VisualPtr coneZVis;
-=======
-      /// \brief Scene node for Z torque visualization.
-      public: Ogre::SceneNode *coneZNode;
 
       /// \brief Visual for force visualization.
       public: VisualPtr forceVisual;
->>>>>>> a21b8877
 
       /// \brief Line to visualize force
       public: DynamicLines *forceLine;
