--- conflicted
+++ resolved
@@ -49,10 +49,6 @@
 #include "gazebo/rendering/Visual.hh"
 #include "gazebo/rendering/RTShaderSystemPrivate.hh"
 #include "gazebo/rendering/RTShaderSystem.hh"
-#include "gazebo/rendering/CustomPSSMShadowCameraSetup.hh"
-
-#include "gazebo/rendering/CustomPSSM3.hh"
-#include <OGRE/RenderSystems/GL/OgreGLTexture.h>
 
 #define MINOR_VERSION 7
 using namespace gazebo;
@@ -513,18 +509,6 @@
   sceneMgr->setShadowTextureConfig(0,
       this->dataPtr->shadowTextureSize, this->dataPtr->shadowTextureSize,
       Ogre::PF_FLOAT32_R);
-<<<<<<< HEAD
-  sceneMgr->setShadowTextureConfig(1,
-      this->dataPtr->shadowTextureSize, this->dataPtr->shadowTextureSize,
-      Ogre::PF_FLOAT32_R);
-  sceneMgr->setShadowTextureConfig(2,
-#if defined(__APPLE__)
-      this->dataPtr->shadowTextureSize/2, this->dataPtr->shadowTextureSize/2,
-#else
-      this->dataPtr->shadowTextureSize, this->dataPtr->shadowTextureSize,
-#endif
-      Ogre::PF_FLOAT32_R);
-=======
   sceneMgr->setShadowTextureConfig(1, texSize, texSize, Ogre::PF_FLOAT32_R);
   sceneMgr->setShadowTextureConfig(2, texSize, texSize, Ogre::PF_FLOAT32_R);
 
@@ -545,19 +529,6 @@
         GL_COMPARE_R_TO_TEXTURE);
   }
 #endif
->>>>>>> 7f650c05
-
-  // Enable shadow map comparison, so shader can use float texture(sampler2DShadow,
-  // vec3, [float]) instead of vec4 texture(sampler2D, vec2, [float]).
-  // NVidia, AMD, and Intel all take this as a cue to provide "hardware PCF",
-  // a driver hack that softens shadow edges with 4-sample interpolation.
-  for (size_t i=0; i<sceneMgr->getShadowTextureCount(); i++) {
-    const Ogre::TexturePtr tex = sceneMgr->getShadowTexture(i);
-    // This will fail if not using OpenGL as the rendering backend. Is that a problem?
-    Ogre::GLTexture* gltex = static_cast<Ogre::GLTexture*>(tex.get());
-    glBindTexture(GL_TEXTURE_2D, gltex->getGLID());
-    glTexParameteri(GL_TEXTURE_2D, GL_TEXTURE_COMPARE_MODE, GL_COMPARE_R_TO_TEXTURE);
-  }
 
   sceneMgr->setShadowTextureSelfShadow(false);
   sceneMgr->setShadowCasterRenderBackFaces(true);
@@ -582,21 +553,6 @@
         Ogre::ShadowCameraSetupPtr(new CustomPSSMShadowCameraSetup());
   }
 
-<<<<<<< HEAD
-  double shadowFar = 300;
-  double shadowNear = 0.01;
-  double shadowSplitLambda = 0.75;
-  double shadowSplitPadding = 2.0;
-  sceneMgr->setShadowFarDistance(shadowFar);
-
-  CustomPSSMShadowCameraSetup *cameraSetup =
-      dynamic_cast<CustomPSSMShadowCameraSetup *>(
-      this->dataPtr->pssmSetup.get());
-
-  cameraSetup->calculateSplitPoints(3, shadowNear,
-      shadowFar, shadowSplitLambda);
-  cameraSetup->setSplitPadding(shadowSplitPadding);
-=======
   sceneMgr->setShadowFarDistance(this->dataPtr->shadowFar);
 
   CustomPSSMShadowCameraSetup *cameraSetup =
@@ -606,7 +562,6 @@
   cameraSetup->calculateSplitPoints(3, this->dataPtr->shadowNear,
     this->dataPtr->shadowFar, this->dataPtr->shadowSplitLambda);
   cameraSetup->setSplitPadding(this->dataPtr->shadowSplitPadding);
->>>>>>> 7f650c05
 
   sceneMgr->setShadowCameraSetup(this->dataPtr->pssmSetup);
 
@@ -614,12 +569,7 @@
       this->dataPtr->shaderGenerator->createSubRenderState(
       CustomPSSM3::Type);
   CustomPSSM3 *pssm3SubRenderState =
-<<<<<<< HEAD
-      static_cast<CustomPSSM3 *>(
-      this->dataPtr->shadowRenderState);
-=======
       static_cast<CustomPSSM3 *>(this->dataPtr->shadowRenderState);
->>>>>>> 7f650c05
 
   const Ogre::PSSMShadowCameraSetup::SplitPointList &srcSplitPoints =
     cameraSetup->getSplitPoints();
