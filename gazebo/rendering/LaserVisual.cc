/*
 * Copyright 2012 Open Source Robotics Foundation
 *
 * Licensed under the Apache License, Version 2.0 (the "License");
 * you may not use this file except in compliance with the License.
 * You may obtain a copy of the License at
 *
 *     http://www.apache.org/licenses/LICENSE-2.0
 *
 * Unless required by applicable law or agreed to in writing, software
 * distributed under the License is distributed on an "AS IS" BASIS,
 * WITHOUT WARRANTIES OR CONDITIONS OF ANY KIND, either express or implied.
 * See the License for the specific language governing permissions and
 * limitations under the License.
 *
*/
/* Desc: Laser Visualization Class
 * Author: Nate Koenig
 * Date: 14 Dec 2007
 */

#include "gazebo/common/MeshManager.hh"
#include "gazebo/transport/transport.hh"

#include "gazebo/rendering/Conversions.hh"
#include "gazebo/rendering/Scene.hh"
#include "gazebo/rendering/DynamicLines.hh"
#include "gazebo/rendering/LaserVisual.hh"

using namespace gazebo;
using namespace rendering;

/////////////////////////////////////////////////
LaserVisual::LaserVisual(const std::string &_name, VisualPtr _vis,
                         const std::string &_topicName)
: Visual(_name, _vis)
{
  this->receivedMsg = false;

  this->node = transport::NodePtr(new transport::Node());
  this->node->Init(this->scene->GetName());

  this->laserScanSub = this->node->Subscribe(_topicName,
      &LaserVisual::OnScan, this);

  this->rayFan = this->CreateDynamicLine(rendering::RENDERING_TRIANGLE_FAN);

  this->rayFan->setMaterial("Gazebo/BlueLaser");
  this->rayFan->AddPoint(math::Vector3(0, 0, 0));
  this->SetVisibilityFlags(GZ_VISIBILITY_GUI);

  this->connection = event::Events::ConnectPreRender(
        boost::bind(&LaserVisual::Update, this));
}

/////////////////////////////////////////////////
LaserVisual::~LaserVisual()
{
  delete this->rayFan;
  this->rayFan = NULL;
}

/////////////////////////////////////////////////
void LaserVisual::OnScan(ConstLaserScanStampedPtr &_msg)
{
  boost::mutex::scoped_lock lock(this->mutex);
  this->laserMsg = _msg;
  this->receivedMsg = true;
}

/////////////////////////////////////////////////
void LaserVisual::Update()
{
  boost::mutex::scoped_lock lock(this->mutex);

  // Skip the update if the user is moving the laser.
  if (this->GetScene()->GetSelectedVisual() &&
      this->GetRootVisual()->GetName() ==
      this->GetScene()->GetSelectedVisual()->GetName())
  {
    return;
  }

  if (!this->laserMsg || !this->receivedMsg)
    return;

  this->receivedMsg = false;

  double angle = this->laserMsg->scan().angle_min();
  double r;
  math::Vector3 pt;
  math::Pose offset = msgs::Convert(this->laserMsg->scan().world_pose()) -
                      this->GetWorldPose();

  this->rayFan->SetPoint(0, offset.pos);
  for (size_t i = 0;
<<<<<<< HEAD
       static_cast<int>(i) < this->laserMsg->scan().ranges_size(); i++)
=======
       static_cast<int>(i) < this->laserMsg->scan().ranges_size(); ++i)
>>>>>>> 32ad3bca
  {
    r = this->laserMsg->scan().ranges(i);
    pt.x = 0 + r * cos(angle);
    pt.y = 0 + r * sin(angle);
    pt.z = 0;
    pt = offset.rot * pt + offset.pos;

    if (i+1 >= this->rayFan->GetPointCount())
      this->rayFan->AddPoint(pt);
    else
      this->rayFan->SetPoint(i+1, pt);

    angle += this->laserMsg->scan().angle_step();
  }
}

/////////////////////////////////////////////////
void LaserVisual::SetEmissive(const common::Color &/*_color*/)
{
}<|MERGE_RESOLUTION|>--- conflicted
+++ resolved
@@ -94,11 +94,7 @@
 
   this->rayFan->SetPoint(0, offset.pos);
   for (size_t i = 0;
-<<<<<<< HEAD
-       static_cast<int>(i) < this->laserMsg->scan().ranges_size(); i++)
-=======
        static_cast<int>(i) < this->laserMsg->scan().ranges_size(); ++i)
->>>>>>> 32ad3bca
   {
     r = this->laserMsg->scan().ranges(i);
     pt.x = 0 + r * cos(angle);
