/*
 * Copyright (C) 2012-2015 Open Source Robotics Foundation
 *
 * Licensed under the Apache License, Version 2.0 (the "License");
 * you may not use this file except in compliance with the License.
 * You may obtain a copy of the License at
 *
 *     http://www.apache.org/licenses/LICENSE-2.0
 *
 * Unless required by applicable law or agreed to in writing, software
 * distributed under the License is distributed on an "AS IS" BASIS,
 * WITHOUT WARRANTIES OR CONDITIONS OF ANY KIND, either express or implied.
 * See the License for the specific language governing permissions and
 * limitations under the License.
 *
*/

#include "gazebo/rendering/ogre_gazebo.h"

#include "gazebo/msgs/msgs.hh"

#include "gazebo/common/Events.hh"
#include "gazebo/common/Exception.hh"
#include "gazebo/common/Console.hh"

#include "gazebo/rendering/Scene.hh"
#include "gazebo/rendering/DynamicLines.hh"
#include "gazebo/rendering/Visual.hh"
#include "gazebo/rendering/Light.hh"
#include "gazebo/rendering/LightPrivate.hh"

using namespace gazebo;
using namespace rendering;

unsigned int LightPrivate::lightCounter = 0;

//////////////////////////////////////////////////
Light::Light(ScenePtr _scene)
  : dataPtr(new LightPrivate)
{
  this->dataPtr->line = NULL;
  this->dataPtr->scene = _scene;

  this->dataPtr->lightCounter++;

  this->dataPtr->sdf.reset(new sdf::Element);
  sdf::initFile("light.sdf", this->dataPtr->sdf);
}

//////////////////////////////////////////////////
Light::~Light()
{
  if (this->dataPtr->light)
  {
    this->dataPtr->scene->OgreSceneManager()->destroyLight(this->Name());
  }

  this->dataPtr->scene->OgreSceneManager()->destroyEntity(
      this->Name() + "_selection_sphere");

  if (this->dataPtr->visual)
  {
    this->dataPtr->visual->DeleteDynamicLine(this->dataPtr->line);
    this->dataPtr->scene->RemoveVisual(this->dataPtr->visual);
    this->dataPtr->visual.reset();
  }

  this->dataPtr->sdf->Reset();
  this->dataPtr->sdf.reset();

  this->dataPtr->scene.reset();
}

//////////////////////////////////////////////////
void Light::Load(sdf::ElementPtr _sdf)
{
  this->dataPtr->sdf->Copy(_sdf);
  this->Load();
  this->dataPtr->scene->AddLight(shared_from_this());
}

//////////////////////////////////////////////////
void Light::Load()
{
  math::Vector3 vec;

  try
  {
    this->dataPtr->light =
        this->dataPtr->scene->OgreSceneManager()->createLight(this->Name());
  }
  catch(Ogre::Exception &e)
  {
    gzthrow("Ogre Error:" << e.getFullDescription() << "\n" << \
        "Unable to create a light");
  }

  this->Update();

  this->dataPtr->visual.reset(new Visual(this->Name(),
<<<<<<< HEAD
                     this->dataPtr->scene->GetWorldVisual()));
  this->dataPtr->visual->Load();
=======
                     this->dataPtr->scene->WorldVisual()));
>>>>>>> 3e666c83
  this->dataPtr->visual->AttachObject(this->dataPtr->light);

  this->CreateVisual();
}

//////////////////////////////////////////////////
void Light::Update()
{
  this->SetCastShadows(this->dataPtr->sdf->Get<bool>("cast_shadows"));

  this->SetLightType(this->dataPtr->sdf->Get<std::string>("type"));
  this->SetDiffuseColor(
      this->dataPtr->sdf->GetElement("diffuse")->Get<common::Color>());
  this->SetSpecularColor(
      this->dataPtr->sdf->GetElement("specular")->Get<common::Color>());
  this->SetDirection(
      this->dataPtr->sdf->Get<ignition::math::Vector3d>("direction"));

  if (this->dataPtr->sdf->HasElement("attenuation"))
  {
    sdf::ElementPtr elem = this->dataPtr->sdf->GetElement("attenuation");

    this->SetAttenuation(elem->Get<double>("constant"),
                         elem->Get<double>("linear"),
                         elem->Get<double>("quadratic"));
    this->SetRange(elem->Get<double>("range"));
  }

  if (this->dataPtr->sdf->HasElement("spot"))
  {
    sdf::ElementPtr elem = this->dataPtr->sdf->GetElement("spot");
    this->SetSpotInnerAngle(elem->Get<double>("inner_angle"));
    this->SetSpotOuterAngle(elem->Get<double>("outer_angle"));
    this->SetSpotFalloff(elem->Get<double>("falloff"));
  }
}

//////////////////////////////////////////////////
void Light::UpdateSDFFromMsg(const msgs::Light &_msg)
{
  msgs::LightToSDF(_msg, this->dataPtr->sdf);
}

//////////////////////////////////////////////////
void Light::UpdateFromMsg(ConstLightPtr &_msg)
{
  this->UpdateSDFFromMsg(*_msg);

  this->Update();

  if (_msg->has_pose())
  {
    this->SetPosition(msgs::ConvertIgn(_msg->pose().position()));
    this->SetRotation(msgs::ConvertIgn(_msg->pose().orientation()));
  }
}

//////////////////////////////////////////////////
void Light::LoadFromMsg(const msgs::Light &_msg)
{
  this->UpdateSDFFromMsg(_msg);

  this->Load();

  if (_msg.has_pose())
  {
    this->SetPosition(msgs::ConvertIgn(_msg.pose().position()));
    this->SetRotation(msgs::ConvertIgn(_msg.pose().orientation()));
  }
}

//////////////////////////////////////////////////
void Light::LoadFromMsg(ConstLightPtr &_msg)
{
  this->LoadFromMsg(*_msg);
}

//////////////////////////////////////////////////
void Light::SetName(const std::string &_name)
{
  this->dataPtr->sdf->GetAttribute("name")->Set(_name);
}

//////////////////////////////////////////////////
std::string Light::GetName() const
{
  return this->Name();
}

//////////////////////////////////////////////////
std::string Light::Name() const
{
  return this->dataPtr->sdf->Get<std::string>("name");
}

//////////////////////////////////////////////////
std::string Light::GetType() const
{
  return this->Type();
}

//////////////////////////////////////////////////
std::string Light::Type() const
{
  return this->dataPtr->sdf->Get<std::string>("type");
}

//////////////////////////////////////////////////
// The lines draw a visualization of the camera
void Light::CreateVisual()
{
  if (!this->dataPtr->visual)
    return;

  if (this->dataPtr->line)
    this->dataPtr->line->Clear();
  else
  {
    this->dataPtr->line =
        this->dataPtr->visual->CreateDynamicLine(RENDERING_LINE_LIST);

    this->dataPtr->line->setMaterial("Gazebo/LightOn");

    this->dataPtr->line->setVisibilityFlags(GZ_VISIBILITY_GUI);

    this->dataPtr->visual->SetVisible(true);

    // Create a visual to hold the light selection object.
    VisualPtr lightSelectionVis(new Visual(this->Name() + "_seletion",
        this->dataPtr->visual));
    lightSelectionVis->SetType(Visual::VT_GUI);

    // Make sure the unit_sphere has been inserted.
    lightSelectionVis->InsertMesh("unit_sphere");
    lightSelectionVis->AttachMesh("unit_sphere");
    lightSelectionVis->SetMaterial("Gazebo/White");

    // Make sure the selection object is rendered only in the selection
    // buffer.
    lightSelectionVis->SetVisibilityFlags(GZ_VISIBILITY_SELECTION);
    lightSelectionVis->SetCastShadows(false);

    // Scale the selection object to roughly match the light visual size.
    lightSelectionVis->SetScale(ignition::math::Vector3d(0.25, 0.25, 0.25));
  }

  std::string lightType = this->dataPtr->sdf->Get<std::string>("type");

  if (lightType == "directional")
  {
    float s =.5;
    this->dataPtr->line->AddPoint(ignition::math::Vector3d(-s, -s, 0));
    this->dataPtr->line->AddPoint(ignition::math::Vector3d(-s, s, 0));

    this->dataPtr->line->AddPoint(ignition::math::Vector3d(-s, s, 0));
    this->dataPtr->line->AddPoint(ignition::math::Vector3d(s, s, 0));

    this->dataPtr->line->AddPoint(ignition::math::Vector3d(s, s, 0));
    this->dataPtr->line->AddPoint(ignition::math::Vector3d(s, -s, 0));

    this->dataPtr->line->AddPoint(ignition::math::Vector3d(s, -s, 0));
    this->dataPtr->line->AddPoint(ignition::math::Vector3d(-s, -s, 0));

    this->dataPtr->line->AddPoint(ignition::math::Vector3d(0, 0, 0));
    this->dataPtr->line->AddPoint(ignition::math::Vector3d(0, 0, -s));
  }
  if (lightType == "point")
  {
    float s = 0.1;
    this->dataPtr->line->AddPoint(ignition::math::Vector3d(-s, -s, 0));
    this->dataPtr->line->AddPoint(ignition::math::Vector3d(-s, s, 0));

    this->dataPtr->line->AddPoint(ignition::math::Vector3d(-s, s, 0));
    this->dataPtr->line->AddPoint(ignition::math::Vector3d(s, s, 0));

    this->dataPtr->line->AddPoint(ignition::math::Vector3d(s, s, 0));
    this->dataPtr->line->AddPoint(ignition::math::Vector3d(s, -s, 0));

    this->dataPtr->line->AddPoint(ignition::math::Vector3d(s, -s, 0));
    this->dataPtr->line->AddPoint(ignition::math::Vector3d(-s, -s, 0));


    this->dataPtr->line->AddPoint(ignition::math::Vector3d(-s, -s, 0));
    this->dataPtr->line->AddPoint(ignition::math::Vector3d(0, 0, s));

    this->dataPtr->line->AddPoint(ignition::math::Vector3d(-s, s, 0));
    this->dataPtr->line->AddPoint(ignition::math::Vector3d(0, 0, s));

    this->dataPtr->line->AddPoint(ignition::math::Vector3d(s, s, 0));
    this->dataPtr->line->AddPoint(ignition::math::Vector3d(0, 0, s));

    this->dataPtr->line->AddPoint(ignition::math::Vector3d(s, -s, 0));
    this->dataPtr->line->AddPoint(ignition::math::Vector3d(0, 0, s));



    this->dataPtr->line->AddPoint(ignition::math::Vector3d(-s, -s, 0));
    this->dataPtr->line->AddPoint(ignition::math::Vector3d(0, 0, -s));

    this->dataPtr->line->AddPoint(ignition::math::Vector3d(-s, s, 0));
    this->dataPtr->line->AddPoint(ignition::math::Vector3d(0, 0, -s));

    this->dataPtr->line->AddPoint(ignition::math::Vector3d(s, s, 0));
    this->dataPtr->line->AddPoint(ignition::math::Vector3d(0, 0, -s));

    this->dataPtr->line->AddPoint(ignition::math::Vector3d(s, -s, 0));
    this->dataPtr->line->AddPoint(ignition::math::Vector3d(0, 0, -s));
  }
  else if (lightType == "spot")
  {
    double innerAngle =
        this->dataPtr->light->getSpotlightInnerAngle().valueRadians();
    double outerAngle =
        this->dataPtr->light->getSpotlightOuterAngle().valueRadians();

    double angles[2];
    double range = 0.2;
    angles[0] = range * tan(outerAngle);
    angles[1] = range * tan(innerAngle);

    unsigned int i = 0;
    this->dataPtr->line->AddPoint(ignition::math::Vector3d(0, 0, 0));
    this->dataPtr->line->AddPoint(
        ignition::math::Vector3d(angles[i], angles[i], -range));

    for (i = 0; i < 2; i++)
    {
      this->dataPtr->line->AddPoint(ignition::math::Vector3d(0, 0, 0));
      this->dataPtr->line->AddPoint(ignition::math::Vector3d(
            angles[i], angles[i], -range));

      this->dataPtr->line->AddPoint(ignition::math::Vector3d(0, 0, 0));
      this->dataPtr->line->AddPoint(ignition::math::Vector3d(
            -angles[i], -angles[i], -range));

      this->dataPtr->line->AddPoint(ignition::math::Vector3d(0, 0, 0));
      this->dataPtr->line->AddPoint(ignition::math::Vector3d(
            angles[i], -angles[i], -range));

      this->dataPtr->line->AddPoint(ignition::math::Vector3d(0, 0, 0));
      this->dataPtr->line->AddPoint(ignition::math::Vector3d(
            -angles[i], angles[i], -range));

      this->dataPtr->line->AddPoint(ignition::math::Vector3d(
            angles[i], angles[i], -range));
      this->dataPtr->line->AddPoint(ignition::math::Vector3d(
            -angles[i], angles[i], -range));

      this->dataPtr->line->AddPoint(ignition::math::Vector3d(
            -angles[i], angles[i], -range));
      this->dataPtr->line->AddPoint(ignition::math::Vector3d(
            -angles[i], -angles[i], -range));

      this->dataPtr->line->AddPoint(ignition::math::Vector3d(
            -angles[i], -angles[i], -range));
      this->dataPtr->line->AddPoint(ignition::math::Vector3d(
            angles[i], -angles[i], -range));

      this->dataPtr->line->AddPoint(ignition::math::Vector3d(
            angles[i], -angles[i], -range));
      this->dataPtr->line->AddPoint(ignition::math::Vector3d(
            angles[i], angles[i], -range));
    }
  }
}

//////////////////////////////////////////////////
void Light::SetPosition(const math::Vector3 &_p)
{
  this->SetPosition(_p.Ign());
}

//////////////////////////////////////////////////
void Light::SetPosition(const ignition::math::Vector3d &_p)
{
  this->dataPtr->visual->SetPosition(_p);
}

//////////////////////////////////////////////////
math::Vector3 Light::GetPosition() const
{
  return this->Position();
}

//////////////////////////////////////////////////
ignition::math::Vector3d Light::Position() const
{
  return this->dataPtr->visual->GetPosition().Ign();
}

//////////////////////////////////////////////////
void Light::SetRotation(const math::Quaternion &_q)
{
  this->SetRotation(_q.Ign());
}

//////////////////////////////////////////////////
void Light::SetRotation(const ignition::math::Quaterniond &_q)
{
  this->dataPtr->visual->SetRotation(_q);
}

//////////////////////////////////////////////////
math::Quaternion Light::GetRotation() const
{
  return this->Rotation();
}

//////////////////////////////////////////////////
ignition::math::Quaterniond Light::Rotation() const
{
  return this->dataPtr->visual->GetRotation().Ign();
}

//////////////////////////////////////////////////
bool Light::SetSelected(const bool _s)
{
  if (this->dataPtr->light->getType() != Ogre::Light::LT_DIRECTIONAL)
  {
    if (_s)
      this->dataPtr->line->setMaterial("Gazebo/PurpleGlow");
    else
      this->dataPtr->line->setMaterial("Gazebo/LightOn");
  }

  return true;
}

//////////////////////////////////////////////////
void Light::ToggleShowVisual()
{
  this->dataPtr->visual->ToggleVisible();
}

//////////////////////////////////////////////////
void Light::ShowVisual(const bool _s)
{
  this->dataPtr->visual->SetVisible(_s);
}

//////////////////////////////////////////////////
bool Light::GetVisible() const
{
  return this->Visible();
}

//////////////////////////////////////////////////
bool Light::Visible() const
{
  return this->dataPtr->visual->GetVisible();
}

//////////////////////////////////////////////////
void Light::SetLightType(const std::string &_type)
{
  // Set the light _type
  if (_type == "point")
    this->dataPtr->light->setType(Ogre::Light::LT_POINT);
  else if (_type == "directional")
    this->dataPtr->light->setType(Ogre::Light::LT_DIRECTIONAL);
  else if (_type == "spot")
    this->dataPtr->light->setType(Ogre::Light::LT_SPOTLIGHT);
  else
  {
    gzerr << "Unknown light type[" << _type << "]\n";
  }

  if (this->dataPtr->sdf->Get<std::string>("type") != _type)
    this->dataPtr->sdf->GetAttribute("type")->Set(_type);

  this->CreateVisual();
}

//////////////////////////////////////////////////
void Light::SetDiffuseColor(const common::Color &_color)
{
  sdf::ElementPtr elem = this->dataPtr->sdf->GetElement("diffuse");

  if (_color != elem->Get<common::Color>())
    elem->Set(_color);

  this->dataPtr->light->setDiffuseColour(_color.r, _color.g, _color.b);
}

//////////////////////////////////////////////////
common::Color Light::GetDiffuseColor() const
{
  return this->DiffuseColor();
}

//////////////////////////////////////////////////
common::Color Light::DiffuseColor() const
{
  return this->dataPtr->sdf->GetElement("diffuse")->Get<common::Color>();
}

//////////////////////////////////////////////////
common::Color Light::GetSpecularColor() const
{
  return this->SpecularColor();
}

//////////////////////////////////////////////////
common::Color Light::SpecularColor() const
{
  return this->dataPtr->sdf->GetElement("specular")->Get<common::Color>();
}

//////////////////////////////////////////////////
void Light::SetSpecularColor(const common::Color &_color)
{
  sdf::ElementPtr elem = this->dataPtr->sdf->GetElement("specular");

  if (elem->Get<common::Color>() != _color)
    elem->Set(_color);

  this->dataPtr->light->setSpecularColour(_color.r, _color.g, _color.b);
}

//////////////////////////////////////////////////
void Light::SetDirection(const math::Vector3 &_dir)
{
  this->SetDirection(_dir.Ign());
}

//////////////////////////////////////////////////
void Light::SetDirection(const ignition::math::Vector3d &_dir)
{
  // Set the direction which the light points
  math::Vector3 vec = _dir;
  vec.Normalize();

  if (vec != this->dataPtr->sdf->Get<math::Vector3>("direction"))
    this->dataPtr->sdf->GetElement("direction")->Set(vec);

  this->dataPtr->light->setDirection(vec.x, vec.y, vec.z);
}

//////////////////////////////////////////////////
math::Vector3 Light::GetDirection() const
{
  return this->Direction();
}

//////////////////////////////////////////////////
ignition::math::Vector3d Light::Direction() const
{
  return this->dataPtr->sdf->Get<ignition::math::Vector3d>("direction");
}

//////////////////////////////////////////////////
void Light::SetAttenuation(double constant, double linear, double quadratic)
{
  // Constant factor. 1.0 means never attenuate, 0.0 is complete attenuation
  if (constant < 0)
    constant = 0;
  else if (constant > 1.0)
    constant = 1.0;

  // Linear factor. 1 means attenuate evenly over the distance
  if (linear < 0)
    linear = 0;
  else if (linear > 1.0)
    linear = 1.0;

  sdf::ElementPtr elem = this->dataPtr->sdf->GetElement("attenuation");
  elem->GetElement("constant")->Set(constant);
  elem->GetElement("linear")->Set(linear);
  elem->GetElement("quadratic")->Set(quadratic);

  // Set attenuation
  this->dataPtr->light->setAttenuation(elem->Get<double>("range"),
                              constant, linear, quadratic);
}


//////////////////////////////////////////////////
void Light::SetRange(const double _range)
{
  sdf::ElementPtr elem = this->dataPtr->sdf->GetElement("attenuation");

  elem->GetElement("range")->Set(_range);

  this->dataPtr->light->setAttenuation(elem->Get<double>("range"),
                              elem->Get<double>("constant"),
                              elem->Get<double>("linear"),
                              elem->Get<double>("quadratic"));
}

//////////////////////////////////////////////////
void Light::SetCastShadows(const bool /*_cast*/)
{
    this->dataPtr->light->setCastShadows(true);
  /*if (this->dataPtr->light->getType() == Ogre::Light::LT_SPOTLIGHT ||
      this->dataPtr->light->getType() == Ogre::Light::LT_DIRECTIONAL)
  {
    this->dataPtr->light->setCastShadows(_cast);
  }
  else
  {
    this->dataPtr->light->setCastShadows(false);
  }*/
}

//////////////////////////////////////////////////
void Light::SetSpotInnerAngle(const double _angle)
{
  sdf::ElementPtr elem = this->dataPtr->sdf->GetElement("spot");
  elem->GetElement("inner_angle")->Set(_angle);

  if (this->dataPtr->light->getType() == Ogre::Light::LT_SPOTLIGHT)
  {
    this->dataPtr->light->setSpotlightRange(
        Ogre::Radian(elem->Get<double>("inner_angle")),
        Ogre::Radian(elem->Get<double>("outer_angle")),
        elem->Get<double>("falloff"));
  }
}

//////////////////////////////////////////////////
void Light::SetSpotOuterAngle(const double _angle)
{
  sdf::ElementPtr elem = this->dataPtr->sdf->GetElement("spot");
  elem->GetElement("outer_angle")->Set(_angle);

  if (this->dataPtr->light->getType() == Ogre::Light::LT_SPOTLIGHT)
  {
    this->dataPtr->light->setSpotlightRange(
        Ogre::Radian(elem->Get<double>("inner_angle")),
        Ogre::Radian(elem->Get<double>("outer_angle")),
        elem->Get<double>("falloff"));
  }
}

//////////////////////////////////////////////////
void Light::SetSpotFalloff(const double _angle)
{
  sdf::ElementPtr elem = this->dataPtr->sdf->GetElement("spot");
  elem->GetElement("falloff")->Set(_angle);

  if (this->dataPtr->light->getType() == Ogre::Light::LT_SPOTLIGHT)
  {
    this->dataPtr->light->setSpotlightRange(
        Ogre::Radian(elem->Get<double>("inner_angle")),
        Ogre::Radian(elem->Get<double>("outer_angle")),
        elem->Get<double>("falloff"));
  }
}

//////////////////////////////////////////////////
void Light::FillMsg(msgs::Light &_msg) const
{
  std::string lightType = this->dataPtr->sdf->Get<std::string>("type");

  _msg.set_name(this->Name());

  if (lightType == "point")
    _msg.set_type(msgs::Light::POINT);
  else if (lightType == "spot")
    _msg.set_type(msgs::Light::SPOT);
  else if (lightType == "directional")
    _msg.set_type(msgs::Light::DIRECTIONAL);

  msgs::Set(_msg.mutable_pose()->mutable_position(), this->Position());
  msgs::Set(_msg.mutable_pose()->mutable_orientation(),
      this->Rotation());
  msgs::Set(_msg.mutable_diffuse(), this->DiffuseColor());
  msgs::Set(_msg.mutable_specular(), this->SpecularColor());
  msgs::Set(_msg.mutable_direction(), this->Direction());

  _msg.set_cast_shadows(this->dataPtr->light->getCastShadows());

  sdf::ElementPtr elem = this->dataPtr->sdf->GetElement("attenuation");
  _msg.set_attenuation_constant(elem->Get<double>("constant"));
  _msg.set_attenuation_linear(elem->Get<double>("linear"));
  _msg.set_attenuation_quadratic(elem->Get<double>("quadratic"));
  _msg.set_range(elem->Get<double>("range"));

  if (lightType == "spot")
  {
    elem = this->dataPtr->sdf->GetElement("spot");
    _msg.set_spot_inner_angle(elem->Get<double>("inner_angle"));
    _msg.set_spot_outer_angle(elem->Get<double>("outer_angle"));
    _msg.set_spot_falloff(elem->Get<double>("falloff"));
  }
}

//////////////////////////////////////////////////
LightPtr Light::Clone(const std::string &_name, ScenePtr _scene)
{
  LightPtr result(new Light(_scene));
  sdf::ElementPtr sdfCopy(new sdf::Element);
  sdfCopy->Copy(this->dataPtr->sdf);
  sdfCopy->GetAttribute("name")->Set(_name);
  result->Load(sdfCopy);

  result->SetPosition(this->Position());
  result->SetRotation(this->Rotation());

  return result;
}<|MERGE_RESOLUTION|>--- conflicted
+++ resolved
@@ -98,12 +98,8 @@
   this->Update();
 
   this->dataPtr->visual.reset(new Visual(this->Name(),
-<<<<<<< HEAD
-                     this->dataPtr->scene->GetWorldVisual()));
+                     this->dataPtr->scene->WorldVisual()));
   this->dataPtr->visual->Load();
-=======
-                     this->dataPtr->scene->WorldVisual()));
->>>>>>> 3e666c83
   this->dataPtr->visual->AttachObject(this->dataPtr->light);
 
   this->CreateVisual();
