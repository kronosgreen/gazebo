--- conflicted
+++ resolved
@@ -119,12 +119,6 @@
 
   pid1 = fork();
 
-<<<<<<< HEAD
-  char **myargv = new char*[_argc+1];
-  for (int i = 0; i < _argc; ++i)
-    myargv[i] = _argv[i];
-  myargv[_argc] = static_cast<char*>(NULL);
-=======
   char **argvServer = new char*[_argc+1];
   char **argvClient = new char*[_argc+1];
   argvServer[0] = const_cast<char*>("gzserver");
@@ -136,7 +130,6 @@
   }
   argvServer[_argc] = static_cast<char*>(NULL);
   argvClient[_argc] = static_cast<char*>(NULL);
->>>>>>> 7801bee7
 
   if (pid1)
   {
