--- conflicted
+++ resolved
@@ -277,54 +277,19 @@
     return;
   }
 
-<<<<<<< HEAD
-  std::ostringstream headerStream;
-
-  headerStream << std::setfill('0') << std::setw(HEADER_LENGTH)
-    << std::hex << _buffer.size();
-
-  if (headerStream.str().empty() ||
-      headerStream.str().size() != HEADER_LENGTH)
-=======
   snprintf(this->headerBuffer, HEADER_LENGTH + 1, "%08x",
       static_cast<unsigned int>(_buffer.size()));
 
->>>>>>> 67c732c0
   {
     boost::recursive_mutex::scoped_lock lock(this->writeMutex);
-<<<<<<< HEAD
-    boost::asio::streambuf *buffer = new boost::asio::streambuf;
-    std::ostream os(buffer);
-    os << headerStream.str() << _buffer;
-
-    std::size_t written = 0;
-    written = boost::asio::write(*this->socket, buffer->data());
-    if (written != buffer->size())
-      gzerr << "Didn't write all the data\n";
-=======
->>>>>>> 67c732c0
 
     if (this->writeQueue.empty() ||
         (this->writeCount > 0 && this->writeQueue.size() == 1) ||
         (this->writeQueue.back().size()+_buffer.size() > 4096))
       this->writeQueue.push_back(std::string(headerBuffer) + _buffer);
     else
-<<<<<<< HEAD
-    {
-    */
-  {
-    boost::recursive_mutex::scoped_lock lock(this->writeMutex);
-
-    headerStream << _buffer;
-
-    if (this->writeQueue.size() > 1)
-      this->writeQueue.back() += headerStream.str();
-    else
-      this->writeQueue.push_back(headerStream.str());
-=======
       this->writeQueue.back() += std::string(headerBuffer) + _buffer;
     this->callbacks.push_back(std::make_pair(_cb, _id));
->>>>>>> 67c732c0
   }
 
   if (_force)
@@ -350,11 +315,7 @@
 
   // async_write should only be called when the last async_write has
   // completed. therefore we have to check the writeCount attribute
-<<<<<<< HEAD
-  if (this->writeQueue.size() == 0 || this->writeCount > 0)
-=======
   if (this->writeQueue.empty() || this->writeCount > 0)
->>>>>>> 67c732c0
   {
     return;
   }
@@ -366,14 +327,9 @@
   // a single write operation
   if (!_blocking)
   {
-<<<<<<< HEAD
-    boost::asio::async_write(*this->socket,
-        boost::asio::buffer(this->writeQueue.front(),
-=======
     this->callbackIndex = this->callbacks.size();
     boost::asio::async_write(*this->socket,
         boost::asio::buffer(this->writeQueue.front().c_str(),
->>>>>>> 67c732c0
           this->writeQueue.front().size()),
           boost::bind(&Connection::OnWrite, shared_from_this(),
             boost::asio::placeholders::error));
@@ -383,11 +339,7 @@
     try
     {
       boost::asio::write(*this->socket,
-<<<<<<< HEAD
-          boost::asio::buffer(this->writeQueue.front(),
-=======
           boost::asio::buffer(this->writeQueue.front().c_str(),
->>>>>>> 67c732c0
             this->writeQueue.front().size()));
     }
     catch(...)
@@ -395,13 +347,10 @@
       this->Shutdown();
     }
 
-<<<<<<< HEAD
-=======
     // Call the callback, in not NULL
     if (!this->callbacks.front().first.empty())
       this->callbacks.front().first(this->callbacks.front().second);
 
->>>>>>> 67c732c0
     this->writeQueue.pop_front();
     this->writeCount--;
   }
@@ -424,9 +373,6 @@
 {
   {
     boost::recursive_mutex::scoped_lock lock(this->writeMutex);
-<<<<<<< HEAD
-    this->writeQueue.pop_front();
-=======
 
     for (unsigned int i = 0; i < this->callbackIndex; ++i)
     {
@@ -440,7 +386,6 @@
 
     if (!this->writeQueue.empty())
       this->writeQueue.pop_front();
->>>>>>> 67c732c0
     this->writeCount--;
   }
 
@@ -838,11 +783,7 @@
     boost::system::error_code ec;
     ep = this->socket->remote_endpoint(ec);
     if (ec)
-<<<<<<< HEAD
-        gzerr << "Getting remote endpoint failed" << std::endl;
-=======
       gzerr << "Getting remote endpoint failed" << std::endl;
->>>>>>> 67c732c0
   }
   return ep;
 }
