/*
 * Copyright (C) 2012-2015 Open Source Robotics Foundation
 *
 * Licensed under the Apache License, Version 2.0 (the "License");
 * you may not use this file except in compliance with the License.
 * You may obtain a copy of the License at
 *
 *     http://www.apache.org/licenses/LICENSE-2.0
 *
 * Unless required by applicable law or agreed to in writing, software
 * distributed under the License is distributed on an "AS IS" BASIS,
 * WITHOUT WARRANTIES OR CONDITIONS OF ANY KIND, either express or implied.
 * See the License for the specific language governing permissions and
 * limitations under the License.
 *
*/

#ifdef _WIN32
  // Ensure that Winsock2.h is included before Windows.h, which can get
  // pulled in by anybody (e.g., Boost).
  #include <Winsock2.h>
#endif

#include <tbb/parallel_for.h>
#include <tbb/blocked_range.h>

#include <boost/function.hpp>
#include "gazebo/msgs/msgs.hh"
#include "gazebo/transport/Node.hh"
#include "gazebo/transport/Publication.hh"
#include "gazebo/transport/TopicManager.hh"

using namespace gazebo;
using namespace transport;

/// \brief Class to facilitate parallel processing of nodes.
class NodeProcess_TBB
{
  /// \brief Constructor.
  /// \param[in] _nodes List of nodes to process.
  public: NodeProcess_TBB(std::vector<NodePtr> *_nodes) : nodes(_nodes) {}

  /// \brief Used by TBB during parallel execution.
  /// \param[in] _r Range within this->nodes to process.
  public: void operator() (const tbb::blocked_range<size_t> &_r) const
  {
    for (size_t i = _r.begin(); i != _r.end(); i++)
    {
      (*this->nodes)[i]->ProcessPublishers();
    }
  }

  /// \brief The list of nodes to process.
  private: std::vector<NodePtr> *nodes;
};


//////////////////////////////////////////////////
TopicManager::TopicManager()
{
  this->pauseIncoming = false;
  this->advertisedTopicsEnd = this->advertisedTopics.end();
}

//////////////////////////////////////////////////
TopicManager::~TopicManager()
{
}

//////////////////////////////////////////////////
void TopicManager::Init()
{
  this->advertisedTopics.clear();
  this->advertisedTopicsEnd = this->advertisedTopics.end();
  this->subscribedNodes.clear();
  this->nodes.clear();
}

//////////////////////////////////////////////////
void TopicManager::Fini()
{
  // These two lines make sure that pending messages get sent out
  this->ProcessNodes(true);
  // ConnectionManager::Instance()->RunUpdate();

  PublicationPtr_M::iterator iter;
  for (iter = this->advertisedTopics.begin();
       iter != this->advertisedTopics.end(); ++iter)
  {
    this->Unadvertise(iter->first);
  }

  this->advertisedTopics.clear();
  this->advertisedTopicsEnd = this->advertisedTopics.end();
  this->subscribedNodes.clear();
  this->nodes.clear();
}

//////////////////////////////////////////////////
void TopicManager::AddNode(NodePtr _node)
{
  boost::recursive_mutex::scoped_lock lock(this->nodeMutex);
  this->nodes.push_back(_node);
}

//////////////////////////////////////////////////
void TopicManager::RemoveNode(unsigned int _id)
{
  std::vector<NodePtr>::iterator iter;
  boost::recursive_mutex::scoped_lock lock(this->nodeMutex);

  for (iter = this->nodes.begin(); iter != this->nodes.end(); ++iter)
  {
    if ((*iter)->GetId() == _id)
    {
      // Remove the node from all publications.
      for (PublicationPtr_M::iterator piter = this->advertisedTopics.begin();
           piter != this->advertisedTopics.end(); ++piter)
      {
        piter->second->RemoveSubscription(*iter);
      }

      // Remove the node from all subscriptions.
      for (SubNodeMap::iterator siter = this->subscribedNodes.begin();
           siter != this->subscribedNodes.end(); ++siter)
      {
        std::list<NodePtr>::iterator subIter = siter->second.begin();
        while (subIter != siter->second.end())
        {
          if (*subIter == *iter)
            siter->second.erase(subIter++);
          else
            ++subIter;
        }
      }

      this->nodes.erase(iter);
      break;
    }
  }
}

//////////////////////////////////////////////////
void TopicManager::AddNodeToProcess(NodePtr _ptr)
{
  if (_ptr)
  {
    boost::mutex::scoped_lock lock(this->processNodesMutex);
    this->nodesToProcess.insert(_ptr);
  }
}

//////////////////////////////////////////////////
void TopicManager::ProcessNodes(bool _onlyOut)
{
  {
    boost::mutex::scoped_lock lock(this->processNodesMutex);
    for (boost::unordered_set<NodePtr>::iterator iter =
        this->nodesToProcess.begin();
        iter != this->nodesToProcess.end(); ++iter)
    {
      (*iter)->ProcessPublishers();
    }
    this->nodesToProcess.clear();
  }

  // Note: In general there are very few nodes. So, parallelization is not
  // needed. Keeping this code for posterity.
  // int s;
  // {
  //   boost::recursive_mutex::scoped_lock lock(this->nodeMutex);
  //   // store as size might change (spawning)
  //   s = this->nodes.size();
  // }
  // Process nodes in parallel
  // try
  // {
  //   boost::mutex::scoped_lock lock(this->processNodesMutex);
  //   tbb::parallel_for(tbb::blocked_range<size_t>(0, this->nodes.size(), 10),
  //       NodeProcess_TBB(&this->nodes));
  // }
  // catch(...)
  // {
  //   /// Failed to process the nodes this time around. But not to
  //   /// worry. This function is called again.
  // }

  if (!this->pauseIncoming && !_onlyOut)
  {
    {
      int s = 0;
      boost::recursive_mutex::scoped_lock lock(this->nodeMutex);
      s = this->nodes.size();

      for (int i = 0; i < s; ++i)
      {
        this->nodes[i]->ProcessIncoming();
        if (this->pauseIncoming)
          break;
      }
    }
  }
}

//////////////////////////////////////////////////
void TopicManager::Publish(const std::string &_topic, MessagePtr _message,
    boost::function<void(uint32_t)> _cb, uint32_t _id)
{
  PublicationPtr pub = this->FindPublication(_topic);

  if (pub)
    pub->Publish(_message, _cb, _id);
  else if (!_cb.empty())
    _cb(_id);
}

//////////////////////////////////////////////////
PublicationPtr TopicManager::FindPublication(const std::string &_topic)
{
  PublicationPtr_M::iterator iter = this->advertisedTopics.find(_topic);
  if (iter != this->advertisedTopicsEnd)
    return iter->second;
  else
    return PublicationPtr();
}

//////////////////////////////////////////////////
SubscriberPtr TopicManager::Subscribe(const SubscribeOptions &_ops)
{
  // Create a subscription (essentially a callback that gets
  // fired every time a Publish occurs on the corresponding
  // topic
  this->subscribedNodes[_ops.GetTopic()].push_back(_ops.GetNode());

  // The object that gets returned to the caller of this
  // function
  SubscriberPtr sub(new Subscriber(_ops.GetTopic(), _ops.GetNode()));

  // Find a current publication
  PublicationPtr pub = this->FindPublication(_ops.GetTopic());

  // If the publication exits, just add the subscription to it
  if (pub)
    pub->AddSubscription(_ops.GetNode());

  // Use this to find other remote publishers
  ConnectionManager::Instance()->Subscribe(_ops.GetTopic(), _ops.GetMsgType(),
                                           _ops.GetLatching());
  return sub;
}

//////////////////////////////////////////////////
void TopicManager::Unsubscribe(const std::string &_topic,
                               const NodePtr &_node)
{
  boost::mutex::scoped_lock lock(this->subscriberMutex);

  PublicationPtr publication = this->FindPublication(_topic);

  if (publication)
    publication->RemoveSubscription(_node);

  ConnectionManager::Instance()->Unsubscribe(_topic,
      _node->GetMsgType(_topic));

  this->subscribedNodes[_topic].remove(_node);
}

//////////////////////////////////////////////////
void TopicManager::ConnectPubToSub(const std::string &_topic,
                                   const SubscriptionTransportPtr _sublink)
{
  PublicationPtr publication = this->FindPublication(_topic);
  publication->AddSubscription(_sublink);
}

//////////////////////////////////////////////////
void TopicManager::DisconnectPubFromSub(const std::string &topic,
    const std::string &host, unsigned int port)
{
  PublicationPtr publication = this->FindPublication(topic);
  publication->RemoveSubscription(host, port);
}

//////////////////////////////////////////////////
void TopicManager::DisconnectSubFromPub(const std::string &topic,
    const std::string &host, unsigned int port)
{
  PublicationPtr publication = this->FindPublication(topic);
  if (publication)
    publication->RemoveTransport(host, port);
}

//////////////////////////////////////////////////
void TopicManager::ConnectSubscribers(const std::string &_topic)
{
  SubNodeMap::iterator nodeIter = this->subscribedNodes.find(_topic);

  if (nodeIter != this->subscribedNodes.end())
  {
    PublicationPtr publication = this->FindPublication(_topic);
    if (!publication)
      return;

    // Add all of our subscriptions to the publication
    std::list<NodePtr>::iterator cbIter;
    for (cbIter = nodeIter->second.begin();
         cbIter != nodeIter->second.end(); ++cbIter)
    {
      publication->AddSubscription(*cbIter);
    }
  }
  else
  {
    // TODO: Properly handle this error
    gzerr << "Shouldn't get here topic[" << _topic << "]\n";
  }
}

//////////////////////////////////////////////////
void TopicManager::ConnectSubToPub(const msgs::Publish &_pub)
{
  boost::mutex::scoped_lock lock(this->subscriberMutex);
  this->UpdatePublications(_pub.topic(), _pub.msg_type());

  PublicationPtr publication = this->FindPublication(_pub.topic());

  if (publication && !publication->HasTransport(_pub.host(), _pub.port()))
  {
    // Connect to the remote publisher
    ConnectionPtr conn = ConnectionManager::Instance()->ConnectToRemoteHost(
        _pub.host(), _pub.port());

    if (conn)
    {
      // Create a transport link that will read from the connection, and
      // send data to a Publication.
      PublicationTransportPtr publink(new PublicationTransport(_pub.topic(),
            _pub.msg_type()));

      bool latched = false;
      SubNodeMap::iterator nodeIter = this->subscribedNodes.find(_pub.topic());

      // Find if any local node has a latched subscriber for the new topic
      // publication transport.
      if (nodeIter != this->subscribedNodes.end())
      {
        std::list<NodePtr>::iterator cbIter;
        for (cbIter = nodeIter->second.begin();
             cbIter != nodeIter->second.end() && !latched; ++cbIter)
        {
          latched = (*cbIter)->HasLatchedSubscriber(_pub.topic());
        }
      }

      publink->Init(conn, latched);

      publication->AddTransport(publink);
    }
  }

  this->ConnectSubscribers(_pub.topic());
}

//////////////////////////////////////////////////
PublicationPtr TopicManager::UpdatePublications(const std::string &_topic,
                                                const std::string &_msgType)
{
  // Find a current publication on this topic
  PublicationPtr pub = this->FindPublication(_topic);

  if (pub)
  {
    if (_msgType != pub->GetMsgType())
      gzthrow("Attempting to advertise on an existing topic with"
              " a conflicting message type\n");
  }
  else
  {
    pub = PublicationPtr(new Publication(_topic, _msgType));
    this->advertisedTopics[_topic] =  pub;
    this->advertisedTopicsEnd = this->advertisedTopics.end();
  }

  return pub;
}

//////////////////////////////////////////////////
void TopicManager::Unadvertise(const std::string &_topic)
{
  std::string t;

  t = _topic;

  PublicationPtr publication = this->FindPublication(t);
  if (publication && publication->GetLocallyAdvertised() &&
      publication->GetTransportCount() == 0)
  {
    publication->SetLocallyAdvertised(false);
    ConnectionManager::Instance()->Unadvertise(t);
  }
}

//////////////////////////////////////////////////
void TopicManager::Unadvertise(PublisherPtr _pub)
{
  GZ_ASSERT(_pub, "Unadvertising a NULL Publisher");

  if (_pub)
  {
    PublicationPtr publication = this->FindPublication(_pub->GetTopic());
    if (publication)
      publication->RemovePublisher(_pub);

    this->Unadvertise(_pub->GetTopic());
  }
}

//////////////////////////////////////////////////
void TopicManager::RegisterTopicNamespace(const std::string &_name)
{
  ConnectionManager::Instance()->RegisterTopicNamespace(_name);
}

//////////////////////////////////////////////////
void TopicManager::GetTopicNamespaces(std::list<std::string> &_namespaces)
{
  ConnectionManager::Instance()->GetTopicNamespaces(_namespaces);
}

//////////////////////////////////////////////////
void TopicManager::ClearBuffers()
{
  for (auto iter : this->advertisedTopics)
<<<<<<< HEAD
  {
    iter.second->ClearPrevMsgs();
  }
=======
    iter.second->ClearPrevMsgs();
>>>>>>> 189a2562
}

//////////////////////////////////////////////////
void TopicManager::PauseIncoming(bool _pause)
{
  this->pauseIncoming = _pause;
}<|MERGE_RESOLUTION|>--- conflicted
+++ resolved
@@ -432,13 +432,7 @@
 void TopicManager::ClearBuffers()
 {
   for (auto iter : this->advertisedTopics)
-<<<<<<< HEAD
-  {
     iter.second->ClearPrevMsgs();
-  }
-=======
-    iter.second->ClearPrevMsgs();
->>>>>>> 189a2562
 }
 
 //////////////////////////////////////////////////
