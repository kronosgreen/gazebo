--- conflicted
+++ resolved
@@ -50,21 +50,13 @@
 }
 
 //////////////////////////////////////////////////
-<<<<<<< HEAD
-bool SubscriptionTransport::HandleData(const std::string &_newdata)
-=======
 bool SubscriptionTransport::HandleData(const std::string &_newdata,
     boost::function<void(uint32_t)> _cb, uint32_t _id)
->>>>>>> 839f6bad
 {
   bool result = false;
   if (this->connection->IsOpen())
   {
-<<<<<<< HEAD
-    this->connection->EnqueueMsg(_newdata);
-=======
     this->connection->EnqueueMsg(_newdata, _cb, _id);
->>>>>>> 839f6bad
     result = true;
   }
   else
