/*
 * Copyright 2012 Open Source Robotics Foundation
 *
 * Licensed under the Apache License, Version 2.0 (the "License");
 * you may not use this file except in compliance with the License.
 * You may obtain a copy of the License at
 *
 *     http://www.apache.org/licenses/LICENSE-2.0
 *
 * Unless required by applicable law or agreed to in writing, software
 * distributed under the License is distributed on an "AS IS" BASIS,
 * WITHOUT WARRANTIES OR CONDITIONS OF ANY KIND, either express or implied.
 * See the License for the specific language governing permissions and
 * limitations under the License.
 *
*/

#include "gazebo/msgs/msgs.hh"
#include "gazebo/common/Console.hh"
#include "gazebo/common/Events.hh"
#include "gazebo/transport/TopicManager.hh"
#include "gazebo/transport/ConnectionManager.hh"

#include "gazebo_config.h"

using namespace gazebo;
using namespace transport;

/// TBB task to process nodes.
class TopicManagerProcessTask : public tbb::task
{
  /// Implements the necessary execute function
  public: tbb::task *execute()
          {
            TopicManager::Instance()->ProcessNodes();
            return NULL;
          }
};

//////////////////////////////////////////////////
ConnectionManager::ConnectionManager()
{
  this->tmpIndex = 0;
  this->initialized = false;
  this->stop = false;
  this->stopped = true;

  this->serverConn = NULL;

  this->eventConnections.push_back(
      event::Events::ConnectStop(boost::bind(&ConnectionManager::Stop, this)));
}

//////////////////////////////////////////////////
ConnectionManager::~ConnectionManager()
{
  this->eventConnections.clear();

  delete this->serverConn;
  this->serverConn = NULL;
  this->Fini();
}

//////////////////////////////////////////////////
bool ConnectionManager::Init(const std::string &_masterHost,
                             unsigned int master_port)
{
  this->stop = false;
  this->masterConn.reset(new Connection());
  delete this->serverConn;
  this->serverConn = new Connection();

  // Create a new TCP server on a free port
  this->serverConn->Listen(0,
      boost::bind(&ConnectionManager::OnAccept, this, _1));

  gzmsg << "Waiting for master";
  uint32_t timeoutCount = 0;
  uint32_t waitDurationMS = 1000;
  uint32_t timeoutCountMax = 30;

  while (!this->masterConn->Connect(_masterHost, master_port) &&
      this->IsRunning() && timeoutCount < timeoutCountMax)
  {
<<<<<<< HEAD
    if (!common::Console::Instance()->GetQuiet())
    {
      printf(".");
      fflush(stdout);
    }
    common::Time::MSleep(1000);
=======
    printf(".");
    fflush(stdout);
    common::Time::MSleep(waitDurationMS);
    ++timeoutCount;
>>>>>>> d7e4903e
  }
  if (!common::Console::Instance()->GetQuiet())
    printf("\n");

  if (timeoutCount >= timeoutCountMax)
  {
    gzerr << "Failed to connect to master in "
          << (timeoutCount * waitDurationMS) / 1000.0 << " seconds.\n";
    return false;
  }

  if (!this->IsRunning())
  {
    gzerr << "Connection Manager is not running\n";
    return false;
  }

  std::string initData, namespacesData, publishersData;

  try
  {
    this->masterConn->Read(initData);
    this->masterConn->Read(namespacesData);
    this->masterConn->Read(publishersData);
  }
  catch(...)
  {
    gzerr << "Unable to read from master\n";
    return false;
  }

  msgs::Packet packet;
  packet.ParseFromString(initData);

  if (packet.type() == "version_init")
  {
    msgs::GzString msg;
    msg.ParseFromString(packet.serialized_data());
    if (msg.data() == std::string("gazebo ") + GAZEBO_VERSION)
    {
      // TODO: set some flag.. maybe start "serverConn" when initialized
      gzmsg << "Connected to gazebo master @ "
            << this->masterConn->GetRemoteURI() << "\n";
    }
    else
    {
      // TODO: MAke this a proper error
      gzerr << "Conflicting gazebo versions\n";
    }
  }
  else
    gzerr << "Didn't receive an init from the master\n";

  packet.ParseFromString(namespacesData);
  if (packet.type() == "topic_namepaces_init")
  {
    msgs::GzString_V result;
    result.ParseFromString(packet.serialized_data());
    boost::mutex::scoped_lock lock(this->namespaceMutex);

    for (int i = 0; i < result.data_size(); i++)
    {
      this->namespaces.push_back(std::string(result.data(i)));
    }
    this->namespaceCondition.notify_all();
  }
  else
    gzerr << "Did not get topic_namespaces_init msg from master\n";

  packet.ParseFromString(publishersData);
  if (packet.type() == "publishers_init")
  {
    msgs::Publishers pubs;
    pubs.ParseFromString(packet.serialized_data());

    boost::recursive_mutex::scoped_lock lock(this->listMutex);
    for (int i = 0; i < pubs.publisher_size(); i++)
    {
      const msgs::Publish &p = pubs.publisher(i);
      this->publishers.push_back(p);
    }
  }
  else
    gzerr << "Did not get publishers_init msg from master\n";

  this->masterConn->AsyncRead(
      boost::bind(&ConnectionManager::OnMasterRead, this, _1));

  this->initialized = true;

  // Tell the user what address will be publicized to other nodes.
  gzmsg << "Publicized address: "
        << this->masterConn->GetLocalHostname() << "\n";

  return true;
}

//////////////////////////////////////////////////
void ConnectionManager::Fini()
{
  if (!this->initialized)
    return;

  this->Stop();

  if (this->masterConn)
  {
    this->masterConn->ProcessWriteQueue();
    this->masterConn->Shutdown();
    this->masterConn.reset();
  }

  if (this->serverConn)
  {
    this->serverConn->ProcessWriteQueue();
    this->serverConn->Shutdown();
    delete this->serverConn;
    this->serverConn = NULL;
  }

  this->eventConnections.clear();
  this->connections.clear();
  this->publishers.clear();
  this->namespaces.clear();
  this->masterMessages.clear();

  this->initialized = false;
}

//////////////////////////////////////////////////
void ConnectionManager::Stop()
{
  this->stop = true;
  this->updateCondition.notify_all();
  if (this->initialized)
    while (this->stopped == false)
      common::Time::MSleep(100);
}

//////////////////////////////////////////////////
void ConnectionManager::RunUpdate()
{
  std::list<ConnectionPtr>::iterator iter;
  std::list<ConnectionPtr>::iterator endIter;
  unsigned int msize = 0;

  {
    boost::recursive_mutex::scoped_lock lock(this->masterMessagesMutex);
    msize = this->masterMessages.size();
  }

  while (msize > 0)
  {
    this->ProcessMessage(this->masterMessages.front());

    {
      boost::recursive_mutex::scoped_lock lock(this->masterMessagesMutex);
      this->masterMessages.pop_front();
      msize = this->masterMessages.size();
    }
  }

  if (this->masterConn)
    this->masterConn->ProcessWriteQueue();

  // Use TBB to process nodes. Need more testing to see if this makes
  // a difference.
  // TopicManagerProcessTask *task = new(tbb::task::allocate_root())
  //   TopicManagerProcessTask();
  // tbb::task::enqueue(*task);
  TopicManager::Instance()->ProcessNodes();

  {
    boost::recursive_mutex::scoped_lock lock(this->connectionMutex);
    iter = this->connections.begin();
    endIter = this->connections.end();
  }

  while (iter != endIter)
  {
    if ((*iter)->IsOpen())
    {
      (*iter)->ProcessWriteQueue();
      ++iter;
    }
    else
    {
      boost::recursive_mutex::scoped_lock lock(this->connectionMutex);
      iter = this->connections.erase(iter);
    }
  }
}

//////////////////////////////////////////////////
void ConnectionManager::Run()
{
  boost::mutex::scoped_lock lock(this->updateMutex);

  this->stopped = false;

  while (!this->stop && this->masterConn && this->masterConn->IsOpen())
  {
    this->RunUpdate();
    this->updateCondition.timed_wait(lock,
       boost::posix_time::milliseconds(100));
  }
  this->RunUpdate();

  this->stopped = true;

  this->masterConn->Shutdown();
}

//////////////////////////////////////////////////
bool ConnectionManager::IsRunning() const
{
  return !this->stop;
}

//////////////////////////////////////////////////
void ConnectionManager::OnMasterRead(const std::string &_data)
{
  if (this->masterConn && this->masterConn->IsOpen())
    this->masterConn->AsyncRead(
        boost::bind(&ConnectionManager::OnMasterRead, this, _1));

  if (!_data.empty())
  {
    boost::recursive_mutex::scoped_lock lock(this->masterMessagesMutex);
    this->masterMessages.push_back(std::string(_data));
  }
  else
    gzerr << "ConnectionManager::OnMasterRead empty data\n";

  // Tell the ourself that we need an update
  this->TriggerUpdate();
}

/////////////////////////////////////////////////
void ConnectionManager::ProcessMessage(const std::string &_data)
{
  msgs::Packet packet;
  packet.ParseFromString(_data);

  if (packet.type() == "publisher_add")
  {
    msgs::Publish result;
    result.ParseFromString(packet.serialized_data());
    this->publishers.push_back(result);
  }
  else if (packet.type() == "publisher_del")
  {
    msgs::Publish result;
    result.ParseFromString(packet.serialized_data());

    std::list<msgs::Publish>::iterator iter = this->publishers.begin();
    while (iter != this->publishers.end())
    {
      if ((*iter).topic() == result.topic() &&
          (*iter).host() == result.host() &&
          (*iter).port() == result.port())
        iter = this->publishers.erase(iter);
      else
        ++iter;
    }
  }
  else if (packet.type() == "topic_namespace_add")
  {
    msgs::GzString result;
    result.ParseFromString(packet.serialized_data());

    boost::mutex::scoped_lock lock(this->namespaceMutex);
    this->namespaces.push_back(std::string(result.data()));
    this->namespaceCondition.notify_all();
  }

  // Publisher_update. This occurs when we try to subscribe to a topic, and
  // the master informs us of a remote host that is publishing on our
  // requested topic
  else if (packet.type() == "publisher_update")
  {
    msgs::Publish pub;
    pub.ParseFromString(packet.serialized_data());

    if (pub.host() != this->serverConn->GetLocalAddress() ||
        pub.port() != this->serverConn->GetLocalPort())
    {
      TopicManager::Instance()->ConnectSubToPub(pub);
    }
  }
  else if (packet.type() == "unsubscribe")
  {
    msgs::Subscribe sub;
    sub.ParseFromString(packet.serialized_data());

    // Disconnect a local publisher from a remote subscriber
    TopicManager::Instance()->DisconnectPubFromSub(sub.topic(),
        sub.host(), sub.port());
  }
  else if (packet.type() == "unadvertise")
  {
    msgs::Publish pub;
    pub.ParseFromString(packet.serialized_data());

    // Disconnection all local subscribers from a remote publisher
    TopicManager::Instance()->DisconnectSubFromPub(pub.topic(),
        pub.host(), pub.port());
  }
  else
  {
    gzerr << "ConnectionManager::OnMasterRead unknown type["
          << packet.type() << "][" << packet.serialized_data()
          << "] Data[" << _data << "]\n";
  }
}

//////////////////////////////////////////////////
void ConnectionManager::OnAccept(const ConnectionPtr &_newConnection)
{
  _newConnection->AsyncRead(
      boost::bind(&ConnectionManager::OnRead, this, _newConnection, _1));

  // Add the connection to the list of connections
  boost::recursive_mutex::scoped_lock lock(this->connectionMutex);
  this->connections.push_back(_newConnection);
}

//////////////////////////////////////////////////
void ConnectionManager::OnRead(const ConnectionPtr &_connection,
                               const std::string &_data)
{
  if (_data.empty())
  {
    gzerr << "Data was empty, try again\n";
    _connection->AsyncRead(
        boost::bind(&ConnectionManager::OnRead, this, _connection, _1));
    return;
  }

  msgs::Packet packet;
  packet.ParseFromString(_data);

  // If we have an incoming (remote) subscription
  if (packet.type() == "sub")
  {
    msgs::Subscribe sub;
    sub.ParseFromString(packet.serialized_data());

    // Create a transport link for the publisher to the remote subscriber
    // via the connection
    SubscriptionTransportPtr subLink(new SubscriptionTransport());
    subLink->Init(_connection, sub.latching());

    // Connect the publisher to this transport mechanism
    TopicManager::Instance()->ConnectPubToSub(sub.topic(), subLink);
  }
  else
    gzerr << "Error est here\n";
}

//////////////////////////////////////////////////
void ConnectionManager::Advertise(const std::string &topic,
                                  const std::string &msgType)
{
  if (!this->initialized)
    return;

  msgs::Publish msg;
  msg.set_topic(topic);
  msg.set_msg_type(msgType);
  msg.set_host(this->serverConn->GetLocalAddress());
  msg.set_port(this->serverConn->GetLocalPort());

  this->masterConn->EnqueueMsg(msgs::Package("advertise", msg));
}

//////////////////////////////////////////////////
void ConnectionManager::RegisterTopicNamespace(const std::string &_name)
{
  if (!this->initialized)
    return;

  msgs::GzString msg;
  msg.set_data(_name);
  this->masterConn->EnqueueMsg(msgs::Package("register_topic_namespace", msg));
}

//////////////////////////////////////////////////
void ConnectionManager::Unadvertise(const std::string &_topic)
{
  msgs::Publish msg;
  msg.set_topic(_topic);
  msg.set_msg_type("");

  if (this->serverConn)
  {
    msg.set_host(this->serverConn->GetLocalAddress());
    msg.set_port(this->serverConn->GetLocalPort());
  }

  if (this->masterConn)
  {
    this->masterConn->EnqueueMsg(msgs::Package("unadvertise", msg), true);
  }
}

//////////////////////////////////////////////////
void ConnectionManager::GetAllPublishers(std::list<msgs::Publish> &_publishers)
{
  _publishers.clear();
  std::list<msgs::Publish>::iterator iter;

  boost::recursive_mutex::scoped_lock lock(this->listMutex);
  for (iter = this->publishers.begin(); iter != this->publishers.end(); ++iter)
    _publishers.push_back(*iter);
}

//////////////////////////////////////////////////
void ConnectionManager::GetTopicNamespaces(std::list<std::string> &_namespaces)
{
  if (!this->initialized)
    return;

  _namespaces.clear();

  boost::mutex::scoped_lock lock(this->namespaceMutex);

  if (!this->namespaces.size())
  {
    if (!this->namespaceCondition.timed_wait(lock,
          boost::posix_time::milliseconds(60000)))
    {
      gzerr << "Unable to get namespaces from master\n";
    }
  }

  for (std::list<std::string>::iterator iter = this->namespaces.begin();
       iter != this->namespaces.end(); ++iter)
  {
    _namespaces.push_back(*iter);
  }
}

//////////////////////////////////////////////////
void ConnectionManager::Unsubscribe(const msgs::Subscribe &_sub)
{
  // Inform the master that we want to unsubscribe from a topic.
  this->masterConn->EnqueueMsg(msgs::Package("unsubscribe", _sub), true);
}

//////////////////////////////////////////////////
void ConnectionManager::Unsubscribe(const std::string &_topic,
                                     const std::string &_msgType)
{
  if (this->serverConn)
  {
    msgs::Subscribe msg;
    msg.set_topic(_topic);
    msg.set_msg_type(_msgType);
    msg.set_host(this->serverConn->GetLocalAddress());
    msg.set_port(this->serverConn->GetLocalPort());

    // Inform the master that we want to unsubscribe from a topic.
    this->masterConn->EnqueueMsg(msgs::Package("unsubscribe", msg), true);
  }
}

//////////////////////////////////////////////////
void ConnectionManager::Subscribe(const std::string &_topic,
                                  const std::string &_msgType,
                                  bool _latching)
{
  if (!this->initialized)
  {
    gzerr << "ConnectionManager is not initialized\n";
    return;
  }

  // TODO:
  // Find a current connection on the topic
  // ConnectionPtr conn = this->FindConnection(topic);

  // If the connection to a remote publisher does not exist, then we need
  // to establish a connection.
  // if (!conn)
  {
    msgs::Subscribe msg;
    msg.set_topic(_topic);
    msg.set_msg_type(_msgType);
    msg.set_host(this->serverConn->GetLocalAddress());
    msg.set_port(this->serverConn->GetLocalPort());
    msg.set_latching(_latching);

    // Inform the master that we want to subscribe to a topic.
    // This will result in Connection::OnMasterRead getting called with a
    // packet type of "publisher_update"
    this->masterConn->EnqueueMsg(msgs::Package("subscribe", msg));
  }
}

//////////////////////////////////////////////////
ConnectionPtr ConnectionManager::ConnectToRemoteHost(const std::string &host,
                                                     unsigned int port)
{
  ConnectionPtr conn;

  if (!this->initialized)
    return conn;

  // Sharing connections is broken
  // conn = this->FindConnection(host, port);
  // if (!conn)
  {
    // Connect to the remote host
    conn.reset(new Connection());
    if (conn->Connect(host, port))
    {
      boost::recursive_mutex::scoped_lock lock(this->connectionMutex);
      this->connections.push_back(conn);
    }
    else
    {
      conn.reset();
      return ConnectionPtr();
    }
  }
  // else
  //  printf("Found Connections\n");

  return conn;
}

//////////////////////////////////////////////////
void ConnectionManager::RemoveConnection(ConnectionPtr &_conn)
{
  std::list<ConnectionPtr>::iterator iter;

  boost::recursive_mutex::scoped_lock lock(this->connectionMutex);
  iter = this->connections.begin();
  while (iter != this->connections.end())
  {
    if ((*iter) == _conn)
    {
      iter = this->connections.erase(iter);
    }
    else
      ++iter;
  }
}

//////////////////////////////////////////////////
ConnectionPtr ConnectionManager::FindConnection(const std::string &_host,
                                                 unsigned int _port)
{
  ConnectionPtr conn;

  std::list<ConnectionPtr>::iterator iter;

  boost::recursive_mutex::scoped_lock lock(this->connectionMutex);

  // Check to see if we are already connected to the remote publisher
  for (iter = this->connections.begin();
       iter != this->connections.end(); ++iter)
  {
    if ((*iter)->IsOpen() && (*iter)->GetRemoteAddress() == _host &&
        (*iter)->GetRemotePort() == _port)
      conn = *iter;
  }

  return conn;
}

//////////////////////////////////////////////////
void ConnectionManager::TriggerUpdate()
{
  this->updateCondition.notify_all();
}<|MERGE_RESOLUTION|>--- conflicted
+++ resolved
@@ -82,19 +82,13 @@
   while (!this->masterConn->Connect(_masterHost, master_port) &&
       this->IsRunning() && timeoutCount < timeoutCountMax)
   {
-<<<<<<< HEAD
     if (!common::Console::Instance()->GetQuiet())
     {
       printf(".");
       fflush(stdout);
     }
-    common::Time::MSleep(1000);
-=======
-    printf(".");
-    fflush(stdout);
     common::Time::MSleep(waitDurationMS);
     ++timeoutCount;
->>>>>>> d7e4903e
   }
   if (!common::Console::Instance()->GetQuiet())
     printf("\n");
