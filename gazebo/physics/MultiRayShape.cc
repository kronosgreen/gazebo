--- conflicted
+++ resolved
@@ -103,18 +103,10 @@
       // since we're rotating a unit x vector, a pitch rotation will now be
       // around the negative y axis
       ray.Euler(ignition::math::Vector3d(0.0, -pitchAngle, yawAngle));
-<<<<<<< HEAD
-      axis = this->offset.Ign().Rot() * ray *
-          ignition::math::Vector3d(1.0, 0.0, 0.0);
-
-      start = (axis * this->minRange) + this->offset.Ign().Pos();
-      end = (axis * this->maxRange) + this->offset.Ign().Pos();
-=======
       axis = this->offset.Rot() * ray * ignition::math::Vector3d::UnitX;
 
       start = (axis * this->minRange) + this->offset.Pos();
       end = (axis * this->maxRange) + this->offset.Pos();
->>>>>>> c30d507c
 
       this->AddRay(start, end);
     }
