/*
 * Copyright (C) 2012-2014 Open Source Robotics Foundation
 *
 * Licensed under the Apache License, Version 2.0 (the "License");
 * you may not use this file except in compliance with the License.
 * You may obtain a copy of the License at
 *
 *     http://www.apache.org/licenses/LICENSE-2.0
 *
 * Unless required by applicable law or agreed to in writing, software
 * distributed under the License is distributed on an "AS IS" BASIS,
 * WITHOUT WARRANTIES OR CONDITIONS OF ANY KIND, either express or implied.
 * See the License for the specific language governing permissions and
 * limitations under the License.
 *
*/

#include "gazebo/transport/Node.hh"
#include "gazebo/transport/Subscriber.hh"
#include "gazebo/physics/Model.hh"
#include "gazebo/physics/World.hh"
#include "gazebo/physics/Joint.hh"
#include "gazebo/physics/Link.hh"
#include "gazebo/physics/PhysicsEngine.hh"

#include "gazebo/physics/JointControllerPrivate.hh"
#include "gazebo/physics/JointController.hh"

using namespace gazebo;
using namespace physics;

/////////////////////////////////////////////////
JointController::JointController(ModelPtr _model)
  : dataPtr(new JointControllerPrivate)
{
  this->dataPtr->model = _model;

  if (this->dataPtr->model && this->dataPtr->model->GetWorld())
  {
    this->dataPtr->node = transport::NodePtr(new transport::Node());
    this->dataPtr->node->Init(this->dataPtr->model->GetWorld()->GetName());

    this->dataPtr->jointCmdSub = this->dataPtr->node->Subscribe(
        std::string("~/") + this->dataPtr->model->GetName() + "/joint_cmd",
        &JointController::OnJointCmd, this);
  }
  else
  {
    gzwarn << "Unable to get world name. "
      << "JointController will not receive commands via messages\n";
  }
}

/////////////////////////////////////////////////
JointController::~JointController()
{
  delete this->dataPtr;
  this->dataPtr = NULL;
}

/////////////////////////////////////////////////
void JointController::AddJoint(JointPtr _joint)
{
  this->dataPtr->joints[_joint->GetScopedName()] = _joint;
  this->dataPtr->posPids[_joint->GetScopedName()].Init(
      1, 0.1, 0.01, 1, -1, 1000, -1000);
  this->dataPtr->velPids[_joint->GetScopedName()].Init(
      1, 0.1, 0.01, 1, -1, 1000, -1000);
}

/////////////////////////////////////////////////
void JointController::Reset()
{
  // Reset setpoints and feed-forward.
  this->dataPtr->positions.clear();
  this->dataPtr->velocities.clear();
  this->dataPtr->forces.clear();
  // Should the PID's be reset as well?
}

/////////////////////////////////////////////////
void JointController::Update()
{
  common::Time currTime = this->dataPtr->model->GetWorld()->GetSimTime();
  common::Time stepTime = currTime - this->dataPtr->prevUpdateTime;
  this->dataPtr->prevUpdateTime = currTime;

  // Skip the update step if SimTime appears to have gone backward.
  // Negative update time wreaks havok on the integrators.
  // This happens when World::ResetTime is called.
  // TODO: fix this when World::ResetTime is improved
  if (stepTime > 0)
  {
    if (!this->dataPtr->forces.empty())
    {
      std::map<std::string, double>::iterator iter;
      for (iter = this->dataPtr->forces.begin();
          iter != this->dataPtr->forces.end(); ++iter)
      {
        this->dataPtr->joints[iter->first]->SetForce(0, iter->second);
      }
    }

    if (!this->dataPtr->positions.empty())
    {
      std::map<std::string, double>::iterator iter;

      for (iter = this->dataPtr->positions.begin();
           iter != this->dataPtr->positions.end(); ++iter)
      {
        double cmd = this->dataPtr->posPids[iter->first].Update(
            this->dataPtr->joints[iter->first]->GetAngle(0).Radian() -
            iter->second, stepTime);
        this->dataPtr->joints[iter->first]->SetForce(0, cmd);
      }
    }

    if (!this->dataPtr->velocities.empty())
    {
      std::map<std::string, double>::iterator iter;

      for (iter = this->dataPtr->velocities.begin();
           iter != this->dataPtr->velocities.end(); ++iter)
      {
        double cmd = this->dataPtr->velPids[iter->first].Update(
            this->dataPtr->joints[iter->first]->GetVelocity(0) - iter->second,
            stepTime);
        this->dataPtr->joints[iter->first]->SetForce(0, cmd);
      }
    }
  }

  /* enable below if we want to set position kinematically
  if (this->dataPtr->positions.size() > 0)
  {
    std::map<std::string, JointPtr>::iterator iter;
    for (iter = this->dataPtr->joints.begin();
         iter != this->dataPtr->joints.end(); ++iter)
    {
      if (this->dataPtr->positions.find(iter->first) ==
          this->dataPtr->positions.end())
      {
        this->dataPtr->positions[iter->first] =
          iter->second->GetAngle(0).Radian();
      }
    }
    this->SetJointPositions(this->dataPtr->positions);
    this->dataPtr->positions.clear();
  }
  */
}

/////////////////////////////////////////////////
void JointController::OnJointCmd(ConstJointCmdPtr &_msg)
{
  std::map<std::string, JointPtr>::iterator iter;
  iter = this->dataPtr->joints.find(_msg->name());
  if (iter != this->dataPtr->joints.end())
  {
    if (_msg->has_reset() && _msg->reset())
    {
      if (this->dataPtr->forces.find(_msg->name()) !=
          this->dataPtr->forces.end())
      {
        this->dataPtr->forces.erase(this->dataPtr->forces.find(_msg->name()));
      }

      if (this->dataPtr->positions.find(_msg->name()) !=
          this->dataPtr->positions.end())
      {
        this->dataPtr->positions.erase(
            this->dataPtr->positions.find(_msg->name()));
      }

      if (this->dataPtr->velocities.find(_msg->name()) !=
          this->dataPtr->velocities.end())
      {
        this->dataPtr->velocities.erase(
            this->dataPtr->velocities.find(_msg->name()));
      }
    }

    if (_msg->has_force())
      this->dataPtr->forces[_msg->name()] = _msg->force();

    if (_msg->has_position())
    {
      if (_msg->position().has_target())
      {
        if (!this->SetPositionTarget(_msg->name(), _msg->position().target()))
        {
          gzerr << "Unable to set position target for joint["
            << _msg->name() << "]. Joint is not found.\n";
        }
      }

      if (_msg->position().has_p_gain())
      {
        this->dataPtr->posPids[_msg->name()].SetPGain(
            _msg->position().p_gain());
      }

      if (_msg->position().has_i_gain())
      {
        this->dataPtr->posPids[_msg->name()].SetIGain(
            _msg->position().i_gain());
      }

      if (_msg->position().has_d_gain())
      {
        this->dataPtr->posPids[_msg->name()].SetDGain(
            _msg->position().d_gain());
      }

      if (_msg->position().has_i_max())
      {
        this->dataPtr->posPids[_msg->name()].SetIMax(_msg->position().i_max());
      }

      if (_msg->position().has_i_min())
      {
        this->dataPtr->posPids[_msg->name()].SetIMin(_msg->position().i_min());
      }

      if (_msg->position().has_limit())
      {
        this->dataPtr->posPids[_msg->name()].SetCmdMax(
            _msg->position().limit());
        this->dataPtr->posPids[_msg->name()].SetCmdMin(
            -_msg->position().limit());
      }
    }

    if (_msg->has_velocity())
    {
      if (_msg->velocity().has_target())
      {
        if (!this->SetVelocityTarget(_msg->name(), _msg->velocity().target()))
        {
          gzerr << "Unable to set velocity target for joint["
            << _msg->name() << "]. Joint is not found.\n";
        }
      }

      if (_msg->velocity().has_p_gain())
      {
        this->dataPtr->velPids[_msg->name()].SetPGain(
            _msg->velocity().p_gain());
      }

      if (_msg->velocity().has_i_gain())
      {
        this->dataPtr->velPids[_msg->name()].SetIGain(
            _msg->velocity().i_gain());
      }

      if (_msg->velocity().has_d_gain())
      {
        this->dataPtr->velPids[_msg->name()].SetDGain(
            _msg->velocity().d_gain());
      }

      if (_msg->velocity().has_i_max())
      {
        this->dataPtr->velPids[_msg->name()].SetIMax(_msg->velocity().i_max());
      }

      if (_msg->velocity().has_i_min())
      {
        this->dataPtr->velPids[_msg->name()].SetIMin(_msg->velocity().i_min());
      }

      if (_msg->velocity().has_limit())
      {
        this->dataPtr->velPids[_msg->name()].SetCmdMax(
            _msg->velocity().limit());
        this->dataPtr->velPids[_msg->name()].SetCmdMin(
            -_msg->velocity().limit());
      }
    }
  }
  else
    gzerr << "Unable to find joint[" << _msg->name() << "]\n";
}

//////////////////////////////////////////////////
void JointController::SetJointPosition(const std::string & _name,
                                       double _position, int _index)
{
  std::map<std::string, JointPtr>::iterator jiter =
    this->dataPtr->joints.find(_name);

  if (jiter != this->dataPtr->joints.end())
    this->SetJointPosition(jiter->second, _position, _index);
  else
    gzwarn << "SetJointPosition [" << _name << "] not found\n";
}

//////////////////////////////////////////////////
void JointController::SetJointPositions(
    const std::map<std::string, double> & _jointPositions)
{
  // go through all joints in this model and update each one
  //   for each joint update, recursively update all children
  std::map<std::string, JointPtr>::iterator iter;
  std::map<std::string, double>::const_iterator jiter;

  for (iter = this->dataPtr->joints.begin();
      iter != this->dataPtr->joints.end(); ++iter)
  {
    // First try name without scope, i.e. joint_name
    jiter = _jointPositions.find(iter->second->GetName());

    if (jiter == _jointPositions.end())
    {
      // Second try name with scope, i.e. model_name::joint_name
      jiter = _jointPositions.find(iter->second->GetScopedName());
      if (jiter == _jointPositions.end())
        continue;
    }

    this->SetJointPosition(iter->second, jiter->second);
  }
}

//////////////////////////////////////////////////
void JointController::SetJointPosition(
  JointPtr _joint, double _position, int _index)
{
<<<<<<< HEAD
  gzwarn << "Setting joint position is disabled, see issue #1138\n";
  return;

  // truncate position by joint limits
  // double lower = _joint->GetLowStop(_index).Radian();
  // double upper = _joint->GetHighStop(_index).Radian();
  // _position = _position < lower? lower :
  // (_position > upper? upper : _position);

  // // keep track of updatd links, make sure each is upated only once
  // this->dataPtr->updatedLinks.clear();

  // // only deal with hinge and revolute joints in the user
  // // request joint_names list
  // if (_joint->HasType(Base::HINGE_JOINT) ||
  //     _joint->HasType(Base::UNIVERSAL_JOINT) ||
  //     _joint->HasType(Base::SLIDER_JOINT))
  // {
  //   LinkPtr parentLink = _joint->GetParent();
  //   LinkPtr childLink = _joint->GetChild();

  //   if ((!parentLink && childLink) ||
  //       (parentLink && childLink &&
  //        parentLink->GetScopedName() != childLink->GetScopedName()))
  //   {
  //     // transform about the current anchor, about the axis
  //     // rotate child (childLink) about anchor point, by delta-angle
  //     // along axis
  //     double dposition = _position - _joint->GetAngle(_index).Radian();

  //     ignition::math::Vector3d anchor;
  //     ignition::math::Vector3d axis;

  //     if (this->dataPtr->model->IsStatic())
  //     {
  //       ignition::math::Pose3d linkWorldPose = childLink->GetWorldPose();
  //       /// \TODO: we want to get axis in global frame, but GetGlobalAxis
  //       /// not implemented for static models yet.
  //       axis = linkWorldPose.Rot().RotateVector(
  //       _joint->GetLocalAxis(_index));
  //       anchor = linkWorldPose.pos;
  //     }
  //     else
  //     {
  //       anchor = _joint->GetAnchor(_index);
  //       axis = _joint->GetGlobalAxis(_index);
  //     }

  //     // we don't want to move the parent link
  //     if (parentLink)
  //       this->dataPtr->updatedLinks.push_back(parentLink);

  //     this->MoveLinks(_joint, childLink, anchor, axis, dposition,
  //       true);
  //   }
  // }

  /// \todo:  Set link and joint "velocities" based on change / time
}

//////////////////////////////////////////////////
// void JointController::MoveLinks(JointPtr _joint, LinkPtr _link,
//     const ignition::math::Vector3d &_anchor,
//     const ignition::math::Vector3d &_axis,
//     double _dposition, bool _updateChildren)
// {
//   if (!this->ContainsLink(this->dataPtr->updatedLinks, _link))
//   {
//     if (_joint->HasType(Base::HINGE_JOINT) ||
//         _joint->HasType(Base::UNIVERSAL_JOINT))
//     {
//       ignition::math::Pose3d linkWorldPose = _link->GetWorldPose();
//
//       // relative to anchor point
//       ignition::math::Pose3d relativePose(linkWorldPose.Pos() - _anchor,
//                               linkWorldPose.Rot());
//
//       // take axis rotation and turn it int a quaternion
//       ignition::math::Quaterniond rotation(_axis, _dposition);
//
//       // rotate relative pose by rotation
//       ignition::math::Pose3d newRelativePose;
//
//       newRelativePose.Pos() = rotation.RotateVector(relativePose.Pos());
//       newRelativePose.Rot() = rotation * relativePose.Rot();
//
//       ignition::math::Pose3d newWorldPose(newRelativePose.Pos() + _anchor,
//                               newRelativePose.Rot());
//
//       _link->SetWorldPose(newWorldPose);
//
//       // \TODO: ideally we want to set this according to
//       // Joint Trajectory velocity and use time step since last update.
//       // double dt =
//       // this->dataPtr->model->GetWorld()->GetPhysicsEngine()->
//               GetMaxStepTime();
//       // this->ComputeAndSetLinkTwist(_link, newWorldPose,
//                                       newWorldPose, dt);
//
//       this->dataPtr->updatedLinks.push_back(_link);
//     }
//     else if (_joint->HasType(Base::SLIDER_JOINT))
//     {
//       ignition::math::Pose3d linkWorldPose = _link->GetWorldPose();
//
//       // relative to anchor point
//       ignition::math::Pose3d relativePose(linkWorldPose.Pos() - _anchor,
//                               linkWorldPose.Rot());
//
//       // slide relative pose by dposition along axis
//       ignition::math::Pose3d newRelativePose;
//       newRelativePose.Pos() = relativePose.Pos() + _axis * _dposition;
//       newRelativePose.Rot() = relativePose.Rot();
//
//       ignition::math::Pose3d newWorldPose(newRelativePose.Pos() + _anchor,
//                               newRelativePose.Rot());
//
//       _link->SetWorldPose(newWorldPose);
//
//       /// \TODO: ideally we want to set this according to Joint Trajectory
//       /// velocity and use time step since last update.
//       /// double dt = this->dataPtr->model->GetWorld()->GetPhysicsEngine()->
//       /// GetMaxStepTime();
//       /// this->ComputeAndSetLinkTwist(_link, newWorldPose,
//                                        newWorldPose, dt);
//
//       this->dataPtr->updatedLinks.push_back(_link);
//     }
//     else
//       gzerr << "should not be here\n";
//   }
//
//
//   // recurse through connected links
//   if (_updateChildren)
//   {
//     Link_V connected_links;
//     this->AddConnectedLinks(connected_links, _link, true);
//
//     for (Link_V::iterator liter = connected_links.begin();
//         liter != connected_links.end(); ++liter)
//     {
//       this->MoveLinks(_joint, (*liter), _anchor, _axis, _dposition);
//     }
//   }
// }

//////////////////////////////////////////////////
// void JointController::ComputeAndSetLinkTwist(LinkPtr _link,
//      const ignition::math::Pose3d &_old,
//      const ignition::math::Pose3d &_new, double _dt)
// {
//     ignition::math::Vector3d linear_vel(0, 0, 0);
//     ignition::math::Vector3d angular_vel(0, 0, 0);
//     if (ignition::math::equal(_dt, 0.0))
//     {
//       gzwarn << "dt is 0, unable to compute velocity, set to 0s\n";
//     }
//     else
//     {
//       linear_vel = (_new.Pos() - _old.Pos()) / _dt;
//       angular_vel = (_new.Rot().Euler() - _old.Rot().Euler()) / _dt;
//     }
//     _link->SetLinearVel(linear_vel);
//     _link->SetAngularVel(angular_vel);
// }

//////////////////////////////////////////////////
// void JointController::AddConnectedLinks(Link_V &_linksOut,
//                                         const LinkPtr &_link,
//                                         bool _checkParentTree)
// {
//   // strategy, for each child, recursively look for children
//   //           for each child, also look for parents to catch multiple roots
//
//
//   Link_V childLinks = _link->GetChildJointsLinks();
//   for (Link_V::iterator childLink = childLinks.begin();
//                                       childLink != childLinks.end();
//                                       ++childLink)
//   {
//     // add this link to the list of links to be updated by SetJointPosition
//     if (!this->ContainsLink(_linksOut, *childLink))
//     {
//       _linksOut.push_back(*childLink);
//       // recurse into children, but not parents
//       this->AddConnectedLinks(_linksOut, *childLink);
//     }
//
//     if (_checkParentTree)
//     {
//       // catch additional roots by looping
//       // through all parents of childLink,
//       // but skip parent link itself (_link)
//       Link_V parentLinks = (*childLink)->GetParentJointsLinks();
//       for (Link_V::iterator parentLink = parentLinks.begin();
//                                           parentLink != parentLinks.end();
//                                           ++parentLink)
//       {
//         if ((*parentLink)->GetName() != _link->GetName() &&
//             !this->ContainsLink(_linksOut, (*parentLink)))
//         {
//           _linksOut.push_back(*parentLink);
//           // add all childrend links of parentLink, but
//           // stop the recursion if any of the child link is already added
//           this->AddConnectedLinks(_linksOut, *parentLink, _link);
//         }
//       }
//     }
//   }
// }

/////////////////////////////////////////////////
/// bool JointController::ContainsLink(
/// const Link_V &_vector, const LinkPtr &_value)
/// {
///   for (Link_V::const_iterator iter = _vector.begin();
///        iter != _vector.end(); ++iter)
///   {
///     if ((*iter)->GetScopedName() == _value->GetScopedName())
///       return true;
///   }
///   return false;
/// }

=======
  _joint->SetPosition(_index, _position);
}

>>>>>>> ad87c7b3
/////////////////////////////////////////////////
common::Time JointController::GetLastUpdateTime() const
{
  return this->dataPtr->prevUpdateTime;
}

/////////////////////////////////////////////////
std::map<std::string, JointPtr> JointController::GetJoints() const
{
  return this->dataPtr->joints;
}

/////////////////////////////////////////////////
std::map<std::string, common::PID> JointController::GetPositionPIDs() const
{
  return this->dataPtr->posPids;
}

/////////////////////////////////////////////////
std::map<std::string, common::PID> JointController::GetVelocityPIDs() const
{
  return this->dataPtr->velPids;
}

/////////////////////////////////////////////////
std::map<std::string, double> JointController::GetForces() const
{
  return this->dataPtr->forces;
}

/////////////////////////////////////////////////
std::map<std::string, double> JointController::GetPositions() const
{
  return this->dataPtr->positions;
}

/////////////////////////////////////////////////
std::map<std::string, double> JointController::GetVelocities() const
{
  return this->dataPtr->velocities;
}

//////////////////////////////////////////////////
void JointController::SetPositionPID(const std::string &_jointName,
                                     const common::PID &_pid)
{
  std::map<std::string, JointPtr>::iterator iter;
  iter = this->dataPtr->joints.find(_jointName);

  if (iter != this->dataPtr->joints.end())
    this->dataPtr->posPids[_jointName] = _pid;
  else
    gzerr << "Unable to find joint with name[" << _jointName << "]\n";
}

/////////////////////////////////////////////////
bool JointController::SetPositionTarget(const std::string &_jointName,
    double _target)
{
  bool result = false;

  if (this->dataPtr->posPids.find(_jointName) !=
      this->dataPtr->posPids.end())
  {
    this->dataPtr->positions[_jointName] = _target;
    result = true;
  }

  return result;
}

//////////////////////////////////////////////////
void JointController::SetVelocityPID(const std::string &_jointName,
                                     const common::PID &_pid)
{
  std::map<std::string, JointPtr>::iterator iter;
  iter = this->dataPtr->joints.find(_jointName);

  if (iter != this->dataPtr->joints.end())
    this->dataPtr->velPids[_jointName] = _pid;
  else
    gzerr << "Unable to find joint with name[" << _jointName << "]\n";
}

/////////////////////////////////////////////////
bool JointController::SetVelocityTarget(const std::string &_jointName,
    double _target)
{
  bool result = false;

  if (this->dataPtr->velPids.find(_jointName) !=
      this->dataPtr->velPids.end())
  {
    this->dataPtr->velocities[_jointName] = _target;
    result = true;
  }

  return result;
}<|MERGE_RESOLUTION|>--- conflicted
+++ resolved
@@ -327,237 +327,9 @@
 void JointController::SetJointPosition(
   JointPtr _joint, double _position, int _index)
 {
-<<<<<<< HEAD
-  gzwarn << "Setting joint position is disabled, see issue #1138\n";
-  return;
-
-  // truncate position by joint limits
-  // double lower = _joint->GetLowStop(_index).Radian();
-  // double upper = _joint->GetHighStop(_index).Radian();
-  // _position = _position < lower? lower :
-  // (_position > upper? upper : _position);
-
-  // // keep track of updatd links, make sure each is upated only once
-  // this->dataPtr->updatedLinks.clear();
-
-  // // only deal with hinge and revolute joints in the user
-  // // request joint_names list
-  // if (_joint->HasType(Base::HINGE_JOINT) ||
-  //     _joint->HasType(Base::UNIVERSAL_JOINT) ||
-  //     _joint->HasType(Base::SLIDER_JOINT))
-  // {
-  //   LinkPtr parentLink = _joint->GetParent();
-  //   LinkPtr childLink = _joint->GetChild();
-
-  //   if ((!parentLink && childLink) ||
-  //       (parentLink && childLink &&
-  //        parentLink->GetScopedName() != childLink->GetScopedName()))
-  //   {
-  //     // transform about the current anchor, about the axis
-  //     // rotate child (childLink) about anchor point, by delta-angle
-  //     // along axis
-  //     double dposition = _position - _joint->GetAngle(_index).Radian();
-
-  //     ignition::math::Vector3d anchor;
-  //     ignition::math::Vector3d axis;
-
-  //     if (this->dataPtr->model->IsStatic())
-  //     {
-  //       ignition::math::Pose3d linkWorldPose = childLink->GetWorldPose();
-  //       /// \TODO: we want to get axis in global frame, but GetGlobalAxis
-  //       /// not implemented for static models yet.
-  //       axis = linkWorldPose.Rot().RotateVector(
-  //       _joint->GetLocalAxis(_index));
-  //       anchor = linkWorldPose.pos;
-  //     }
-  //     else
-  //     {
-  //       anchor = _joint->GetAnchor(_index);
-  //       axis = _joint->GetGlobalAxis(_index);
-  //     }
-
-  //     // we don't want to move the parent link
-  //     if (parentLink)
-  //       this->dataPtr->updatedLinks.push_back(parentLink);
-
-  //     this->MoveLinks(_joint, childLink, anchor, axis, dposition,
-  //       true);
-  //   }
-  // }
-
-  /// \todo:  Set link and joint "velocities" based on change / time
-}
-
-//////////////////////////////////////////////////
-// void JointController::MoveLinks(JointPtr _joint, LinkPtr _link,
-//     const ignition::math::Vector3d &_anchor,
-//     const ignition::math::Vector3d &_axis,
-//     double _dposition, bool _updateChildren)
-// {
-//   if (!this->ContainsLink(this->dataPtr->updatedLinks, _link))
-//   {
-//     if (_joint->HasType(Base::HINGE_JOINT) ||
-//         _joint->HasType(Base::UNIVERSAL_JOINT))
-//     {
-//       ignition::math::Pose3d linkWorldPose = _link->GetWorldPose();
-//
-//       // relative to anchor point
-//       ignition::math::Pose3d relativePose(linkWorldPose.Pos() - _anchor,
-//                               linkWorldPose.Rot());
-//
-//       // take axis rotation and turn it int a quaternion
-//       ignition::math::Quaterniond rotation(_axis, _dposition);
-//
-//       // rotate relative pose by rotation
-//       ignition::math::Pose3d newRelativePose;
-//
-//       newRelativePose.Pos() = rotation.RotateVector(relativePose.Pos());
-//       newRelativePose.Rot() = rotation * relativePose.Rot();
-//
-//       ignition::math::Pose3d newWorldPose(newRelativePose.Pos() + _anchor,
-//                               newRelativePose.Rot());
-//
-//       _link->SetWorldPose(newWorldPose);
-//
-//       // \TODO: ideally we want to set this according to
-//       // Joint Trajectory velocity and use time step since last update.
-//       // double dt =
-//       // this->dataPtr->model->GetWorld()->GetPhysicsEngine()->
-//               GetMaxStepTime();
-//       // this->ComputeAndSetLinkTwist(_link, newWorldPose,
-//                                       newWorldPose, dt);
-//
-//       this->dataPtr->updatedLinks.push_back(_link);
-//     }
-//     else if (_joint->HasType(Base::SLIDER_JOINT))
-//     {
-//       ignition::math::Pose3d linkWorldPose = _link->GetWorldPose();
-//
-//       // relative to anchor point
-//       ignition::math::Pose3d relativePose(linkWorldPose.Pos() - _anchor,
-//                               linkWorldPose.Rot());
-//
-//       // slide relative pose by dposition along axis
-//       ignition::math::Pose3d newRelativePose;
-//       newRelativePose.Pos() = relativePose.Pos() + _axis * _dposition;
-//       newRelativePose.Rot() = relativePose.Rot();
-//
-//       ignition::math::Pose3d newWorldPose(newRelativePose.Pos() + _anchor,
-//                               newRelativePose.Rot());
-//
-//       _link->SetWorldPose(newWorldPose);
-//
-//       /// \TODO: ideally we want to set this according to Joint Trajectory
-//       /// velocity and use time step since last update.
-//       /// double dt = this->dataPtr->model->GetWorld()->GetPhysicsEngine()->
-//       /// GetMaxStepTime();
-//       /// this->ComputeAndSetLinkTwist(_link, newWorldPose,
-//                                        newWorldPose, dt);
-//
-//       this->dataPtr->updatedLinks.push_back(_link);
-//     }
-//     else
-//       gzerr << "should not be here\n";
-//   }
-//
-//
-//   // recurse through connected links
-//   if (_updateChildren)
-//   {
-//     Link_V connected_links;
-//     this->AddConnectedLinks(connected_links, _link, true);
-//
-//     for (Link_V::iterator liter = connected_links.begin();
-//         liter != connected_links.end(); ++liter)
-//     {
-//       this->MoveLinks(_joint, (*liter), _anchor, _axis, _dposition);
-//     }
-//   }
-// }
-
-//////////////////////////////////////////////////
-// void JointController::ComputeAndSetLinkTwist(LinkPtr _link,
-//      const ignition::math::Pose3d &_old,
-//      const ignition::math::Pose3d &_new, double _dt)
-// {
-//     ignition::math::Vector3d linear_vel(0, 0, 0);
-//     ignition::math::Vector3d angular_vel(0, 0, 0);
-//     if (ignition::math::equal(_dt, 0.0))
-//     {
-//       gzwarn << "dt is 0, unable to compute velocity, set to 0s\n";
-//     }
-//     else
-//     {
-//       linear_vel = (_new.Pos() - _old.Pos()) / _dt;
-//       angular_vel = (_new.Rot().Euler() - _old.Rot().Euler()) / _dt;
-//     }
-//     _link->SetLinearVel(linear_vel);
-//     _link->SetAngularVel(angular_vel);
-// }
-
-//////////////////////////////////////////////////
-// void JointController::AddConnectedLinks(Link_V &_linksOut,
-//                                         const LinkPtr &_link,
-//                                         bool _checkParentTree)
-// {
-//   // strategy, for each child, recursively look for children
-//   //           for each child, also look for parents to catch multiple roots
-//
-//
-//   Link_V childLinks = _link->GetChildJointsLinks();
-//   for (Link_V::iterator childLink = childLinks.begin();
-//                                       childLink != childLinks.end();
-//                                       ++childLink)
-//   {
-//     // add this link to the list of links to be updated by SetJointPosition
-//     if (!this->ContainsLink(_linksOut, *childLink))
-//     {
-//       _linksOut.push_back(*childLink);
-//       // recurse into children, but not parents
-//       this->AddConnectedLinks(_linksOut, *childLink);
-//     }
-//
-//     if (_checkParentTree)
-//     {
-//       // catch additional roots by looping
-//       // through all parents of childLink,
-//       // but skip parent link itself (_link)
-//       Link_V parentLinks = (*childLink)->GetParentJointsLinks();
-//       for (Link_V::iterator parentLink = parentLinks.begin();
-//                                           parentLink != parentLinks.end();
-//                                           ++parentLink)
-//       {
-//         if ((*parentLink)->GetName() != _link->GetName() &&
-//             !this->ContainsLink(_linksOut, (*parentLink)))
-//         {
-//           _linksOut.push_back(*parentLink);
-//           // add all childrend links of parentLink, but
-//           // stop the recursion if any of the child link is already added
-//           this->AddConnectedLinks(_linksOut, *parentLink, _link);
-//         }
-//       }
-//     }
-//   }
-// }
-
-/////////////////////////////////////////////////
-/// bool JointController::ContainsLink(
-/// const Link_V &_vector, const LinkPtr &_value)
-/// {
-///   for (Link_V::const_iterator iter = _vector.begin();
-///        iter != _vector.end(); ++iter)
-///   {
-///     if ((*iter)->GetScopedName() == _value->GetScopedName())
-///       return true;
-///   }
-///   return false;
-/// }
-
-=======
   _joint->SetPosition(_index, _position);
 }
 
->>>>>>> ad87c7b3
 /////////////////////////////////////////////////
 common::Time JointController::GetLastUpdateTime() const
 {
