--- conflicted
+++ resolved
@@ -40,12 +40,8 @@
 UserCmd::UserCmd(const unsigned int _id,
                  physics::WorldPtr _world,
                  const std::string &_description,
-<<<<<<< HEAD
-                 const msgs::UserCmd::Type _type,
+                 const msgs::UserCmd::Type &_type,
                  const std::string &_name)
-=======
-                 const msgs::UserCmd::Type &_type)
->>>>>>> f29dbeb7
   : dataPtr(new UserCmdPrivate())
 {
   this->dataPtr->id = _id;
