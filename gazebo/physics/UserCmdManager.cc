/*
 * Copyright (C) 2015 Open Source Robotics Foundation
 *
 * Licensed under the Apache License, Version 2.0 (the "License");
 * you may not use this file except in compliance with the License.
 * You may obtain a copy of the License at
 *
 *     http://www.apache.org/licenses/LICENSE-2.0
 *
 * Unless required by applicable law or agreed to in writing, software
 * distributed under the License is distributed on an "AS IS" BASIS,
 * WITHOUT WARRANTIES OR CONDITIONS OF ANY KIND, either express or implied.
 * See the License for the specific language governing permissions and
 * limitations under the License.
 *
 */
#ifdef _WIN32
  // Ensure that Winsock2.h is included before Windows.h, which can get
  // pulled in by anybody (e.g., Boost).
  #include <Winsock2.h>
#endif

#include <boost/range/adaptor/reversed.hpp>

#include "gazebo/common/Events.hh"

#include "gazebo/transport/transport.hh"

#include "gazebo/physics/Model.hh"
#include "gazebo/physics/Light.hh"
#include "gazebo/physics/World.hh"
#include "gazebo/physics/WorldState.hh"

#include "gazebo/physics/UserCmdManagerPrivate.hh"
#include "gazebo/physics/UserCmdManager.hh"

using namespace gazebo;
using namespace physics;


/////////////////////////////////////////////////
UserCmd::UserCmd(UserCmdManagerPtr _manager,
                 const unsigned int _id,
                 physics::WorldPtr _world,
                 const std::string &_description,
                 const msgs::UserCmd::Type &_type)
  : dataPtr(new UserCmdPrivate())
{
  this->dataPtr->manager = _manager;
  this->dataPtr->id = _id;
  this->dataPtr->world = _world;
  this->dataPtr->description = _description;
  this->dataPtr->type = _type;
  this->dataPtr->sdf = NULL;

  // Record current world state
  this->dataPtr->startState = WorldState(this->dataPtr->world);
}

/////////////////////////////////////////////////
UserCmd::~UserCmd()
{
  delete this->dataPtr;
  this->dataPtr = NULL;
}

/////////////////////////////////////////////////
void UserCmd::Undo()
{
  // Record / override the state for redo
  this->dataPtr->endState = WorldState(this->dataPtr->world);

  // Undo insertion
  if (this->dataPtr->type == msgs::UserCmd::INSERTING &&
      this->dataPtr->manager && !this->dataPtr->entityName.empty())
  {
    // Keep sdf for redo
    if (!this->dataPtr->sdf)
    {
      physics::ModelPtr model =
          this->dataPtr->world->GetModel(this->dataPtr->entityName);
      physics::LightPtr light =
          this->dataPtr->world->Light(this->dataPtr->entityName);
      if (!model && !light)
      {
        gzerr << "Entity [" << this->dataPtr->entityName << "] not found."
            << std::endl;
        return;
      }

      this->dataPtr->sdf.reset(new sdf::SDF);
      if (model)
        this->dataPtr->sdf->Root()->Copy(model->GetSDF());
      else if (light)
        this->dataPtr->sdf->Root()->Copy(light->GetSDF());
    }

    // Delete
    transport::requestNoReply(this->dataPtr->manager->dataPtr->node,
        "entity_delete", this->dataPtr->entityName);
  }

  // Set state to the moment the command was executed
  this->dataPtr->manager->dataPtr->pendingStates.push_back(
      this->dataPtr->startState);
}

/////////////////////////////////////////////////
void UserCmd::Redo()
{
  // Redo insertion
  if (this->dataPtr->type == msgs::UserCmd::INSERTING &&
      this->dataPtr->manager && this->dataPtr->sdf)
  {
    msgs::Factory msg;
    msg.set_sdf(this->dataPtr->sdf->ToString());
    this->dataPtr->manager->dataPtr->modelFactoryPub->Publish(msg);

    this->dataPtr->manager->dataPtr->insertionPending =
        this->dataPtr->entityName;
  }

  // Set state to the moment undo was triggered
  this->dataPtr->manager->dataPtr->pendingStates.push_back(
      this->dataPtr->endState);
}

/////////////////////////////////////////////////
unsigned int UserCmd::Id() const
{
  return this->dataPtr->id;
}

/////////////////////////////////////////////////
std::string UserCmd::Description() const
{
  return this->dataPtr->description;
}

/////////////////////////////////////////////////
msgs::UserCmd::Type UserCmd::Type() const
{
  return this->dataPtr->type;
}

/////////////////////////////////////////////////
void UserCmd::SetEntityName(const std::string &_name)
{
  this->dataPtr->entityName = _name;
}

/////////////////////////////////////////////////
std::string UserCmd::EntityName() const
{
  return this->dataPtr->entityName;
}

/////////////////////////////////////////////////
UserCmdManager::UserCmdManager(const WorldPtr _world)
  : dataPtr(new UserCmdManagerPrivate())
{
  this->dataPtr->world = _world;

  // Events
  this->dataPtr->connections.push_back(event::Events::ConnectWorldUpdateBegin(
      boost::bind(&UserCmdManager::ProcessPendingStates, this)));

  // Transport
  this->dataPtr->node = transport::NodePtr(new transport::Node());
  this->dataPtr->node->Init();

  this->dataPtr->userCmdSub = this->dataPtr->node->Subscribe("~/user_cmd",
      &UserCmdManager::OnUserCmdMsg, this, true);

  this->dataPtr->undoRedoSub = this->dataPtr->node->Subscribe("~/undo_redo",
      &UserCmdManager::OnUndoRedoMsg, this);

  this->dataPtr->userCmdStatsPub =
    this->dataPtr->node->Advertise<msgs::UserCmdStats>("~/user_cmd_stats");

<<<<<<< HEAD
  this->dataPtr->modelModifyPub =
      this->dataPtr->node->Advertise<msgs::Model>("~/model/modify");

  this->dataPtr->lightModifyPub =
      this->dataPtr->node->Advertise<msgs::Light>("~/light/modify");

  this->dataPtr->modelFactoryPub =
      this->dataPtr->node->Advertise<msgs::Factory>("~/factory");

  this->dataPtr->lightFactoryPub =
      this->dataPtr->node->Advertise<msgs::Light>("~/factory/light");
=======
  this->dataPtr->worldControlPub =
      this->dataPtr->node->Advertise<msgs::WorldControl>("~/world_control");
>>>>>>> b6ba4162

  this->dataPtr->idCounter = 0;
  this->dataPtr->insertionPending = "";
}

/////////////////////////////////////////////////
UserCmdManager::~UserCmdManager()
{
  this->dataPtr->connections.clear();

  delete this->dataPtr;
  this->dataPtr = NULL;
}

/////////////////////////////////////////////////
void UserCmdManager::OnUserCmdMsg(ConstUserCmdPtr &_msg)
{
  // Generate unique id
  unsigned int id = this->dataPtr->idCounter++;

  // Create command
  UserCmdPtr cmd(new UserCmd(shared_from_this(), id, this->dataPtr->world,
      _msg->description(), _msg->type()));

  if (_msg->has_entity_name())
    cmd->SetEntityName(_msg->entity_name());

  // Forward command now that we saved the previous world state
  if (_msg->type() == msgs::UserCmd::MOVING)
  {
    for (int i = 0; i < _msg->model_size(); ++i)
      this->dataPtr->modelModifyPub->Publish(_msg->model(i));

    for (int i = 0; i < _msg->light_size(); ++i)
      this->dataPtr->lightModifyPub->Publish(_msg->light(i));
  }
  else if (_msg->type() == msgs::UserCmd::INSERTING)
  {
    if (_msg->has_factory())
    {
      this->dataPtr->modelFactoryPub->Publish(_msg->factory());
    }
    else if (_msg->light_size() == 1)
    {
      this->dataPtr->lightFactoryPub->Publish(_msg->light(0));
    }
    else
    {
      gzwarn << "Insert command [" << _msg->description() <<
          "] does not contain factory or light messages." <<
          " Command won't be executed." << std::endl;
    }
  }

  if (_msg->type() == msgs::UserCmd::WORLD_CONTROL)
  {
    // Publish world control message after we've save the current state
    if (_msg->has_world_control())
    {
      this->dataPtr->worldControlPub->Publish(_msg->world_control());
    }
    else
    {
      gzwarn << "World control command [" << _msg->description() <<
          "] without a world control message. Command won't be executed."
          << std::endl;
    }
  }

  // Add it to undo list
  this->dataPtr->undoCmds.push_back(cmd);

  // Clear redo list
  this->dataPtr->redoCmds.clear();

  // Publish stats
  this->PublishCurrentStats();
}

/////////////////////////////////////////////////
void UserCmdManager::OnUndoRedoMsg(ConstUndoRedoPtr &_msg)
{
  // Undo
  if (_msg->undo())
  {
    if (this->dataPtr->undoCmds.empty())
    {
      gzwarn << "No commands to be undone" << std::endl;
      return;
    }

    // Get the last done command
    UserCmdPtr cmd = this->dataPtr->undoCmds.back();

    // If there's an id, get that command instead
    if (_msg->has_id())
    {
      bool found = false;
      for (auto cmdIt : this->dataPtr->undoCmds)
      {
        if (cmdIt->Id() == _msg->id())
        {
          cmd = cmdIt;
          found = true;
          break;
        }
      }
      if (!found)
      {
        gzerr << "Requested command [" << _msg->id() <<
            "] is not in the undo queue and won't be undone." << std::endl;
        return;
      }
    }

    // Undo all commands up to the desired one
    for (auto cmdIt : boost::adaptors::reverse(this->dataPtr->undoCmds))
    {
      // Undo it
      cmdIt->Undo();

      // Transfer to the redo list
      this->dataPtr->undoCmds.pop_back();
      this->dataPtr->redoCmds.push_back(cmdIt);

      if (cmdIt == cmd)
        break;
    }
  }
  // Redo
  else
  {
    if (this->dataPtr->redoCmds.empty())
    {
      gzwarn << "No commands to be undone" << std::endl;
      return;
    }

    // Get last undone command
    UserCmdPtr cmd = this->dataPtr->redoCmds.back();

    // If there's an id, get that command instead
    if (_msg->has_id())
    {
      bool found = false;
      for (auto cmdIt : this->dataPtr->redoCmds)
      {
        if (cmdIt->Id() == _msg->id())
        {
          cmd = cmdIt;
          found = true;
          break;
        }
      }
      if (!found)
      {
        gzerr << "Requested command [" << _msg->id() <<
            "] is not in the redo queue and won't be redone." << std::endl;
        return;
      }
    }

    // Redo all commands up to the desired one
    for (auto cmdIt : boost::adaptors::reverse(this->dataPtr->redoCmds))
    {
      // Redo it
      cmdIt->Redo();

      // Transfer to the undo list
      this->dataPtr->redoCmds.pop_back();
      this->dataPtr->undoCmds.push_back(cmdIt);

      if (cmdIt == cmd)
        break;
    }
  }

  this->PublishCurrentStats();
}

/////////////////////////////////////////////////
void UserCmdManager::PublishCurrentStats()
{
  msgs::UserCmdStats statsMsg;

  statsMsg.set_undo_cmd_count(this->dataPtr->undoCmds.size());
  statsMsg.set_redo_cmd_count(this->dataPtr->redoCmds.size());

  for (auto cmd : this->dataPtr->undoCmds)
  {
    msgs::UserCmd *msg = statsMsg.add_undo_cmd();
    msg->set_id(cmd->Id());
    msg->set_description(cmd->Description());
    msg->set_type(cmd->Type());
  }

  for (auto cmd : this->dataPtr->redoCmds)
  {
    msgs::UserCmd *msg = statsMsg.add_redo_cmd();
    msg->set_id(cmd->Id());
    msg->set_description(cmd->Description());
    msg->set_type(cmd->Type());
  }

  this->dataPtr->userCmdStatsPub->Publish(statsMsg);
}

/////////////////////////////////////////////////
void UserCmdManager::ProcessPendingStates()
{
  if (this->dataPtr->pendingStates.empty())
    return;

  // Insertion pending
  if (!this->dataPtr->insertionPending.empty())
  {
    // Model hasn't been inserted yet
    if (!this->dataPtr->world->GetModel(this->dataPtr->insertionPending))
      return;
    else
      this->dataPtr->insertionPending = "";
  }

  // Reset physics states for the whole world
  this->dataPtr->world->ResetPhysicsStates();

  // Set world state to pending state
  this->dataPtr->world->SetState(this->dataPtr->pendingStates.front());
  this->dataPtr->pendingStates.pop_front();
}
<|MERGE_RESOLUTION|>--- conflicted
+++ resolved
@@ -178,7 +178,6 @@
   this->dataPtr->userCmdStatsPub =
     this->dataPtr->node->Advertise<msgs::UserCmdStats>("~/user_cmd_stats");
 
-<<<<<<< HEAD
   this->dataPtr->modelModifyPub =
       this->dataPtr->node->Advertise<msgs::Model>("~/model/modify");
 
@@ -190,10 +189,9 @@
 
   this->dataPtr->lightFactoryPub =
       this->dataPtr->node->Advertise<msgs::Light>("~/factory/light");
-=======
+
   this->dataPtr->worldControlPub =
       this->dataPtr->node->Advertise<msgs::WorldControl>("~/world_control");
->>>>>>> b6ba4162
 
   this->dataPtr->idCounter = 0;
   this->dataPtr->insertionPending = "";
@@ -230,6 +228,19 @@
     for (int i = 0; i < _msg->light_size(); ++i)
       this->dataPtr->lightModifyPub->Publish(_msg->light(i));
   }
+  else if (_msg->type() == msgs::UserCmd::WORLD_CONTROL)
+  {
+    if (_msg->has_world_control())
+    {
+      this->dataPtr->worldControlPub->Publish(_msg->world_control());
+    }
+    else
+    {
+      gzwarn << "World control command [" << _msg->description() <<
+          "] without a world control message. Command won't be executed."
+          << std::endl;
+    }
+  }
   else if (_msg->type() == msgs::UserCmd::INSERTING)
   {
     if (_msg->has_factory())
@@ -245,21 +256,6 @@
       gzwarn << "Insert command [" << _msg->description() <<
           "] does not contain factory or light messages." <<
           " Command won't be executed." << std::endl;
-    }
-  }
-
-  if (_msg->type() == msgs::UserCmd::WORLD_CONTROL)
-  {
-    // Publish world control message after we've save the current state
-    if (_msg->has_world_control())
-    {
-      this->dataPtr->worldControlPub->Publish(_msg->world_control());
-    }
-    else
-    {
-      gzwarn << "World control command [" << _msg->description() <<
-          "] without a world control message. Command won't be executed."
-          << std::endl;
     }
   }
 
