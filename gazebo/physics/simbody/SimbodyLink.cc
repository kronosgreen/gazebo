/*
 * Copyright (C) 2012-2016 Open Source Robotics Foundation
 *
 * Licensed under the Apache License, Version 2.0 (the "License");
 * you may not use this file except in compliance with the License.
 * You may obtain a copy of the License at
 *
 *     http://www.apache.org/licenses/LICENSE-2.0
 *
 * Unless required by applicable law or agreed to in writing, software
 * distributed under the License is distributed on an "AS IS" BASIS,
 * WITHOUT WARRANTIES OR CONDITIONS OF ANY KIND, either express or implied.
 * See the License for the specific language governing permissions and
 * limitations under the License.
 *
*/
#include "gazebo/common/Assert.hh"
#include "gazebo/common/Console.hh"
#include "gazebo/common/Events.hh"

#include "gazebo/physics/World.hh"

#include "gazebo/physics/simbody/SimbodyCollision.hh"
#include "gazebo/physics/simbody/SimbodyPhysics.hh"
#include "gazebo/physics/simbody/SimbodyLinkPrivate.hh"
#include "gazebo/physics/simbody/SimbodyLink.hh"

using namespace gazebo;
using namespace physics;

//////////////////////////////////////////////////
SimbodyLink::SimbodyLink(EntityPtr _parent)
: Link(*new SimbodyLinkPrivate, _parent),
  simbodyLinkDPtr(static_cast<SimbodyLinkPrivate*>(this->linkDPtr))
{
  this->simbodyLinkDPtr->mustBeBaseLink = false;
  this->simbodyLinkDPtr->physicsInitialized = false;
  this->simbodyLinkDPtr->gravityMode = false;
  this->simbodyLinkDPtr->staticLinkDirty = false;
  this->simbodyLinkDPtr->staticLink = false;
  this->simbodyLinkDPtr->simbodyPhysics.reset();
  this->simbodyLinkDPtr->gravityModeDirty = false;
}

//////////////////////////////////////////////////
SimbodyLink::~SimbodyLink()
{
}

//////////////////////////////////////////////////
void SimbodyLink::Load(sdf::ElementPtr _sdf)
{
  this->simbodyLinkDPtr->simbodyPhysics =
    std::dynamic_pointer_cast<SimbodyPhysics>(
      this->World()->GetPhysicsEngine());

<<<<<<< HEAD
  if (this->simbodyLinkDPtr->simbodyPhysics == NULL)
  {
    gzerr << "Not using the simbody physics engine\n";
    return;
  }
=======
  if (this->simbodyPhysics == nullptr)
    gzthrow("Not using the simbody physics engine");
>>>>>>> 16553424

  if (_sdf->HasElement("must_be_base_link"))
  {
    this->simbodyLinkDPtr->mustBeBaseLink =
      _sdf->Get<bool>("must_be_base_link");
  }

  this->SetKinematic(_sdf->Get<bool>("kinematic"));
  this->SetGravityMode(_sdf->Get<bool>("gravity"));

  Link::Load(_sdf);
}

//////////////////////////////////////////////////
void SimbodyLink::Init()
{
  /// \TODO: implement following
  // this->SetLinearDamping(this->GetLinearDamping());
  // this->SetAngularDamping(this->GetAngularDamping());

  Link::Init();

  ignition::math::Vector3d cogVec = this->simbodyLinkDPtr->inertial->CoG();

  // Set the initial pose of the body

  for (Base_V::iterator iter = this->simbodyLinkDPtr->children.begin();
       iter != this->simbodyLinkDPtr->children.end(); ++iter)
  {
    if ((*iter)->HasType(Base::COLLISION))
    {
      SimbodyCollisionPtr collision;
      collision = std::static_pointer_cast<SimbodyCollision>(*iter);

      ignition::math::Pose3d relativePose = collision->RelativePose();
      relativePose.Pos() -= cogVec;
    }
  }

  // Create a construction info object
  // Create the new rigid body

  // change link's gravity mode if requested by user
  this->simbodyLinkDPtr->gravityModeConnection =
    event::Events::ConnectWorldUpdateBegin(
        std::bind(&SimbodyLink::ProcessSetGravityMode, this));

  // lock or unlock the link if requested by user
  this->simbodyLinkDPtr->staticLinkConnection =
    event::Events::ConnectWorldUpdateEnd(
        std::bind(&SimbodyLink::ProcessSetLinkStatic, this));
}

//////////////////////////////////////////////////
void SimbodyLink::Fini()
{
<<<<<<< HEAD
  event::Events::DisconnectWorldUpdateBegin(
      this->simbodyLinkDPtr->gravityModeConnection);
  event::Events::DisconnectWorldUpdateEnd(
      this->simbodyLinkDPtr->staticLinkConnection);
=======
  this->gravityModeConnection.reset();
  this->staticLinkConnection.reset();
>>>>>>> 16553424
  Link::Fini();
}

/////////////////////////////////////////////////////////////////////
void SimbodyLink::UpdateMass()
{
}

//////////////////////////////////////////////////
void SimbodyLink::SetGravityMode(bool _mode)
{
  if (!this->simbodyLinkDPtr->gravityModeDirty)
  {
    this->simbodyLinkDPtr->gravityModeDirty = true;
    this->simbodyLinkDPtr->gravityMode = _mode;
  }
  else
    gzerr << "Trying to SetGravityMode for link [" << this->ScopedName()
          << "] before last setting is processed.\n";
}

//////////////////////////////////////////////////
void SimbodyLink::ProcessSetGravityMode()
{
  if (this->simbodyLinkDPtr->gravityModeDirty)
  {
    if (this->simbodyLinkDPtr->physicsInitialized)
    {
      this->simbodyLinkDPtr->sdf->GetElement(
          "gravity")->Set(this->simbodyLinkDPtr->gravityMode);
      this->simbodyLinkDPtr->simbodyPhysics->SimbodyGravity().setBodyIsExcluded(
          this->simbodyLinkDPtr->simbodyPhysics->Integ()->updAdvancedState(),
          this->simbodyLinkDPtr->masterMobod,
          !this->simbodyLinkDPtr->gravityMode);

      // realize system after changing gravity mode
      this->simbodyLinkDPtr->simbodyPhysics->System().realize(
        this->simbodyLinkDPtr->simbodyPhysics->Integ()->getState(),
        SimTK::Stage::Velocity);

      this->simbodyLinkDPtr->gravityModeDirty = false;
    }
    else
    {
      gzlog << "SetGravityMode [" << this->simbodyLinkDPtr->gravityMode
            << "], but physics not initialized, caching\n";
    }
  }
}

//////////////////////////////////////////////////
bool SimbodyLink::GravityMode() const
{
  if (this->simbodyLinkDPtr->physicsInitialized)
  {
    return this->simbodyLinkDPtr->simbodyPhysics->SimbodyGravity(
        ).getBodyIsExcluded(
      this->simbodyLinkDPtr->simbodyPhysics->Integ()->getState(),
      this->simbodyLinkDPtr->masterMobod);
  }
  else
  {
    gzlog << "GetGravityMode [" << this->simbodyLinkDPtr->gravityMode
          << "], but physics not initialized, returning cached value\n";
    return this->simbodyLinkDPtr->gravityMode;
  }
}

//////////////////////////////////////////////////
void SimbodyLink::SetSelfCollide(bool /*_collide*/)
{
}

//////////////////////////////////////////////////
<<<<<<< HEAD
// void SimbodyLink::AttachCollision(Collision *_collision)
// {
//   Link::AttachCollision(_collision);
//
//   SimbodyCollision *bcollision = dynamic_cast<SimbodyCollision*>(_collision);
//
//   if (_collision == NULL)
//   {
//     gzerr << "requires SimbodyCollision\n";
//     return;
//   }
//
//   ignition::math::Pose relativePose = _collision->RelativePose();
// }
=======
/*void SimbodyLink::AttachCollision(Collision *_collision)
{
  Link::AttachCollision(_collision);

  SimbodyCollision *bcollision = dynamic_cast<SimbodyCollision*>(_collision);

  if (_collision == nullptr)
    gzthrow("requires SimbodyCollision");

  math::Pose relativePose = _collision->GetRelativePose();
}
  */
>>>>>>> 16553424

//////////////////////////////////////////////////
/// changed
void SimbodyLink::OnPoseChange()
{
  Link::OnPoseChange();

  if (!this->simbodyLinkDPtr->simbodyPhysics->PhysicsInitialized())
    return;

  if (this->simbodyLinkDPtr->masterMobod.isEmptyHandle())
    return;

  // debug
  // gzerr << "original: [" << SimbodyPhysics::Transform2Pose(
  //   this->simbodyLinkDPtr->masterMobod.getBodyTransform(
  //   this->simbodyLinkDPtr->simbodyPhysics->Integ()->updAdvancedState()))
  //       << "]\n";

  if (!this->simbodyLinkDPtr->masterMobod.isGround())
  {
    if (this->simbodyLinkDPtr->masterMobod.getParentMobilizedBody().isGround())
    {
      /// If parent is ground:
      /// Setting 6 dof pose of a link works in simbody only if
      /// the inboard joint is a free joint to the ground for now.
      this->simbodyLinkDPtr->masterMobod.setQToFitTransform(
         this->simbodyLinkDPtr->simbodyPhysics->Integ()->updAdvancedState(),
         SimbodyPhysics::Pose2Transform(this->WorldPose()));
    }
    else
    {
      gzerr << "SetWorldPose (OnPoseChange) for child links need testing.\n";
      /*
      /// If the inboard joint is not free, simbody tries to project
      /// target pose into available DOF's.
      /// But first convert to relative pose to parent mobod.
      ignition::math::Pose parentPose = SimbodyPhysics::Transform2Pose(
        this->simbodyLinkDPtr->masterMobod.getBodyTransform(
        this->simbodyLinkDPtr->simbodyPhysics->Integ()->updAdvancedState()));
      ignition::math::Pose relPose = this->WorldPose() - parentPose;
      this->simbodyLinkDPtr->masterMobod.setQToFitTransform(
         this->simbodyLinkDPtr->simbodyPhysics->Integ()->updAdvancedState(),
         SimbodyPhysics::Pose2Transform(relPose));
      */
    }
    // realize system after updating Q's
    this->simbodyLinkDPtr->simbodyPhysics->System().realize(
        this->simbodyLinkDPtr->simbodyPhysics->Integ()->getState(),
        SimTK::Stage::Position);
  }
}

//////////////////////////////////////////////////
void SimbodyLink::SaveSimbodyState(const SimTK::State &_state)
{
  // skip if not a free joint, state is saved in SimbodyJoint::mobod
  if (!this->simbodyLinkDPtr->masterMobod.isEmptyHandle() &&
      SimTK::MobilizedBody::Free::isInstanceOf(
        this->simbodyLinkDPtr->masterMobod))
  {
    if (this->simbodyLinkDPtr->simbodyQ.empty())
    {
      this->simbodyLinkDPtr->simbodyQ.resize(
          this->simbodyLinkDPtr->masterMobod.getNumQ(_state));
    }

    if (this->simbodyLinkDPtr->simbodyU.empty())
    {
      this->simbodyLinkDPtr->simbodyU.resize(
          this->simbodyLinkDPtr->masterMobod.getNumU(_state));
    }

    for (unsigned int i = 0; i < this->simbodyLinkDPtr->simbodyQ.size(); ++i)
    {
      this->simbodyLinkDPtr->simbodyQ[i] =
        this->simbodyLinkDPtr->masterMobod.getOneQ(_state, i);
    }

    for (unsigned int i = 0; i < this->simbodyLinkDPtr->simbodyU.size(); ++i)
    {
      this->simbodyLinkDPtr->simbodyU[i] =
        this->simbodyLinkDPtr->masterMobod.getOneU(_state, i);
    }
  }
  else
  {
    // gzerr << "debug: joint name: " << this->ScopedName() << "\n";
  }
}

//////////////////////////////////////////////////
void SimbodyLink::RestoreSimbodyState(SimTK::State &_state)
{
  // skip if not a free joint, state is restored by SimbodyJoint::mobod
  if (!this->simbodyLinkDPtr->masterMobod.isEmptyHandle() &&
      SimTK::MobilizedBody::Free::isInstanceOf(
        this->simbodyLinkDPtr->masterMobod))
  {
    for (unsigned int i = 0; i < this->simbodyLinkDPtr->simbodyQ.size(); ++i)
    {
      this->simbodyLinkDPtr->masterMobod.setOneQ(_state, i,
          this->simbodyLinkDPtr->simbodyQ[i]);
    }

    for (unsigned int i = 0; i < this->simbodyLinkDPtr->simbodyU.size(); ++i)
    {
      this->simbodyLinkDPtr->masterMobod.setOneU(_state, i,
          this->simbodyLinkDPtr->simbodyU[i]);
    }
  }
  else
  {
    // gzerr << "debug: joint name: " << this->ScopedName() << "\n";
  }
}

//////////////////////////////////////////////////
void SimbodyLink::SetLinkStatic(const bool _static)
{
  if (!this->simbodyLinkDPtr->staticLinkDirty)
  {
    this->simbodyLinkDPtr->staticLinkDirty = true;
    this->simbodyLinkDPtr->staticLink = _static;
  }
  else
    gzerr << "Trying to SetLinkStatic before last setting is processed.\n";
}


//////////////////////////////////////////////////
void SimbodyLink::ProcessSetLinkStatic()
{
  if (this->simbodyLinkDPtr->masterMobod.isEmptyHandle())
    return;

  // check if inboard body is ground
  if (this->simbodyLinkDPtr->staticLinkDirty &&
      this->simbodyLinkDPtr->masterMobod.getParentMobilizedBody().isGround())
  {
    if (this->simbodyLinkDPtr->staticLink)
      this->simbodyLinkDPtr->masterMobod.lock(
       this->simbodyLinkDPtr->simbodyPhysics->Integ()->updAdvancedState());
    else
      this->simbodyLinkDPtr->masterMobod.unlock(
       this->simbodyLinkDPtr->simbodyPhysics->Integ()->updAdvancedState());

    // re-realize
    this->simbodyLinkDPtr->simbodyPhysics->System().realize(
      this->simbodyLinkDPtr->simbodyPhysics->Integ()->getAdvancedState(),
      SimTK::Stage::Velocity);
  }
  else
  {
    // gzerr << "debug: joint name: " << this->ScopedName() << "\n";
  }

  this->simbodyLinkDPtr->staticLinkDirty = false;
}

//////////////////////////////////////////////////
void SimbodyLink::SetEnabled(const bool /*_enable*/) const
{
}

//////////////////////////////////////////////////
void SimbodyLink::SetLinearVel(const ignition::math::Vector3d & _vel)
{
  this->simbodyLinkDPtr->masterMobod.setUToFitLinearVelocity(
    this->simbodyLinkDPtr->simbodyPhysics->Integ()->updAdvancedState(),
    SimbodyPhysics::Vector3ToVec3(_vel));

  this->simbodyLinkDPtr->simbodyPhysics->System().realize(
    this->simbodyLinkDPtr->simbodyPhysics->Integ()->getAdvancedState(),
    SimTK::Stage::Velocity);
}

//////////////////////////////////////////////////
ignition::math::Vector3d SimbodyLink::WorldLinearVel(
  const ignition::math::Vector3d &_offset) const
{
  SimTK::Vec3 station = SimbodyPhysics::Vector3ToVec3(_offset);
  ignition::math::Vector3d v;

  if (this->simbodyLinkDPtr->simbodyPhysics->PhysicsInitialized())
  {
    // lock physics update mutex to ensure thread safety
    boost::recursive_mutex::scoped_lock lock(
      *this->simbodyLinkDPtr->world->GetPhysicsEngine(
        )->GetPhysicsUpdateMutex());

    v = SimbodyPhysics::Vec3ToVector3Ign(
      this->simbodyLinkDPtr->masterMobod.findStationVelocityInGround(
      this->simbodyLinkDPtr->simbodyPhysics->Integ()->getState(), station));
  }
  else
  {
    gzwarn << "SimbodyLink::WorldLinearVel: simbody physics"
           << " not yet initialized\n";
  }

  return v;
}

//////////////////////////////////////////////////
ignition::math::Vector3d SimbodyLink::WorldLinearVel(
  const ignition::math::Vector3d &_offset,
  const ignition::math::Quaterniond &_q) const
{
  ignition::math::Vector3d v;

  if (this->simbodyLinkDPtr->simbodyPhysics->PhysicsInitialized())
  {
    SimTK::Rotation rwf(SimbodyPhysics::QuadToQuad(_q));
    SimTK::Vec3 pf(SimbodyPhysics::Vector3ToVec3(_offset));
    SimTK::Vec3 pw(rwf * pf);

    // lock physics update mutex to ensure thread safety
    boost::recursive_mutex::scoped_lock lock(
      *this->simbodyLinkDPtr->world->GetPhysicsEngine(
        )->GetPhysicsUpdateMutex());

    const SimTK::Rotation &rwl =
      this->simbodyLinkDPtr->masterMobod.getBodyRotation(
          this->simbodyLinkDPtr->simbodyPhysics->Integ()->getState());

    SimTK::Vec3 p_B(~rwl * pw);
    v = SimbodyPhysics::Vec3ToVector3Ign(
      this->simbodyLinkDPtr->masterMobod.findStationVelocityInGround(
      this->simbodyLinkDPtr->simbodyPhysics->Integ()->getState(), p_B));
  }
  else
  {
    gzwarn << "SimbodyLink::WorldLinearVel: simbody physics"
           << " not yet initialized\n";
  }

  return v;
}

//////////////////////////////////////////////////
ignition::math::Vector3d SimbodyLink::WorldCoGLinearVel() const
{
  ignition::math::Vector3d v;

  if (this->simbodyLinkDPtr->simbodyPhysics->PhysicsInitialized())
  {
    // lock physics update mutex to ensure thread safety
    boost::recursive_mutex::scoped_lock lock(
      *this->simbodyLinkDPtr->world->GetPhysicsEngine(
        )->GetPhysicsUpdateMutex());

    SimTK::Vec3 station =
      this->simbodyLinkDPtr->masterMobod.getBodyMassCenterStation(
          this->simbodyLinkDPtr->simbodyPhysics->Integ()->getState());

    v = SimbodyPhysics::Vec3ToVector3Ign(
        this->simbodyLinkDPtr->masterMobod.findStationVelocityInGround(
          this->simbodyLinkDPtr->simbodyPhysics->Integ()->getState(), station));
  }
  else
  {
    gzwarn << "SimbodyLink::WorldCoGLinearVel: simbody physics"
           << " not yet initialized\n";
  }

  return v;
}

//////////////////////////////////////////////////
void SimbodyLink::SetAngularVel(const ignition::math::Vector3d &_vel)
{
  this->simbodyLinkDPtr->masterMobod.setUToFitAngularVelocity(
      this->simbodyLinkDPtr->simbodyPhysics->Integ()->updAdvancedState(),
      SimbodyPhysics::Vector3ToVec3(_vel));

  this->simbodyLinkDPtr->simbodyPhysics->System().realize(
      this->simbodyLinkDPtr->simbodyPhysics->Integ()->getAdvancedState(),
      SimTK::Stage::Velocity);
}

//////////////////////////////////////////////////
ignition::math::Vector3d SimbodyLink::WorldAngularVel() const
{
  // lock physics update mutex to ensure thread safety
  boost::recursive_mutex::scoped_lock lock(
    *this->simbodyLinkDPtr->world->GetPhysicsEngine()->GetPhysicsUpdateMutex());

  SimTK::Vec3 w =
    this->simbodyLinkDPtr->masterMobod.getBodyAngularVelocity(
    this->simbodyLinkDPtr->simbodyPhysics->Integ()->getState());

  return SimbodyPhysics::Vec3ToVector3Ign(w);
}

//////////////////////////////////////////////////
void SimbodyLink::SetForce(const ignition::math::Vector3d &_force)
{
  SimTK::Vec3 f(SimbodyPhysics::Vector3ToVec3(_force));

  this->simbodyLinkDPtr->simbodyPhysics->DiscreteForces().setOneBodyForce(
      this->simbodyLinkDPtr->simbodyPhysics->Integ()->updAdvancedState(),
      this->simbodyLinkDPtr->masterMobod, SimTK::SpatialVec(SimTK::Vec3(0), f));
}

//////////////////////////////////////////////////
ignition::math::Vector3d SimbodyLink::WorldForce() const
{
  SimTK::SpatialVec sv =
    this->simbodyLinkDPtr->simbodyPhysics->DiscreteForces().getOneBodyForce(
        this->simbodyLinkDPtr->simbodyPhysics->Integ()->getState(),
        this->simbodyLinkDPtr->masterMobod);

  // get translational component
  SimTK::Vec3 f = sv[1];

  return SimbodyPhysics::Vec3ToVector3Ign(f);
}

//////////////////////////////////////////////////
void SimbodyLink::SetTorque(const ignition::math::Vector3d &_torque)
{
  SimTK::Vec3 t(SimbodyPhysics::Vector3ToVec3(_torque));

  this->simbodyLinkDPtr->simbodyPhysics->DiscreteForces().setOneBodyForce(
      this->simbodyLinkDPtr->simbodyPhysics->Integ()->updAdvancedState(),
      this->simbodyLinkDPtr->masterMobod, SimTK::SpatialVec(t, SimTK::Vec3(0)));
}

//////////////////////////////////////////////////
ignition::math::Vector3d SimbodyLink::WorldTorque() const
{
  SimTK::SpatialVec sv =
    this->simbodyLinkDPtr->simbodyPhysics->DiscreteForces().getOneBodyForce(
        this->simbodyLinkDPtr->simbodyPhysics->Integ()->getState(),
        this->simbodyLinkDPtr->masterMobod);

  // get rotational component
  SimTK::Vec3 t = sv[0];

  return SimbodyPhysics::Vec3ToVector3Ign(t);
}

//////////////////////////////////////////////////
void SimbodyLink::SetLinearDamping(const double /*_damping*/)
{
  gzerr << "Not implemented.\n";
}

//////////////////////////////////////////////////
void SimbodyLink::SetAngularDamping(const double /*_damping*/)
{
  gzerr << "Not implemented.\n";
}

/////////////////////////////////////////////////
void SimbodyLink::AddForce(const ignition::math::Vector3d &_force)
{
  SimTK::Vec3 f(SimbodyPhysics::Vector3ToVec3(_force));

  this->simbodyLinkDPtr->simbodyPhysics->DiscreteForces().addForceToBodyPoint(
      this->simbodyLinkDPtr->simbodyPhysics->Integ()->updAdvancedState(),
      this->simbodyLinkDPtr->masterMobod,
      SimTK::Vec3(0), f);
}

/////////////////////////////////////////////////
void SimbodyLink::AddRelativeForce(const ignition::math::Vector3d &/*_force*/)
{
  gzerr << "Not implemented.\n";
}

/////////////////////////////////////////////////
void SimbodyLink::AddForceAtWorldPosition(
    const ignition::math::Vector3d &/*_force*/,
    const ignition::math::Vector3d &/*_pos*/)
{
  gzerr << "Not implemented.\n";
}

/////////////////////////////////////////////////
void SimbodyLink::AddForceAtRelativePosition(
    const ignition::math::Vector3d &/*_force*/,
    const ignition::math::Vector3d &/*_relpos*/)
{
  gzerr << "Not implemented.\n";
}

//////////////////////////////////////////////////
void SimbodyLink::AddLinkForce(const ignition::math::Vector3d &/*_force*/,
    const ignition::math::Vector3d &/*_offset*/)
{
  gzlog << "SimbodyLink::AddLinkForce not yet implemented (issue #1478)."
        << std::endl;
}

/////////////////////////////////////////////////
void SimbodyLink::AddTorque(const ignition::math::Vector3d &/*_torque*/)
{
}

/////////////////////////////////////////////////
void SimbodyLink::AddRelativeTorque(const ignition::math::Vector3d &/*_torque*/)
{
  gzerr << "Not implemented.\n";
}

/////////////////////////////////////////////////
void SimbodyLink::SetAutoDisable(bool /*_disable*/)
{
  gzerr << "Not implemented.\n";
}

/////////////////////////////////////////////////
SimTK::MassProperties SimbodyLink::MassProperties() const
{
  gzlog << "SimbodyLink::MassProperties for ["
    << this->ScopedName() << "]\n";

  if (!this->IsStatic())
  {
    const SimTK::Real mass = this->simbodyLinkDPtr->inertial->Mass();
    SimTK::Transform xli = physics::SimbodyPhysics::Pose2Transform(
        this->simbodyLinkDPtr->inertial->Pose());

    // vector from Lo to com, exp. in L
    const SimTK::Vec3 &coml = xli.p();

    if (ignition::math::equal(mass, 0.0))
      return SimTK::MassProperties(mass, coml, SimTK::UnitInertia(1, 1, 1));

    // Get mass-weighted central inertia, expressed in I frame.
    SimTK::Inertia ici(
        this->simbodyLinkDPtr->inertial->IXX(),
        this->simbodyLinkDPtr->inertial->IYY(),
        this->simbodyLinkDPtr->inertial->IZZ(),
        this->simbodyLinkDPtr->inertial->IXY(),
        this->simbodyLinkDPtr->inertial->IXZ(),
        this->simbodyLinkDPtr->inertial->IYZ());
    // Re-express the central inertia from the I frame to the L frame.
    // icl=ril*ici*ril
    SimTK::Inertia icl = ici.reexpress(~xli.R());

    // Shift to L frame origin.
    SimTK::Inertia iol = icl.shiftFromMassCenter(-coml, mass);

    // convert to unit inertia
    return SimTK::MassProperties(mass, coml, iol);
  }

  gzerr << "inertial block no specified, using unit mass properties\n";

  return SimTK::MassProperties(1, SimTK::Vec3(0),
      SimTK::UnitInertia(0.1, 0.1, 0.1));
}

/////////////////////////////////////////////////
// When a link is broken into several fragments (master and slaves), they
// share the mass equally. Given the number of fragments, this returns the
// appropriate mass properties to use for each fragment. Per Simbody's
// convention, COM is measured from, and inertia taken about, the link
// origin and both are expressed in the link frame.
SimTK::MassProperties SimbodyLink::EffectiveMassProps(
  int _numFragments) const
{
  SimTK::MassProperties massProps = this->MassProperties();
  GZ_ASSERT(_numFragments > 0,
      "_numFragments must be at least 1 for the master");
  return SimTK::MassProperties(massProps.getMass() / _numFragments,
      massProps.getMassCenter(),
      massProps.getUnitInertia());
}

/////////////////////////////////////////////////
bool SimbodyLink::Enabled() const
{
  return true;
}

/////////////////////////////////////////////////
void SimbodyLink::SetDirtyPose(const ignition::math::Pose3d &_pose)
{
  this->simbodyLinkDPtr->dirtyPose = _pose;
}

/////////////////////////////////////////////////
void SimbodyLink::SetPhysicsInitialized(const bool _value)
{
  this->simbodyLinkDPtr->physicsInitialized = _value;
}

/////////////////////////////////////////////////
SimTK::MobilizedBody &SimbodyLink::MobilizedBody() const
{
  return this->simbodyLinkDPtr->masterMobod;
}

/////////////////////////////////////////////////
bool SimbodyLink::MustBeBaseLink() const
{
  return this->simbodyLinkDPtr->mustBeBaseLink;
}

/////////////////////////////////////////////////
size_t SimbodyLink::SlaveMobodsCount() const
{
  return this->simbodyLinkDPtr->slaveMobods.size();
}

/////////////////////////////////////////////////
void SimbodyLink::AddSlaveMobod(SimTK::MobilizedBody _mobod)
{
  this->simbodyLinkDPtr->slaveMobods.push_back(_mobod);
}

/////////////////////////////////////////////////
SimTK::MobilizedBody &SimbodyLink::SlaveMobod(unsigned int _index) const
{
  if (_index >= this->simbodyLinkDPtr->slaveMobods.size())
  {
    _index = 0;
    gzerr << "Index with value[" << _index << "] must be between zero and "
      << this->simbodyLinkDPtr->slaveMobods.size()
      << ". Using a value of zero\n";
  }

  return this->simbodyLinkDPtr->slaveMobods[_index];
}

/////////////////////////////////////////////////
void SimbodyLink::AddSlaveWeld(SimTK::Constraint::Weld _weld)
{
  this->simbodyLinkDPtr->slaveWelds.push_back(_weld);
}<|MERGE_RESOLUTION|>--- conflicted
+++ resolved
@@ -54,16 +54,11 @@
     std::dynamic_pointer_cast<SimbodyPhysics>(
       this->World()->GetPhysicsEngine());
 
-<<<<<<< HEAD
-  if (this->simbodyLinkDPtr->simbodyPhysics == NULL)
+  if (this->simbodyLinkDPtr->simbodyPhysics == nullptr)
   {
     gzerr << "Not using the simbody physics engine\n";
     return;
   }
-=======
-  if (this->simbodyPhysics == nullptr)
-    gzthrow("Not using the simbody physics engine");
->>>>>>> 16553424
 
   if (_sdf->HasElement("must_be_base_link"))
   {
@@ -120,15 +115,8 @@
 //////////////////////////////////////////////////
 void SimbodyLink::Fini()
 {
-<<<<<<< HEAD
-  event::Events::DisconnectWorldUpdateBegin(
-      this->simbodyLinkDPtr->gravityModeConnection);
-  event::Events::DisconnectWorldUpdateEnd(
-      this->simbodyLinkDPtr->staticLinkConnection);
-=======
-  this->gravityModeConnection.reset();
-  this->staticLinkConnection.reset();
->>>>>>> 16553424
+  this->simbodyLinkDPtr->gravityModeConnection.reset();
+  this->simbodyLinkDPtr->staticLinkConnection.reset();
   Link::Fini();
 }
 
@@ -203,7 +191,6 @@
 }
 
 //////////////////////////////////////////////////
-<<<<<<< HEAD
 // void SimbodyLink::AttachCollision(Collision *_collision)
 // {
 //   Link::AttachCollision(_collision);
@@ -218,20 +205,6 @@
 //
 //   ignition::math::Pose relativePose = _collision->RelativePose();
 // }
-=======
-/*void SimbodyLink::AttachCollision(Collision *_collision)
-{
-  Link::AttachCollision(_collision);
-
-  SimbodyCollision *bcollision = dynamic_cast<SimbodyCollision*>(_collision);
-
-  if (_collision == nullptr)
-    gzthrow("requires SimbodyCollision");
-
-  math::Pose relativePose = _collision->GetRelativePose();
-}
-  */
->>>>>>> 16553424
 
 //////////////////////////////////////////////////
 /// changed
