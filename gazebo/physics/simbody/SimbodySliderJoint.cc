/*
 * Copyright (C) 2012-2014 Open Source Robotics Foundation
 *
 * Licensed under the Apache License, Version 2.0 (the "License");
 * you may not use this file except in compliance with the License.
 * You may obtain a copy of the License at
 *
 *     http://www.apache.org/licenses/LICENSE-2.0
 *
 * Unless required by applicable law or agreed to in writing, software
 * distributed under the License is distributed on an "AS IS" BASIS,
 * WITHOUT WARRANTIES OR CONDITIONS OF ANY KIND, either express or implied.
 * See the License for the specific language governing permissions and
 * limitations under the License.
 *
*/

#include "gazebo/common/Console.hh"
#include "gazebo/common/Exception.hh"

#include "gazebo/physics/Model.hh"
#include "gazebo/physics/simbody/simbody_inc.h"
#include "gazebo/physics/simbody/SimbodyLink.hh"
#include "gazebo/physics/simbody/SimbodyPhysics.hh"
#include "gazebo/physics/simbody/SimbodySliderJoint.hh"

using namespace gazebo;
using namespace physics;

//////////////////////////////////////////////////
SimbodySliderJoint::SimbodySliderJoint(SimTK::MultibodySystem * /*_world*/,
                                     BasePtr _parent)
    : SliderJoint<SimbodyJoint>(_parent)
{
  this->physicsInitialized = false;
}

//////////////////////////////////////////////////
SimbodySliderJoint::~SimbodySliderJoint()
{
}

//////////////////////////////////////////////////
void SimbodySliderJoint::Load(sdf::ElementPtr _sdf)
{
  SliderJoint<SimbodyJoint>::Load(_sdf);
}

//////////////////////////////////////////////////
void SimbodySliderJoint::SetAxis(unsigned int /*_index*/,
    const math::Vector3 &/*_axis*/)
{
  // Simbody seems to handle setAxis improperly. It readjust all the pivot
  // points
  gzdbg << "SetAxis Not implemented...\n";
}

//////////////////////////////////////////////////
<<<<<<< HEAD
void SimbodySliderJoint::SetVelocity(int _index, double _rate)
{
  if (_index < static_cast<int>(this->GetAngleCount()))
=======
void SimbodySliderJoint::SetVelocity(unsigned int _index, double _rate)
{
  if (_index < this->GetAngleCount())
>>>>>>> c9dc1434
    this->mobod.setOneU(
      this->simbodyPhysics->integ->updAdvancedState(),
      SimTK::MobilizerUIndex(_index), _rate);
  else
    gzerr << "SetVelocity _index too large.\n";
}

//////////////////////////////////////////////////
double SimbodySliderJoint::GetVelocity(unsigned int _index) const
{
  if (_index < this->GetAngleCount())
  {
    if (this->simbodyPhysics->simbodyPhysicsInitialized)
      return this->mobod.getOneU(
        this->simbodyPhysics->integ->getState(),
        SimTK::MobilizerUIndex(_index));
    else
    {
      gzdbg << "Simbody::GetVelocity() simbody not yet initialized, "
            << "initial velocity should be zero until restart from "
            << "state has been implemented.\n";
      return 0.0;
    }
  }
  else
  {
    gzerr << "Invalid index for joint, returning NaN\n";
    return SimTK::NaN;
  }
}

//////////////////////////////////////////////////
void SimbodySliderJoint::SetMaxForce(unsigned int /*_index*/, double /*_t*/)
{
  gzdbg << "SetMaxForce doesn't make sense in simbody...\n";
}

//////////////////////////////////////////////////
double SimbodySliderJoint::GetMaxForce(unsigned int /*_index*/)
{
  gzdbg << "GetMaxForce doesn't make sense in simbody...\n";
  return 0;
}

//////////////////////////////////////////////////
void SimbodySliderJoint::SetForceImpl(unsigned int _index, double _torque)
{
  if (_index < this->GetAngleCount())
    this->simbodyPhysics->discreteForces.setOneMobilityForce(
      this->simbodyPhysics->integ->updAdvancedState(),
      this->mobod, SimTK::MobilizerUIndex(_index), _torque);
}

//////////////////////////////////////////////////
math::Vector3 SimbodySliderJoint::GetGlobalAxis(unsigned int _index) const
{
  if (this->simbodyPhysics->simbodyPhysicsStepped &&
      _index < this->GetAngleCount())
  {
    if (!this->mobod.isEmptyHandle())
    {
      const SimTK::Transform &X_OM = this->mobod.getOutboardFrame(
        this->simbodyPhysics->integ->getState());

      // express X-axis of X_OM in world frame
      SimTK::Vec3 x_W(this->mobod.expressVectorInGroundFrame(
        this->simbodyPhysics->integ->getState(), X_OM.x()));

      return SimbodyPhysics::Vec3ToVector3(x_W);
    }
    else
    {
      gzerr << "Joint mobod not initialized correctly.  Returning"
            << " initial axis vector in world frame (not valid if"
            << " joint frame has moved). Please file"
            << " a report on issue tracker.\n";
      return this->GetAxisFrame(_index).RotateVector(
        this->GetLocalAxis(_index));
    }
  }
  else
  {
    if (_index >= this->GetAngleCount())
    {
      gzerr << "index out of bound\n";
      return math::Vector3(SimTK::NaN, SimTK::NaN, SimTK::NaN);
    }
    else
    {
      gzdbg << "Simbody::GetGlobalAxis() sibmody physics"
            << " engine not initialized yet, "
            << "use local axis and initial pose to compute "
            << "global axis.\n";

      // if local axis specified in model frame (to be changed)
      // switch to code below if issue #494 is to be addressed
      return this->GetAxisFrame(_index).RotateVector(
        this->GetLocalAxis(_index));
    }
  }
}

//////////////////////////////////////////////////
math::Angle SimbodySliderJoint::GetAngleImpl(unsigned int _index) const
{
  if (_index < this->GetAngleCount())
  {
    if (this->simbodyPhysics->simbodyPhysicsInitialized)
    {
      if (!this->mobod.isEmptyHandle())
      {
        return math::Angle(this->mobod.getOneQ(
          this->simbodyPhysics->integ->getState(), _index));
      }
      else
      {
        gzerr << "Joint mobod not initialized correctly.  Please file"
              << " a report on issue tracker.\n";
        return math::Angle(0.0);
      }
    }
    else
    {
      gzdbg << "Simbody::GetAngleImpl() simbody not yet initialized, "
            << "initial angle should be zero until <initial_angle> "
            << "is implemented.\n";
      return math::Angle(0.0);
    }
  }
  else
  {
    gzerr << "index out of bound\n";
    return math::Angle(SimTK::NaN);
  }
}<|MERGE_RESOLUTION|>--- conflicted
+++ resolved
@@ -56,15 +56,9 @@
 }
 
 //////////////////////////////////////////////////
-<<<<<<< HEAD
-void SimbodySliderJoint::SetVelocity(int _index, double _rate)
-{
-  if (_index < static_cast<int>(this->GetAngleCount()))
-=======
 void SimbodySliderJoint::SetVelocity(unsigned int _index, double _rate)
 {
   if (_index < this->GetAngleCount())
->>>>>>> c9dc1434
     this->mobod.setOneU(
       this->simbodyPhysics->integ->updAdvancedState(),
       SimTK::MobilizerUIndex(_index), _rate);
