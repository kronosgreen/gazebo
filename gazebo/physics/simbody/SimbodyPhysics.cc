/*
 * Copyright (C) 2012-2015 Open Source Robotics Foundation
 *
 * Licensed under the Apache License, Version 2.0 (the "License");
 * you may not use this file except in compliance with the License.
 * You may obtain a copy of the License at
 *
 *     http://www.apache.org/licenses/LICENSE-2.0
 *
 * Unless required by applicable law or agreed to in writing, software
 * distributed under the License is distributed on an "AS IS" BASIS,
 * WITHOUT WARRANTIES OR CONDITIONS OF ANY KIND, either express or implied.
 * See the License for the specific language governing permissions and
 * limitations under the License.
 *
*/

#include <string>

#include "gazebo/physics/simbody/SimbodyTypes.hh"
#include "gazebo/physics/simbody/SimbodyModel.hh"
#include "gazebo/physics/simbody/SimbodyLink.hh"
#include "gazebo/physics/simbody/SimbodyJoint.hh"
#include "gazebo/physics/simbody/SimbodyCollision.hh"

#include "gazebo/physics/simbody/SimbodyPlaneShape.hh"
#include "gazebo/physics/simbody/SimbodySphereShape.hh"
#include "gazebo/physics/simbody/SimbodyHeightmapShape.hh"
#include "gazebo/physics/simbody/SimbodyMultiRayShape.hh"
#include "gazebo/physics/simbody/SimbodyBoxShape.hh"
#include "gazebo/physics/simbody/SimbodyCylinderShape.hh"
#include "gazebo/physics/simbody/SimbodyMeshShape.hh"
#include "gazebo/physics/simbody/SimbodyPolylineShape.hh"
#include "gazebo/physics/simbody/SimbodyRayShape.hh"

#include "gazebo/physics/simbody/SimbodyHingeJoint.hh"
#include "gazebo/physics/simbody/SimbodyUniversalJoint.hh"
#include "gazebo/physics/simbody/SimbodyBallJoint.hh"
#include "gazebo/physics/simbody/SimbodySliderJoint.hh"
#include "gazebo/physics/simbody/SimbodyHinge2Joint.hh"
#include "gazebo/physics/simbody/SimbodyScrewJoint.hh"

#include "gazebo/physics/ContactManager.hh"
#include "gazebo/physics/PhysicsTypes.hh"
#include "gazebo/physics/PhysicsFactory.hh"
#include "gazebo/physics/World.hh"
#include "gazebo/physics/WorldPrivate.hh"
#include "gazebo/physics/Entity.hh"
#include "gazebo/physics/Model.hh"
#include "gazebo/physics/SurfaceParams.hh"
#include "gazebo/physics/MapShape.hh"

#include "gazebo/common/Assert.hh"
#include "gazebo/common/Console.hh"
#include "gazebo/common/Exception.hh"
#include "gazebo/math/Vector3.hh"

#include "gazebo/transport/Publisher.hh"

#include "gazebo/physics/simbody/SimbodyPhysics.hh"

typedef boost::shared_ptr<gazebo::physics::SimbodyJoint> SimbodyJointPtr;

using namespace gazebo;
using namespace physics;
using namespace SimTK;

GZ_REGISTER_PHYSICS_ENGINE("simbody", SimbodyPhysics)

//////////////////////////////////////////////////
SimbodyPhysics::SimbodyPhysics(WorldPtr _world)
    : PhysicsEngine(_world), system(), matter(system), forces(system),
      gravity(forces, matter, -SimTK::ZAxis, 0),
      discreteForces(forces, matter),
      tracker(system), contact(system, tracker),  integ(NULL)
      , contactMaterialStiffness(0.0)
      , contactMaterialDissipation(0.0)
      , contactMaterialPlasticCoefRestitution(0.0)
      , contactMaterialPlasticImpactVelocity(0.0)
      , contactMaterialStaticFriction(0.0)
      , contactMaterialDynamicFriction(0.0)
      , contactMaterialViscousFriction(0.0)
      , contactImpactCaptureVelocity(0.0)
      , contactStictionTransitionVelocity(0.0)
      , dynamicsWorld(NULL)
      , stepTimeDouble(0.0)
{
  // Instantiate the Multibody System
  // Instantiate the Simbody Matter Subsystem
  // Instantiate the Simbody General Force Subsystem

  this->simbodyPhysicsInitialized = false;
  this->simbodyPhysicsStepped = false;
}

//////////////////////////////////////////////////
SimbodyPhysics::~SimbodyPhysics()
{
}

//////////////////////////////////////////////////
ModelPtr SimbodyPhysics::CreateModel(BasePtr _parent)
{
  // set physics as uninitialized
  this->simbodyPhysicsInitialized = false;

  SimbodyModelPtr model(new SimbodyModel(_parent));

  return model;
}

//////////////////////////////////////////////////
void SimbodyPhysics::Load(sdf::ElementPtr _sdf)
{
  PhysicsEngine::Load(_sdf);

  // Create an integrator
  /// \TODO: get from sdf for simbody physics
  /// \TODO: use this when pgs rigid body solver is implemented
  this->solverType = "elastic_foundation";

  /// \TODO: get from sdf for simbody physics
  this->integratorType = "semi_explicit_euler";

  if (this->integratorType == "rk_merson")
    this->integ = new SimTK::RungeKuttaMersonIntegrator(system);
  else if (this->integratorType == "rk3")
    this->integ = new SimTK::RungeKutta3Integrator(system);
  else if (this->integratorType == "rk2")
    this->integ = new SimTK::RungeKutta2Integrator(system);
  else if (this->integratorType == "semi_explicit_euler")
    this->integ = new SimTK::SemiExplicitEuler2Integrator(system);
  else
  {
    gzerr << "type not specified, using SemiExplicitEuler2Integrator.\n";
    this->integ = new SimTK::SemiExplicitEuler2Integrator(system);
  }

  this->stepTimeDouble = this->GetMaxStepSize();

  sdf::ElementPtr simbodyElem = this->sdf->GetElement("simbody");

  // Set integrator accuracy (measured with Richardson Extrapolation)
  this->integ->setAccuracy(
    simbodyElem->Get<double>("accuracy"));

  // Set stiction max slip velocity to make it less stiff.
  this->contact.setTransitionVelocity(
    simbodyElem->Get<double>("max_transient_velocity"));

  sdf::ElementPtr simbodyContactElem = simbodyElem->GetElement("contact");

  // system wide contact properties, assigned in AddCollisionsToLink()
  this->contactMaterialStiffness =
    simbodyContactElem->Get<double>("stiffness");
  this->contactMaterialDissipation =
    simbodyContactElem->Get<double>("dissipation");
  this->contactMaterialStaticFriction =
    simbodyContactElem->Get<double>("static_friction");
  this->contactMaterialDynamicFriction =
    simbodyContactElem->Get<double>("dynamic_friction");
  this->contactMaterialViscousFriction =
    simbodyContactElem->Get<double>("viscous_friction");

  // below are not used yet, but should work it into the system
  this->contactMaterialPlasticCoefRestitution =
    simbodyContactElem->Get<double>("plastic_coef_restitution");
  this->contactMaterialPlasticImpactVelocity =
    simbodyContactElem->Get<double>("plastic_impact_velocity");
  this->contactImpactCaptureVelocity =
    simbodyContactElem->Get<double>("override_impact_capture_velocity");
  this->contactStictionTransitionVelocity =
    simbodyContactElem->Get<double>("override_stiction_transition_velocity");
}

/////////////////////////////////////////////////
void SimbodyPhysics::OnRequest(ConstRequestPtr &_msg)
{
  msgs::Response response;
  response.set_id(_msg->id());
  response.set_request(_msg->request());
  response.set_response("success");
  std::string *serializedData = response.mutable_serialized_data();

  if (_msg->request() == "physics_info")
  {
    msgs::Physics physicsMsg;
    physicsMsg.set_type(msgs::Physics::SIMBODY);
    // min_step_size is defined but not yet used
    physicsMsg.set_min_step_size(this->GetMaxStepSize());
    physicsMsg.set_enable_physics(this->world->GetEnablePhysicsEngine());

    physicsMsg.mutable_simbody()->set_accuracy(
      static_cast<double>(this->integ->getAccuracyInUse()));
    physicsMsg.mutable_simbody()->set_max_transient_velocity(
      static_cast<double>(this->contact.getTransitionVelocity()));

    physicsMsg.mutable_gravity()->CopyFrom(msgs::Convert(this->GetGravity()));
    physicsMsg.set_real_time_update_rate(this->realTimeUpdateRate);
    physicsMsg.set_real_time_factor(this->targetRealTimeFactor);
    physicsMsg.set_max_step_size(this->maxStepSize);

    response.set_type(physicsMsg.GetTypeName());
    physicsMsg.SerializeToString(serializedData);
    this->responsePub->Publish(response);
  }
}

/////////////////////////////////////////////////
void SimbodyPhysics::OnPhysicsMsg(ConstPhysicsPtr &_msg)
{
  // Parent class handles many generic parameters
  // This should be done first so that the profile settings
  // can be over-ridden by other message parameters.
  PhysicsEngine::OnPhysicsMsg(_msg);

  if (_msg->has_simbody())
  {
    const msgs::PhysicsSimbody *msgSimbody = &_msg->simbody();

    // Set integrator accuracy (measured with Richardson Extrapolation)
    if (msgSimbody->has_accuracy())
    {
      this->integ->setAccuracy(_msg->simbody().accuracy());
    }

    // Set stiction max slip velocity to make it less stiff.
    if (msgSimbody->has_max_transient_velocity())
    {
      this->contact.setTransitionVelocity(
      _msg->simbody().max_transient_velocity());
    }
  }

  /// Make sure all models get at least on update cycle.
  this->world->EnableAllModels();
}

//////////////////////////////////////////////////
void SimbodyPhysics::Reset()
{
  this->integ->initialize(this->system.getDefaultState());

  // restore potentially user run-time modified gravity
  this->SetGravity(this->GetGravity());
}

//////////////////////////////////////////////////
void SimbodyPhysics::Init()
{
  this->simbodyPhysicsInitialized = true;
}

//////////////////////////////////////////////////
void SimbodyPhysics::InitModel(const physics::ModelPtr _model)
{
  // Before building a new system, transfer all joints in existing
  // models, save Simbody joint states in Gazebo Model.
  const SimTK::State& currentState = this->integ->getState();
  double stateTime = 0;
  bool simbodyStateSaved = false;

  if (currentState.getSystemStage() != SimTK::Stage::Empty)
  {
    stateTime = currentState.getTime();
    physics::Model_V models = this->world->GetModels();
    for (physics::Model_V::iterator mi = models.begin();
         mi != models.end(); ++mi)
    {
      if ((*mi) != _model)
      {
        physics::Joint_V joints = (*mi)->GetJoints();
        for (physics::Joint_V::iterator jx = joints.begin();
             jx != joints.end(); ++jx)
        {
          SimbodyJointPtr simbodyJoint =
            boost::dynamic_pointer_cast<physics::SimbodyJoint>(*jx);
          simbodyJoint->SaveSimbodyState(currentState);
        }

        physics::Link_V links = (*mi)->GetLinks();
        for (physics::Link_V::iterator lx = links.begin();
             lx != links.end(); ++lx)
        {
          SimbodyLinkPtr simbodyLink =
            boost::dynamic_pointer_cast<physics::SimbodyLink>(*lx);
          simbodyLink->SaveSimbodyState(currentState);
        }
      }
    }
    simbodyStateSaved = true;
  }

  try
  {
    //------------------------ CREATE SIMBODY SYSTEM ---------------------------
    // Add to Simbody System and populate it with new links and joints
    if (_model->IsStatic())
    {
      SimbodyPhysics::AddStaticModelToSimbodySystem(_model);
    }
    else
    {
      //---------------------- GENERATE MULTIBODY GRAPH ------------------------
      MultibodyGraphMaker mbgraph;
      this->CreateMultibodyGraph(mbgraph, _model);
      // Optional: dump the graph to stdout for debugging or curiosity.
      // mbgraph.dumpGraph(gzdbg);

      SimbodyPhysics::AddDynamicModelToSimbodySystem(mbgraph, _model);
    }
  }
  catch(const std::exception& e)
  {
    gzthrow(std::string("Simbody build EXCEPTION: ") + e.what());
  }

  try
  {
    //------------------------ CREATE SIMBODY SYSTEM ---------------------------
    // Create a Simbody System and populate it with Subsystems we'll need.
    SimbodyPhysics::InitSimbodySystem();
  }
  catch(const std::exception& e)
  {
    gzthrow(std::string("Simbody init EXCEPTION: ") + e.what());
  }

  SimTK::State state = this->system.realizeTopology();

  // Restore Gazebo saved Joint states
  // back into Simbody state.
  if (simbodyStateSaved)
  {
    // set/retsore state time.
    state.setTime(stateTime);

    physics::Model_V models = this->world->GetModels();
    for (physics::Model_V::iterator mi = models.begin();
         mi != models.end(); ++mi)
    {
      physics::Joint_V joints = (*mi)->GetJoints();
      for (physics::Joint_V::iterator jx = joints.begin();
           jx != joints.end(); ++jx)
      {
        SimbodyJointPtr simbodyJoint =
          boost::dynamic_pointer_cast<physics::SimbodyJoint>(*jx);
        simbodyJoint->RestoreSimbodyState(state);
      }
      physics::Link_V links = (*mi)->GetLinks();
      for (physics::Link_V::iterator lx = links.begin();
           lx != links.end(); ++lx)
      {
        SimbodyLinkPtr simbodyLink =
          boost::dynamic_pointer_cast<physics::SimbodyLink>(*lx);
        simbodyLink->RestoreSimbodyState(state);
      }
    }
  }

  // initialize integrator from state
  this->integ->initialize(state);

  // mark links as initialized
  Link_V links = _model->GetLinks();
  for (Link_V::iterator li = links.begin(); li != links.end(); ++li)
  {
    physics::SimbodyLinkPtr simbodyLink =
      boost::dynamic_pointer_cast<physics::SimbodyLink>(*li);
    if (simbodyLink)
      simbodyLink->physicsInitialized = true;
    else
      gzerr << "failed to cast link [" << (*li)->GetName()
            << "] as simbody link\n";
  }

  // mark joints as initialized
  physics::Joint_V joints = _model->GetJoints();
  for (physics::Joint_V::iterator ji = joints.begin();
       ji != joints.end(); ++ji)
  {
    SimbodyJointPtr simbodyJoint =
      boost::dynamic_pointer_cast<SimbodyJoint>(*ji);
    if (simbodyJoint)
      simbodyJoint->physicsInitialized = true;
    else
      gzerr << "simbodyJoint [" << (*ji)->GetName()
            << "]is not a SimbodyJointPtr\n";
  }

  this->simbodyPhysicsInitialized = true;
}

//////////////////////////////////////////////////
void SimbodyPhysics::InitForThread()
{
}

//////////////////////////////////////////////////
void SimbodyPhysics::UpdateCollision()
{
<<<<<<< HEAD
  this->contactManager->ResetCount();

  // Get all contacts from Simbody
  /// \TODO: get collision data from simbody contacts
  Collision *collision1 = NULL;
  Collision *collision2 = NULL;

  const SimTK::State &state = this->integ->getState();
  int numc = this->contact.getNumContactForces(state);

  // add contacts to the manager. This will return NULL if no one is
  // listening for contact information.
  Contact *contactFeedback = this->contactManager->NewContact(collision1,
      collision2, this->world->GetSimTime());

  if (contactFeedback)
  {
    int count = 0;
    for (int j = 0; j < numc; ++j)
    {
      // get contact stuff from Simbody
      SimTK::ContactPatch patch;
      const SimTK::ContactForce& force = this->contact.getContactForce(state,j);
      const SimTK::ContactId     id    = force.getContactId();
      const bool found =
        this->contact.calcContactPatchDetailsById(state, id, patch);

      // loop through detials of patch
      if (found)
      {
        for (int i=0; i < patch.getNumDetails(); ++i)
        {
          // get detail
          const SimTK::ContactDetail& detail = patch.getContactDetail(i);
          // get contact information from simbody and
          // add them to contactFeedback.
          // Store the contact depth
          contactFeedback->depths[count] = detail.getDeformation();

          // Store the contact position
          contactFeedback->positions[count].Set(
            detail.getContactPoint()[0],
            detail.getContactPoint()[1],
            detail.getContactPoint()[2]);

          // Store the contact normal
          contactFeedback->normals[j].Set(
            detail.getContactNormal()[0],
            detail.getContactNormal()[1],
            detail.getContactNormal()[2]);

          // Increase the counters
          ++count;
          contactFeedback->count = count;
        }
      }
    }
  }

=======
  boost::recursive_mutex::scoped_lock lock(*this->physicsUpdateMutex);

  this->contactManager->ResetCount();

  // Get all contacts from Simbody
  const SimTK::State &state = this->integ->getState();

  // get contact snapshot
  const SimTK::ContactSnapshot &contactSnapshot =
    this->tracker.getActiveContacts(state);

  int numc = contactSnapshot.getNumContacts();

  int count = 0;
  for (int j = 0; j < numc; ++j)
  {
    // get contact stuff from Simbody
    const SimTK::Contact &simbodyContact = contactSnapshot.getContact(j);
    {
      SimTK::ContactSurfaceIndex csi1 = simbodyContact.getSurface1();
      SimTK::ContactSurfaceIndex csi2 = simbodyContact.getSurface2();
      const SimTK::ContactSurface &cs1 = this->tracker.getContactSurface(csi1);
      const SimTK::ContactSurface &cs2 = this->tracker.getContactSurface(csi2);

      /// \TODO: See issue #1584
      /// \TODO: below, get collision data from simbody contacts
      Collision *collision1 = NULL;
      Collision *collision2 = NULL;
      physics::LinkPtr link1 = NULL;
      physics::LinkPtr link2 = NULL;

      /// \TODO: get SimTK::ContactGeometry* from ContactForce somehow
      const SimTK::ContactGeometry &cg1 = cs1.getShape();
      const SimTK::ContactGeometry &cg2 = cs2.getShape();

      /// \TODO: proof of concept only
      /// loop through all link->all collisions and find
      /// this is going to be very very slow, we'll need
      /// something with a void* pointer in simbody
      /// to support something like this.
      physics::Model_V models = this->world->GetModels();
      for (physics::Model_V::iterator mi = models.begin();
           mi != models.end(); ++mi)
      {
        physics::Link_V links = (*mi)->GetLinks();
        for (Link_V::iterator li = links.begin(); li != links.end(); ++li)
        {
          Collision_V collisions = (*li)->GetCollisions();
          for (Collision_V::iterator ci = collisions.begin();
               ci != collisions.end(); ++ci)
          {
            /// compare SimbodyCollision::GetCollisionShape() to
            /// ContactGeometry from SimTK::ContactForce
            SimbodyCollisionPtr sc =
              boost::dynamic_pointer_cast<physics::SimbodyCollision>(*ci);
            if (sc->GetCollisionShape() == &cg1)
            {
              collision1 = (*ci).get();
              link1 = (*li);
            }
            else if (sc->GetCollisionShape() == &cg2)
            {
              collision2 = (*ci).get();
              link2 = (*li);
            }
          }
        }
      }

      // add contacts to the manager. This will return NULL if no one is
      // listening for contact information.
      Contact *contactFeedback = this->contactManager->NewContact(collision1,
          collision2, this->world->GetSimTime());

      if (contactFeedback)
      {
        const bool useContactPatch = true;
        if (useContactPatch)
        {
          // get contact patch to get detailed contacts
          // see https://github.com/simbody/simbody/blob/master/examples/ExampleContactPlayground.cpp#L110
          SimTK::ContactPatch patch;
          this->system.realize(state, SimTK::Stage::Velocity);
          const bool found =
             this->contact.calcContactPatchDetailsById(
               state, simbodyContact.getContactId(), patch);

          // loop through details of patch
          if (found)
          {
            for (int i = 0; i < patch.getNumDetails(); ++i)
            {
              if (count >= MAX_CONTACT_JOINTS)
              {
                gzerr << "max contact count [" << MAX_CONTACT_JOINTS
                      << "] exceeded. truncating info.\n";
                continue;
              }
              // gzerr << "count: " << count << "\n";

              // get detail
              const SimTK::ContactDetail &detail = patch.getContactDetail(i);
              // get contact information from simbody and
              // add them to contactFeedback.
              // Store the contact depth
              contactFeedback->depths[count] = detail.getDeformation();

              // Store the contact position
              contactFeedback->positions[count].Set(
                detail.getContactPoint()[0],
                detail.getContactPoint()[1],
                detail.getContactPoint()[2]);

              // Store the contact normal
              contactFeedback->normals[count].Set(
                detail.getContactNormal()[0],
                detail.getContactNormal()[1],
                detail.getContactNormal()[2]);

              // Store the contact forces
              const SimTK::Vec3 f2 = detail.getForceOnSurface2();
              const SimTK::SpatialVec s2 =
                SimTK::SpatialVec(SimTK::Vec3(0, 0, 0), f2);
              /// Get transform from point to CG.
              /// detail.getContactPoint() returns in body frame
              /// per gazebo contact feedback convention.
              const SimTK::Vec3 offset2 = -detail.getContactPoint();
              SimTK::SpatialVec s2cg = SimTK::shiftForceBy(s2, offset2);
              SimTK::Vec3 t2cg = s2cg[0];
              SimTK::Vec3 f2cg = s2cg[1];

              /// shift for body 1
              /// \TODO: generalize wrench shifting below later and add
              /// it to JointWrench class for shifting wrenches around
              /// arbitrarily based on frames.
              ///
              /// shift forces to link1 frame without rotating it first
              math::Pose pose1 = link1->GetWorldPose();
              math::Pose pose2 = link2->GetWorldPose();
              const SimTK::Vec3 offset1 = -detail.getContactPoint()
                + SimbodyPhysics::Vector3ToVec3(pose1.pos - pose2.pos);
              SimTK::SpatialVec s1cg = SimTK::shiftForceBy(-s2, offset1);

              /// get torque and force components
              SimTK::Vec3 t1cg = s1cg[0];
              SimTK::Vec3 f1cg = s1cg[1];

              /* actually don't need to do this? confirm that
                 everything is in the world frame!
              /// \TODO: rotate it into link 1 frame, there must be
              /// a clean way to do this in simbody...
              /// my gazebo way of rotating frames for now, to replace with
              /// clean simbody function calls.
              /// rotation from link2 to link1 frame specified in link2 frame
              math::Quaternion rot21 = (pose1 - pose2).rot;
              t1cg = SimbodyPhysics::Vector3ToVec3(
                rot21.RotateVectorReverse(SimbodyPhysics::Vec3ToVector3(t1cg)));
              f1cg = SimbodyPhysics::Vector3ToVec3(
                rot21.RotateVectorReverse(SimbodyPhysics::Vec3ToVector3(f1cg)));

              gzerr << "numc: " << j << "\n";
              gzerr << "count: " << count << "\n";
              gzerr << "index: " << i << "\n";
              gzerr << "offset 2: " << detail.getContactPoint() << "\n";
              gzerr << "s2: " << s2 << "\n";
              gzerr << "s2cg: " << s2cg << "\n";
              gzerr << "f2cg: " << f2cg << "\n";
              gzerr << "t2cg: " << t2cg << "\n";
              gzerr << "offset 1: " << detail.getContactPoint() << "\n";
              gzerr << "s1cg: " << s1cg << "\n";
              gzerr << "f1cg: " << f1cg << "\n";
              gzerr << "t1cg: " << t1cg << "\n";
              */

              // copy.
              contactFeedback->wrench[count].body1Force.Set(
                f1cg[0], f1cg[1], f1cg[2]);
              contactFeedback->wrench[count].body2Force.Set(
                f2cg[0], f2cg[1], f2cg[2]);
              contactFeedback->wrench[count].body1Torque.Set(
                t1cg[0], t1cg[1], t1cg[2]);
              contactFeedback->wrench[count].body2Torque.Set(
                t2cg[0], t2cg[1], t2cg[2]);

              // Increase the counters
              ++count;
              contactFeedback->count = count;
            }
          }
        }
        else  // use single ContactForce
        {
          // // get contact information from simbody ContactForce and
          // // add it to contactFeedback.

          // /// \TODO: confirm the contact depth is zero?
          // contactFeedback->depths[count] = 0.0;

          // // Store the contact position
          // contactFeedback->positions[count].Set(
          //   contactForce.getContactPoint()[0],
          //   contactForce.getContactPoint()[1],
          //   contactForce.getContactPoint()[2]);

          // // Store the contact normal
          // contactFeedback->normals[j].Set(
          //   0, 0, 0);
          //   // contactForce.getContactNormal()[0],
          //   // contactForce.getContactNormal()[1],
          //   // contactForce.getContactNormal()[2]);

          // // Increase the counters
          // ++count;
          // contactFeedback->count = count;
        }
      }
    }
  }
>>>>>>> 4425779e
}

//////////////////////////////////////////////////
void SimbodyPhysics::UpdatePhysics()
{
  // need to lock, otherwise might conflict with world resetting
  boost::recursive_mutex::scoped_lock lock(*this->physicsUpdateMutex);

  common::Time currTime =  this->world->GetRealTime();


  bool trying = true;
  while (trying && integ->getTime() < this->world->GetSimTime().Double())
  {
    try
    {
      this->integ->stepTo(this->world->GetSimTime().Double(),
                         this->world->GetSimTime().Double());
    }
    catch(const std::exception& e)
    {
      gzerr << "simbody stepTo() failed with message:\n"
            << e.what() << "\nWill stop trying now.\n";
      trying = false;
    }
  }

  this->simbodyPhysicsStepped = true;
  const SimTK::State &s = this->integ->getState();

  // debug
  // gzerr << "time [" << s.getTime()
  //       << "] q [" << s.getQ()
  //       << "] u [" << s.getU()
  //       << "] dt [" << this->stepTimeDouble
  //       << "] t [" << this->world->GetSimTime().Double()
  //       << "]\n";
  // this->lastUpdateTime = currTime;

  // pushing new entity pose into dirtyPoses for visualization
  physics::Model_V models = this->world->GetModels();
  for (physics::Model_V::iterator mi = models.begin();
       mi != models.end(); ++mi)
  {
    physics::Link_V links = (*mi)->GetLinks();
    for (physics::Link_V::iterator lx = links.begin();
         lx != links.end(); ++lx)
    {
      physics::SimbodyLinkPtr simbodyLink =
        boost::dynamic_pointer_cast<physics::SimbodyLink>(*lx);
      math::Pose pose = SimbodyPhysics::Transform2Pose(
        simbodyLink->masterMobod.getBodyTransform(s));
      simbodyLink->SetDirtyPose(pose);
      this->world->dataPtr->dirtyPoses.push_back(
        boost::static_pointer_cast<Entity>(*lx).get());
    }

    physics::Joint_V joints = (*mi)->GetJoints();
    for (physics::Joint_V::iterator jx = joints.begin();
         jx != joints.end(); ++jx)
    {
      SimbodyJointPtr simbodyJoint =
        boost::dynamic_pointer_cast<physics::SimbodyJoint>(*jx);
      simbodyJoint->CacheForceTorque();
    }
  }

  // FIXME:  this needs to happen before forces are applied for the next step
  // FIXME:  but after we've gotten everything from current state
  this->discreteForces.clearAllForces(this->integ->updAdvancedState());
}

//////////////////////////////////////////////////
void SimbodyPhysics::Fini()
{
}

//////////////////////////////////////////////////
LinkPtr SimbodyPhysics::CreateLink(ModelPtr _parent)
{
  if (_parent == NULL)
    gzthrow("Link must have a parent\n");

  SimbodyLinkPtr link(new SimbodyLink(_parent));
  link->SetWorld(_parent->GetWorld());

  return link;
}

//////////////////////////////////////////////////
CollisionPtr SimbodyPhysics::CreateCollision(const std::string &_type,
                                            LinkPtr _parent)
{
  SimbodyCollisionPtr collision(new SimbodyCollision(_parent));
  ShapePtr shape = this->CreateShape(_type, collision);
  collision->SetShape(shape);
  shape->SetWorld(_parent->GetWorld());
  return collision;
}

//////////////////////////////////////////////////
ShapePtr SimbodyPhysics::CreateShape(const std::string &_type,
                                    CollisionPtr _collision)
{
  ShapePtr shape;
  SimbodyCollisionPtr collision =
    boost::dynamic_pointer_cast<SimbodyCollision>(_collision);

  if (_type == "plane")
    shape.reset(new SimbodyPlaneShape(collision));
  else if (_type == "sphere")
    shape.reset(new SimbodySphereShape(collision));
  else if (_type == "box")
    shape.reset(new SimbodyBoxShape(collision));
  else if (_type == "cylinder")
    shape.reset(new SimbodyCylinderShape(collision));
  else if (_type == "mesh" || _type == "trimesh")
    shape.reset(new SimbodyMeshShape(collision));
  else if (_type == "polyline")
    shape.reset(new SimbodyPolylineShape(collision));
  else if (_type == "heightmap")
    shape.reset(new SimbodyHeightmapShape(collision));
  else if (_type == "multiray")
    shape.reset(new SimbodyMultiRayShape(collision));
  else if (_type == "ray")
    if (_collision)
      shape.reset(new SimbodyRayShape(_collision));
    else
      shape.reset(new SimbodyRayShape(this->world->GetPhysicsEngine()));
  else
    gzerr << "Unable to create collision of type[" << _type << "]\n";

  // else if (_type == "map" || _type == "image")
  //   shape.reset(new MapShape(collision));
  return shape;
}

//////////////////////////////////////////////////
JointPtr SimbodyPhysics::CreateJoint(const std::string &_type,
                                     ModelPtr _parent)
{
  JointPtr joint;
  if (_type == "revolute")
    joint.reset(new SimbodyHingeJoint(this->dynamicsWorld, _parent));
  else if (_type == "universal")
    joint.reset(new SimbodyUniversalJoint(this->dynamicsWorld, _parent));
  else if (_type == "ball")
    joint.reset(new SimbodyBallJoint(this->dynamicsWorld, _parent));
  else if (_type == "prismatic")
    joint.reset(new SimbodySliderJoint(this->dynamicsWorld, _parent));
  else if (_type == "revolute2")
    joint.reset(new SimbodyHinge2Joint(this->dynamicsWorld, _parent));
  else if (_type == "screw")
    joint.reset(new SimbodyScrewJoint(this->dynamicsWorld, _parent));
  else
    gzthrow("Unable to create joint of type[" << _type << "]");

  return joint;
}

//////////////////////////////////////////////////
void SimbodyPhysics::SetGravity(const gazebo::math::Vector3 &_gravity)
{
  this->sdf->GetElement("gravity")->Set(_gravity);

  {
    boost::recursive_mutex::scoped_lock lock(*this->physicsUpdateMutex);
    if (this->simbodyPhysicsInitialized && this->world->GetModelCount() > 0)
      this->gravity.setGravityVector(this->integ->updAdvancedState(),
         SimbodyPhysics::Vector3ToVec3(_gravity));
    else
      this->gravity.setDefaultGravityVector(
        SimbodyPhysics::Vector3ToVec3(_gravity));
  }
}

//////////////////////////////////////////////////
void SimbodyPhysics::DebugPrint() const
{
}

//////////////////////////////////////////////////
void SimbodyPhysics::CreateMultibodyGraph(
  SimTK::MultibodyGraphMaker &_mbgraph, const physics::ModelPtr _model)
{
  // Step 1: Tell MultibodyGraphMaker about joints it should know about.
  // Note: "weld" and "free" are always predefined at 0 and 6 dofs, resp.
  //                  Gazebo name  #dofs     Simbody equivalent
  _mbgraph.addJointType(GetTypeString(physics::Base::HINGE_JOINT),  1);
  _mbgraph.addJointType(GetTypeString(physics::Base::HINGE2_JOINT), 2);
  _mbgraph.addJointType(GetTypeString(physics::Base::SLIDER_JOINT), 1);
  _mbgraph.addJointType(GetTypeString(physics::Base::UNIVERSAL_JOINT), 2);
  _mbgraph.addJointType(GetTypeString(physics::Base::SCREW_JOINT), 1);

  // Simbody has a Ball constraint that is a good choice if you need to
  // break a loop at a ball joint.
  // _mbgraph.addJointType(GetTypeString(physics::Base::BALL_JOINT), 3, true);
  // skip loop joints for now
  _mbgraph.addJointType(GetTypeString(physics::Base::BALL_JOINT), 3, false);

  // Step 2: Tell it about all the links we read from the input file,
  // starting with world, and provide a reference pointer.
  _mbgraph.addBody("world", SimTK::Infinity,
                  false);

  physics::Link_V links = _model->GetLinks();
  for (physics::Link_V::iterator li = links.begin();
       li != links.end(); ++li)
  {
    SimbodyLinkPtr simbodyLink = boost::dynamic_pointer_cast<SimbodyLink>(*li);

    // gzerr << "debug : " << (*li)->GetName() << "\n";

    if (simbodyLink)
      _mbgraph.addBody((*li)->GetName(), (*li)->GetInertial()->GetMass(),
                      simbodyLink->mustBeBaseLink, (*li).get());
    else
      gzerr << "simbodyLink [" << (*li)->GetName()
            << "]is not a SimbodyLinkPtr\n";
  }

  // Step 3: Tell it about all the joints we read from the input file,
  // and provide a reference pointer.
  physics::Joint_V joints = _model->GetJoints();
  for (physics::Joint_V::iterator ji = joints.begin();
       ji != joints.end(); ++ji)
  {
    SimbodyJointPtr simbodyJoint =
      boost::dynamic_pointer_cast<SimbodyJoint>(*ji);
    if (simbodyJoint)
      if ((*ji)->GetParent() && (*ji)->GetChild())
        _mbgraph.addJoint((*ji)->GetName(), GetTypeString((*ji)->GetType()),
           (*ji)->GetParent()->GetName(), (*ji)->GetChild()->GetName(),
                            simbodyJoint->mustBreakLoopHere, (*ji).get());
      else if ((*ji)->GetChild())
        _mbgraph.addJoint((*ji)->GetName(), GetTypeString((*ji)->GetType()),
           "world", (*ji)->GetChild()->GetName(),
                            simbodyJoint->mustBreakLoopHere, (*ji).get());
      else
        gzerr << "simbodyJoint [" << (*ji)->GetName()
              << "] does not have a valid child link, which is required\n";
    else
      gzerr << "simbodyJoint [" << (*ji)->GetName()
            << "]is not a SimbodyJointPtr\n";
  }

  // Setp 4. Generate the multibody graph.
  _mbgraph.generateGraph();
}

//////////////////////////////////////////////////
void SimbodyPhysics::InitSimbodySystem()
{
  // Set stiction max slip velocity to make it less stiff.
  // this->contact.setTransitionVelocity(0.01);  // now done in Load using sdf

  // Specify gravity (read in above from world).
  if (!math::equal(this->GetGravity().GetLength(), 0.0))
    this->gravity.setDefaultGravityVector(
      SimbodyPhysics::Vector3ToVec3(this->GetGravity()));
  else
    this->gravity.setDefaultMagnitude(0.0);
}

//////////////////////////////////////////////////
void SimbodyPhysics::AddStaticModelToSimbodySystem(
    const physics::ModelPtr _model)
{
  physics::Link_V links = _model->GetLinks();
  for (physics::Link_V::iterator li = links.begin();
       li != links.end(); ++li)
  {
    SimbodyLinkPtr simbodyLink = boost::dynamic_pointer_cast<SimbodyLink>(*li);
    if (simbodyLink)
    {
      this->AddCollisionsToLink(simbodyLink.get(), this->matter.updGround(),
        ContactCliqueId());
      simbodyLink->masterMobod = this->matter.updGround();
    }
    else
      gzerr << "simbodyLink [" << (*li)->GetName()
            << "]is not a SimbodyLinkPtr\n";
  }
}

//////////////////////////////////////////////////
void SimbodyPhysics::AddDynamicModelToSimbodySystem(
  const SimTK::MultibodyGraphMaker &_mbgraph,
  const physics::ModelPtr /*_model*/)
{
  // Generate a contact clique we can put collision geometry in to prevent
  // self-collisions.
  // \TODO: put this in a gazebo::physics::SimbodyModel class
  ContactCliqueId modelClique = ContactSurface::createNewContactClique();

  // Will specify explicitly when needed
  // Record the MobilizedBody for the World link.
  // model.links.updLink(0).masterMobod = this->matter.Ground();

  // Run through all the mobilizers in the multibody graph, adding a Simbody
  // MobilizedBody for each one. Also add visual and collision geometry to the
  // bodies when they are mobilized.
  for (int mobNum = 0; mobNum < _mbgraph.getNumMobilizers(); ++mobNum)
  {
    // Get a mobilizer from the graph, then extract its corresponding
    // joint and bodies. Note that these don't necessarily have equivalents
    // in the GazeboLink and GazeboJoint inputs.
    const MultibodyGraphMaker::Mobilizer& mob = _mbgraph.getMobilizer(mobNum);
    const std::string& type = mob.getJointTypeName();

    // The inboard body always corresponds to one of the input links,
    // because a slave link is always the outboard body of a mobilizer.
    // The outboard body may be slave, but its master body is one of the
    // Gazebo input links.
    const bool isSlave = mob.isSlaveMobilizer();
    // note: do not use boost shared pointer here, on scope out the
    // original pointer get scrambled
    SimbodyLink* gzInb = static_cast<SimbodyLink*>(mob.getInboardBodyRef());
    SimbodyLink* gzOutb =
      static_cast<SimbodyLink*>(mob.getOutboardMasterBodyRef());

    const MassProperties massProps =
        gzOutb->GetEffectiveMassProps(mob.getNumFragments());

    // debug
    // if (gzInb)
    //   gzerr << "debug: Inb: " << gzInb->GetName() << "\n";
    // if (gzOutb)
    //   gzerr << "debug: Outb: " << gzOutb->GetName()
    //         << " mass: " << gzOutb->GetInertial()->GetMass()
    //         << " efm: " << massProps
    //         << "\n";

    // This will reference the new mobilized body once we create it.
    MobilizedBody mobod;

    MobilizedBody parentMobod =
      gzInb == NULL ? this->matter.Ground() : gzInb->masterMobod;

    if (mob.isAddedBaseMobilizer())
    {
      // There is no corresponding Gazebo joint for this mobilizer.
      // Create the joint and set its default position to be the default
      // pose of the base link relative to the Ground frame.
      // Currently only `free` is allowed, we may add more types later
      GZ_ASSERT(type == "free", "type is not 'free', not allowed.");
      if (type == "free")
      {
        MobilizedBody::Free freeJoint(
            parentMobod,  Transform(),
            massProps,    Transform());

        SimTK::Transform inboard_X_ML;
        if (gzInb == NULL)
        {
          // GZ_ASSERT(gzOutb, "must be here");
          physics::ModelPtr model = gzOutb->GetParentModel();
          inboard_X_ML =
            ~SimbodyPhysics::Pose2Transform(model->GetWorldPose());
        }
        else
          inboard_X_ML =
            SimbodyPhysics::Pose2Transform(gzInb->GetRelativePose());

        SimTK::Transform outboard_X_ML =
          SimbodyPhysics::Pose2Transform(gzOutb->GetRelativePose());

        // defX_ML link frame specified in model frame
        freeJoint.setDefaultTransform(~inboard_X_ML*outboard_X_ML);
        mobod = freeJoint;
      }
    }
    else
    {
      // This mobilizer does correspond to one of the input joints.
      // note: do not use boost shared pointer here, on scope out the
      // original pointer get scrambled
      SimbodyJoint* gzJoint = static_cast<SimbodyJoint*>(mob.getJointRef());
      const bool isReversed = mob.isReversedFromJoint();

      // Find inboard and outboard frames for the mobilizer; these are
      // parent and child frames or the reverse.

      const Transform& X_IF0 = isReversed ? gzJoint->xCB : gzJoint->xPA;
      const Transform& X_OM0 = isReversed ? gzJoint->xPA : gzJoint->xCB;

      const MobilizedBody::Direction direction =
          isReversed ? MobilizedBody::Reverse : MobilizedBody::Forward;

      if (type == "free")
      {
        MobilizedBody::Free freeJoint(
            parentMobod,  X_IF0,
            massProps,          X_OM0,
            direction);
        Transform defX_FM = isReversed ? Transform(~gzJoint->defxAB)
                                       : gzJoint->defxAB;
        freeJoint.setDefaultTransform(defX_FM);
        mobod = freeJoint;
      }
      else if (type == "screw")
      {
        UnitVec3 axis(
          SimbodyPhysics::Vector3ToVec3(
            gzJoint->GetAxisFrameOffset(0).RotateVector(
            gzJoint->GetLocalAxis(0))));

        double pitch =
          dynamic_cast<physics::SimbodyScrewJoint*>(gzJoint)->GetThreadPitch(0);

        if (math::equal(pitch, 0.0))
        {
          gzerr << "thread pitch should not be zero (joint is a slider?)"
                << " using pitch = 1.0e6\n";
          pitch = 1.0e6;
        }

        // Simbody's screw joint axis (both rotation and translation) is along Z
        Rotation R_JZ(axis, ZAxis);
        Transform X_IF(X_IF0.R()*R_JZ, X_IF0.p());
        Transform X_OM(X_OM0.R()*R_JZ, X_OM0.p());
        MobilizedBody::Screw screwJoint(
            parentMobod,      X_IF,
            massProps,        X_OM,
            -1.0/pitch,
            direction);
        mobod = screwJoint;

        gzdbg << "Setting limitForce[0] for [" << gzJoint->GetName() << "]\n";

        double low = gzJoint->GetLowerLimit(0u).Radian();
        double high = gzJoint->GetUpperLimit(0u).Radian();

        // initialize stop stiffness and dissipation from joint parameters
        gzJoint->limitForce[0] =
          Force::MobilityLinearStop(this->forces, mobod,
          SimTK::MobilizerQIndex(0), gzJoint->GetStopStiffness(0),
          gzJoint->GetStopDissipation(0), low, high);

        // gzdbg << "SimbodyPhysics SetDamping ("
        //       << gzJoint->GetDampingCoefficient()
        //       << ")\n";
        // Create a damper for every joint even if damping coefficient
        // is zero.  This will allow user to change damping coefficients
        // on the fly.
        gzJoint->damper[0] =
          Force::MobilityLinearDamper(this->forces, mobod, 0,
                                   gzJoint->GetDamping(0));

        // add spring (stiffness proportional to mass)
        gzJoint->spring[0] =
          Force::MobilityLinearSpring(this->forces, mobod, 0,
            gzJoint->GetStiffness(0),
            gzJoint->GetSpringReferencePosition(0));
      }
      else if (type == "universal")
      {
        UnitVec3 axis1(SimbodyPhysics::Vector3ToVec3(
          gzJoint->GetAxisFrameOffset(0).RotateVector(
          gzJoint->GetLocalAxis(UniversalJoint<Joint>::AXIS_PARENT))));
        /// \TODO: check if this is right, or GetAxisFrameOffset(1) is needed.
        UnitVec3 axis2(SimbodyPhysics::Vector3ToVec3(
          gzJoint->GetAxisFrameOffset(0).RotateVector(
          gzJoint->GetLocalAxis(UniversalJoint<Joint>::AXIS_CHILD))));

        // Simbody's univeral joint is along axis1=Y and axis2=X
        // note X and Y are reversed because Simbody defines universal joint
        // rotation in body-fixed frames, whereas Gazebo/ODE uses space-fixed
        // frames.
        Rotation R_JF(axis1, XAxis, axis2, YAxis);
        Transform X_IF(X_IF0.R()*R_JF, X_IF0.p());
        Transform X_OM(X_OM0.R()*R_JF, X_OM0.p());
        MobilizedBody::Universal uJoint(
            parentMobod,      X_IF,
            massProps,        X_OM,
            direction);
        mobod = uJoint;

        for (unsigned int nj = 0; nj < 2; ++nj)
        {
          double low = gzJoint->GetLowerLimit(nj).Radian();
          double high = gzJoint->GetUpperLimit(nj).Radian();

          // initialize stop stiffness and dissipation from joint parameters
          gzJoint->limitForce[nj] =
            Force::MobilityLinearStop(this->forces, mobod,
            SimTK::MobilizerQIndex(nj), gzJoint->GetStopStiffness(nj),
            gzJoint->GetStopDissipation(nj), low, high);

          // gzdbg << "stop stiffness [" << gzJoint->GetStopStiffness(nj)
          //       << "] low [" << low
          //       << "] high [" << high
          //       << "]\n";

          // gzdbg << "SimbodyPhysics SetDamping ("
          //       << gzJoint->GetDampingCoefficient()
          //       << ")\n";
          // Create a damper for every joint even if damping coefficient
          // is zero.  This will allow user to change damping coefficients
          // on the fly.
          gzJoint->damper[nj] =
            Force::MobilityLinearDamper(this->forces, mobod, nj,
                                     gzJoint->GetDamping(nj));
          // add spring (stiffness proportional to mass)
          gzJoint->spring[nj] =
            Force::MobilityLinearSpring(this->forces, mobod, nj,
              gzJoint->GetStiffness(nj),
              gzJoint->GetSpringReferencePosition(nj));
        }
      }
      else if (type == "revolute")
      {
        // rotation from axis frame to child link frame
        // simbody assumes links are in child link frame, but gazebo
        // sdf 1.4 and earlier assumes joint axis are defined in model frame.
        // Use function Joint::GetAxisFrame() to remedy this situation.
        // Joint::GetAxisFrame() returns the frame joint axis is defined:
        // either model frame or child link frame.
        // simbody always assumes axis is specified in the child link frame.
        // \TODO: come up with a test case where we might need to
        // flip transform based on isReversed flag.
        UnitVec3 axis(
          SimbodyPhysics::Vector3ToVec3(
            gzJoint->GetAxisFrameOffset(0).RotateVector(
            gzJoint->GetLocalAxis(0))));

        // gzerr << "[" << gzJoint->GetAxisFrameOffset(0).GetAsEuler()
        //       << "] ["
        //       << gzJoint->GetAxisFrameOffset(0).RotateVector(
        //          gzJoint->GetLocalAxis(0)) << "]\n";

        // Simbody's pin is along Z
        Rotation R_JZ(axis, ZAxis);
        Transform X_IF(X_IF0.R()*R_JZ, X_IF0.p());
        Transform X_OM(X_OM0.R()*R_JZ, X_OM0.p());
        MobilizedBody::Pin pinJoint(
            parentMobod,      X_IF,
            massProps,              X_OM,
            direction);
        mobod = pinJoint;

        double low = gzJoint->GetLowerLimit(0u).Radian();
        double high = gzJoint->GetUpperLimit(0u).Radian();

        // initialize stop stiffness and dissipation from joint parameters
        gzJoint->limitForce[0] =
          Force::MobilityLinearStop(this->forces, mobod,
          SimTK::MobilizerQIndex(0), gzJoint->GetStopStiffness(0),
          gzJoint->GetStopDissipation(0), low, high);

        // gzdbg << "SimbodyPhysics SetDamping ("
        //       << gzJoint->GetDampingCoefficient()
        //       << ")\n";
        // Create a damper for every joint even if damping coefficient
        // is zero.  This will allow user to change damping coefficients
        // on the fly.
        gzJoint->damper[0] =
          Force::MobilityLinearDamper(this->forces, mobod, 0,
                                   gzJoint->GetDamping(0));

        // add spring (stiffness proportional to mass)
        gzJoint->spring[0] =
          Force::MobilityLinearSpring(this->forces, mobod, 0,
            gzJoint->GetStiffness(0),
            gzJoint->GetSpringReferencePosition(0));
      }
      else if (type == "prismatic")
      {
        UnitVec3 axis(SimbodyPhysics::Vector3ToVec3(
            gzJoint->GetAxisFrameOffset(0).RotateVector(
            gzJoint->GetLocalAxis(0))));

        // Simbody's slider is along X
        Rotation R_JX(axis, XAxis);
        Transform X_IF(X_IF0.R()*R_JX, X_IF0.p());
        Transform X_OM(X_OM0.R()*R_JX, X_OM0.p());
        MobilizedBody::Slider sliderJoint(
            parentMobod,      X_IF,
            massProps,              X_OM,
            direction);
        mobod = sliderJoint;

        double low = gzJoint->GetLowerLimit(0u).Radian();
        double high = gzJoint->GetUpperLimit(0u).Radian();

        // initialize stop stiffness and dissipation from joint parameters
        gzJoint->limitForce[0] =
          Force::MobilityLinearStop(this->forces, mobod,
          SimTK::MobilizerQIndex(0), gzJoint->GetStopStiffness(0),
          gzJoint->GetStopDissipation(0), low, high);

        // Create a damper for every joint even if damping coefficient
        // is zero.  This will allow user to change damping coefficients
        // on the fly.
        gzJoint->damper[0] =
          Force::MobilityLinearDamper(this->forces, mobod, 0,
                                   gzJoint->GetDamping(0));

        // add spring (stiffness proportional to mass)
        gzJoint->spring[0] =
          Force::MobilityLinearSpring(this->forces, mobod, 0,
            gzJoint->GetStiffness(0),
            gzJoint->GetSpringReferencePosition(0));
      }
      else if (type == "ball")
      {
        MobilizedBody::Ball ballJoint(
            parentMobod,  X_IF0,
            massProps,          X_OM0,
            direction);
        Rotation defR_FM = isReversed
            ? Rotation(~gzJoint->defxAB.R())
            : gzJoint->defxAB.R();
        ballJoint.setDefaultRotation(defR_FM);
        mobod = ballJoint;
      }
      else
      {
        gzerr << "Simbody joint type [" << type << "] not implemented.\n";
      }

      // Created a mobilizer that corresponds to gzJoint. Keep track.
      gzJoint->mobod = mobod;
      gzJoint->isReversed = isReversed;
    }

    // Link gzOutb has been mobilized; keep track for later.
    if (isSlave)
      gzOutb->slaveMobods.push_back(mobod);
    else
      gzOutb->masterMobod = mobod;

    // A mobilizer has been created; now add the collision
    // geometry for the new mobilized body.
    this->AddCollisionsToLink(gzOutb, mobod, modelClique);
  }

  // Weld the slaves to their masters.
  physics::Model_V models = this->world->GetModels();
  for (physics::Model_V::iterator mi = models.begin();
       mi != models.end(); ++mi)
  {
    physics::Link_V links = (*mi)->GetLinks();
    for (physics::Link_V::iterator lx = links.begin();
         lx != links.end(); ++lx)
    {
      physics::SimbodyLinkPtr link =
        boost::dynamic_pointer_cast<physics::SimbodyLink>(*lx);
      if (link->slaveMobods.empty()) continue;
      for (unsigned i = 0; i < link->slaveMobods.size(); ++i)
      {
        Constraint::Weld weld(link->masterMobod, link->slaveMobods[i]);

        // in case we want to know later
        link->slaveWelds.push_back(weld);
      }
    }
  }

  //   leave out optimization
  // // Add the loop joints if any.
  // for (int lcx=0; lcx < _mbgraph.getNumLoopConstraints(); ++lcx) {
  //     const MultibodyGraphMaker::LoopConstraint& loop =
  //         _mbgraph.getLoopConstraint(lcx);

  //     SimbodyJointPtr joint(loop.getJointRef());
  //     SimbodyLinkPtr  parent(loop.getParentBodyRef());
  //     SimbodyLinkPtr  child(loop.getChildBodyRef());

  //     if (joint.type == "weld") {
  //         Constraint::Weld weld(parent.masterMobod, joint.xPA,
  //                               child.masterMobod,  joint.xCB);
  //         joint.constraint = weld;
  //     } else if (joint.type == "ball") {
  //         Constraint::Ball ball(parent.masterMobod, joint.xPA.p(),
  //                               child.masterMobod,  joint.xCB.p());
  //         joint.constraint = ball;
  //     } else if (joint.type == "free") {
  //         // A "free" loop constraint is no constraint at all so we can
  //         // just ignore it. It might be more convenient if there were
  //         // a 0-constraint Constraint::Free, just as there is a 0-mobility
  //         // MobilizedBody::Weld.
  //     } else
  //         throw std::runtime_error(
  //             "Unrecognized loop constraint type '" + joint.type + "'.");
  // }
}

std::string SimbodyPhysics::GetTypeString(physics::Base::EntityType _type)
{
  // switch (_type)
  // {
  //   case physics::Base::BALL_JOINT:
  //     gzerr << "here\n";
  //     return "ball";
  //     break;
  //   case physics::Base::HINGE2_JOINT:
  //     return "revolute2";
  //     break;
  //   case physics::Base::HINGE_JOINT:
  //     return "revolute";
  //     break;
  //   case physics::Base::SLIDER_JOINT:
  //     return "prismatic";
  //     break;
  //   case physics::Base::SCREW_JOINT:
  //     return "screw";
  //     break;
  //   case physics::Base::UNIVERSAL_JOINT:
  //     return "universal";
  //     break;
  //   default:
  //     gzerr << "Unrecognized joint type\n";
  //     return "UNRECOGNIZED";
  // }

  if (_type & physics::Base::BALL_JOINT)
    return "ball";
  else if (_type & physics::Base::HINGE2_JOINT)
      return "revolute2";
  else if (_type & physics::Base::HINGE_JOINT)
      return "revolute";
  else if (_type & physics::Base::SLIDER_JOINT)
      return "prismatic";
  else if (_type & physics::Base::SCREW_JOINT)
      return "screw";
  else if (_type & physics::Base::UNIVERSAL_JOINT)
      return "universal";

  gzerr << "Unrecognized joint type\n";
  return "UNRECOGNIZED";
}

/////////////////////////////////////////////////
void SimbodyPhysics::SetSeed(uint32_t /*_seed*/)
{
  gzerr << "SimbodyPhysics::SetSeed not implemented\n";
}

/////////////////////////////////////////////////
void SimbodyPhysics::AddCollisionsToLink(const physics::SimbodyLink *_link,
  MobilizedBody &_mobod, ContactCliqueId _modelClique)
{
  // TODO: Edit physics::Surface class to support these properties
  // Define a material to use for contact. This is not very stiff.
  // use stiffness of 1e8 and dissipation of 1000.0 to approximate inelastic
  // collision. but 1e6 and 10 seems sufficient when TransitionVelocity is
  // reduced from 0.1 to 0.01
  SimTK::ContactMaterial material(this->contactMaterialStiffness,
                                  this->contactMaterialDissipation,
                                  this->contactMaterialStaticFriction,
                                  this->contactMaterialDynamicFriction,
                                  this->contactMaterialViscousFriction);
  // Debug: works for SpawnDrop
  // SimTK::ContactMaterial material(1e6,   // stiffness
  //                                 10.0,  // dissipation
  //                                 0.7,   // mu_static
  //                                 0.5,   // mu_dynamic
  //                                 0.5);  // mu_viscous

  bool addModelClique = _modelClique.isValid() && !_link->GetSelfCollide();

  // COLLISION
  Collision_V collisions =  _link->GetCollisions();
  for (Collision_V::iterator ci =  collisions.begin();
                             ci !=  collisions.end(); ++ci)
  {
    Transform X_LC =
      SimbodyPhysics::Pose2Transform((*ci)->GetRelativePose());

    // use pointer to store CollisionGeometry
    SimbodyCollisionPtr sc =
      boost::dynamic_pointer_cast<physics::SimbodyCollision>(*ci);

    switch ((*ci)->GetShapeType() & (~physics::Entity::SHAPE))
    {
      case physics::Entity::PLANE_SHAPE:
      {
        boost::shared_ptr<physics::PlaneShape> p =
          boost::dynamic_pointer_cast<physics::PlaneShape>((*ci)->GetShape());

        // by default, simbody HalfSpace normal is in the -X direction
        // rotate it based on normal vector specified by user
        // Create a rotation whos x-axis is in the
        // negative normal vector direction
        Vec3 normal = SimbodyPhysics::Vector3ToVec3(p->GetNormal());
        Rotation R_XN(-UnitVec3(normal), XAxis);

        ContactSurface surface(ContactGeometry::HalfSpace(), material);

        if (addModelClique)
            surface.joinClique(_modelClique);

        int surfNum = _mobod.updBody().addContactSurface(R_XN, surface);

        // store ContactGeometry pointer in SimbodyCollision object
        SimTK::ContactSurface &contactSurf =
          _mobod.updBody().updContactSurface(surfNum);
        sc->SetCollisionShape(&contactSurf.updShape());
      }
      break;

      case physics::Entity::SPHERE_SHAPE:
      {
        boost::shared_ptr<physics::SphereShape> s =
          boost::dynamic_pointer_cast<physics::SphereShape>((*ci)->GetShape());
        double r = s->GetRadius();
        ContactSurface surface(ContactGeometry::Sphere(r), material);
        if (addModelClique)
            surface.joinClique(_modelClique);
        int surfNum = _mobod.updBody().addContactSurface(X_LC, surface);

        // store ContactGeometry pointer in SimbodyCollision object
        SimTK::ContactSurface &contactSurf =
          _mobod.updBody().updContactSurface(surfNum);
        sc->SetCollisionShape(&contactSurf.updShape());
      }
      break;

      case physics::Entity::CYLINDER_SHAPE:
      {
        boost::shared_ptr<physics::CylinderShape> c =
          boost::dynamic_pointer_cast<physics::CylinderShape>(
          (*ci)->GetShape());
        double r = c->GetRadius();
        double len = c->GetLength();

        // chunky hexagonal shape
        const int resolution = 1;
        const PolygonalMesh mesh = PolygonalMesh::
            createCylinderMesh(ZAxis, r, len/2, resolution);
        const ContactGeometry::TriangleMesh triMesh(mesh);
        ContactSurface surface(triMesh, material, 1 /*Thickness*/);

        // Vec3 esz = Vec3(r, r, len/2);  // Use ellipsoid instead
        // ContactSurface surface(ContactGeometry::Ellipsoid(esz),
        //                        material);

        if (addModelClique)
            surface.joinClique(_modelClique);
        int surfNum = _mobod.updBody().addContactSurface(X_LC, surface);

        // store ContactGeometry pointer in SimbodyCollision object
        SimTK::ContactSurface &contactSurf =
          _mobod.updBody().updContactSurface(surfNum);
        sc->SetCollisionShape(&contactSurf.updShape());
      }
      break;

      case physics::Entity::BOX_SHAPE:
      {
        Vec3 hsz = SimbodyPhysics::Vector3ToVec3(
          (boost::dynamic_pointer_cast<physics::BoxShape>(
          (*ci)->GetShape()))->GetSize())/2;

        /// \TODO: harcoded resolution, make collision resolution
        /// an adjustable parameter (#980)
        // number times to chop the longest side.
        const int resolution = 6;
        // const int resolution = 10 * (int)(max(hsz)/min(hsz) + 0.5);
        const PolygonalMesh mesh = PolygonalMesh::
            createBrickMesh(hsz, resolution);
        const ContactGeometry::TriangleMesh triMesh(mesh);
        ContactSurface surface(triMesh, material, 1 /*Thickness*/);

        // ContactSurface surface(ContactGeometry::Ellipsoid(hsz),
        //                        material);

        if (addModelClique)
            surface.joinClique(_modelClique);
        int surfNum = _mobod.updBody().addContactSurface(X_LC, surface);

        // store ContactGeometry pointer in SimbodyCollision object
        SimTK::ContactSurface &contactSurf =
          _mobod.updBody().updContactSurface(surfNum);
        sc->SetCollisionShape(&contactSurf.updShape());
      }
      break;
      default:
        gzerr << "Collision type [" << (*ci)->GetShapeType()
              << "] unimplemented\n";
        break;
    }
  }
}

/////////////////////////////////////////////////
std::string SimbodyPhysics::GetType() const
{
  return "simbody";
}

/////////////////////////////////////////////////
SimTK::MultibodySystem *SimbodyPhysics::GetDynamicsWorld() const
{
  return this->dynamicsWorld;
}

/////////////////////////////////////////////////
SimTK::Quaternion SimbodyPhysics::QuadToQuad(const math::Quaternion &_q)
{
  return SimTK::Quaternion(_q.w, _q.x, _q.y, _q.z);
}

/////////////////////////////////////////////////
math::Quaternion SimbodyPhysics::QuadToQuad(const SimTK::Quaternion &_q)
{
  return math::Quaternion(_q[0], _q[1], _q[2], _q[3]);
}

/////////////////////////////////////////////////
SimTK::Vec3 SimbodyPhysics::Vector3ToVec3(const math::Vector3 &_v)
{
  return SimTK::Vec3(_v.x, _v.y, _v.z);
}

/////////////////////////////////////////////////
math::Vector3 SimbodyPhysics::Vec3ToVector3(const SimTK::Vec3 &_v)
{
  return math::Vector3(_v[0], _v[1], _v[2]);
}

/////////////////////////////////////////////////
SimTK::Transform SimbodyPhysics::Pose2Transform(const math::Pose &_pose)
{
  SimTK::Quaternion q(_pose.rot.w, _pose.rot.x, _pose.rot.y,
                   _pose.rot.z);
  SimTK::Vec3 v(_pose.pos.x, _pose.pos.y, _pose.pos.z);
  SimTK::Transform frame(SimTK::Rotation(q), v);
  return frame;
}

/////////////////////////////////////////////////
math::Pose SimbodyPhysics::Transform2Pose(const SimTK::Transform &_xAB)
{
  SimTK::Quaternion q(_xAB.R());
  const SimTK::Vec4 &qv = q.asVec4();
  return math::Pose(math::Vector3(_xAB.p()[0], _xAB.p()[1], _xAB.p()[2]),
    math::Quaternion(qv[0], qv[1], qv[2], qv[3]));
}

/////////////////////////////////////////////////
SimTK::Transform SimbodyPhysics::GetPose(sdf::ElementPtr _element)
{
  const math::Pose pose = _element->Get<math::Pose>("pose");
  return Pose2Transform(pose);
}

/////////////////////////////////////////////////
std::string SimbodyPhysics::GetTypeString(unsigned int _type)
{
  return GetTypeString(physics::Base::EntityType(_type));
}

//////////////////////////////////////////////////
boost::any SimbodyPhysics::GetParam(const std::string &_key) const
{
  boost::any value;
  this->GetParam(_key, value);
  return value;
}

//////////////////////////////////////////////////
bool SimbodyPhysics::GetParam(const std::string &_key, boost::any &_value) const
{
  if (_key == "solver_type")
  {
    _value = std::string("Spatial Algebra and Elastic Foundation");
  }
  else if (_key == "integrator_type")
  {
    _value = this->integratorType;
  }
  else if (_key == "accuracy")
  {
    if (this->integ)
      _value = this->integ->getAccuracyInUse();
    else
      _value = 0.0f;
  }
  else if (_key == "max_transient_velocity")
  {
    _value = this->contact.getTransitionVelocity();
  }
  else
  {
    return PhysicsEngine::GetParam(_key, _value);
  }
  return true;
}

//////////////////////////////////////////////////
bool SimbodyPhysics::SetParam(const std::string &_key, const boost::any &_value)
{
  try
  {
    if (_key == "accuracy")
    {
      this->integ->setAccuracy(boost::any_cast<double>(_value));
    }
    else if (_key == "max_transient_velocity")
    {
      this->contact.setTransitionVelocity(boost::any_cast<double>(_value));
    }
    else if (_key == "stiffness")
    {
      this->contactMaterialStiffness = boost::any_cast<double>(_value);
    }
    else if (_key == "dissipation")
    {
      this->contactMaterialDissipation = boost::any_cast<double>(_value);
    }
    else if (_key == "plastic_coef_restitution")
    {
      this->contactMaterialPlasticCoefRestitution =
          boost::any_cast<double>(_value);
    }
    else if (_key == "plastic_impact_velocity")
    {
      this->contactMaterialPlasticImpactVelocity =
          boost::any_cast<double>(_value);
    }
    else if (_key == "static_friction")
    {
      this->contactMaterialStaticFriction = boost::any_cast<double>(_value);
    }
    else if (_key == "dynamic_friction")
    {
      this->contactMaterialDynamicFriction = boost::any_cast<double>(_value);
    }
    else if (_key == "viscous_friction")
    {
      this->contactMaterialViscousFriction = boost::any_cast<double>(_value);
    }
    else if (_key == "override_impact_capture_velocity")
    {
      this->contactMaterialPlasticImpactVelocity =
          boost::any_cast<double>(_value);
    }
    else if (_key == "override_stiction_transition_velocity")
    {
      this->contactImpactCaptureVelocity = boost::any_cast<double>(_value);
    }
    else
    {
      return PhysicsEngine::SetParam(_key, _value);
    }
  }
  catch(boost::bad_any_cast &e)
  {
    gzerr << "SimbodyPhysics::SetParam(" << _key << ") boost::any_cast error: "
          << e.what() << std::endl;
    return false;
  }
  return true;
}<|MERGE_RESOLUTION|>--- conflicted
+++ resolved
@@ -399,67 +399,6 @@
 //////////////////////////////////////////////////
 void SimbodyPhysics::UpdateCollision()
 {
-<<<<<<< HEAD
-  this->contactManager->ResetCount();
-
-  // Get all contacts from Simbody
-  /// \TODO: get collision data from simbody contacts
-  Collision *collision1 = NULL;
-  Collision *collision2 = NULL;
-
-  const SimTK::State &state = this->integ->getState();
-  int numc = this->contact.getNumContactForces(state);
-
-  // add contacts to the manager. This will return NULL if no one is
-  // listening for contact information.
-  Contact *contactFeedback = this->contactManager->NewContact(collision1,
-      collision2, this->world->GetSimTime());
-
-  if (contactFeedback)
-  {
-    int count = 0;
-    for (int j = 0; j < numc; ++j)
-    {
-      // get contact stuff from Simbody
-      SimTK::ContactPatch patch;
-      const SimTK::ContactForce& force = this->contact.getContactForce(state,j);
-      const SimTK::ContactId     id    = force.getContactId();
-      const bool found =
-        this->contact.calcContactPatchDetailsById(state, id, patch);
-
-      // loop through detials of patch
-      if (found)
-      {
-        for (int i=0; i < patch.getNumDetails(); ++i)
-        {
-          // get detail
-          const SimTK::ContactDetail& detail = patch.getContactDetail(i);
-          // get contact information from simbody and
-          // add them to contactFeedback.
-          // Store the contact depth
-          contactFeedback->depths[count] = detail.getDeformation();
-
-          // Store the contact position
-          contactFeedback->positions[count].Set(
-            detail.getContactPoint()[0],
-            detail.getContactPoint()[1],
-            detail.getContactPoint()[2]);
-
-          // Store the contact normal
-          contactFeedback->normals[j].Set(
-            detail.getContactNormal()[0],
-            detail.getContactNormal()[1],
-            detail.getContactNormal()[2]);
-
-          // Increase the counters
-          ++count;
-          contactFeedback->count = count;
-        }
-      }
-    }
-  }
-
-=======
   boost::recursive_mutex::scoped_lock lock(*this->physicsUpdateMutex);
 
   this->contactManager->ResetCount();
@@ -678,7 +617,6 @@
       }
     }
   }
->>>>>>> 4425779e
 }
 
 //////////////////////////////////////////////////
