--- conflicted
+++ resolved
@@ -69,26 +69,8 @@
 
 //////////////////////////////////////////////////
 SimbodyPhysics::SimbodyPhysics(WorldPtr _world)
-<<<<<<< HEAD
 : PhysicsEngine(_world),
   simbodyPhysicsDPtr(new SimbodyPhysicsPrivate)
-=======
-    : PhysicsEngine(_world), system(), matter(system), forces(system),
-      gravity(forces, matter, -SimTK::ZAxis, 0),
-      discreteForces(forces, matter),
-      tracker(system), contact(system, tracker),  integ(nullptr)
-      , contactMaterialStiffness(0.0)
-      , contactMaterialDissipation(0.0)
-      , contactMaterialPlasticCoefRestitution(0.0)
-      , contactMaterialPlasticImpactVelocity(0.0)
-      , contactMaterialStaticFriction(0.0)
-      , contactMaterialDynamicFriction(0.0)
-      , contactMaterialViscousFriction(0.0)
-      , contactImpactCaptureVelocity(0.0)
-      , contactStictionTransitionVelocity(0.0)
-      , dynamicsWorld(nullptr)
-      , stepTimeDouble(0.0)
->>>>>>> 16553424
 {
   // Instantiate the Multibody System
   // Instantiate the Simbody Matter Subsystem
@@ -666,16 +648,12 @@
   // need to lock, otherwise might conflict with world resetting
   boost::recursive_mutex::scoped_lock lock(*this->physicsUpdateMutex);
 
-<<<<<<< HEAD
   common::Time currTime = this->world->GetRealTime();
-=======
-  common::Time currTime =  this->world->GetRealTime();
 
   // Simbody cannot step the integrator without a subsystem
   const SimTK::State &s = this->integ->getState();
   if (s.getNumSubsystems() == 0)
     return;
->>>>>>> 16553424
 
   bool trying = true;
   while (trying &&
@@ -696,12 +674,7 @@
     }
   }
 
-<<<<<<< HEAD
-  this->simbodyPhysicsDPtr->simbodyPhysicsStepped = true;
-  const SimTK::State &s = this->simbodyPhysicsDPtr->integ->getState();
-=======
   this->simbodyPhysicsStepped = true;
->>>>>>> 16553424
 
   // debug
   // gzerr << "time [" << s.getTime()
@@ -754,16 +727,11 @@
 //////////////////////////////////////////////////
 LinkPtr SimbodyPhysics::CreateLink(ModelPtr _parent)
 {
-<<<<<<< HEAD
-  if (_parent == NULL)
+  if (_parent == nullptr)
   {
     gzerr << "Link must have a parent\n";
     return LinkPtr();
   }
-=======
-  if (_parent == nullptr)
-    gzthrow("Link must have a parent\n");
->>>>>>> 16553424
 
   SimbodyLinkPtr link(new SimbodyLink(_parent));
   link->SetWorld(_parent->World());
@@ -1064,12 +1032,8 @@
     MobilizedBody mobod;
 
     MobilizedBody parentMobod =
-<<<<<<< HEAD
-      gzInb == NULL ? this->simbodyPhysicsDPtr->matter.Ground() :
+      gzInb == nullptr ? this->simbodyPhysicsDPtr->matter.Ground() :
       gzInb->MobilizedBody();
-=======
-      gzInb == nullptr ? this->matter.Ground() : gzInb->masterMobod;
->>>>>>> 16553424
 
     if (mob.isAddedBaseMobilizer())
     {
