--- conflicted
+++ resolved
@@ -685,11 +685,7 @@
     {
       physics::SimbodyLinkPtr simbodyLink =
         boost::dynamic_pointer_cast<physics::SimbodyLink>(*lx);
-<<<<<<< HEAD
-      auto pose = SimbodyPhysics::Transform2Pose3d(
-=======
       auto pose = SimbodyPhysics::Transform2PoseIgn(
->>>>>>> 88984bc5
         simbodyLink->masterMobod.getBodyTransform(s));
       simbodyLink->SetDirtyPose(pose);
       this->world->dataPtr->dirtyPoses.push_back(
@@ -1563,27 +1559,16 @@
 }
 
 /////////////////////////////////////////////////
-SimTK::Quaternion SimbodyPhysics::QuadToQuad(
-    const ignition::math::Quaterniond &_q)
-{
-  return SimTK::Quaternion(_q.W(), _q.X(), _q.Y(), _q.Z());
-}
-
-/////////////////////////////////////////////////
 math::Quaternion SimbodyPhysics::QuadToQuad(const SimTK::Quaternion &_q)
 {
-<<<<<<< HEAD
 #ifndef _WIN32
   #pragma GCC diagnostic push
   #pragma GCC diagnostic ignored "-Wdeprecated-declarations"
 #endif
-  return math::Quaternion(_q[0], _q[1], _q[2], _q[3]);
+  return QuadToQuadIgn(_q);
 #ifndef _WIN32
   #pragma GCC diagnostic pop
 #endif
-=======
-  return QuadToQuadIgn(_q);
->>>>>>> 88984bc5
 }
 
 /////////////////////////////////////////////////
@@ -1638,19 +1623,11 @@
 /////////////////////////////////////////////////
 math::Pose SimbodyPhysics::Transform2Pose(const SimTK::Transform &_xAB)
 {
-<<<<<<< HEAD
-  return Transform2Pose3d(_xAB);
-}
-
-/////////////////////////////////////////////////
-ignition::math::Pose3d SimbodyPhysics::Transform2Pose3d(
-=======
   return Transform2PoseIgn(_xAB);
 }
 
 /////////////////////////////////////////////////
 ignition::math::Pose3d SimbodyPhysics::Transform2PoseIgn(
->>>>>>> 88984bc5
     const SimTK::Transform &_xAB)
 {
   SimTK::Quaternion q(_xAB.R());
