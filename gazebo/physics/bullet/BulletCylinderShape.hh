/*
 * Copyright (C) 2012-2016 Open Source Robotics Foundation
 *
 * Licensed under the Apache License, Version 2.0 (the "License");
 * you may not use this file except in compliance with the License.
 * You may obtain a copy of the License at
 *
 *     http://www.apache.org/licenses/LICENSE-2.0
 *
 * Unless required by applicable law or agreed to in writing, software
 * distributed under the License is distributed on an "AS IS" BASIS,
 * WITHOUT WARRANTIES OR CONDITIONS OF ANY KIND, either express or implied.
 * See the License for the specific language governing permissions and
 * limitations under the License.
 *
*/
#ifndef GAZEBO_PHYSICS_BULLET_BULLETCYLINDERSHAPE_HH_
#define GAZEBO_PHYSICS_BULLET_BULLETCYLINDERSHAPE_HH_

#include "gazebo/physics/bullet/BulletPhysics.hh"
#include "gazebo/physics/bullet/BulletLink.hh"
#include "gazebo/physics/CylinderShape.hh"
#include "gazebo/util/system.hh"

namespace gazebo
{
  namespace physics
  {
    /// \ingroup gazebo_physics
    /// \addtogroup gazebo_physics_bullet Bullet Physics
    /// \{

    /// \brief Cylinder collision
    class GZ_PHYSICS_VISIBLE BulletCylinderShape : public CylinderShape
    {
      /// \brief Constructor
      public: BulletCylinderShape(CollisionPtr _parent)
              : CylinderShape(_parent) {}

      /// \brief Destructor
      public: virtual ~BulletCylinderShape() {}

      /// \brief Set the size of the cylinder
      /// \param[in] _radius Cylinder radius
      /// \param[in] _length Cylinder length
      public: void SetSize(double _radius, double _length)
              {
                if (_radius < 0)
                {
                  gzerr << "Cylinder shape does not support negative radius\n";
                  return;
                }
                if (_length < 0)
                {
                  gzerr << "Cylinder shape does not support negative length\n";
                  return;
                }
                if (ignition::math::equal(_radius, 0.0))
                {
                  // Warn user, but still create shape with very small value
                  // otherwise later resize operations using setLocalScaling
                  // will not be possible
                  gzwarn << "Setting cylinder shape's radius to zero \n";
                  _radius = 1e-4;
                }
                if (ignition::math::equal(_length, 0.0))
                {
                  gzwarn << "Setting cylinder shape's length to zero \n";
                  _length = 1e-4;
                }

                CylinderShape::SetSize(_radius, _length);
                BulletCollisionPtr bParent;
                bParent = boost::dynamic_pointer_cast<BulletCollision>(
                    this->collisionParent);

                btCollisionShape *shape = bParent->GetCollisionShape();
                if (!shape)
                {
                  this->initialSize = math::Vector3(_radius, _radius, _length);
                  bParent->SetCollisionShape(new btCylinderShapeZ(
                      btVector3(_radius, _radius, _length * 0.5)));
                }
                else
                {
                  btVector3 cylinderScale;
                  cylinderScale.setX(_radius / this->initialSize.x);
                  cylinderScale.setY(_radius / this->initialSize.y);
                  cylinderScale.setZ(_length / this->initialSize.z);

                  shape->setLocalScaling(cylinderScale);

                  // clear bullet cache and re-add the collision shape
                  // otherwise collisions won't work properly after scaling
                  BulletLinkPtr bLink =
                      boost::dynamic_pointer_cast<BulletLink>(
                      bParent->GetLink());
                  bLink->ClearCollisionCache();

                  // remove and add the shape again
                  if (bLink->GetBulletLink()->getCollisionShape()->isCompound())
                  {
                    btCompoundShape *compoundShape =
                        dynamic_cast<btCompoundShape *>(
                        bLink->GetBulletLink()->getCollisionShape());

                    compoundShape->removeChildShape(shape);
<<<<<<< HEAD
                    math::Pose relativePose =
                        this->collisionParent->GetRelativePose();
                    relativePose.pos -= bLink->GetInertial()->CoG();
=======
                    ignition::math::Pose3d relativePose =
                        this->collisionParent->RelativePose();
                    relativePose.Pos() -= bLink->GetInertial()->GetCoG().Ign();
>>>>>>> 6f8ef68a
                    compoundShape->addChildShape(
                        BulletTypes::ConvertPose(relativePose), shape);
                  }
                }
              }

      /// \brief Initial size of cylinder.
      private: math::Vector3 initialSize;
    };
    /// \}
  }
}
#endif<|MERGE_RESOLUTION|>--- conflicted
+++ resolved
@@ -105,15 +105,9 @@
                         bLink->GetBulletLink()->getCollisionShape());
 
                     compoundShape->removeChildShape(shape);
-<<<<<<< HEAD
-                    math::Pose relativePose =
-                        this->collisionParent->GetRelativePose();
-                    relativePose.pos -= bLink->GetInertial()->CoG();
-=======
                     ignition::math::Pose3d relativePose =
                         this->collisionParent->RelativePose();
-                    relativePose.Pos() -= bLink->GetInertial()->GetCoG().Ign();
->>>>>>> 6f8ef68a
+                    relativePose.Pos() -= bLink->GetInertial()->CoG();
                     compoundShape->addChildShape(
                         BulletTypes::ConvertPose(relativePose), shape);
                   }
