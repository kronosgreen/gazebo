/*
 * Copyright (C) 2012-2015 Open Source Robotics Foundation
 *
 * Licensed under the Apache License, Version 2.0 (the "License");
 * you may not use this file except in compliance with the License.
 * You may obtain a copy of the License at
 *
 *     http://www.apache.org/licenses/LICENSE-2.0
 *
 * Unless required by applicable law or agreed to in writing, software
 * distributed under the License is distributed on an "AS IS" BASIS,
 * WITHOUT WARRANTIES OR CONDITIONS OF ANY KIND, either express or implied.
 * See the License for the specific language governing permissions and
 * limitations under the License.
 *
*/

#include <algorithm>
#include <string>

#include "gazebo/physics/bullet/BulletTypes.hh"
#include "gazebo/physics/bullet/BulletLink.hh"
#include "gazebo/physics/bullet/BulletCollision.hh"

#include "gazebo/physics/bullet/BulletPlaneShape.hh"
#include "gazebo/physics/bullet/BulletSphereShape.hh"
#include "gazebo/physics/bullet/BulletHeightmapShape.hh"
#include "gazebo/physics/bullet/BulletMultiRayShape.hh"
#include "gazebo/physics/bullet/BulletBoxShape.hh"
#include "gazebo/physics/bullet/BulletCylinderShape.hh"
#include "gazebo/physics/bullet/BulletMeshShape.hh"
#include "gazebo/physics/bullet/BulletPolylineShape.hh"
#include "gazebo/physics/bullet/BulletRayShape.hh"

#include "gazebo/physics/bullet/BulletHingeJoint.hh"
#include "gazebo/physics/bullet/BulletUniversalJoint.hh"
#include "gazebo/physics/bullet/BulletBallJoint.hh"
#include "gazebo/physics/bullet/BulletSliderJoint.hh"
#include "gazebo/physics/bullet/BulletHinge2Joint.hh"
#include "gazebo/physics/bullet/BulletScrewJoint.hh"

#include "gazebo/transport/Publisher.hh"

#include "gazebo/physics/PhysicsTypes.hh"
#include "gazebo/physics/PhysicsFactory.hh"
#include "gazebo/physics/World.hh"
#include "gazebo/physics/Entity.hh"
#include "gazebo/physics/Model.hh"
#include "gazebo/physics/SurfaceParams.hh"
#include "gazebo/physics/Collision.hh"
#include "gazebo/physics/MapShape.hh"
#include "gazebo/physics/ContactManager.hh"

#include "gazebo/common/Assert.hh"
#include "gazebo/common/Console.hh"
#include "gazebo/common/Exception.hh"
#include "gazebo/math/Vector3.hh"
#include "gazebo/math/Rand.hh"

#include "gazebo/physics/bullet/BulletPhysics.hh"
#include "gazebo/physics/bullet/BulletSurfaceParams.hh"

using namespace gazebo;
using namespace physics;

GZ_REGISTER_PHYSICS_ENGINE("bullet", BulletPhysics)

extern ContactAddedCallback gContactAddedCallback;
extern ContactProcessedCallback gContactProcessedCallback;

//////////////////////////////////////////////////
struct CollisionFilter : public btOverlapFilterCallback
{
  // return true when pairs need collision
  virtual bool needBroadphaseCollision(btBroadphaseProxy *_proxy0,
      btBroadphaseProxy *_proxy1) const
    {
      GZ_ASSERT(_proxy0 != NULL && _proxy1 != NULL,
          "Bullet broadphase overlapping pair proxies are NULL");

      bool collide = (_proxy0->m_collisionFilterGroup
          & _proxy1->m_collisionFilterMask) != 0;
      collide = collide && (_proxy1->m_collisionFilterGroup
          & _proxy0->m_collisionFilterMask);

      btRigidBody *rb0 = btRigidBody::upcast(
              static_cast<btCollisionObject *>(_proxy0->m_clientObject));
      if (!rb0)
        return collide;

      btRigidBody *rb1 = btRigidBody::upcast(
              static_cast<btCollisionObject *>(_proxy1->m_clientObject));
      if (!rb1)
         return collide;

      BulletLink *link0 = static_cast<BulletLink *>(
          rb0->getUserPointer());
      GZ_ASSERT(link0 != NULL, "Link0 in collision pair is NULL");

      BulletLink *link1 = static_cast<BulletLink *>(
          rb1->getUserPointer());
      GZ_ASSERT(link1 != NULL, "Link1 in collision pair is NULL");

      if (!link0->GetSelfCollide() || !link1->GetSelfCollide())
      {
        if (link0->GetModel() == link1->GetModel())
          collide = false;
      }
      return collide;
    }
};

//////////////////////////////////////////////////
void InternalTickCallback(btDynamicsWorld *_world, btScalar _timeStep)
{
  int numManifolds = _world->getDispatcher()->getNumManifolds();
  for (int i = 0; i < numManifolds; ++i)
  {
    btPersistentManifold *contactManifold =
        _world->getDispatcher()->getManifoldByIndexInternal(i);
    const btCollisionObject *obA =
        static_cast<const btCollisionObject *>(contactManifold->getBody0());
    const btCollisionObject *obB =
        static_cast<const btCollisionObject *>(contactManifold->getBody1());

    const btRigidBody *rbA = btRigidBody::upcast(obA);
    const btRigidBody *rbB = btRigidBody::upcast(obB);

    BulletLink *link1 = static_cast<BulletLink *>(
        obA->getUserPointer());
    GZ_ASSERT(link1 != NULL, "Link1 in collision pair is NULL");

    BulletLink *link2 = static_cast<BulletLink *>(
        obB->getUserPointer());
    GZ_ASSERT(link2 != NULL, "Link2 in collision pair is NULL");

    unsigned int colIndex = 0;
    CollisionPtr collisionPtr1 = link1->GetCollision(colIndex);
    CollisionPtr collisionPtr2 = link2->GetCollision(colIndex);

    if (!collisionPtr1 || !collisionPtr2)
      continue;

    PhysicsEnginePtr engine = collisionPtr1->GetWorld()->GetPhysicsEngine();
    BulletPhysicsPtr bulletPhysics =
          boost::static_pointer_cast<BulletPhysics>(engine);

    // Add a new contact to the manager. This will return NULL if no one is
    // listening for contact information.
    Contact *contactFeedback = bulletPhysics->GetContactManager()->NewContact(
        collisionPtr1.get(), collisionPtr2.get(),
        collisionPtr1->GetWorld()->GetSimTime());

    if (!contactFeedback)
      continue;

    math::Pose body1Pose = link1->GetWorldPose();
    math::Pose body2Pose = link2->GetWorldPose();
    math::Vector3 cg1Pos = link1->GetInertial()->GetPose().pos;
    math::Vector3 cg2Pos = link2->GetInertial()->GetPose().pos;
    math::Vector3 localForce1;
    math::Vector3 localForce2;
    math::Vector3 localTorque1;
    math::Vector3 localTorque2;

    int numContacts = contactManifold->getNumContacts();
    for (int j = 0; j < numContacts; ++j)
    {
      btManifoldPoint &pt = contactManifold->getContactPoint(j);
      if (pt.getDistance() < 0.f)
      {
        const btVector3 &ptB = pt.getPositionWorldOnB();
        const btVector3 &normalOnB = pt.m_normalWorldOnB;
        btVector3 impulse = pt.m_appliedImpulse * normalOnB;

        // calculate force in world frame
        btVector3 force = impulse/_timeStep;

        // calculate torque in world frame
        btVector3 torqueA = (ptB-rbA->getCenterOfMassPosition()).cross(force);
        btVector3 torqueB = (ptB-rbB->getCenterOfMassPosition()).cross(-force);

        // Convert from world to link frame
        localForce1 = body1Pose.rot.RotateVectorReverse(
            BulletTypes::ConvertVector3(force));
        localForce2 = body2Pose.rot.RotateVectorReverse(
            BulletTypes::ConvertVector3(-force));
        localTorque1 = body1Pose.rot.RotateVectorReverse(
            BulletTypes::ConvertVector3(torqueA));
        localTorque2 = body2Pose.rot.RotateVectorReverse(
            BulletTypes::ConvertVector3(torqueB));

        contactFeedback->positions[j] = BulletTypes::ConvertVector3(ptB);
        contactFeedback->normals[j] = BulletTypes::ConvertVector3(normalOnB);
        contactFeedback->depths[j] = -pt.getDistance();
        if (!link1->IsStatic())
        {
          contactFeedback->wrench[j].body1Force = localForce1;
          contactFeedback->wrench[j].body1Torque = localTorque1;
        }
        if (!link2->IsStatic())
        {
          contactFeedback->wrench[j].body2Force = localForce2;
          contactFeedback->wrench[j].body2Torque = localTorque2;
        }
        contactFeedback->count++;
      }
    }
  }
}

//////////////////////////////////////////////////
bool ContactCallback(btManifoldPoint &_cp,
    const btCollisionObjectWrapper *_obj0, int /*_partId0*/, int /*_index0*/,
    const btCollisionObjectWrapper *_obj1, int /*_partId1*/, int /*_index1*/)
{
  _cp.m_combinedFriction = std::min(_obj1->m_collisionObject->getFriction(),
    _obj0->m_collisionObject->getFriction());

  // this return value is currently ignored, but to be on the safe side:
  //  return false if you don't calculate friction
  return true;
}

//////////////////////////////////////////////////
bool ContactProcessed(btManifoldPoint &/*_cp*/, void * /*_body0*/,
                      void * /*_body1*/)
{
  return true;
}

//////////////////////////////////////////////////
BulletPhysics::BulletPhysics(WorldPtr _world)
    : PhysicsEngine(_world)
{
  // This function currently follows the pattern of bullet/Demos/HelloWorld

  // Default setup for memory and collisions
  this->collisionConfig = new btDefaultCollisionConfiguration();

  // Default collision dispatcher, a multi-threaded dispatcher may be available
  this->dispatcher = new btCollisionDispatcher(this->collisionConfig);

  // Broadphase collision detection uses axis-aligned bounding boxes (AABB)
  // to detect pairs of objects that may be in contact.
  // The narrow-phase collision detection evaluates each pair generated by the
  // broadphase.
  // "btDbvtBroadphase uses a fast dynamic bounding volume hierarchy based on
  // AABB tree" according to Bullet_User_Manual.pdf
  // "btAxis3Sweep and bt32BitAxisSweep3 implement incremental 3d sweep and
  // prune" also according to the user manual.
  // btCudaBroadphase can be used if GPU hardware is available
  // Here we are using btDbvtBroadphase.
  this->broadPhase = new btDbvtBroadphase();

  // Create btSequentialImpulseConstraintSolver, the default constraint solver.
  // Note that a multi-threaded solver may be available.
  this->solver = new btSequentialImpulseConstraintSolver;

  // Create a btDiscreteDynamicsWorld, which is used for discrete rigid bodies.
  // An alternative is btSoftRigidDynamicsWorld, which handles both soft and
  // rigid bodies.
  this->dynamicsWorld = new btDiscreteDynamicsWorld(this->dispatcher,
      this->broadPhase, this->solver, this->collisionConfig);

  btOverlapFilterCallback *filterCallback = new CollisionFilter();
  btOverlappingPairCache* pairCache = this->dynamicsWorld->getPairCache();
  GZ_ASSERT(pairCache != NULL,
      "Bullet broadphase overlapping pair cache is NULL");
  pairCache->setOverlapFilterCallback(filterCallback);

  // TODO: Enable this to do custom contact setting
  gContactAddedCallback = ContactCallback;
  gContactProcessedCallback = ContactProcessed;

  this->dynamicsWorld->setInternalTickCallback(
      InternalTickCallback, static_cast<void *>(this));

  // Set random seed for physics engine based on gazebo's random seed.
  // Note: this was moved from physics::PhysicsEngine constructor.
  this->SetSeed(math::Rand::GetSeed());

  btGImpactCollisionAlgorithm::registerAlgorithm(dispatcher);
}

//////////////////////////////////////////////////
BulletPhysics::~BulletPhysics()
{
  // Delete in reverse-order of creation
  delete this->dynamicsWorld;
  delete this->solver;
  delete this->broadPhase;
  delete this->dispatcher;
  delete this->collisionConfig;

  this->dynamicsWorld = NULL;
  this->solver = NULL;
  this->broadPhase = NULL;
  this->dispatcher = NULL;
  this->collisionConfig = NULL;
}

//////////////////////////////////////////////////
void BulletPhysics::Load(sdf::ElementPtr _sdf)
{
  PhysicsEngine::Load(_sdf);

  sdf::ElementPtr bulletElem = this->sdf->GetElement("bullet");

  math::Vector3 g = this->sdf->Get<math::Vector3>("gravity");
  // ODEPhysics checks this, so we will too.
  if (g == math::Vector3(0, 0, 0))
    gzwarn << "Gravity vector is (0, 0, 0). Objects will float.\n";
  this->dynamicsWorld->setGravity(btVector3(g.x, g.y, g.z));

  btContactSolverInfo& info = this->dynamicsWorld->getSolverInfo();

  // Split impulse feature. This reduces large bounces from deep penetrations,
  // but can lead to improper stacking of objects, see
  // http://web.archive.org/web/20120430155635/http://bulletphysics.org/
  //     mediawiki-1.5.8/index.php/BtContactSolverInfo#Split_Impulse
  info.m_splitImpulse =
      boost::any_cast<bool>(this->GetParam("split_impulse"));
  info.m_splitImpulsePenetrationThreshold =
    boost::any_cast<double>(
    this->GetParam("split_impulse_penetration_threshold"));

  // Use multiple friction directions.
  // This is important for rolling without slip (see issue #480)
  info.m_solverMode |= SOLVER_USE_2_FRICTION_DIRECTIONS;

  // the following are undocumented members of btContactSolverInfo
  // m_globalCfm: constraint force mixing
  info.m_globalCfm =
    bulletElem->GetElement("constraints")->Get<double>("cfm");
  // m_erp: Baumgarte factor
  info.m_erp = bulletElem->GetElement("constraints")->Get<double>("erp");

  info.m_numIterations =
      boost::any_cast<int>(this->GetParam("iters"));
  info.m_sor =
      boost::any_cast<double>(this->GetParam("sor"));

  gzlog << " debug physics: "
        << " iters[" << info.m_numIterations
        << "] sor[" << info.m_sor
        << "] erp[" << info.m_erp
        << "] cfm[" << info.m_globalCfm
        << "] split[" << info.m_splitImpulse
        << "] split tol[" << info.m_splitImpulsePenetrationThreshold
        << "]\n";

  // debugging
  // info.m_numIterations = 1000;
  // info.m_sor = 1.0;
  // info.m_erp = 0.2;
  // info.m_globalCfm = 0.0;
  // info.m_splitImpulse = 0;
  // info.m_splitImpulsePenetrationThreshold = 0.0;
}

//////////////////////////////////////////////////
void BulletPhysics::Init()
{
}

//////////////////////////////////////////////////
void BulletPhysics::InitForThread()
{
}

/////////////////////////////////////////////////
void BulletPhysics::OnRequest(ConstRequestPtr &_msg)
{
  msgs::Response response;
  response.set_id(_msg->id());
  response.set_request(_msg->request());
  response.set_response("success");
  std::string *serializedData = response.mutable_serialized_data();

  if (_msg->request() == "physics_info")
  {
    msgs::Physics physicsMsg;
    physicsMsg.set_type(msgs::Physics::BULLET);
    physicsMsg.set_solver_type(this->solverType);
    // min_step_size is defined but not yet used
    physicsMsg.set_min_step_size(
      boost::any_cast<double>(this->GetParam("min_step_size")));
    physicsMsg.mutable_bullet()->set_iters(
      boost::any_cast<int>(this->GetParam("iters")));
    physicsMsg.set_enable_physics(this->world->GetEnablePhysicsEngine());
    physicsMsg.mutable_bullet()->set_sor(
      boost::any_cast<double>(this->GetParam("sor")));
    physicsMsg.mutable_bullet()->set_cfm(
      boost::any_cast<double>(this->GetParam("cfm")));
    physicsMsg.mutable_bullet()->set_erp(
      boost::any_cast<double>(this->GetParam("erp")));

    physicsMsg.mutable_bullet()->set_contact_surface_layer(
      boost::any_cast<double>(this->GetParam("contact_surface_layer")));

    physicsMsg.mutable_gravity()->CopyFrom(msgs::Convert(this->GetGravity()));
    physicsMsg.set_real_time_update_rate(this->realTimeUpdateRate);
    physicsMsg.set_real_time_factor(this->targetRealTimeFactor);
    physicsMsg.set_max_step_size(this->maxStepSize);

    response.set_type(physicsMsg.GetTypeName());
    physicsMsg.SerializeToString(serializedData);
    this->responsePub->Publish(response);
  }
}

/////////////////////////////////////////////////
void BulletPhysics::OnPhysicsMsg(ConstPhysicsPtr &_msg)
{
  if (_msg->has_solver_type())
  {
    this->SetRealTimeUpdateRate(_msg->real_time_update_rate());
  }

  if (_msg->has_min_step_size())
  {
    this->SetParam("min_step_size", _msg->min_step_size());
  }

  if (_msg->has_bullet())
  {
    const msgs::PhysicsBullet *msgBullet = &_msg->bullet();

    if (msgBullet->has_iters())
    {
      this->SetParam("iters", msgBullet->iters());
    }

    if (msgBullet->has_sor())
    {
      this->SetParam("sor", msgBullet->sor());
    }

    if (msgBullet->has_cfm())
    {
      this->SetParam("cfm", msgBullet->cfm());
    }

    if (msgBullet->has_erp())
    {
      this->SetParam("erp", msgBullet->erp());
    }

    if (msgBullet->has_contact_surface_layer())
    {
      this->SetParam("contact_surface_layer", msgBullet->contact_surface_layer());
    }

    if (msgBullet->has_split_impulse())
    {
      this->SetParam("split_impulse", msgBullet->split_impulse());
    }

    if (msgBullet->has_split_impulse_penetration_threshold())
    {
      this->SetParam("split_impulse_penetration_threshold",
        msgBullet->split_impulse_penetration_threshold());
    }
  }

  /// Make sure all models get at least one update cycle.
  this->world->EnableAllModels();

  // Parent class handles many generic parameters
  PhysicsEngine::OnPhysicsMsg(_msg);
}

//////////////////////////////////////////////////
void BulletPhysics::UpdateCollision()
{
  this->contactManager->ResetCount();
}

//////////////////////////////////////////////////
void BulletPhysics::UpdatePhysics()
{
  // need to lock, otherwise might conflict with world resetting
  boost::recursive_mutex::scoped_lock lock(*this->physicsUpdateMutex);

  this->dynamicsWorld->stepSimulation(
    this->maxStepSize, 1, this->maxStepSize);
}

//////////////////////////////////////////////////
void BulletPhysics::Fini()
{
  PhysicsEngine::Fini();
}

//////////////////////////////////////////////////
void BulletPhysics::Reset()
{
  // See DemoApplication::clientResetScene() in
  // bullet/Demos/OpenGL/DemoApplication.cpp
  // this->physicsUpdateMutex->lock();
  // this->physicsUpdateMutex->unlock();
}

//////////////////////////////////////////////////

//////////////////////////////////////////////////
void BulletPhysics::SetSORPGSIters(unsigned int _iters)
{
  // TODO: set SDF parameter
  btContactSolverInfo& info = this->dynamicsWorld->getSolverInfo();
  // Line below commented out because it wasn't helping pendulum test.
  info.m_numIterations = _iters;

  this->sdf->GetElement("bullet")->GetElement(
      "solver")->GetElement("iters")->Set(_iters);
}

//////////////////////////////////////////////////
bool BulletPhysics::SetParam(const std::string &_key, const boost::any &_value)
{
  sdf::ElementPtr bulletElem = this->sdf->GetElement("bullet");
  GZ_ASSERT(bulletElem != NULL, "Bullet SDF element does not exist");

  btContactSolverInfo& info = this->dynamicsWorld->getSolverInfo();

  try
  {
    if (_key == "solver_type")
    {
      std::string value = boost::any_cast<std::string>(_value);
      if (value == "sequential_impulse")
      {
        bulletElem->GetElement("solver")->GetElement("type")->Set(value);
        this->solverType = value;
      }
      else
      {
        gzwarn << "Currently only 'sequential_impulse' solver is supported"
               << std::endl;
        return false;
      }
    }
    else if (_key == "cfm")
    {
      double value = boost::any_cast<double>(_value);
      bulletElem->GetElement("constraints")->GetElement("cfm")->Set(value);
      info.m_globalCfm = value;
    }
    else if (_key == "erp")
    {
      double value = boost::any_cast<double>(_value);
      bulletElem->GetElement("constraints")->GetElement("erp")->Set(value);
      info.m_erp = value;
    }
    else if (_key == "iters")
    {
      int value = boost::any_cast<int>(_value);
      bulletElem->GetElement("solver")->GetElement("iters")->Set(value);
      info.m_numIterations = value;
    }
    else if (_key == "sor")
    {
      double value = boost::any_cast<double>(_value);
      bulletElem->GetElement("solver")->GetElement("sor")->Set(value);
      info.m_sor = value;
    }
    else if (_key == "contact_surface_layer")
    {
      double value = boost::any_cast<double>(_value);
      bulletElem->GetElement("constraints")->GetElement(
          "contact_surface_layer")->Set(value);
    }
    else if (_key == "split_impulse")
    {
      bool value = boost::any_cast<bool>(_value);
      bulletElem->GetElement("constraints")->GetElement(
          "split_impulse")->Set(value);
    }
    else if (_key == "split_impulse_penetration_threshold")
    {
      double value = boost::any_cast<double>(_value);
      bulletElem->GetElement("constraints")->GetElement(
          "split_impulse_penetration_threshold")->Set(value);
    }
    else if (_key == "max_contacts")
    {
      /// TODO: Implement max contacts param
      int value = boost::any_cast<int>(_value);
      this->sdf->GetElement("max_contacts")->GetValue()->Set(value);
    }
    else if (_key == "min_step_size")
    {
      /// TODO: Implement min step size param
      double value = boost::any_cast<double>(_value);
      bulletElem->GetElement("solver")->GetElement("min_step_size")->Set(value);
    }
    else
    {
      return PhysicsEngine::SetParam(_key, _value);
    }
  }
  catch(boost::bad_any_cast &e)
  {
    gzerr << "BulletPhysics::SetParam(" << _key << ") boost::any_cast error: "
          << e.what() << std::endl;
    return false;
  }

  return true;
}

//////////////////////////////////////////////////
boost::any BulletPhysics::GetParam(const std::string &_key) const
{
  boost::any value;
  this->GetParam(_key, value);
  return value;
}

//////////////////////////////////////////////////
bool BulletPhysics::GetParam(const std::string &_key, boost::any &_value) const
{
  sdf::ElementPtr bulletElem = this->sdf->GetElement("bullet");
  GZ_ASSERT(bulletElem != NULL, "Bullet SDF element does not exist");

  if (_key == "solver_type")
    _value = bulletElem->GetElement("solver")->Get<std::string>("type");
  else if (_key == "cfm")
    _value = bulletElem->GetElement("constraints")->Get<double>("cfm");
  else if (_key == "erp")
    _value = bulletElem->GetElement("constraints")->Get<double>("erp");
  else if (_key == "iters")
    _value = bulletElem->GetElement("solver")->Get<int>("iters");
  else if (_key == "sor")
    _value = bulletElem->GetElement("solver")->Get<double>("sor");
  else if (_key == "contact_surface_layer")
    _value = bulletElem->GetElement("constraints")->Get<double>(
        "contact_surface_layer");
  else if (_key == "split_impulse")
  {
    _value = bulletElem->GetElement("constraints")->Get<bool>(
      "split_impulse");
  }
  else if (_key == "split_impulse_penetration_threshold")
  {
    _value = bulletElem->GetElement("constraints")->Get<double>(
      "split_impulse_penetration_threshold");
  }
  else if (_key == "max_contacts")
    _value = this->sdf->GetElement("max_contacts")->Get<int>();
  else if (_key == "min_step_size")
<<<<<<< HEAD
    return bulletElem->GetElement("solver")->Get<double>("min_step_size");
  else if (_key == "max_step_size")
    return this->GetMaxStepSize();
  else if (_key == "contact_max_correcting_vel")
  {
    gzwarn << _key << " is not supported in bullet" << std::endl;
    return 0.0;
  }
=======
    _value = bulletElem->GetElement("solver")->Get<double>("min_step_size");
>>>>>>> da514d19
  else
  {
    return PhysicsEngine::GetParam(_key, _value);
  }
  return true;
}

//////////////////////////////////////////////////
LinkPtr BulletPhysics::CreateLink(ModelPtr _parent)
{
  if (_parent == NULL)
    gzthrow("Link must have a parent\n");

  BulletLinkPtr link(new BulletLink(_parent));
  link->SetWorld(_parent->GetWorld());

  return link;
}

//////////////////////////////////////////////////
CollisionPtr BulletPhysics::CreateCollision(const std::string &_type,
                                            LinkPtr _parent)
{
  BulletCollisionPtr collision(new BulletCollision(_parent));
  ShapePtr shape = this->CreateShape(_type, collision);
  collision->SetShape(shape);
  shape->SetWorld(_parent->GetWorld());
  return collision;
}

//////////////////////////////////////////////////
ShapePtr BulletPhysics::CreateShape(const std::string &_type,
                                    CollisionPtr _collision)
{
  ShapePtr shape;
  BulletCollisionPtr collision =
    boost::dynamic_pointer_cast<BulletCollision>(_collision);

  if (_type == "plane")
    shape.reset(new BulletPlaneShape(collision));
  else if (_type == "sphere")
    shape.reset(new BulletSphereShape(collision));
  else if (_type == "box")
    shape.reset(new BulletBoxShape(collision));
  else if (_type == "cylinder")
    shape.reset(new BulletCylinderShape(collision));
  else if (_type == "mesh" || _type == "trimesh")
    shape.reset(new BulletMeshShape(collision));
  else if (_type == "polyline")
    shape.reset(new BulletPolylineShape(collision));
  else if (_type == "heightmap")
    shape.reset(new BulletHeightmapShape(collision));
  else if (_type == "multiray")
    shape.reset(new BulletMultiRayShape(collision));
  else if (_type == "ray")
    if (_collision)
      shape.reset(new BulletRayShape(_collision));
    else
      shape.reset(new BulletRayShape(this->world->GetPhysicsEngine()));
  else
    gzerr << "Unable to create collision of type[" << _type << "]\n";

  /*
  else if (_type == "map" || _type == "image")
    shape.reset(new MapShape(collision));
    */
  return shape;
}

//////////////////////////////////////////////////
JointPtr BulletPhysics::CreateJoint(const std::string &_type, ModelPtr _parent)
{
  JointPtr joint;

  if (_type == "revolute")
    joint.reset(new BulletHingeJoint(this->dynamicsWorld, _parent));
  else if (_type == "universal")
    joint.reset(new BulletUniversalJoint(this->dynamicsWorld, _parent));
  else if (_type == "ball")
    joint.reset(new BulletBallJoint(this->dynamicsWorld, _parent));
  else if (_type == "prismatic")
    joint.reset(new BulletSliderJoint(this->dynamicsWorld, _parent));
  else if (_type == "revolute2")
    joint.reset(new BulletHinge2Joint(this->dynamicsWorld, _parent));
  else if (_type == "screw")
    joint.reset(new BulletScrewJoint(this->dynamicsWorld, _parent));
  else
    gzthrow("Unable to create joint of type[" << _type << "]");

  return joint;
}

//////////////////////////////////////////////////
void BulletPhysics::ConvertMass(InertialPtr /*_inertial*/,
                                void * /*_engineMass*/)
{
}

//////////////////////////////////////////////////
void BulletPhysics::ConvertMass(void * /*_engineMass*/,
                                const InertialPtr /*_inertial*/)
{
}

//////////////////////////////////////////////////
double BulletPhysics::GetWorldCFM()
{
  sdf::ElementPtr elem = this->sdf->GetElement("bullet");
  elem = elem->GetElement("constraints");
  return elem->Get<double>("cfm");
}

//////////////////////////////////////////////////
void BulletPhysics::SetWorldCFM(double _cfm)
{
  sdf::ElementPtr elem = this->sdf->GetElement("bullet");
  elem = elem->GetElement("constraints");
  elem->GetElement("cfm")->Set(_cfm);

  btContactSolverInfo& info = this->dynamicsWorld->getSolverInfo();
  info.m_globalCfm = _cfm;
}

//////////////////////////////////////////////////
void BulletPhysics::SetGravity(const gazebo::math::Vector3 &_gravity)
{
  this->sdf->GetElement("gravity")->Set(_gravity);
  this->dynamicsWorld->setGravity(
    BulletTypes::ConvertVector3(_gravity));
}

//////////////////////////////////////////////////
void BulletPhysics::DebugPrint() const
{
}

/////////////////////////////////////////////////
void BulletPhysics::SetSeed(uint32_t /*_seed*/)
{
  // GEN_srand is defined in btRandom.h, but nothing in bullet uses it
  // GEN_srand(_seed);

  // The best bet is probably btSequentialImpulseConstraintSolver::setRandSeed,
  // but it's not a static function.
  // There's 2 other instances of random number generation in bullet classes:
  //  btSoftBody.cpp:1160
  //  btConvexHullComputer.cpp:2188
  // It's going to be blank for now.
  /// \todo Implement this function.
}<|MERGE_RESOLUTION|>--- conflicted
+++ resolved
@@ -595,6 +595,10 @@
       double value = boost::any_cast<double>(_value);
       bulletElem->GetElement("solver")->GetElement("min_step_size")->Set(value);
     }
+    else if (_key == "max_step_size")
+    {
+      this->SetMaxStepSize(boost::any_cast<double>(_value));
+    }
     else
     {
       return PhysicsEngine::SetParam(_key, _value);
@@ -650,18 +654,7 @@
   else if (_key == "max_contacts")
     _value = this->sdf->GetElement("max_contacts")->Get<int>();
   else if (_key == "min_step_size")
-<<<<<<< HEAD
-    return bulletElem->GetElement("solver")->Get<double>("min_step_size");
-  else if (_key == "max_step_size")
-    return this->GetMaxStepSize();
-  else if (_key == "contact_max_correcting_vel")
-  {
-    gzwarn << _key << " is not supported in bullet" << std::endl;
-    return 0.0;
-  }
-=======
     _value = bulletElem->GetElement("solver")->Get<double>("min_step_size");
->>>>>>> da514d19
   else
   {
     return PhysicsEngine::GetParam(_key, _value);
