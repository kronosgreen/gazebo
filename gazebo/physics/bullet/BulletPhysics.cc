--- conflicted
+++ resolved
@@ -156,17 +156,10 @@
     if (!contactFeedback)
       continue;
 
-<<<<<<< HEAD
-    math::Pose body1Pose = link1->GetWorldPose();
-    math::Pose body2Pose = link2->GetWorldPose();
+    math::Pose body1Pose = link1->WorldPose();
+    math::Pose body2Pose = link2->WorldPose();
     math::Vector3 cg1Pos = link1->GetInertial()->Pose().Pos();
     math::Vector3 cg2Pos = link2->GetInertial()->Pose().Pos();
-=======
-    math::Pose body1Pose = link1->WorldPose();
-    math::Pose body2Pose = link2->WorldPose();
-    math::Vector3 cg1Pos = link1->GetInertial()->GetPose().pos;
-    math::Vector3 cg2Pos = link2->GetInertial()->GetPose().pos;
->>>>>>> 6f8ef68a
     math::Vector3 localForce1;
     math::Vector3 localForce2;
     math::Vector3 localTorque1;
