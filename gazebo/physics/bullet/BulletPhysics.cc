/*
 * Copyright (C) 2012-2015 Open Source Robotics Foundation
 *
 * Licensed under the Apache License, Version 2.0 (the "License");
 * you may not use this file except in compliance with the License.
 * You may obtain a copy of the License at
 *
 *     http://www.apache.org/licenses/LICENSE-2.0
 *
 * Unless required by applicable law or agreed to in writing, software
 * distributed under the License is distributed on an "AS IS" BASIS,
 * WITHOUT WARRANTIES OR CONDITIONS OF ANY KIND, either express or implied.
 * See the License for the specific language governing permissions and
 * limitations under the License.
 *
*/

#include <algorithm>
#include <string>

#include "gazebo/physics/bullet/BulletTypes.hh"
#include "gazebo/physics/bullet/BulletLink.hh"
#include "gazebo/physics/bullet/BulletCollision.hh"

#include "gazebo/physics/bullet/BulletPlaneShape.hh"
#include "gazebo/physics/bullet/BulletSphereShape.hh"
#include "gazebo/physics/bullet/BulletHeightmapShape.hh"
#include "gazebo/physics/bullet/BulletMultiRayShape.hh"
#include "gazebo/physics/bullet/BulletBoxShape.hh"
#include "gazebo/physics/bullet/BulletCylinderShape.hh"
#include "gazebo/physics/bullet/BulletMeshShape.hh"
#include "gazebo/physics/bullet/BulletPolylineShape.hh"
#include "gazebo/physics/bullet/BulletRayShape.hh"

#include "gazebo/physics/bullet/BulletHingeJoint.hh"
#include "gazebo/physics/bullet/BulletUniversalJoint.hh"
#include "gazebo/physics/bullet/BulletBallJoint.hh"
#include "gazebo/physics/bullet/BulletSliderJoint.hh"
#include "gazebo/physics/bullet/BulletHinge2Joint.hh"
#include "gazebo/physics/bullet/BulletScrewJoint.hh"
#include "gazebo/physics/bullet/BulletFixedJoint.hh"

#include "gazebo/transport/Publisher.hh"

#include "gazebo/physics/PhysicsTypes.hh"
#include "gazebo/physics/PhysicsFactory.hh"
#include "gazebo/physics/World.hh"
#include "gazebo/physics/Entity.hh"
#include "gazebo/physics/Model.hh"
#include "gazebo/physics/SurfaceParams.hh"
#include "gazebo/physics/Collision.hh"
#include "gazebo/physics/MapShape.hh"
#include "gazebo/physics/ContactManager.hh"

#include "gazebo/common/Assert.hh"
#include "gazebo/common/Console.hh"
#include "gazebo/common/Exception.hh"
#include "gazebo/math/Vector3.hh"
#include "gazebo/math/Rand.hh"

#include "gazebo/physics/bullet/BulletPhysics.hh"
#include "gazebo/physics/bullet/BulletSurfaceParams.hh"

using namespace gazebo;
using namespace physics;

GZ_REGISTER_PHYSICS_ENGINE("bullet", BulletPhysics)

extern ContactAddedCallback gContactAddedCallback;
extern ContactProcessedCallback gContactProcessedCallback;

//////////////////////////////////////////////////
struct CollisionFilter : public btOverlapFilterCallback
{
  // return true when pairs need collision
  virtual bool needBroadphaseCollision(btBroadphaseProxy *_proxy0,
      btBroadphaseProxy *_proxy1) const
    {
      GZ_ASSERT(_proxy0 != NULL && _proxy1 != NULL,
          "Bullet broadphase overlapping pair proxies are NULL");

      bool collide = (_proxy0->m_collisionFilterGroup
          & _proxy1->m_collisionFilterMask) != 0;
      collide = collide && (_proxy1->m_collisionFilterGroup
          & _proxy0->m_collisionFilterMask);

      btRigidBody *rb0 = btRigidBody::upcast(
              static_cast<btCollisionObject *>(_proxy0->m_clientObject));
      if (!rb0)
        return collide;

      btRigidBody *rb1 = btRigidBody::upcast(
              static_cast<btCollisionObject *>(_proxy1->m_clientObject));
      if (!rb1)
         return collide;

      BulletLink *link0 = static_cast<BulletLink *>(
          rb0->getUserPointer());
      GZ_ASSERT(link0 != NULL, "Link0 in collision pair is NULL");

      BulletLink *link1 = static_cast<BulletLink *>(
          rb1->getUserPointer());
      GZ_ASSERT(link1 != NULL, "Link1 in collision pair is NULL");

      if (!link0->GetSelfCollide() || !link1->GetSelfCollide())
      {
        if (link0->GetModel() == link1->GetModel())
          collide = false;
      }
      return collide;
    }
};

//////////////////////////////////////////////////
void InternalTickCallback(btDynamicsWorld *_world, btScalar _timeStep)
{
  int numManifolds = _world->getDispatcher()->getNumManifolds();
  for (int i = 0; i < numManifolds; ++i)
  {
    btPersistentManifold *contactManifold =
        _world->getDispatcher()->getManifoldByIndexInternal(i);
    const btCollisionObject *obA =
        static_cast<const btCollisionObject *>(contactManifold->getBody0());
    const btCollisionObject *obB =
        static_cast<const btCollisionObject *>(contactManifold->getBody1());

    const btRigidBody *rbA = btRigidBody::upcast(obA);
    const btRigidBody *rbB = btRigidBody::upcast(obB);

    BulletLink *link1 = static_cast<BulletLink *>(
        obA->getUserPointer());
    GZ_ASSERT(link1 != NULL, "Link1 in collision pair is NULL");

    BulletLink *link2 = static_cast<BulletLink *>(
        obB->getUserPointer());
    GZ_ASSERT(link2 != NULL, "Link2 in collision pair is NULL");

    unsigned int colIndex = 0;
    CollisionPtr collisionPtr1 = link1->GetCollision(colIndex);
    CollisionPtr collisionPtr2 = link2->GetCollision(colIndex);

    if (!collisionPtr1 || !collisionPtr2)
      continue;

    PhysicsEnginePtr engine = collisionPtr1->GetWorld()->GetPhysicsEngine();
    BulletPhysicsPtr bulletPhysics =
          boost::static_pointer_cast<BulletPhysics>(engine);

    // Add a new contact to the manager. This will return NULL if no one is
    // listening for contact information.
    Contact *contactFeedback = bulletPhysics->GetContactManager()->NewContact(
        collisionPtr1.get(), collisionPtr2.get(),
        collisionPtr1->GetWorld()->GetSimTime());

    if (!contactFeedback)
      continue;

    math::Pose body1Pose = link1->GetWorldPose();
    math::Pose body2Pose = link2->GetWorldPose();
    math::Vector3 cg1Pos = link1->GetInertial()->GetPose().pos;
    math::Vector3 cg2Pos = link2->GetInertial()->GetPose().pos;
    math::Vector3 localForce1;
    math::Vector3 localForce2;
    math::Vector3 localTorque1;
    math::Vector3 localTorque2;

    int numContacts = contactManifold->getNumContacts();
    for (int j = 0; j < numContacts; ++j)
    {
      btManifoldPoint &pt = contactManifold->getContactPoint(j);
      if (pt.getDistance() < 0.f)
      {
        const btVector3 &ptB = pt.getPositionWorldOnB();
        const btVector3 &normalOnB = pt.m_normalWorldOnB;
        btVector3 impulse = pt.m_appliedImpulse * normalOnB;

        // calculate force in world frame
        btVector3 force = impulse/_timeStep;

        // calculate torque in world frame
        btVector3 torqueA = (ptB-rbA->getCenterOfMassPosition()).cross(force);
        btVector3 torqueB = (ptB-rbB->getCenterOfMassPosition()).cross(-force);

        // Convert from world to link frame
        localForce1 = body1Pose.rot.RotateVectorReverse(
            BulletTypes::ConvertVector3(force));
        localForce2 = body2Pose.rot.RotateVectorReverse(
            BulletTypes::ConvertVector3(-force));
        localTorque1 = body1Pose.rot.RotateVectorReverse(
            BulletTypes::ConvertVector3(torqueA));
        localTorque2 = body2Pose.rot.RotateVectorReverse(
            BulletTypes::ConvertVector3(torqueB));

        contactFeedback->positions[j] = BulletTypes::ConvertVector3(ptB);
        contactFeedback->normals[j] = BulletTypes::ConvertVector3(normalOnB);
        contactFeedback->depths[j] = -pt.getDistance();
        if (!link1->IsStatic())
        {
          contactFeedback->wrench[j].body1Force = localForce1;
          contactFeedback->wrench[j].body1Torque = localTorque1;
        }
        if (!link2->IsStatic())
        {
          contactFeedback->wrench[j].body2Force = localForce2;
          contactFeedback->wrench[j].body2Torque = localTorque2;
        }
        contactFeedback->count++;
      }
    }
  }
}

//////////////////////////////////////////////////
bool ContactCallback(btManifoldPoint &_cp,
    const btCollisionObjectWrapper *_obj0, int /*_partId0*/, int /*_index0*/,
    const btCollisionObjectWrapper *_obj1, int /*_partId1*/, int /*_index1*/)
{
  _cp.m_combinedFriction = std::min(_obj1->m_collisionObject->getFriction(),
    _obj0->m_collisionObject->getFriction());

  // this return value is currently ignored, but to be on the safe side:
  //  return false if you don't calculate friction
  return true;
}

//////////////////////////////////////////////////
bool ContactProcessed(btManifoldPoint &/*_cp*/, void * /*_body0*/,
                      void * /*_body1*/)
{
  return true;
}

//////////////////////////////////////////////////
BulletPhysics::BulletPhysics(WorldPtr _world)
    : PhysicsEngine(_world)
{
  // This function currently follows the pattern of bullet/Demos/HelloWorld

  // Default setup for memory and collisions
  this->collisionConfig = new btDefaultCollisionConfiguration();

  // Default collision dispatcher, a multi-threaded dispatcher may be available
  this->dispatcher = new btCollisionDispatcher(this->collisionConfig);

  // Broadphase collision detection uses axis-aligned bounding boxes (AABB)
  // to detect pairs of objects that may be in contact.
  // The narrow-phase collision detection evaluates each pair generated by the
  // broadphase.
  // "btDbvtBroadphase uses a fast dynamic bounding volume hierarchy based on
  // AABB tree" according to Bullet_User_Manual.pdf
  // "btAxis3Sweep and bt32BitAxisSweep3 implement incremental 3d sweep and
  // prune" also according to the user manual.
  // btCudaBroadphase can be used if GPU hardware is available
  // Here we are using btDbvtBroadphase.
  this->broadPhase = new btDbvtBroadphase();

  // Create btSequentialImpulseConstraintSolver, the default constraint solver.
  // Note that a multi-threaded solver may be available.
  this->solver = new btSequentialImpulseConstraintSolver;

  // Create a btDiscreteDynamicsWorld, which is used for discrete rigid bodies.
  // An alternative is btSoftRigidDynamicsWorld, which handles both soft and
  // rigid bodies.
  this->dynamicsWorld = new btDiscreteDynamicsWorld(this->dispatcher,
      this->broadPhase, this->solver, this->collisionConfig);

  btOverlapFilterCallback *filterCallback = new CollisionFilter();
  btOverlappingPairCache* pairCache = this->dynamicsWorld->getPairCache();
  GZ_ASSERT(pairCache != NULL,
      "Bullet broadphase overlapping pair cache is NULL");
  pairCache->setOverlapFilterCallback(filterCallback);

  // TODO: Enable this to do custom contact setting
  gContactAddedCallback = ContactCallback;
  gContactProcessedCallback = ContactProcessed;

  this->dynamicsWorld->setInternalTickCallback(
      InternalTickCallback, static_cast<void *>(this));

  // Set random seed for physics engine based on gazebo's random seed.
  // Note: this was moved from physics::PhysicsEngine constructor.
  this->SetSeed(math::Rand::GetSeed());

  btGImpactCollisionAlgorithm::registerAlgorithm(dispatcher);
}

//////////////////////////////////////////////////
BulletPhysics::~BulletPhysics()
{
  // Delete in reverse-order of creation
  delete this->dynamicsWorld;
  delete this->solver;
  delete this->broadPhase;
  delete this->dispatcher;
  delete this->collisionConfig;

  this->dynamicsWorld = NULL;
  this->solver = NULL;
  this->broadPhase = NULL;
  this->dispatcher = NULL;
  this->collisionConfig = NULL;
}

//////////////////////////////////////////////////
void BulletPhysics::Load(sdf::ElementPtr _sdf)
{
  PhysicsEngine::Load(_sdf);

  sdf::ElementPtr bulletElem = this->sdf->GetElement("bullet");

  auto g = this->world->Gravity();
  // ODEPhysics checks this, so we will too.
  if (g == ignition::math::Vector3d::Zero)
    gzwarn << "Gravity vector is (0, 0, 0). Objects will float.\n";
  this->dynamicsWorld->setGravity(btVector3(g.X(), g.Y(), g.Z()));

  btContactSolverInfo& info = this->dynamicsWorld->getSolverInfo();

  // Split impulse feature. This reduces large bounces from deep penetrations,
  // but can lead to improper stacking of objects, see
  // http://web.archive.org/web/20120430155635/http://bulletphysics.org/
  //     mediawiki-1.5.8/index.php/BtContactSolverInfo#Split_Impulse
  info.m_splitImpulse =
      boost::any_cast<bool>(this->GetParam("split_impulse"));
  info.m_splitImpulsePenetrationThreshold =
    boost::any_cast<double>(
    this->GetParam("split_impulse_penetration_threshold"));

  // Use multiple friction directions.
  // This is important for rolling without slip (see issue #480)
  info.m_solverMode |= SOLVER_USE_2_FRICTION_DIRECTIONS;

  // the following are undocumented members of btContactSolverInfo
  // m_globalCfm: constraint force mixing
  info.m_globalCfm =
    bulletElem->GetElement("constraints")->Get<double>("cfm");
  // m_erp: Baumgarte factor
  info.m_erp = bulletElem->GetElement("constraints")->Get<double>("erp");

  info.m_numIterations =
      boost::any_cast<int>(this->GetParam("iters"));
  info.m_sor =
      boost::any_cast<double>(this->GetParam("sor"));

  gzlog << " debug physics: "
        << " iters[" << info.m_numIterations
        << "] sor[" << info.m_sor
        << "] erp[" << info.m_erp
        << "] cfm[" << info.m_globalCfm
        << "] split[" << info.m_splitImpulse
        << "] split tol[" << info.m_splitImpulsePenetrationThreshold
        << "]\n";

  // debugging
  // info.m_numIterations = 1000;
  // info.m_sor = 1.0;
  // info.m_erp = 0.2;
  // info.m_globalCfm = 0.0;
  // info.m_splitImpulse = 0;
  // info.m_splitImpulsePenetrationThreshold = 0.0;
}

//////////////////////////////////////////////////
void BulletPhysics::Init()
{
}

//////////////////////////////////////////////////
void BulletPhysics::InitForThread()
{
}

/////////////////////////////////////////////////
void BulletPhysics::OnRequest(ConstRequestPtr &_msg)
{
  msgs::Response response;
  response.set_id(_msg->id());
  response.set_request(_msg->request());
  response.set_response("success");
  std::string *serializedData = response.mutable_serialized_data();

  if (_msg->request() == "physics_info")
  {
    msgs::Physics physicsMsg;
    physicsMsg.set_type(msgs::Physics::BULLET);
    physicsMsg.set_solver_type(this->solverType);
    // min_step_size is defined but not yet used
    physicsMsg.set_min_step_size(
      boost::any_cast<double>(this->GetParam("min_step_size")));
    physicsMsg.mutable_bullet()->set_iters(
      boost::any_cast<int>(this->GetParam("iters")));
    physicsMsg.set_enable_physics(this->world->GetEnablePhysicsEngine());
    physicsMsg.mutable_bullet()->set_sor(
      boost::any_cast<double>(this->GetParam("sor")));
    physicsMsg.mutable_bullet()->set_cfm(
      boost::any_cast<double>(this->GetParam("cfm")));
    physicsMsg.mutable_bullet()->set_erp(
      boost::any_cast<double>(this->GetParam("erp")));

    physicsMsg.mutable_bullet()->set_contact_surface_layer(
      boost::any_cast<double>(this->GetParam("contact_surface_layer")));

    physicsMsg.mutable_gravity()->CopyFrom(
      msgs::Convert(this->world->Gravity()));
    physicsMsg.mutable_magnetic_field()->CopyFrom(
        msgs::Convert(this->MagneticField()));
    physicsMsg.set_real_time_update_rate(this->realTimeUpdateRate);
    physicsMsg.set_real_time_factor(this->targetRealTimeFactor);
    physicsMsg.set_max_step_size(this->maxStepSize);

    response.set_type(physicsMsg.GetTypeName());
    physicsMsg.SerializeToString(serializedData);
    this->responsePub->Publish(response);
  }
}

/////////////////////////////////////////////////
void BulletPhysics::OnPhysicsMsg(ConstPhysicsPtr &_msg)
{
  // Parent class handles many generic parameters
  // This should be done first so that the profile settings
  // can be over-ridden by other message parameters.
  PhysicsEngine::OnPhysicsMsg(_msg);

  if (_msg->has_solver_type())
  {
    this->SetRealTimeUpdateRate(_msg->real_time_update_rate());
  }

  // Check if below is already in PhysicsEngine::OnPhysicsMsg(_msg)
  if (_msg->has_min_step_size())
  {
    this->SetParam("min_step_size", _msg->min_step_size());
  }

  /* Check if below is already in PhysicsEngine::OnPhysicsMsg(_msg)
  if (_msg->has_gravity())
    this->SetGravity(msgs::ConvertIgn(_msg->gravity()));

  if (_msg->has_real_time_factor())
    this->SetTargetRealTimeFactor(_msg->real_time_factor());

  if (_msg->has_real_time_update_rate())
  {
    this->SetRealTimeUpdateRate(_msg->real_time_update_rate());
  }

  if (_msg->has_max_step_size())
  {
    this->SetMaxStepSize(_msg->max_step_size());
  }
  */

  if (_msg->has_bullet())
  {
    const msgs::PhysicsBullet *msgBullet = &_msg->bullet();

    if (msgBullet->has_iters())
    {
      this->SetParam("iters", msgBullet->iters());
    }

    if (msgBullet->has_sor())
    {
      this->SetParam("sor", msgBullet->sor());
    }

    if (msgBullet->has_cfm())
    {
      this->SetParam("cfm", msgBullet->cfm());
    }

    if (msgBullet->has_erp())
    {
      this->SetParam("erp", msgBullet->erp());
    }

    if (msgBullet->has_contact_surface_layer())
    {
      this->SetParam("contact_surface_layer", msgBullet->contact_surface_layer());
    }

    if (msgBullet->has_split_impulse())
    {
      this->SetParam("split_impulse", msgBullet->split_impulse());
    }

    if (msgBullet->has_split_impulse_penetration_threshold())
    {
      this->SetParam("split_impulse_penetration_threshold",
        msgBullet->split_impulse_penetration_threshold());
    }
  }

  /// Make sure all models get at least one update cycle.
  this->world->EnableAllModels();
}

//////////////////////////////////////////////////
void BulletPhysics::UpdateCollision()
{
  this->contactManager->ResetCount();
}

//////////////////////////////////////////////////
void BulletPhysics::UpdatePhysics()
{
  // need to lock, otherwise might conflict with world resetting
  boost::recursive_mutex::scoped_lock lock(*this->physicsUpdateMutex);

  this->dynamicsWorld->stepSimulation(
    this->maxStepSize, 1, this->maxStepSize);
}

//////////////////////////////////////////////////
void BulletPhysics::Fini()
{
  PhysicsEngine::Fini();
}

//////////////////////////////////////////////////
void BulletPhysics::Reset()
{
  // See DemoApplication::clientResetScene() in
  // bullet/Demos/OpenGL/DemoApplication.cpp
  // this->physicsUpdateMutex->lock();
  // this->physicsUpdateMutex->unlock();
}

//////////////////////////////////////////////////

//////////////////////////////////////////////////
void BulletPhysics::SetSORPGSIters(unsigned int _iters)
{
  // TODO: set SDF parameter
  btContactSolverInfo& info = this->dynamicsWorld->getSolverInfo();
  // Line below commented out because it wasn't helping pendulum test.
  info.m_numIterations = _iters;

  this->sdf->GetElement("bullet")->GetElement(
      "solver")->GetElement("iters")->Set(_iters);
}

//////////////////////////////////////////////////
bool BulletPhysics::SetParam(const std::string &_key, const boost::any &_value)
{
  sdf::ElementPtr bulletElem = this->sdf->GetElement("bullet");
  GZ_ASSERT(bulletElem != NULL, "Bullet SDF element does not exist");

  btContactSolverInfo& info = this->dynamicsWorld->getSolverInfo();

  try
  {
    if (_key == "solver_type")
    {
      std::string value = boost::any_cast<std::string>(_value);
      if (value == "sequential_impulse")
      {
        bulletElem->GetElement("solver")->GetElement("type")->Set(value);
        this->solverType = value;
      }
      else
      {
        gzwarn << "Currently only 'sequential_impulse' solver is supported"
               << std::endl;
        return false;
      }
    }
    else if (_key == "cfm")
    {
      double value = boost::any_cast<double>(_value);
      bulletElem->GetElement("constraints")->GetElement("cfm")->Set(value);
      info.m_globalCfm = value;
    }
    else if (_key == "erp")
    {
      double value = boost::any_cast<double>(_value);
      bulletElem->GetElement("constraints")->GetElement("erp")->Set(value);
      info.m_erp = value;
    }
    else if (_key == "iters")
    {
      int value = boost::any_cast<int>(_value);
      bulletElem->GetElement("solver")->GetElement("iters")->Set(value);
      info.m_numIterations = value;
    }
    else if (_key == "sor")
    {
      double value = boost::any_cast<double>(_value);
      bulletElem->GetElement("solver")->GetElement("sor")->Set(value);
      info.m_sor = value;
    }
    else if (_key == "contact_surface_layer")
    {
      double value = boost::any_cast<double>(_value);
      bulletElem->GetElement("constraints")->GetElement(
          "contact_surface_layer")->Set(value);
    }
    else if (_key == "split_impulse")
    {
      bool value = boost::any_cast<bool>(_value);
      bulletElem->GetElement("constraints")->GetElement(
          "split_impulse")->Set(value);
    }
    else if (_key == "split_impulse_penetration_threshold")
    {
      double value = boost::any_cast<double>(_value);
      bulletElem->GetElement("constraints")->GetElement(
          "split_impulse_penetration_threshold")->Set(value);
    }
    else if (_key == "max_contacts")
    {
      /// TODO: Implement max contacts param
      int value = boost::any_cast<int>(_value);
      this->sdf->GetElement("max_contacts")->GetValue()->Set(value);
    }
    else if (_key == "min_step_size")
    {
      /// TODO: Implement min step size param
      double value = boost::any_cast<double>(_value);
      bulletElem->GetElement("solver")->GetElement("min_step_size")->Set(value);
    }
    else if (_key == "max_step_size")
    {
      this->SetMaxStepSize(boost::any_cast<double>(_value));
    }
    else
    {
      return PhysicsEngine::SetParam(_key, _value);
    }
  }
  catch(boost::bad_any_cast &e)
  {
    gzerr << "BulletPhysics::SetParam(" << _key << ") boost::any_cast error: "
          << e.what() << std::endl;
    return false;
  }

  return true;
}

//////////////////////////////////////////////////
boost::any BulletPhysics::GetParam(const std::string &_key) const
{
  boost::any value;
  this->GetParam(_key, value);
  return value;
}

//////////////////////////////////////////////////
bool BulletPhysics::GetParam(const std::string &_key, boost::any &_value) const
{
  sdf::ElementPtr bulletElem = this->sdf->GetElement("bullet");
  GZ_ASSERT(bulletElem != NULL, "Bullet SDF element does not exist");

  if (_key == "solver_type")
    _value = bulletElem->GetElement("solver")->Get<std::string>("type");
  else if (_key == "cfm")
    _value = bulletElem->GetElement("constraints")->Get<double>("cfm");
  else if (_key == "erp")
    _value = bulletElem->GetElement("constraints")->Get<double>("erp");
  else if (_key == "iters")
    _value = bulletElem->GetElement("solver")->Get<int>("iters");
  else if (_key == "sor")
    _value = bulletElem->GetElement("solver")->Get<double>("sor");
  else if (_key == "contact_surface_layer")
    _value = bulletElem->GetElement("constraints")->Get<double>(
        "contact_surface_layer");
  else if (_key == "split_impulse")
  {
    _value = bulletElem->GetElement("constraints")->Get<bool>(
      "split_impulse");
  }
  else if (_key == "split_impulse_penetration_threshold")
  {
    _value = bulletElem->GetElement("constraints")->Get<double>(
      "split_impulse_penetration_threshold");
  }
  else if (_key == "max_contacts")
    _value = this->sdf->GetElement("max_contacts")->Get<int>();
  else if (_key == "min_step_size")
    _value = bulletElem->GetElement("solver")->Get<double>("min_step_size");
  else
  {
    return PhysicsEngine::GetParam(_key, _value);
  }
  return true;
}

//////////////////////////////////////////////////
LinkPtr BulletPhysics::CreateLink(ModelPtr _parent)
{
  if (_parent == NULL)
    gzthrow("Link must have a parent\n");

  BulletLinkPtr link(new BulletLink(_parent));
  link->SetWorld(_parent->GetWorld());

  return link;
}

//////////////////////////////////////////////////
CollisionPtr BulletPhysics::CreateCollision(const std::string &_type,
                                            LinkPtr _parent)
{
  BulletCollisionPtr collision(new BulletCollision(_parent));
  ShapePtr shape = this->CreateShape(_type, collision);
  collision->SetShape(shape);
  shape->SetWorld(_parent->GetWorld());
  return collision;
}

//////////////////////////////////////////////////
ShapePtr BulletPhysics::CreateShape(const std::string &_type,
                                    CollisionPtr _collision)
{
  ShapePtr shape;
  BulletCollisionPtr collision =
    boost::dynamic_pointer_cast<BulletCollision>(_collision);

  if (_type == "plane")
    shape.reset(new BulletPlaneShape(collision));
  else if (_type == "sphere")
    shape.reset(new BulletSphereShape(collision));
  else if (_type == "box")
    shape.reset(new BulletBoxShape(collision));
  else if (_type == "cylinder")
    shape.reset(new BulletCylinderShape(collision));
  else if (_type == "mesh" || _type == "trimesh")
    shape.reset(new BulletMeshShape(collision));
  else if (_type == "polyline")
    shape.reset(new BulletPolylineShape(collision));
  else if (_type == "heightmap")
    shape.reset(new BulletHeightmapShape(collision));
  else if (_type == "multiray")
    shape.reset(new BulletMultiRayShape(collision));
  else if (_type == "ray")
    if (_collision)
      shape.reset(new BulletRayShape(_collision));
    else
      shape.reset(new BulletRayShape(this->world->GetPhysicsEngine()));
  else
    gzerr << "Unable to create collision of type[" << _type << "]\n";

  /*
  else if (_type == "map" || _type == "image")
    shape.reset(new MapShape(collision));
    */
  return shape;
}

//////////////////////////////////////////////////
JointPtr BulletPhysics::CreateJoint(const std::string &_type, ModelPtr _parent)
{
  JointPtr joint;

  if (_type == "revolute")
    joint.reset(new BulletHingeJoint(this->dynamicsWorld, _parent));
  else if (_type == "universal")
    joint.reset(new BulletUniversalJoint(this->dynamicsWorld, _parent));
  else if (_type == "ball")
    joint.reset(new BulletBallJoint(this->dynamicsWorld, _parent));
  else if (_type == "prismatic")
    joint.reset(new BulletSliderJoint(this->dynamicsWorld, _parent));
  else if (_type == "revolute2")
    joint.reset(new BulletHinge2Joint(this->dynamicsWorld, _parent));
  else if (_type == "screw")
    joint.reset(new BulletScrewJoint(this->dynamicsWorld, _parent));
  else if (_type == "fixed")
    joint.reset(new BulletFixedJoint(this->dynamicsWorld, _parent));
  else
    gzthrow("Unable to create joint of type[" << _type << "]");

  return joint;
}

//////////////////////////////////////////////////
void BulletPhysics::ConvertMass(InertialPtr /*_inertial*/,
                                void * /*_engineMass*/)
{
}

//////////////////////////////////////////////////
void BulletPhysics::ConvertMass(void * /*_engineMass*/,
                                const InertialPtr /*_inertial*/)
{
}

//////////////////////////////////////////////////
double BulletPhysics::GetWorldCFM()
{
  sdf::ElementPtr elem = this->sdf->GetElement("bullet");
  elem = elem->GetElement("constraints");
  return elem->Get<double>("cfm");
}

//////////////////////////////////////////////////
void BulletPhysics::SetWorldCFM(double _cfm)
{
  sdf::ElementPtr elem = this->sdf->GetElement("bullet");
  elem = elem->GetElement("constraints");
  elem->GetElement("cfm")->Set(_cfm);

  btContactSolverInfo& info = this->dynamicsWorld->getSolverInfo();
  info.m_globalCfm = _cfm;
}

//////////////////////////////////////////////////
void BulletPhysics::SetGravity(const gazebo::math::Vector3 &_gravity)
{
<<<<<<< HEAD
  this->world->SetGravitySDF(_gravity);
=======
  this->world->SetGravitySDF(_gravity.Ign());
>>>>>>> 59b4c49a
  this->dynamicsWorld->setGravity(
    BulletTypes::ConvertVector3(_gravity));
}

//////////////////////////////////////////////////
void BulletPhysics::DebugPrint() const
{
}

/////////////////////////////////////////////////
void BulletPhysics::SetSeed(uint32_t /*_seed*/)
{
  // GEN_srand is defined in btRandom.h, but nothing in bullet uses it
  // GEN_srand(_seed);

  // The best bet is probably btSequentialImpulseConstraintSolver::setRandSeed,
  // but it's not a static function.
  // There's 2 other instances of random number generation in bullet classes:
  //  btSoftBody.cpp:1160
  //  btConvexHullComputer.cpp:2188
  // It's going to be blank for now.
  /// \todo Implement this function.
}<|MERGE_RESOLUTION|>--- conflicted
+++ resolved
@@ -422,34 +422,16 @@
   // can be over-ridden by other message parameters.
   PhysicsEngine::OnPhysicsMsg(_msg);
 
-  if (_msg->has_solver_type())
-  {
-    this->SetRealTimeUpdateRate(_msg->real_time_update_rate());
-  }
-
   // Check if below is already in PhysicsEngine::OnPhysicsMsg(_msg)
   if (_msg->has_min_step_size())
   {
     this->SetParam("min_step_size", _msg->min_step_size());
   }
 
-  /* Check if below is already in PhysicsEngine::OnPhysicsMsg(_msg)
-  if (_msg->has_gravity())
-    this->SetGravity(msgs::ConvertIgn(_msg->gravity()));
-
-  if (_msg->has_real_time_factor())
-    this->SetTargetRealTimeFactor(_msg->real_time_factor());
-
-  if (_msg->has_real_time_update_rate())
-  {
-    this->SetRealTimeUpdateRate(_msg->real_time_update_rate());
-  }
-
-  if (_msg->has_max_step_size())
-  {
-    this->SetMaxStepSize(_msg->max_step_size());
-  }
-  */
+  if (_msg->has_solver_type())
+  {
+    this->SetParam("solver_type", _msg->solver_type());
+  }
 
   if (_msg->has_bullet())
   {
@@ -808,11 +790,7 @@
 //////////////////////////////////////////////////
 void BulletPhysics::SetGravity(const gazebo::math::Vector3 &_gravity)
 {
-<<<<<<< HEAD
-  this->world->SetGravitySDF(_gravity);
-=======
   this->world->SetGravitySDF(_gravity.Ign());
->>>>>>> 59b4c49a
   this->dynamicsWorld->setGravity(
     BulletTypes::ConvertVector3(_gravity));
 }
