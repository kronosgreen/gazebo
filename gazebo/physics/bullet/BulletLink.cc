--- conflicted
+++ resolved
@@ -72,12 +72,7 @@
   GZ_ASSERT(this->sdf != nullptr, "Unable to initialize link, SDF is null");
   this->SetKinematic(this->sdf->Get<bool>("kinematic"));
 
-<<<<<<< HEAD
   GZ_ASSERT(this->inertial != nullptr, "Inertial pointer is null");
-  btScalar mass = this->inertial->Mass();
-=======
-  GZ_ASSERT(this->inertial != NULL, "Inertial pointer is NULL");
->>>>>>> 03dfe04a
   // The bullet dynamics solver checks for zero mass to identify static and
   // kinematic bodies.
   if (this->IsStatic() || this->GetKinematic())
@@ -85,10 +80,6 @@
     this->inertial->SetMass(0);
     this->inertial->SetInertiaMatrix(0, 0, 0, 0, 0, 0);
   }
-<<<<<<< HEAD
-  btVector3 fallInertia(0, 0, 0);
-  ignition::math::Vector3d cogVec = this->inertial->CoG();
-=======
   else
   {
     // Diagonalize inertia matrix and add inertial pose rotation
@@ -101,7 +92,6 @@
     this->inertial->SetInertiaMatrix(Idiag[0], Idiag[1], Idiag[2], 0, 0, 0);
     this->inertial->SetCoG(inertialPose);
   }
->>>>>>> 03dfe04a
 
   /// \todo FIXME:  Friction Parameters
   /// Currently, gazebo uses btCompoundShape to store multiple
@@ -133,13 +123,8 @@
       hackMu1 = friction->MuPrimary();
       hackMu2 = friction->MuSecondary();
 
-<<<<<<< HEAD
-      ignition::math::Pose3d relativePose = collision->RelativePose();
-      relativePose.Pos() -= cogVec;
-=======
-      auto relativePose = collision->GetRelativePose().Ign()
-          - this->inertial->GetPose().Ign();
->>>>>>> 03dfe04a
+      auto relativePose = collision->RelativePose()
+          - this->inertial->Pose();
       if (!this->compoundShape)
         this->compoundShape = new btCompoundShape();
       dynamic_cast<btCompoundShape *>(this->compoundShape)->addChildShape(
@@ -151,21 +136,11 @@
   if (!this->compoundShape)
     this->compoundShape = new btEmptyShape();
 
-<<<<<<< HEAD
-  // this->compoundShape->calculateLocalInertia(mass, fallInertia);
-  fallInertia = BulletTypes::ConvertVector3(
-    this->inertial->PrincipalMoments());
-  // TODO: inertia products not currently used
-  this->inertial->SetInertiaMatrix(fallInertia.x(), fallInertia.y(),
-                                   fallInertia.z(), 0, 0, 0);
-
-=======
->>>>>>> 03dfe04a
   // Create a construction info object
   btRigidBody::btRigidBodyConstructionInfo
-      rigidLinkCI(this->inertial->GetMass(), this->motionState.get(),
+      rigidLinkCI(this->inertial->Mass(), this->motionState.get(),
       this->compoundShape, BulletTypes::ConvertVector3(
-      this->inertial->GetPrincipalMoments()));
+      this->inertial->PrincipalMoments()));
 
   rigidLinkCI.m_linearDamping = this->GetLinearDamping();
   rigidLinkCI.m_angularDamping = this->GetAngularDamping();
@@ -187,7 +162,7 @@
   // auto size = this->BoundingBox().Size();
   // this->rigidLink->setCcdSweptSphereRadius(size.GetMax()*0.8);
 
-  if (this->inertial->GetMass() <= 0.0)
+  if (this->inertial->Mass() <= 0.0)
     this->rigidLink->setCollisionFlags(btCollisionObject::CF_KINEMATIC_OBJECT);
 
   btDynamicsWorld *bulletWorld = this->bulletPhysics->GetDynamicsWorld();
@@ -255,17 +230,12 @@
 {
   if (this->rigidLink && this->inertial)
   {
-<<<<<<< HEAD
-    this->rigidLink->setMassProps(this->inertial->Mass(),
-        BulletTypes::ConvertVector3(this->inertial->PrincipalMoments()));
-=======
-    if (this->inertial->GetProductsofInertia() != math::Vector3::Zero)
+    if (this->inertial->ProductsOfInertia() != ignition::math::Vector3d::Zero)
     {
       gzwarn << "UpdateMass is ignoring off-diagonal inertia terms.\n";
     }
-    this->rigidLink->setMassProps(this->inertial->GetMass(),
-        BulletTypes::ConvertVector3(this->inertial->GetPrincipalMoments()));
->>>>>>> 03dfe04a
+    this->rigidLink->setMassProps(this->inertial->Mass(),
+        BulletTypes::ConvertVector3(this->inertial->PrincipalMoments()));
   }
 }
 
@@ -353,11 +323,7 @@
 
   // this->SetEnabled(true);
 
-<<<<<<< HEAD
-  const ignition::math::Pose3d myPose = this->WorldCoGPose();
-=======
-  const math::Pose myPose = this->GetWorldInertialPose();
->>>>>>> 03dfe04a
+  const ignition::math::Pose3d myPose = this->WorldInertialPose();
 
   this->rigidLink->setCenterOfMassTransform(
     BulletTypes::ConvertPose(myPose));
