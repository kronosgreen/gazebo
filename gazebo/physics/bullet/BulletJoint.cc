/*
 * Copyright (C) 2012-2016 Open Source Robotics Foundation
 *
 * Licensed under the Apache License, Version 2.0 (the "License");
 * you may not use this file except in compliance with the License.
 * You may obtain a copy of the License at
 *
 *     http://www.apache.org/licenses/LICENSE-2.0
 *
 * Unless required by applicable law or agreed to in writing, software
 * distributed under the License is distributed on an "AS IS" BASIS,
 * WITHOUT WARRANTIES OR CONDITIONS OF ANY KIND, either express or implied.
 * See the License for the specific language governing permissions and
 * limitations under the License.
 *
*/
#include <functional>
#include <string>

#include "gazebo/common/Assert.hh"
#include "gazebo/common/Exception.hh"
#include "gazebo/common/Console.hh"

#include "gazebo/physics/Inertial.hh"
#include "gazebo/physics/World.hh"
#include "gazebo/physics/bullet/bullet_inc.h"
#include "gazebo/physics/bullet/BulletLink.hh"
#include "gazebo/physics/bullet/BulletJointPrivate.hh"
#include "gazebo/physics/bullet/BulletJoint.hh"

using namespace gazebo;
using namespace physics;

//////////////////////////////////////////////////
BulletJoint::BulletJoint(BasePtr _parent)
: Joint(*new BulletJointPrivate, _parent),
  bulletJointDPtr(static_cast<BulletJointPrivate*>(this->jointDPtr))
{
<<<<<<< HEAD
  this->bulletJointDPtr->constraint = NULL;
  this->bulletJointDPtr->bulletWorld = NULL;
  this->bulletJointDPtr->feedback = NULL;
  this->bulletJointDPtr->stiffnessDampingInitialized = false;
  this->bulletJointDPtr->forceApplied[0] = 0;
  this->bulletJointDPtr->forceApplied[1] = 0;
=======
  this->constraint = nullptr;
  this->bulletWorld = nullptr;
  this->feedback = nullptr;
  this->stiffnessDampingInitialized = false;
  this->forceApplied[0] = 0;
  this->forceApplied[1] = 0;
>>>>>>> 16553424
}

//////////////////////////////////////////////////
BulletJoint::~BulletJoint()
{
  this->Fini();
}

//////////////////////////////////////////////////
void BulletJoint::Fini()
{
  if (this->bulletJointDPtr->constraint && this->bulletJointDPtr->bulletWorld)
  {
    this->bulletJointDPtr->bulletWorld->removeConstraint(
        this->bulletJointDPtr->constraint);
    delete this->bulletJointDPtr->constraint;
  }
<<<<<<< HEAD
  this->bulletJointDPtr->constraint = NULL;
  this->bulletJointDPtr->bulletWorld = NULL;

  if (this->bulletJointDPtr->feedback)
    delete this->bulletJointDPtr->feedback;
  this->bulletJointDPtr->feedback = NULL;
=======
  this->constraint = nullptr;
  this->bulletWorld = nullptr;

  if (this->feedback)
    delete this->feedback;
  this->feedback = nullptr;

  Joint::Fini();
>>>>>>> 16553424
}

//////////////////////////////////////////////////
void BulletJoint::Load(sdf::ElementPtr _sdf)
{
  Joint::Load(_sdf);

  if (this->bulletJointDPtr->sdf->HasElement("axis"))
  {
    sdf::ElementPtr axisElem = this->bulletJointDPtr->sdf->GetElement("axis");
    if (axisElem->HasElement("dynamics"))
    {
      sdf::ElementPtr dynamicsElem = axisElem->GetElement("dynamics");

      if (dynamicsElem->HasElement("friction"))
      {
        sdf::ElementPtr frictionElem = dynamicsElem->GetElement("friction");
        gzlog << "joint friction not implemented\n";
      }
    }
  }

  if (this->bulletJointDPtr->sdf->HasElement("axis2"))
  {
    sdf::ElementPtr axisElem = this->bulletJointDPtr->sdf->GetElement("axis");
    if (axisElem->HasElement("dynamics"))
    {
      sdf::ElementPtr dynamicsElem = axisElem->GetElement("dynamics");

      if (dynamicsElem->HasElement("friction"))
      {
        sdf::ElementPtr frictionElem = dynamicsElem->GetElement("friction");
        gzlog << "joint friction not implemented\n";
      }
    }
  }
}

//////////////////////////////////////////////////
void BulletJoint::Init()
{
  Joint::Init();
}

//////////////////////////////////////////////////
void BulletJoint::Reset()
{
  Joint::Reset();
}

//////////////////////////////////////////////////
LinkPtr BulletJoint::GetJointLink(unsigned int _index) const
{
  return this->JointLink(_index);
}

//////////////////////////////////////////////////
LinkPtr BulletJoint::JointLink(const unsigned int _index) const
{
  LinkPtr result;

<<<<<<< HEAD
  if (this->bulletJointDPtr->constraint == NULL)
  {
    gzerr << "Attach bodies to the joint first";
    return result;
  }
=======
  if (this->constraint == nullptr)
    gzthrow("Attach bodies to the joint first");
>>>>>>> 16553424

  if (_index == 0 || _index == 1)
  {
    BulletLinkPtr bulletLink1 =
      std::static_pointer_cast<BulletLink>(this->bulletJointDPtr->childLink);

    BulletLinkPtr bulletLink2 =
      std::static_pointer_cast<BulletLink>(this->bulletJointDPtr->parentLink);

    btRigidBody rigidLink = this->bulletJointDPtr->constraint->getRigidBodyA();

    if (bulletLink1 && rigidLink.getUserPointer() == bulletLink1.get())
      result = this->bulletJointDPtr->childLink;
    else if (bulletLink2)
      result = this->bulletJointDPtr->parentLink;
  }

  return result;
}

//////////////////////////////////////////////////
bool BulletJoint::AreConnected(LinkPtr _one, LinkPtr _two) const
{
  return this->bulletJointDPtr->constraint &&
    ((this->bulletJointDPtr->childLink.get() == _one.get() &&
      this->bulletJointDPtr->parentLink.get() == _two.get()) ||
     (this->bulletJointDPtr->childLink.get() == _two.get() &&
      this->bulletJointDPtr->parentLink.get() == _one.get()));
}

//////////////////////////////////////////////////
void BulletJoint::Detach()
{
<<<<<<< HEAD
  this->bulletJointDPtr->childLink.reset();
  this->bulletJointDPtr->parentLink.reset();
  if (this->bulletJointDPtr->constraint && this->bulletJointDPtr->bulletWorld)
  {
    this->bulletJointDPtr->bulletWorld->removeConstraint(
        this->bulletJointDPtr->constraint);
  }
  delete this->bulletJointDPtr->constraint;
  this->bulletJointDPtr->constraint = NULL;
=======
  this->applyDamping.reset();

  this->childLink.reset();
  this->parentLink.reset();
  if (this->constraint && this->bulletWorld)
    this->bulletWorld->removeConstraint(this->constraint);
  delete this->constraint;
  this->constraint = nullptr;
>>>>>>> 16553424
}

//////////////////////////////////////////////////
void BulletJoint::SetProvideFeedback(const bool _enable)
{
  Joint::SetProvideFeedback(_enable);

  this->SetupJointFeedback();
}

//////////////////////////////////////////////////
void BulletJoint::CacheForceTorque()
{
  if (!this->bulletJointDPtr->provideFeedback)
    return;

  // caching force torque for the joint
  // if cached, GetForceTorque should use this value
  // this->bulletJointDPtr->wrench
  this->bulletJointDPtr->wrench.body2Force = BulletTypes::ConvertVector3Ign(
                      this->bulletJointDPtr->feedback->m_appliedForceBodyA);
  this->bulletJointDPtr->wrench.body2Torque = BulletTypes::ConvertVector3Ign(
                      this->bulletJointDPtr->feedback->m_appliedTorqueBodyA);
  this->bulletJointDPtr->wrench.body1Force = BulletTypes::ConvertVector3Ign(
                      this->bulletJointDPtr->feedback->m_appliedForceBodyB);
  this->bulletJointDPtr->wrench.body1Torque = BulletTypes::ConvertVector3Ign(
                      this->bulletJointDPtr->feedback->m_appliedTorqueBodyB);
  // gzerr << "   " << this->GetName()
  //       << " : " << this->bulletJointDPtr->wrench.body1Force
  //       << " : " << this->bulletJointDPtr->wrench.body1Torque
  //       << " : " << this->bulletJointDPtr->wrench.body2Force
  //       << " : " << this->bulletJointDPtr->wrench.body2Torque
  //       << "\n";

  // get force applied through SetForce
  physics::JointWrench wrenchAppliedWorld;
  if (this->HasType(physics::Base::HINGE_JOINT))
  {
    // rotate force into child link frame
    // GetLocalAxis is the axis specified in parent link frame!!!
    wrenchAppliedWorld.body2Torque = this->Force(0u) * this->LocalAxis(0u);

    // gzerr << "body2Torque [" << wrenchAppliedWorld.body2Torque
    //       << "] axis [" << this->GetLocalAxis(0u)
    //       << "]\n";

    wrenchAppliedWorld.body1Torque = -wrenchAppliedWorld.body2Torque;
  }
  else if (this->HasType(physics::Base::SLIDER_JOINT))
  {
    // rotate force into child link frame
    wrenchAppliedWorld.body2Force = this->Force(0u) * this->LocalAxis(0u);
    wrenchAppliedWorld.body1Force = -wrenchAppliedWorld.body2Force;
  }
  else
  {
    /// \TODO: implement for other joint types
    // note that for fixed joint no further modification is needed
    // gzerr << "force torque for joint type [" << this->GetType()
    //       << "] not implemented, returns false results!!\n";
  }

  // convert wrench from child cg location to child link frame
  if (this->bulletJointDPtr->childLink)
  {
    ignition::math::Pose3d childPose =
      this->bulletJointDPtr->childLink->WorldPose();

    // convert torque from about child CG to joint anchor location
    // cg position specified in child link frame
    ignition::math::Pose3d cgPose =
      this->bulletJointDPtr->childLink->Inertial()->Pose();

    // anchorPose location of joint in child frame
    // childMomentArm: from child CG to joint location in child link frame
    // moment arm rotated into world frame (given feedback is in world frame)
    ignition::math::Vector3d childMomentArm = childPose.Rot().RotateVector(
        (this->bulletJointDPtr->anchorPose -
         ignition::math::Pose3d(cgPose.Pos(),
           ignition::math::Quaterniond())).Pos());

    // gzerr << "anchor [" << anchorPose
    //       << "] iarm[" << this->childLink->GetInertial()->GetPose().pos
    //       << "] childMomentArm[" << childMomentArm
    //       << "] f1[" << this->bulletJointDPtr->wrench.body2Force
    //       << "] t1[" << this->bulletJointDPtr->wrench.body2Torque
    //       << "] fxp[" << this->bulletJointDPtr->wrench.body2Force.Cross(
    //       childMomentArm)
    //       << "]\n";

    this->bulletJointDPtr->wrench.body2Torque +=
      this->bulletJointDPtr->wrench.body2Force.Cross(childMomentArm);

    // rotate resulting body2Force in world frame into link frame
    this->bulletJointDPtr->wrench.body2Force =
      childPose.Rot().RotateVectorReverse(
          -this->bulletJointDPtr->wrench.body2Force);

    // rotate resulting body2Torque in world frame into link frame
    this->bulletJointDPtr->wrench.body2Torque =
      childPose.Rot().RotateVectorReverse(
          -this->bulletJointDPtr->wrench.body2Torque);
  }

  // convert torque from about parent CG to joint anchor location
  if (this->bulletJointDPtr->parentLink)
  {
<<<<<<< HEAD
    // get child pose, or it's the inertial world if childLink is NULL
    ignition::math::Pose3d childPose;
=======
    // get child pose, or it's the inertial world if childLink is nullptr
    math::Pose childPose;
    if (this->childLink)
      childPose = this->childLink->GetWorldPose();
>>>>>>> 16553424

    if (this->bulletJointDPtr->childLink)
      childPose = this->bulletJointDPtr->childLink->WorldPose();

    ignition::math::Pose3d parentPose =
      this->bulletJointDPtr->parentLink->WorldPose();

    // if parent link exists, convert torque from about parent
    // CG to joint anchor location

    // parent cg specified in parent link frame
    ignition::math::Pose3d cgPose =
      this->bulletJointDPtr->parentLink->Inertial()->Pose();

    // get parent CG pose in child link frame
    ignition::math::Pose3d parentCGInChildLink =
      ignition::math::Pose3d(cgPose.Pos(), ignition::math::Quaterniond()) -
      (childPose - parentPose);

    // anchor location in parent CG frame
    // this is the moment arm, but it's in parent CG frame, we need
    // to convert it into world frame
    ignition::math::Pose3d anchorInParendCGFrame =
      this->bulletJointDPtr->anchorPose - parentCGInChildLink;

    // paretnCGFrame in world frame
    ignition::math::Pose3d parentCGInWorld = cgPose + parentPose;

    // rotate momeent arms into world frame
    ignition::math::Vector3d parentMomentArm =
      parentCGInWorld.Rot().RotateVector(
          (this->bulletJointDPtr->anchorPose - parentCGInChildLink).Pos());

    // gzerr << "anchor [" << this->anchorPose
    //       << "] pcginc[" << parentCGInChildLink
    //       << "] iarm[" << cgPose
    //       << "] anc2pcg[" << this->anchorPose - parentCGInChildLink
    //       << "] parentMomentArm[" << parentMomentArm
    //       << "] f1[" << this->bulletJointDPtr->wrench.body1Force
    //       << "] t1[" << this->bulletJointDPtr->wrench.body1Torque
    //       << "] fxp[" << this->bulletJointDPtr->wrench.body1Force.Cross(
    //       parentMomentArm)
    //       << "]\n";

    this->bulletJointDPtr->wrench.body1Torque +=
      this->bulletJointDPtr->wrench.body1Force.Cross(parentMomentArm);

    // rotate resulting body1Force in world frame into link frame
    this->bulletJointDPtr->wrench.body1Force =
      parentPose.Rot().RotateVectorReverse(
          -this->bulletJointDPtr->wrench.body1Force);

    // rotate resulting body1Torque in world frame into link frame
    this->bulletJointDPtr->wrench.body1Torque =
      parentPose.Rot().RotateVectorReverse(
          -this->bulletJointDPtr->wrench.body1Torque);

    if (!this->bulletJointDPtr->childLink)
    {
      // if child link does not exist, use equal and opposite
      this->bulletJointDPtr->wrench.body2Force =
        -this->bulletJointDPtr->wrench.body1Force;
      this->bulletJointDPtr->wrench.body2Torque =
        -this->bulletJointDPtr->wrench.body1Torque;

      // force/torque are in parent link frame, transform them into
      // child link(world) frame.
      ignition::math::Pose3d parentToWorldTransform =
        this->bulletJointDPtr->parentLink->WorldPose();

      this->bulletJointDPtr->wrench.body1Force =
        parentToWorldTransform.Rot().RotateVector(
        this->bulletJointDPtr->wrench.body1Force);

      this->bulletJointDPtr->wrench.body1Torque =
        parentToWorldTransform.Rot().RotateVector(
        this->bulletJointDPtr->wrench.body1Torque);
    }
  }
  else
  {
    if (!this->bulletJointDPtr->childLink)
    {
      gzerr << "Joint [" << this->ScopedName()
            << "]: Both parent and child links are invalid, abort.\n";
      return;
    }
    else
    {
      // if parentLink does not exist, use equal opposite body1 wrench
      this->bulletJointDPtr->wrench.body1Force =
        -this->bulletJointDPtr->wrench.body2Force;
      this->bulletJointDPtr->wrench.body1Torque =
        -this->bulletJointDPtr->wrench.body2Torque;

      // force/torque are in child link frame, transform them into
      // parent link frame.  Here, parent link is world, so zero transform.
      ignition::math::Pose3d childToWorldTransform =
        this->bulletJointDPtr->childLink->WorldPose();

      this->bulletJointDPtr->wrench.body1Force =
        childToWorldTransform.Rot().RotateVector(
        this->bulletJointDPtr->wrench.body1Force);
      this->bulletJointDPtr->wrench.body1Torque =
        childToWorldTransform.Rot().RotateVector(
        this->bulletJointDPtr->wrench.body1Torque);
    }
  }
  this->bulletJointDPtr->wrench = this->bulletJointDPtr->wrench - wrenchAppliedWorld;
}

//////////////////////////////////////////////////
JointWrench BulletJoint::ForceTorque(const unsigned int /*_index*/) const
{
<<<<<<< HEAD
  GZ_ASSERT(this->bulletJointDPtr->constraint != NULL,
      "constraint should be valid");
  return this->bulletJointDPtr->wrench;
=======
  GZ_ASSERT(this->constraint != nullptr, "constraint should be valid");
  return this->wrench;
>>>>>>> 16553424
}

//////////////////////////////////////////////////
void BulletJoint::SetupJointFeedback()
{
  if (this->bulletJointDPtr->provideFeedback)
  {
<<<<<<< HEAD
    if (this->bulletJointDPtr->feedback == NULL)
=======
    if (this->feedback == nullptr)
>>>>>>> 16553424
    {
      this->bulletJointDPtr->feedback = new btJointFeedback;
      this->bulletJointDPtr->feedback->m_appliedForceBodyA = btVector3(0, 0, 0);
      this->bulletJointDPtr->feedback->m_appliedForceBodyB = btVector3(0, 0, 0);
      this->bulletJointDPtr->feedback->m_appliedTorqueBodyA =
        btVector3(0, 0, 0);
      this->bulletJointDPtr->feedback->m_appliedTorqueBodyB =
        btVector3(0, 0, 0);
    }

    if (this->bulletJointDPtr->constraint)
    {
      this->bulletJointDPtr->constraint->setJointFeedback(
          this->bulletJointDPtr->feedback);
    }
    else
    {
      gzerr << "Bullet Joint [" << this->Name() << "] ID is invalid\n";
    }
  }
}

//////////////////////////////////////////////////
void BulletJoint::SetDamping(const unsigned int _index, const double _damping)
{
  if (_index < this->AngleCount())
  {
    this->SetStiffnessDamping(_index,
        this->bulletJointDPtr->stiffnessCoefficient[_index], _damping);
  }
  else
  {
     gzerr << "BulletJoint::SetDamping: index[" << _index
           << "] is out of bounds (AngleCount() = "
           << this->AngleCount() << ").\n";
     return;
  }
}

//////////////////////////////////////////////////
void BulletJoint::SetStiffness(const unsigned int _index,
    const double _stiffness)
{
  if (_index < this->AngleCount())
  {
    this->SetStiffnessDamping(_index, _stiffness,
      this->bulletJointDPtr->dissipationCoefficient[_index]);
  }
  else
  {
     gzerr << "BulletJoint::SetStiffness: index[" << _index
           << "] is out of bounds (AngleCount() = "
           << this->AngleCount() << ").\n";
     return;
  }
}

//////////////////////////////////////////////////
void BulletJoint::SetStiffnessDamping(const unsigned int _index,
  const double _stiffness, const double _damping, const double _reference)
{
  if (_index < this->AngleCount())
  {
    this->bulletJointDPtr->stiffnessCoefficient[_index] = _stiffness;
    this->bulletJointDPtr->dissipationCoefficient[_index] = _damping;
    this->bulletJointDPtr->springReferencePosition[_index] = _reference;

    /// \TODO: this check might not be needed?  attaching an object to a static
    /// body should not affect damping application.
    bool parentStatic = this->Parent() ? this->Parent()->IsStatic() : false;
    bool childStatic = this->Child() ? this->Child()->IsStatic() : false;

    if (!this->bulletJointDPtr->stiffnessDampingInitialized)
    {
      if (!parentStatic && !childStatic)
      {
        this->bulletJointDPtr->applyDamping =
          physics::Joint::ConnectJointUpdate(
              std::bind(&BulletJoint::ApplyStiffnessDamping, this));
        this->bulletJointDPtr->stiffnessDampingInitialized = true;
      }
      else
      {
        gzwarn << "Spring Damper for Joint[" << this->Name()
               << "] is not initialized because either parent[" << parentStatic
               << "] or child[" << childStatic << "] is static.\n";
      }
    }
  }
  else
    gzerr << "SetStiffnessDamping _index too large.\n";
}

//////////////////////////////////////////////////
void BulletJoint::SetForce(const unsigned int _index,
    const double _force)
{
  double force = Joint::CheckAndTruncateForce(_index, _force);
  this->SaveForce(_index, force);
  this->SetForceImpl(_index, force);

  // for engines that supports auto-disable of links
  if (this->bulletJointDPtr->childLink)
    this->bulletJointDPtr->childLink->SetEnabled(true);
  if (this->bulletJointDPtr->parentLink)
    this->bulletJointDPtr->parentLink->SetEnabled(true);
}

//////////////////////////////////////////////////
void BulletJoint::SaveForce(const unsigned int _index, const double _force)
{
  // this bit of code actually doesn't do anything physical,
  // it simply records the forces commanded inside forceApplied.
  if (_index < this->AngleCount())
  {
    if (this->bulletJointDPtr->forceAppliedTime < this->World()->GetSimTime())
    {
      // reset forces if time step is new
      this->bulletJointDPtr->forceAppliedTime = this->World()->GetSimTime();
      this->bulletJointDPtr->forceApplied[0] =
        this->bulletJointDPtr->forceApplied[1] = 0;
    }

    this->bulletJointDPtr->forceApplied[_index] += _force;
  }
  else
  {
    gzerr << "Something's wrong, joint [" << this->Name()
          << "] index [" << _index
          << "] out of range.\n";
  }
}

//////////////////////////////////////////////////
double BulletJoint::Force(const unsigned int _index) const
{
  if (_index < this->AngleCount())
  {
    return this->bulletJointDPtr->forceApplied[_index];
  }
  else
  {
    gzerr << "Invalid joint index [" << _index
          << "] when trying to get force\n";
    return 0;
  }
}

//////////////////////////////////////////////////
void BulletJoint::ApplyStiffnessDamping()
{
  for (unsigned int i = 0; i < this->AngleCount(); ++i)
  {
    // Take absolute value of dissipationCoefficient, since negative values of
    // dissipationCoefficient are used for adaptive damping to
    // enforce stability.
    double dampingForce =
      -fabs(this->bulletJointDPtr->dissipationCoefficient[i]) *
      this->Velocity(i);

    double springForce = this->bulletJointDPtr->stiffnessCoefficient[i] *
      (this->bulletJointDPtr->springReferencePosition[i] -
       this->Angle(i).Radian());

    // do not change forceApplied if setting internal damping forces
    this->SetForceImpl(i, dampingForce + springForce);

    // gzerr << this->GetVelocity(0) << " : " << dampingForce << "\n";
  }
}

//////////////////////////////////////////////////
void BulletJoint::SetAnchor(const unsigned int /*_index*/,
    const ignition::math::Vector3d &/*_anchor*/)
{
  // nothing to do here for bullet.
}

//////////////////////////////////////////////////
ignition::math::Vector3d BulletJoint::Anchor(
    const unsigned int /*_index*/) const
{
  gzerr << "Not implement in Bullet\n";
  return ignition::math::Vector3d::Zero;
}

//////////////////////////////////////////////////
ignition::math::Vector3d BulletJoint::LinkForce(
    const unsigned int /*_index*/) const
{
  gzerr << "Not implement in Bullet\n";
  return ignition::math::Vector3d::Zero;
}

//////////////////////////////////////////////////
ignition::math::Vector3d BulletJoint::LinkTorque(
    const unsigned int /*_index*/) const
{
  gzerr << "Not implement in Bullet\n";
  return ignition::math::Vector3d::Zero;
}

//////////////////////////////////////////////////
bool BulletJoint::SetParam(const std::string &/*_key*/,
    const unsigned int /*_index*/,
    const boost::any &/*_value*/)
{
  gzdbg << "Not implement in Bullet\n";
  return false;
}

//////////////////////////////////////////////////
double BulletJoint::Param(const std::string &_key,
    const unsigned int _index) const
{
  return Joint::Param(_key, _index);
}

//////////////////////////////////////////////////
ignition::math::Angle BulletJoint::HighStop(const unsigned int _index) const
{
  return this->UpperLimit(_index);
}

//////////////////////////////////////////////////
ignition::math::Angle BulletJoint::LowStop(const unsigned int _index) const
{
  return this->LowerLimit(_index);
}

//////////////////////////////////////////////////
bool BulletJoint::SetPosition(const unsigned int _index, const double _position)
{
  return Joint::SetPositionMaximal(_index, _position);
}<|MERGE_RESOLUTION|>--- conflicted
+++ resolved
@@ -36,21 +36,12 @@
 : Joint(*new BulletJointPrivate, _parent),
   bulletJointDPtr(static_cast<BulletJointPrivate*>(this->jointDPtr))
 {
-<<<<<<< HEAD
-  this->bulletJointDPtr->constraint = NULL;
-  this->bulletJointDPtr->bulletWorld = NULL;
-  this->bulletJointDPtr->feedback = NULL;
+  this->bulletJointDPtr->constraint = nullptr;
+  this->bulletJointDPtr->bulletWorld = nullptr;
+  this->bulletJointDPtr->feedback = nullptr;
   this->bulletJointDPtr->stiffnessDampingInitialized = false;
   this->bulletJointDPtr->forceApplied[0] = 0;
   this->bulletJointDPtr->forceApplied[1] = 0;
-=======
-  this->constraint = nullptr;
-  this->bulletWorld = nullptr;
-  this->feedback = nullptr;
-  this->stiffnessDampingInitialized = false;
-  this->forceApplied[0] = 0;
-  this->forceApplied[1] = 0;
->>>>>>> 16553424
 }
 
 //////////////////////////////////////////////////
@@ -68,23 +59,14 @@
         this->bulletJointDPtr->constraint);
     delete this->bulletJointDPtr->constraint;
   }
-<<<<<<< HEAD
-  this->bulletJointDPtr->constraint = NULL;
-  this->bulletJointDPtr->bulletWorld = NULL;
+  this->bulletJointDPtr->constraint = nullptr;
+  this->bulletJointDPtr->bulletWorld = nullptr;
 
   if (this->bulletJointDPtr->feedback)
     delete this->bulletJointDPtr->feedback;
-  this->bulletJointDPtr->feedback = NULL;
-=======
-  this->constraint = nullptr;
-  this->bulletWorld = nullptr;
-
-  if (this->feedback)
-    delete this->feedback;
-  this->feedback = nullptr;
+  this->bulletJointDPtr->feedback = nullptr;
 
   Joint::Fini();
->>>>>>> 16553424
 }
 
 //////////////////////////////////////////////////
@@ -146,16 +128,11 @@
 {
   LinkPtr result;
 
-<<<<<<< HEAD
-  if (this->bulletJointDPtr->constraint == NULL)
+  if (this->bulletJointDPtr->constraint == nullptr)
   {
     gzerr << "Attach bodies to the joint first";
     return result;
   }
-=======
-  if (this->constraint == nullptr)
-    gzthrow("Attach bodies to the joint first");
->>>>>>> 16553424
 
   if (_index == 0 || _index == 1)
   {
@@ -189,7 +166,8 @@
 //////////////////////////////////////////////////
 void BulletJoint::Detach()
 {
-<<<<<<< HEAD
+  this->applyDamping.reset();
+
   this->bulletJointDPtr->childLink.reset();
   this->bulletJointDPtr->parentLink.reset();
   if (this->bulletJointDPtr->constraint && this->bulletJointDPtr->bulletWorld)
@@ -198,17 +176,7 @@
         this->bulletJointDPtr->constraint);
   }
   delete this->bulletJointDPtr->constraint;
-  this->bulletJointDPtr->constraint = NULL;
-=======
-  this->applyDamping.reset();
-
-  this->childLink.reset();
-  this->parentLink.reset();
-  if (this->constraint && this->bulletWorld)
-    this->bulletWorld->removeConstraint(this->constraint);
-  delete this->constraint;
-  this->constraint = nullptr;
->>>>>>> 16553424
+  this->bulletJointDPtr->constraint = nullptr;
 }
 
 //////////////////////////////////////////////////
@@ -316,15 +284,8 @@
   // convert torque from about parent CG to joint anchor location
   if (this->bulletJointDPtr->parentLink)
   {
-<<<<<<< HEAD
-    // get child pose, or it's the inertial world if childLink is NULL
+    // get child pose, or it's the inertial world if childLink is nullptr
     ignition::math::Pose3d childPose;
-=======
-    // get child pose, or it's the inertial world if childLink is nullptr
-    math::Pose childPose;
-    if (this->childLink)
-      childPose = this->childLink->GetWorldPose();
->>>>>>> 16553424
 
     if (this->bulletJointDPtr->childLink)
       childPose = this->bulletJointDPtr->childLink->WorldPose();
@@ -439,14 +400,9 @@
 //////////////////////////////////////////////////
 JointWrench BulletJoint::ForceTorque(const unsigned int /*_index*/) const
 {
-<<<<<<< HEAD
-  GZ_ASSERT(this->bulletJointDPtr->constraint != NULL,
+  GZ_ASSERT(this->bulletJointDPtr->constraint != nullptr,
       "constraint should be valid");
   return this->bulletJointDPtr->wrench;
-=======
-  GZ_ASSERT(this->constraint != nullptr, "constraint should be valid");
-  return this->wrench;
->>>>>>> 16553424
 }
 
 //////////////////////////////////////////////////
@@ -454,11 +410,7 @@
 {
   if (this->bulletJointDPtr->provideFeedback)
   {
-<<<<<<< HEAD
-    if (this->bulletJointDPtr->feedback == NULL)
-=======
-    if (this->feedback == nullptr)
->>>>>>> 16553424
+    if (this->bulletJointDPtr->feedback == nullptr)
     {
       this->bulletJointDPtr->feedback = new btJointFeedback;
       this->bulletJointDPtr->feedback->m_appliedForceBodyA = btVector3(0, 0, 0);
