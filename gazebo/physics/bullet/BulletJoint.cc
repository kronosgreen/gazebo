/*
 * Copyright (C) 2012-2014 Open Source Robotics Foundation
 *
 * Licensed under the Apache License, Version 2.0 (the "License");
 * you may not use this file except in compliance with the License.
 * You may obtain a copy of the License at
 *
 *     http://www.apache.org/licenses/LICENSE-2.0
 *
 * Unless required by applicable law or agreed to in writing, software
 * distributed under the License is distributed on an "AS IS" BASIS,
 * WITHOUT WARRANTIES OR CONDITIONS OF ANY KIND, either express or implied.
 * See the License for the specific language governing permissions and
 * limitations under the License.
 *
*/
/* Desc: The base Bullet joint class
 * Author: Nate Koenig, Andrew Howard
 * Date: 15 May 2009
 */

#include <string>

#include "gazebo/common/Exception.hh"
#include "gazebo/common/Console.hh"

#include "gazebo/physics/World.hh"
#include "gazebo/physics/bullet/bullet_inc.h"
#include "gazebo/physics/bullet/BulletLink.hh"
#include "gazebo/physics/bullet/BulletJoint.hh"

using namespace gazebo;
using namespace physics;

//////////////////////////////////////////////////
BulletJoint::BulletJoint(BasePtr _parent)
  : Joint(_parent)
{
  this->constraint = NULL;
  this->bulletWorld = NULL;
  this->feedback = NULL;
  this->stiffnessDampingInitialized = false;
  this->forceApplied[0] = 0;
  this->forceApplied[1] = 0;
}

//////////////////////////////////////////////////
BulletJoint::~BulletJoint()
{
  delete this->constraint;
  this->bulletWorld = NULL;
}

//////////////////////////////////////////////////
void BulletJoint::Load(sdf::ElementPtr _sdf)
{
  Joint::Load(_sdf);

  if (this->sdf->HasElement("axis"))
  {
    sdf::ElementPtr axisElem = this->sdf->GetElement("axis");
    if (axisElem->HasElement("dynamics"))
    {
      sdf::ElementPtr dynamicsElem = axisElem->GetElement("dynamics");

      if (dynamicsElem->HasElement("damping"))
      {
        this->SetDamping(0, dynamicsElem->Get<double>("damping"));
      }
      if (dynamicsElem->HasElement("friction"))
      {
        sdf::ElementPtr frictionElem = dynamicsElem->GetElement("friction");
        gzlog << "joint friction not implemented\n";
      }
    }
  }

  if (this->sdf->HasElement("axis2"))
  {
    sdf::ElementPtr axisElem = this->sdf->GetElement("axis");
    if (axisElem->HasElement("dynamics"))
    {
      sdf::ElementPtr dynamicsElem = axisElem->GetElement("dynamics");

      if (dynamicsElem->HasElement("damping"))
      {
        this->SetDamping(1, dynamicsElem->Get<double>("damping"));
      }
      if (dynamicsElem->HasElement("friction"))
      {
        sdf::ElementPtr frictionElem = dynamicsElem->GetElement("friction");
        gzlog << "joint friction not implemented\n";
      }
    }
  }
}

//////////////////////////////////////////////////
void BulletJoint::Init()
{
  Joint::Init();
}

//////////////////////////////////////////////////
void BulletJoint::Reset()
{
  Joint::Reset();
}

//////////////////////////////////////////////////
LinkPtr BulletJoint::GetJointLink(unsigned int _index) const
{
  LinkPtr result;

  if (this->constraint == NULL)
    gzthrow("Attach bodies to the joint first");

  if (_index == 0 || _index == 1)
  {
    BulletLinkPtr bulletLink1 =
      boost::static_pointer_cast<BulletLink>(this->childLink);

    BulletLinkPtr bulletLink2 =
      boost::static_pointer_cast<BulletLink>(this->parentLink);

    btRigidBody rigidLink = this->constraint->getRigidBodyA();

    if (bulletLink1 && rigidLink.getUserPointer() == bulletLink1.get())
      result = this->childLink;
    else if (bulletLink2)
      result = this->parentLink;
  }

  return result;
}

//////////////////////////////////////////////////
bool BulletJoint::AreConnected(LinkPtr _one, LinkPtr _two) const
{
  return this->constraint && ((this->childLink.get() == _one.get() &&
                               this->parentLink.get() == _two.get()) ||
                              (this->childLink.get() == _two.get() &&
                               this->parentLink.get() == _one.get()));
}

//////////////////////////////////////////////////
void BulletJoint::Detach()
{
  this->childLink.reset();
  this->parentLink.reset();
  if (this->constraint && this->bulletWorld)
    this->bulletWorld->removeConstraint(this->constraint);
  delete this->constraint;
}

//////////////////////////////////////////////////
void BulletJoint::CacheForceTorque()
{
  if (!this->provideFeedback)
    return;

  // caching force torque for the joint
  // if cached, GetForceTorque should use this value
  // this->wrench
  this->wrench.body2Force = BulletTypes::ConvertVector3(
                      this->feedback->m_appliedForceBodyA);
  this->wrench.body2Torque = BulletTypes::ConvertVector3(
                      this->feedback->m_appliedTorqueBodyA);
  this->wrench.body1Force = BulletTypes::ConvertVector3(
                      this->feedback->m_appliedForceBodyB);
  this->wrench.body1Torque = BulletTypes::ConvertVector3(
                      this->feedback->m_appliedTorqueBodyB);
  // gzerr << "   " << this->GetName()
  //       << " : " << this->wrench.body1Force
  //       << " : " << this->wrench.body1Torque
  //       << " : " << this->wrench.body2Force
  //       << " : " << this->wrench.body2Torque
  //       << "\n";

  // get force applied through SetForce
  physics::JointWrench wrenchAppliedWorld;
  if (this->HasType(physics::Base::HINGE_JOINT))
  {
    // rotate force into child link frame
    // GetLocalAxis is the axis specified in parent link frame!!!
    wrenchAppliedWorld.body2Torque =
      this->GetForce(0u) * this->GetLocalAxis(0u);

    // gzerr << "body2Torque [" << wrenchAppliedWorld.body2Torque
    //       << "] axis [" << this->GetLocalAxis(0u)
    //       << "]\n";

    wrenchAppliedWorld.body1Torque = -wrenchAppliedWorld.body2Torque;
  }
  else if (this->HasType(physics::Base::SLIDER_JOINT))
  {
    // rotate force into child link frame
    wrenchAppliedWorld.body2Force =
      this->GetForce(0u) * this->GetLocalAxis(0u);
    wrenchAppliedWorld.body1Force = -wrenchAppliedWorld.body2Force;
  }
  else
  {
    /// \TODO: implement for other joint types
    // gzerr << "force torque for joint type [" << this->GetType()
    //       << "] not implemented, returns false results!!\n";
  }

  // convert wrench from child cg location to child link frame
  if (this->childLink)
  {
    math::Pose childPose = this->childLink->GetWorldPose();

    // convert torque from about child CG to joint anchor location
    // cg position specified in child link frame
    math::Pose cgPose = this->childLink->GetInertial()->GetPose();

    // anchorPose location of joint in child frame
    // childMomentArm: from child CG to joint location in child link frame
    // moment arm rotated into world frame (given feedback is in world frame)
    math::Vector3 childMomentArm = childPose.rot.RotateVector(
      (this->anchorPose - math::Pose(cgPose.pos, math::Quaternion())).pos);

    // gzerr << "anchor [" << anchorPose
    //       << "] iarm[" << this->childLink->GetInertial()->GetPose().pos
    //       << "] childMomentArm[" << childMomentArm
    //       << "] f1[" << this->wrench.body2Force
    //       << "] t1[" << this->wrench.body2Torque
    //       << "] fxp[" << this->wrench.body2Force.Cross(childMomentArm)
    //       << "]\n";

    this->wrench.body2Torque += this->wrench.body2Force.Cross(childMomentArm);

    // rotate resulting body2Force in world frame into link frame
    this->wrench.body2Force = childPose.rot.RotateVectorReverse(
      -this->wrench.body2Force);

    // rotate resulting body2Torque in world frame into link frame
    this->wrench.body2Torque = childPose.rot.RotateVectorReverse(
      -this->wrench.body2Torque);
  }

  // convert torque from about parent CG to joint anchor location
  if (this->parentLink)
  {
    // get child pose, or it's the inertial world if childLink is NULL
    math::Pose childPose;
    if (this->childLink)
      childPose = this->childLink->GetWorldPose();

    math::Pose parentPose = this->parentLink->GetWorldPose();

    // if parent link exists, convert torque from about parent
    // CG to joint anchor location

    // parent cg specified in parent link frame
    math::Pose cgPose = this->parentLink->GetInertial()->GetPose();

    // get parent CG pose in child link frame
    math::Pose parentCGInChildLink =
      math::Pose(cgPose.pos, math::Quaternion()) - (childPose - parentPose);

    // anchor location in parent CG frame
    // this is the moment arm, but it's in parent CG frame, we need
    // to convert it into world frame
    math::Pose anchorInParendCGFrame = this->anchorPose - parentCGInChildLink;

    // paretnCGFrame in world frame
    math::Pose parentCGInWorld = cgPose + parentPose;

    // rotate momeent arms into world frame
    math::Vector3 parentMomentArm = parentCGInWorld.rot.RotateVector(
      (this->anchorPose - parentCGInChildLink).pos);

    // gzerr << "anchor [" << this->anchorPose
    //       << "] pcginc[" << parentCGInChildLink
    //       << "] iarm[" << cgPose
    //       << "] anc2pcg[" << this->anchorPose - parentCGInChildLink
    //       << "] parentMomentArm[" << parentMomentArm
    //       << "] f1[" << this->wrench.body1Force
    //       << "] t1[" << this->wrench.body1Torque
    //       << "] fxp[" << this->wrench.body1Force.Cross(parentMomentArm)
    //       << "]\n";

    this->wrench.body1Torque += this->wrench.body1Force.Cross(parentMomentArm);

    // rotate resulting body1Force in world frame into link frame
    this->wrench.body1Force = parentPose.rot.RotateVectorReverse(
      -this->wrench.body1Force);

    // rotate resulting body1Torque in world frame into link frame
    this->wrench.body1Torque = parentPose.rot.RotateVectorReverse(
      -this->wrench.body1Torque);

    if (!this->childLink)
    {
      // if child link does not exist, use equal and opposite
      this->wrench.body2Force = -this->wrench.body1Force;
      this->wrench.body2Torque = -this->wrench.body1Torque;

      // force/torque are in parent link frame, transform them into
      // child link(world) frame.
      math::Pose parentToWorldTransform = this->parentLink->GetWorldPose();
      this->wrench.body1Force =
        parentToWorldTransform.rot.RotateVector(
        this->wrench.body1Force);
      this->wrench.body1Torque =
        parentToWorldTransform.rot.RotateVector(
        this->wrench.body1Torque);
    }
  }
  else
  {
    if (!this->childLink)
    {
      gzerr << "Joint [" << this->GetScopedName()
            << "]: Both parent and child links are invalid, abort.\n";
      return;
    }
    else
    {
      // if parentLink does not exist, use equal opposite body1 wrench
      this->wrench.body1Force = -this->wrench.body2Force;
      this->wrench.body1Torque = -this->wrench.body2Torque;

      // force/torque are in child link frame, transform them into
      // parent link frame.  Here, parent link is world, so zero transform.
      math::Pose childToWorldTransform = this->childLink->GetWorldPose();
      this->wrench.body1Force =
        childToWorldTransform.rot.RotateVector(
        this->wrench.body1Force);
      this->wrench.body1Torque =
        childToWorldTransform.rot.RotateVector(
        this->wrench.body1Torque);
    }
  }
  this->wrench = this->wrench - wrenchAppliedWorld;
}

//////////////////////////////////////////////////
JointWrench BulletJoint::GetForceTorque(unsigned int /*_index*/)
{
  return this->wrench;
}

//////////////////////////////////////////////////
void BulletJoint::SetupJointFeedback()
{
  if (this->provideFeedback)
  {
    this->feedback = new btJointFeedback;
    this->feedback->m_appliedForceBodyA = btVector3(0, 0, 0);
    this->feedback->m_appliedForceBodyB = btVector3(0, 0, 0);
    this->feedback->m_appliedTorqueBodyA = btVector3(0, 0, 0);
    this->feedback->m_appliedTorqueBodyB = btVector3(0, 0, 0);

    if (this->constraint)
      this->constraint->setJointFeedback(this->feedback);
    else
    {
      gzerr << "Bullet Joint [" << this->GetName() << "] ID is invalid\n";
      getchar();
    }
  }
}

//////////////////////////////////////////////////
void BulletJoint::SetDamping(unsigned int _index, double _damping)
{
  if (_index < this->GetAngleCount())
  {
    this->SetStiffnessDamping(_index, this->stiffnessCoefficient[_index],
      _damping);
  }
  else
  {
     gzerr << "BulletJoint::SetDamping: index[" << _index
           << "] is out of bounds (GetAngleCount() = "
           << this->GetAngleCount() << ").\n";
     return;
  }
}

//////////////////////////////////////////////////
void BulletJoint::SetStiffness(unsigned int _index, double _stiffness)
{
  if (_index < this->GetAngleCount())
  {
    this->SetStiffnessDamping(_index, _stiffness,
      this->dissipationCoefficient[_index]);
  }
  else
  {
     gzerr << "BulletJoint::SetStiffness: index[" << _index
           << "] is out of bounds (GetAngleCount() = "
           << this->GetAngleCount() << ").\n";
     return;
  }
}

//////////////////////////////////////////////////
void BulletJoint::SetStiffnessDamping(unsigned int _index,
  double _stiffness, double _damping, double _reference)
{
  if (_index < this->GetAngleCount())
  {
    this->stiffnessCoefficient[_index] = _stiffness;
    this->dissipationCoefficient[_index] = _damping;
    this->springReferencePosition[_index] = _reference;

    /// \TODO: this check might not be needed?  attaching an object to a static
    /// body should not affect damping application.
    bool parentStatic =
      this->GetParent() ? this->GetParent()->IsStatic() : false;
    bool childStatic =
      this->GetChild() ? this->GetChild()->IsStatic() : false;

    if (!this->stiffnessDampingInitialized)
    {
      if (!parentStatic && !childStatic)
      {
        this->applyDamping = physics::Joint::ConnectJointUpdate(
          boost::bind(&BulletJoint::ApplyStiffnessDamping, this));
        this->stiffnessDampingInitialized = true;
      }
      else
      {
        gzwarn << "Spring Damper for Joint[" << this->GetName()
               << "] is not initialized because either parent[" << parentStatic
               << "] or child[" << childStatic << "] is static.\n";
      }
    }
  }
  else
    gzerr << "SetStiffnessDamping _index too large.\n";
}

//////////////////////////////////////////////////
void BulletJoint::SetForce(unsigned int _index, double _force)
{
  double force = Joint::CheckAndTruncateForce(_index, _force);
  this->SaveForce(_index, force);
  this->SetForceImpl(_index, force);

  // for engines that supports auto-disable of links
  if (this->childLink) this->childLink->SetEnabled(true);
  if (this->parentLink) this->parentLink->SetEnabled(true);
}

//////////////////////////////////////////////////
void BulletJoint::SaveForce(unsigned int _index, double _force)
{
  // this bit of code actually doesn't do anything physical,
  // it simply records the forces commanded inside forceApplied.
  if (_index < this->GetAngleCount())
  {
    if (this->forceAppliedTime < this->GetWorld()->GetSimTime())
    {
      // reset forces if time step is new
      this->forceAppliedTime = this->GetWorld()->GetSimTime();
      this->forceApplied[0] = this->forceApplied[1] = 0;
    }

    this->forceApplied[_index] += _force;
  }
  else
    gzerr << "Something's wrong, joint [" << this->GetName()
          << "] index [" << _index
          << "] out of range.\n";
}

//////////////////////////////////////////////////
double BulletJoint::GetForce(unsigned int _index)
{
  if (_index < this->GetAngleCount())
  {
    return this->forceApplied[_index];
  }
  else
  {
    gzerr << "Invalid joint index [" << _index
          << "] when trying to get force\n";
    return 0;
  }
}

//////////////////////////////////////////////////
void BulletJoint::ApplyStiffnessDamping()
{
  for (unsigned int i = 0; i < this->GetAngleCount(); ++i)
  {
    // Take absolute value of dissipationCoefficient, since negative values of
    // dissipationCoefficient are used for adaptive damping to
    // enforce stability.
    double dampingForce = -fabs(this->dissipationCoefficient[i])
      * this->GetVelocity(i);

    double springForce = this->stiffnessCoefficient[i]
      * (this->springReferencePosition[i] - this->GetAngle(i).Radian());

    // do not change forceApplied if setting internal damping forces
    this->SetForceImpl(i, dampingForce + springForce);

    // gzerr << this->GetVelocity(0) << " : " << dampingForce << "\n";
  }
}

//////////////////////////////////////////////////
void BulletJoint::SetAnchor(unsigned int /*_index*/,
    const gazebo::math::Vector3 & /*_anchor*/)
{
  // nothing to do here for bullet.
}

//////////////////////////////////////////////////
math::Vector3 BulletJoint::GetAnchor(unsigned int /*_index*/) const
{
  gzerr << "Not implement in Bullet\n";
  return math::Vector3();
}

//////////////////////////////////////////////////
math::Vector3 BulletJoint::GetLinkForce(unsigned int /*_index*/) const
{
  gzerr << "Not implement in Bullet\n";
  return math::Vector3();
}

//////////////////////////////////////////////////
math::Vector3 BulletJoint::GetLinkTorque(unsigned int /*_index*/) const
{
  gzerr << "Not implement in Bullet\n";
  return math::Vector3();
}

//////////////////////////////////////////////////
void BulletJoint::SetAttribute(Attribute, unsigned int /*_index*/,
    double /*_value*/)
{
  gzdbg << "Not implement in Bullet\n";
}

//////////////////////////////////////////////////
bool BulletJoint::SetParam(const std::string &/*_key*/,
    unsigned int /*_index*/,
    const boost::any &/*_value*/)
{
  gzdbg << "Not implement in Bullet\n";
  return false;
}

//////////////////////////////////////////////////
double BulletJoint::GetParam(const std::string &/*_key*/,
    unsigned int /*_index*/)
{
  gzdbg << "Not implement in Bullet\n";
  return 0;
}

//////////////////////////////////////////////////
math::Angle BulletJoint::GetHighStop(unsigned int _index)
{
  return this->GetUpperLimit(_index);
}

//////////////////////////////////////////////////
math::Angle BulletJoint::GetLowStop(unsigned int _index)
{
  return this->GetLowerLimit(_index);
<<<<<<< HEAD
}

//////////////////////////////////////////////////
bool BulletJoint::SetPosition(unsigned int _index, double _position,
                           double _velocity)
{
  return Joint::SetPositionMaximal(_index, _position, _velocity);
=======
>>>>>>> 2459f52f
}<|MERGE_RESOLUTION|>--- conflicted
+++ resolved
@@ -567,7 +567,6 @@
 math::Angle BulletJoint::GetLowStop(unsigned int _index)
 {
   return this->GetLowerLimit(_index);
-<<<<<<< HEAD
 }
 
 //////////////////////////////////////////////////
@@ -575,6 +574,4 @@
                            double _velocity)
 {
   return Joint::SetPositionMaximal(_index, _position, _velocity);
-=======
->>>>>>> 2459f52f
 }