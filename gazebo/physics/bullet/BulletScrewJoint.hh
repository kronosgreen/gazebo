/*
 * Copyright (C) 2012-2014 Open Source Robotics Foundation
 *
 * Licensed under the Apache License, Version 2.0 (the "License");
 * you may not use this file except in compliance with the License.
 * You may obtain a copy of the License at
 *
 *     http://www.apache.org/licenses/LICENSE-2.0
 *
 * Unless required by applicable law or agreed to in writing, software
 * distributed under the License is distributed on an "AS IS" BASIS,
 * WITHOUT WARRANTIES OR CONDITIONS OF ANY KIND, either express or implied.
 * See the License for the specific language governing permissions and
 * limitations under the License.
 *
*/
/* Desc: A screw or primastic joint
 * Author: Nate Koenig
 * Date: 24 May 2009
 */

#ifndef _BULLETSCREWJOINT_HH_
#define _BULLETSCREWJOINT_HH_

#include "gazebo/physics/bullet/BulletJoint.hh"
#include "gazebo/physics/ScrewJoint.hh"

namespace gazebo
{
  namespace physics
  {
    class btScrewConstraint;

    /// \ingroup gazebo_physics
    /// \addtogroup gazebo_physics_bullet Bullet Physics
    /// \{

    /// \brief A screw joint
    class BulletScrewJoint : public ScrewJoint<BulletJoint>
    {
      /// \brief Constructor
      public: BulletScrewJoint(btDynamicsWorld *world, BasePtr _parent);

      /// \brief Destructor
      public: virtual ~BulletScrewJoint();

      /// \brief Load the BulletScrewJoint
      protected: virtual void Load(sdf::ElementPtr _sdf);

      // Documentation inherited
      public: virtual math::Vector3 GetAnchor(unsigned int _index) const;

      // Documentation inherited
      public: virtual void SetAnchor(unsigned int _index,
                  const math::Vector3 &_anchor);

      // Documentation inherited.
      public: virtual void Init();

      /// \brief Set the axis of motion
      public: void SetAxis(unsigned int _index, const math::Vector3 &_axis);

      // Documentation inherited
      public: virtual void SetThreadPitch(unsigned int _index,
                  double _threadPitch);

<<<<<<< HEAD
      // Documentation inherited
=======
      /// \copydoc ScrewJoint::SetThreadPitch
      public: virtual void SetThreadPitch(double _threadPitch);

      /// \copydoc ScrewJoint::GetThreadPitch
>>>>>>> 0ff556d1
      public: virtual double GetThreadPitch(unsigned int _index);

      /// \copydoc ScrewJoint::GetThreadPitch
      public: virtual double GetThreadPitch();

      /// \brief Set the high stop of an axis(index).
      public: virtual void SetHighStop(unsigned int _index,
                  const math::Angle &_angle);

      /// \brief Set the low stop of an axis(index).
      public: virtual void SetLowStop(unsigned int _index,
                  const math::Angle &_angle);

      /// \brief Get the high stop of an axis(index).
      public: virtual math::Angle GetHighStop(unsigned int _index);

      /// \brief Get the low stop of an axis(index).
      public: virtual math::Angle GetLowStop(unsigned int _index);

      /// \brief Get the rate of change
      public: virtual double GetVelocity(unsigned int _index) const;

       /// \brief Set the velocity of an axis(index).
      public: virtual void SetVelocity(unsigned int _index, double _angle);

      /// \brief Set the max allowed force of an axis(index).
      public: virtual void SetMaxForce(unsigned int _index, double _t);

      /// \brief Get the max allowed force of an axis(index).
      public: virtual double GetMaxForce(unsigned int _index);

      /// \brief Get the axis of rotation
      public: virtual math::Vector3 GetGlobalAxis(unsigned int _index) const;

      /// \brief Get the angle of rotation
      public: virtual math::Angle GetAngleImpl(unsigned int _index) const;

      /// \brief Set the screw force
      protected: virtual void SetForceImpl(unsigned int _index, double _force);

      /// \brief Pointer to bullet screw constraint
      private: btScrewConstraint *bulletScrew;

      /// \brief Initial value of joint axis, expressed as unit vector
      ///        in world frame.
      private: math::Vector3 initialWorldAxis;
    };
    /// \}
  }
}
#endif<|MERGE_RESOLUTION|>--- conflicted
+++ resolved
@@ -47,13 +47,6 @@
       /// \brief Load the BulletScrewJoint
       protected: virtual void Load(sdf::ElementPtr _sdf);
 
-      // Documentation inherited
-      public: virtual math::Vector3 GetAnchor(unsigned int _index) const;
-
-      // Documentation inherited
-      public: virtual void SetAnchor(unsigned int _index,
-                  const math::Vector3 &_anchor);
-
       // Documentation inherited.
       public: virtual void Init();
 
@@ -64,17 +57,13 @@
       public: virtual void SetThreadPitch(unsigned int _index,
                   double _threadPitch);
 
-<<<<<<< HEAD
       // Documentation inherited
-=======
-      /// \copydoc ScrewJoint::SetThreadPitch
       public: virtual void SetThreadPitch(double _threadPitch);
 
-      /// \copydoc ScrewJoint::GetThreadPitch
->>>>>>> 0ff556d1
+      // Documentation inherited
       public: virtual double GetThreadPitch(unsigned int _index);
 
-      /// \copydoc ScrewJoint::GetThreadPitch
+      // Documentation inherited
       public: virtual double GetThreadPitch();
 
       /// \brief Set the high stop of an axis(index).
