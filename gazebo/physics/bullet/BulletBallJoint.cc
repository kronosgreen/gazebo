/*
 * Copyright (C) 2012 Open Source Robotics Foundation
 *
 * Licensed under the Apache License, Version 2.0 (the "License");
 * you may not use this file except in compliance with the License.
 * You may obtain a copy of the License at
 *
 *     http://www.apache.org/licenses/LICENSE-2.0
 *
 * Unless required by applicable law or agreed to in writing, software
 * distributed under the License is distributed on an "AS IS" BASIS,
 * WITHOUT WARRANTIES OR CONDITIONS OF ANY KIND, either express or implied.
 * See the License for the specific language governing permissions and
 * limitations under the License.
 *
*/
/* Desc: A ball joint
 * Author: Nate Koenig, Andrew Howard
 * Date: 21 May 2003
 */

#include <ignition/math/Helpers.hh>

#include "gazebo/common/Assert.hh"
#include "gazebo/common/Console.hh"
#include "gazebo/common/Exception.hh"

#include "gazebo/physics/bullet/BulletTypes.hh"
#include "gazebo/physics/bullet/BulletLink.hh"
#include "gazebo/physics/bullet/BulletBallJoint.hh"

using namespace gazebo;
using namespace physics;

//////////////////////////////////////////////////
BulletBallJoint::BulletBallJoint(btDynamicsWorld *_world, BasePtr _parent)
    : BallJoint<BulletJoint>(_parent)
{
  GZ_ASSERT(_world, "bullet world pointer is null");
  this->bulletWorld = _world;
  this->bulletBall = nullptr;
}

//////////////////////////////////////////////////
BulletBallJoint::~BulletBallJoint()
{
}

//////////////////////////////////////////////////
void BulletBallJoint::Load(sdf::ElementPtr _sdf)
{
  BallJoint<BulletJoint>::Load(_sdf);
}

//////////////////////////////////////////////////
void BulletBallJoint::Init()
{
  BallJoint<BulletJoint>::Init();

  // Cast to BulletLink
  BulletLinkPtr bulletChildLink =
    boost::static_pointer_cast<BulletLink>(this->childLink);
  BulletLinkPtr bulletParentLink =
    boost::static_pointer_cast<BulletLink>(this->parentLink);

  // Local variables used to compute pivots and axes in body-fixed frames
  // for the parent and child links.
  ignition::math::Vector3d pivotParent, pivotChild;
  ignition::math::Pose3d pose;

  // Initialize pivots to anchorPos, which is expressed in the
  // world coordinate frame.
  pivotParent = this->anchorPos;
  pivotChild = this->anchorPos;

  // Check if parentLink exists. If not, the parent will be the world.
  if (this->parentLink)
  {
<<<<<<< HEAD
    // Compute relative pose between joint anchor and CoG of parent link.
    pose = this->parentLink->WorldCoGPose();
    // Subtract CoG position from anchor position, both in world frame.
    pivotParent -= pose.Pos();
    // Rotate pivot offset and axis into body-fixed frame of parent.
    pivotParent = pose.Rot().RotateVectorReverse(pivotParent);
=======
    // Compute relative pose between joint anchor and inertial frame of parent.
    pose = this->parentLink->GetWorldInertialPose();
    // Subtract CoG position from anchor position, both in world frame.
    pivotParent -= pose.pos;
    // Rotate pivot offset and axis into body-fixed inertial frame of parent.
    pivotParent = pose.rot.RotateVectorReverse(pivotParent);
>>>>>>> 03dfe04a
  }
  // Check if childLink exists. If not, the child will be the world.
  if (this->childLink)
  {
<<<<<<< HEAD
    // Compute relative pose between joint anchor and CoG of child link.
    pose = this->childLink->WorldCoGPose();
    // Subtract CoG position from anchor position, both in world frame.
    pivotChild -= pose.Pos();
    // Rotate pivot offset and axis into body-fixed frame of child.
    pivotChild = pose.Rot().RotateVectorReverse(pivotChild);
=======
    // Compute relative pose between joint anchor and inertial frame of child.
    pose = this->childLink->GetWorldInertialPose();
    // Subtract CoG position from anchor position, both in world frame.
    pivotChild -= pose.pos;
    // Rotate pivot offset and axis into body-fixed inertial frame of child.
    pivotChild = pose.rot.RotateVectorReverse(pivotChild);
>>>>>>> 03dfe04a
  }

  // If both links exist, then create a joint between the two links.
  if (bulletChildLink && bulletParentLink)
  {
    this->bulletBall = new btPoint2PointConstraint(
      *bulletChildLink->GetBulletLink(),
      *bulletParentLink->GetBulletLink(),
      BulletTypes::ConvertVector3(pivotChild),
      BulletTypes::ConvertVector3(pivotParent));
  }
  // If only the child exists, then create a joint between the child
  // and the world.
  else if (bulletChildLink)
  {
    this->bulletBall = new btPoint2PointConstraint(
      *bulletChildLink->GetBulletLink(),
      BulletTypes::ConvertVector3(pivotChild));
  }
  // If only the parent exists, then create a joint between the parent
  // and the world.
  else if (bulletParentLink)
  {
    this->bulletBall = new btPoint2PointConstraint(
      *bulletParentLink->GetBulletLink(),
      BulletTypes::ConvertVector3(pivotParent));
  }
  // Throw an error if no links are given.
  else
  {
    gzthrow("joint without links\n");
  }

  this->constraint = this->bulletBall;

  // Add the joint to the world
  GZ_ASSERT(this->bulletWorld, "bullet world pointer is null");
  this->bulletWorld->addConstraint(this->constraint);

  // Allows access to impulse
  this->constraint->enableFeedback(true);

  // Setup Joint force and torque feedback
  this->SetupJointFeedback();
}

//////////////////////////////////////////////////
ignition::math::Vector3d BulletBallJoint::Anchor(
    const unsigned int /*_index*/) const
{
  return this->anchorPos;
}

/////////////////////////////////////////////////
void BulletBallJoint::SetVelocity(unsigned int /*_index*/, double /*_angle*/)
{
  gzerr << "Not implemented\n";
}

/////////////////////////////////////////////////
double BulletBallJoint::GetVelocity(unsigned int /*_index*/) const
{
  gzerr << "Not implemented\n";
  return 0;
}

/////////////////////////////////////////////////
ignition::math::Vector3d BulletBallJoint::GlobalAxis(
    const unsigned int /*_index*/) const
{
  gzerr << "Not implemented\n";
  return ignition::math::Vector3d::Zero;
}

/////////////////////////////////////////////////
double BulletBallJoint::PositionImpl(const unsigned int /*_index*/) const
{
  gzerr << "BulletBallJoint::PositionImpl not implemented" << std::endl;
  return ignition::math::NAN_D;
}

//////////////////////////////////////////////////
void BulletBallJoint::SetUpperLimit(const unsigned int /*_index*/,
                                    const double /*_angle*/)
{
  if (this->bulletBall)
  {
    // this function has additional parameters that we may one day
    // implement. Be warned that this function will reset them to default
    // settings
    // this->bulletBall->setLimit(this->btBall->getLowerLimit(),
    //                         _angle.Radian());
    gzerr << "BulletBallJoint limits not implemented" << std::endl;
  }
  else
  {
    gzerr << "bulletBall does not yet exist" << std::endl;
  }
}

//////////////////////////////////////////////////
void BulletBallJoint::SetForceImpl(unsigned int /*_index*/, double /*_torque*/)
{
  gzerr << "Not implemented";
}

//////////////////////////////////////////////////
void BulletBallJoint::SetLowerLimit(const unsigned int /*_index*/,
                                    const double /*_angle*/)
{
  if (this->bulletBall)
  {
    // this function has additional parameters that we may one day
    // implement. Be warned that this function will reset them to default
    // settings
    // this->bulletBall->setLimit(-_angle.Radian(),
    //                         this->bulletBall->getUpperLimit());
    gzerr << "BulletBallJoint limits not implemented" << std::endl;
  }
  else
  {
    gzerr << "bulletBall does not yet exist" << std::endl;
  }
}

//////////////////////////////////////////////////
math::Vector3 BulletBallJoint::GetAxis(unsigned int /*_index*/) const
{
#ifndef _WIN32
  #pragma GCC diagnostic push
  #pragma GCC diagnostic ignored "-Wdeprecated-declarations"
#endif
  return ignition::math::Vector3d::Zero;
#ifndef _WIN32
  #pragma GCC diagnostic pop
#endif
}

//////////////////////////////////////////////////
void BulletBallJoint::SetAxis(const unsigned int /*_index*/,
                        const ignition::math::Vector3d &/*_axis*/)
{
  gzerr << "BulletBallJoint::SetAxis not implemented" << std::endl;
}

//////////////////////////////////////////////////
double BulletBallJoint::UpperLimit(const unsigned int /*_index*/) const
{
  gzerr << "BulletBallJoint::UpperLimit not implemented" << std::endl;
  return ignition::math::NAN_D;
}

//////////////////////////////////////////////////
double BulletBallJoint::LowerLimit(const unsigned int /*_index*/) const
{
  gzerr << "BulletBallJoint::LowerLimit not implemented" << std::endl;
  return ignition::math::NAN_D;
}<|MERGE_RESOLUTION|>--- conflicted
+++ resolved
@@ -76,40 +76,22 @@
   // Check if parentLink exists. If not, the parent will be the world.
   if (this->parentLink)
   {
-<<<<<<< HEAD
-    // Compute relative pose between joint anchor and CoG of parent link.
-    pose = this->parentLink->WorldCoGPose();
+    // Compute relative pose between joint anchor and inertial frame of parent.
+    pose = this->parentLink->WorldInertialPose();
     // Subtract CoG position from anchor position, both in world frame.
     pivotParent -= pose.Pos();
-    // Rotate pivot offset and axis into body-fixed frame of parent.
+    // Rotate pivot offset and axis into body-fixed inertial frame of parent.
     pivotParent = pose.Rot().RotateVectorReverse(pivotParent);
-=======
-    // Compute relative pose between joint anchor and inertial frame of parent.
-    pose = this->parentLink->GetWorldInertialPose();
-    // Subtract CoG position from anchor position, both in world frame.
-    pivotParent -= pose.pos;
-    // Rotate pivot offset and axis into body-fixed inertial frame of parent.
-    pivotParent = pose.rot.RotateVectorReverse(pivotParent);
->>>>>>> 03dfe04a
   }
   // Check if childLink exists. If not, the child will be the world.
   if (this->childLink)
   {
-<<<<<<< HEAD
-    // Compute relative pose between joint anchor and CoG of child link.
-    pose = this->childLink->WorldCoGPose();
+    // Compute relative pose between joint anchor and inertial frame of child.
+    pose = this->childLink->WorldInertialPose();
     // Subtract CoG position from anchor position, both in world frame.
     pivotChild -= pose.Pos();
-    // Rotate pivot offset and axis into body-fixed frame of child.
+    // Rotate pivot offset and axis into body-fixed inertial frame of child.
     pivotChild = pose.Rot().RotateVectorReverse(pivotChild);
-=======
-    // Compute relative pose between joint anchor and inertial frame of child.
-    pose = this->childLink->GetWorldInertialPose();
-    // Subtract CoG position from anchor position, both in world frame.
-    pivotChild -= pose.pos;
-    // Rotate pivot offset and axis into body-fixed inertial frame of child.
-    pivotChild = pose.rot.RotateVectorReverse(pivotChild);
->>>>>>> 03dfe04a
   }
 
   // If both links exist, then create a joint between the two links.
