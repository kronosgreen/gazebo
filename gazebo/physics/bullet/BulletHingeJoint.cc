--- conflicted
+++ resolved
@@ -84,11 +84,7 @@
   if (this->parentLink)
   {
     // Compute relative pose between joint anchor and CoG of parent link.
-<<<<<<< HEAD
     pose = this->parentLink->WorldCoGPose();
-=======
-    pose = this->parentLink->GetWorldCoGPose().Ign();
->>>>>>> e9e13846
     // Subtract CoG position from anchor position, both in world frame.
     pivotParent -= pose.Pos();
     // Rotate pivot offset and axis into body-fixed frame of parent.
@@ -100,11 +96,7 @@
   if (this->childLink)
   {
     // Compute relative pose between joint anchor and CoG of child link.
-<<<<<<< HEAD
     pose = this->childLink->WorldCoGPose();
-=======
-    pose = this->childLink->GetWorldCoGPose().Ign();
->>>>>>> e9e13846
     // Subtract CoG position from anchor position, both in world frame.
     pivotChild -= pose.Pos();
     // Rotate pivot offset and axis into body-fixed frame of child.
@@ -271,19 +263,11 @@
 double BulletHingeJoint::GetVelocity(unsigned int /*_index*/) const
 {
   double result = 0;
-<<<<<<< HEAD
-  ignition::math::Vector3d globalAxis = this->GetGlobalAxis(0).Ign();
+  ignition::math::Vector3d globalAxis = this->GlobalAxis(0);
   if (this->childLink)
     result += globalAxis.Dot(this->childLink->WorldAngularVel());
   if (this->parentLink)
     result -= globalAxis.Dot(this->parentLink->WorldAngularVel());
-=======
-  ignition::math::Vector3d globalAxis = this->GlobalAxis(0);
-  if (this->childLink)
-    result += globalAxis.Dot(this->childLink->GetWorldAngularVel().Ign());
-  if (this->parentLink)
-    result -= globalAxis.Dot(this->parentLink->GetWorldAngularVel().Ign());
->>>>>>> e9e13846
   return result;
 }
 
