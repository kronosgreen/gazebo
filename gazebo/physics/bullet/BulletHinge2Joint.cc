--- conflicted
+++ resolved
@@ -34,15 +34,9 @@
 BulletHinge2Joint::BulletHinge2Joint(btDynamicsWorld *_world, BasePtr _parent)
 : Hinge2Joint<BulletJoint>(_parent)
 {
-<<<<<<< HEAD
-  GZ_ASSERT(_world, "bullet world pointer is NULL");
+  GZ_ASSERT(_world, "bullet world pointer is null");
   this->bulletJointDPtr->bulletWorld = _world;
-  this->bulletHinge2 = NULL;
-=======
-  GZ_ASSERT(_world, "bullet world pointer is null");
-  this->bulletWorld = _world;
   this->bulletHinge2 = nullptr;
->>>>>>> 16553424
   this->angleOffset[0] = 0.0;
   this->angleOffset[1] = 0.0;
 }
@@ -103,15 +97,10 @@
   this->bulletJointDPtr->constraint = this->bulletHinge2;
 
   // Add the joint to the world
-<<<<<<< HEAD
   GZ_ASSERT(this->bulletJointDPtr->bulletWorld,
-      "bullet world pointer is NULL");
+      "bullet world pointer is null");
   this->bulletJointDPtr->bulletWorld->addConstraint(
       this->bulletJointDPtr->constraint, true);
-=======
-  GZ_ASSERT(this->bulletWorld, "bullet world pointer is null");
-  this->bulletWorld->addConstraint(this->constraint, true);
->>>>>>> 16553424
 
   // Allows access to impulse
   this->bulletJointDPtr->constraint->enableFeedback(true);
@@ -157,7 +146,7 @@
 //////////////////////////////////////////////////
 double BulletHinge2Joint::Velocity(const unsigned int /*_index*/) const
 {
-  gzerr << "BulletHinge2Joint::GetVelocity not implemented" << std::endl;
+  gzerr << "BulletHinge2Joint::Velocity not implemented" << std::endl;
   return 0;
 }
 
