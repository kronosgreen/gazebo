--- conflicted
+++ resolved
@@ -46,12 +46,9 @@
       public: virtual ~BulletUniversalJoint();
 
       // Documentation inherited.
-<<<<<<< HEAD
-=======
       public: virtual void Load(sdf::ElementPtr _sdf);
 
       // Documentation inherited.
->>>>>>> de5321c4
       public: virtual void Init();
 
       /// \brief Get the anchor point
