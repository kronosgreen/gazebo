--- conflicted
+++ resolved
@@ -53,13 +53,8 @@
   EXPECT_EQ(physics->GetType(), physicsEngineStr);
 
   BulletPhysicsPtr bulletPhysics
-<<<<<<< HEAD
       = std::static_pointer_cast<BulletPhysics>(physics);
-  ASSERT_TRUE(bulletPhysics != NULL);
-=======
-      = boost::static_pointer_cast<BulletPhysics>(physics);
   ASSERT_TRUE(bulletPhysics != nullptr);
->>>>>>> 16553424
 
   std::string type = "sequential_impulse";
   int iters = 45;
