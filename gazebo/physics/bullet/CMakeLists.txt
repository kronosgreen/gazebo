--- conflicted
+++ resolved
@@ -1,39 +1,5 @@
 include (${gazebo_cmake_dir}/GazeboUtils.cmake)
 
-<<<<<<< HEAD
-message(status "\n\n\n${BULLET_INCLUDE_DIRS}\n\n\n------------------\n\n\n")
-  
-include_directories(
-  ${BULLET_INCLUDE_DIRS}
-  # needed for bullet3
-  ${BULLET_INCLUDE_DIRS}/bullet
-)
-
-link_directories(${BULLET_LIBRARY_DIRS})
-
-add_definitions(${BULLET_CFLAGS})
-
-set (sources
-  BulletBallJoint.cc
-  BulletCollision.cc
-  BulletHeightmapShape.cc
-  BulletHinge2Joint.cc
-  BulletHingeJoint.cc
-  BulletJoint.cc
-  BulletLink.cc
-  BulletMesh.cc
-  BulletMeshShape.cc
-  BulletMotionState.cc
-  BulletMultiRayShape.cc
-  BulletPhysics.cc
-  BulletPolylineShape.cc
-  BulletRayShape.cc
-  BulletScrewJoint.cc
-  BulletSliderJoint.cc
-  BulletSurfaceParams.cc
-  BulletUniversalJoint.cc
-  gzBtUniversalConstraint.cc
-=======
 set (sources ${sources}
   bullet/BulletBallJoint.cc
   bullet/BulletCollision.cc
@@ -56,7 +22,6 @@
   bullet/BulletUniversalJoint.cc
   bullet/gzBtUniversalConstraint.cc
   PARENT_SCOPE
->>>>>>> a11ae609
 )
 
 set (headers
