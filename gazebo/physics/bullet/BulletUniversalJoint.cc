--- conflicted
+++ resolved
@@ -182,19 +182,11 @@
   }
 
   double result = 0;
-<<<<<<< HEAD
-  ignition::math::Vector3d globalAxis = this->GetGlobalAxis(_index).Ign();
+  ignition::math::Vector3d globalAxis = this->GlobalAxis(_index);
   if (this->childLink)
     result += globalAxis.Dot(this->childLink->WorldAngularVel());
   if (this->parentLink)
     result -= globalAxis.Dot(this->parentLink->WorldAngularVel());
-=======
-  ignition::math::Vector3d globalAxis = this->GlobalAxis(_index);
-  if (this->childLink)
-    result += globalAxis.Dot(this->childLink->GetWorldAngularVel().Ign());
-  if (this->parentLink)
-    result -= globalAxis.Dot(this->parentLink->GetWorldAngularVel().Ign());
->>>>>>> e9e13846
   return result;
 }
 
