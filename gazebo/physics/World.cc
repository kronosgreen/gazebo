/*
 * Copyright 2011 Nate Koenig
 *
 * Licensed under the Apache License, Version 2.0 (the "License");
 * you may not use this file except in compliance with the License.
 * You may obtain a copy of the License at
 *
 *     http://www.apache.org/licenses/LICENSE-2.0
 *
 * Unless required by applicable law or agreed to in writing, software
 * distributed under the License is distributed on an "AS IS" BASIS,
 * WITHOUT WARRANTIES OR CONDITIONS OF ANY KIND, either express or implied.
 * See the License for the specific language governing permissions and
 * limitations under the License.
 *
*/
/* Desc: The world; all models are collected here
 * Author: Andrew Howard and Nate Koenig
 */

#include <tbb/parallel_for.h>
#include <tbb/blocked_range.h>

#include <boost/thread.hpp>
#include <boost/thread/mutex.hpp>
#include <boost/thread/recursive_mutex.hpp>

#include "gazebo/sdf/sdf.hh"
#include "gazebo/transport/Node.hh"
#include "gazebo/transport/Transport.hh"
#include "gazebo/transport/Publisher.hh"
#include "gazebo/transport/Subscriber.hh"

#include "gazebo/common/ModelDatabase.hh"
#include "gazebo/common/Common.hh"
#include "gazebo/common/Diagnostics.hh"
#include "gazebo/common/Events.hh"
#include "gazebo/common/Exception.hh"
#include "gazebo/common/Console.hh"
#include "gazebo/common/Plugin.hh"

#include "gazebo/physics/Road.hh"
#include "gazebo/physics/RayShape.hh"
#include "gazebo/physics/Link.hh"
#include "gazebo/physics/PhysicsEngine.hh"
#include "gazebo/physics/PhysicsFactory.hh"
#include "gazebo/physics/Model.hh"
#include "gazebo/physics/Actor.hh"
#include "gazebo/physics/World.hh"

#include "physics/Collision.hh"

using namespace gazebo;
using namespace physics;


class ModelUpdate_TBB
{
  public: ModelUpdate_TBB(Model_V *_models) : models(_models) {}
  public: void operator() (const tbb::blocked_range<size_t> &_r) const
  {
    for (size_t i = _r.begin(); i != _r.end(); i++)
    {
      (*models)[i]->Update();
    }
  }

  private: Model_V *models;
};

//////////////////////////////////////////////////
World::World(const std::string &_name)
{
  this->sdf.reset(new sdf::Element);
  sdf::initFile("world.sdf", this->sdf);

  this->receiveMutex = new boost::mutex();
  this->loadModelMutex = new boost::mutex();

  this->initialized = false;
  this->stepInc = 0;
  this->pause = false;
  this->thread = NULL;

  this->pluginsLoaded = false;

  this->name = _name;

  this->needsReset = false;
  this->resetAll = true;
  this->resetTimeOnly = false;
  this->resetModelOnly = false;
  this->enablePhysicsEngine = true;

  this->setWorldPoseMutex = new boost::mutex();
  this->worldUpdateMutex = new boost::recursive_mutex();

  this->connections.push_back(
     event::Events::ConnectStep(boost::bind(&World::OnStep, this)));
  this->connections.push_back(
     event::Events::ConnectSetSelectedEntity(
       boost::bind(&World::SetSelectedEntityCB, this, _1)));
}

//////////////////////////////////////////////////
World::~World()
{
  delete this->receiveMutex;
  this->receiveMutex = NULL;
  delete this->loadModelMutex;
  this->loadModelMutex = NULL;
  delete this->setWorldPoseMutex;
  this->setWorldPoseMutex = NULL;
  delete this->worldUpdateMutex;
  this->worldUpdateMutex = NULL;

  this->connections.clear();
  this->Fini();

  this->sdf->Reset();
  this->rootElement.reset();
  this->node.reset();

  this->testRay.reset();
}

//////////////////////////////////////////////////
void World::Load(sdf::ElementPtr _sdf)
{
  this->sdf = _sdf;

  if (this->sdf->GetValueString("name").empty())
    gzwarn << "create_world(world_name =["
           << this->name << "]) overwrites sdf world name\n!";
  else
    this->name = this->sdf->GetValueString("name");

  this->sceneMsg.CopyFrom(msgs::SceneFromSDF(this->sdf->GetElement("scene")));
  this->sceneMsg.set_name(this->GetName());

  // The period at which statistics about the world are published
  this->statPeriod = common::Time(0, 200000000);

  this->node = transport::NodePtr(new transport::Node());
  this->node->Init(this->GetName());

  this->guiPub = this->node->Advertise<msgs::GUI>("~/gui", 1, true);
  if (this->sdf->HasElement("gui"))
    this->guiPub->Publish(msgs::GUIFromSDF(this->sdf->GetElement("gui")));

  this->factorySub = this->node->Subscribe("~/factory",
                                           &World::OnFactoryMsg, this);
  this->controlSub = this->node->Subscribe("~/world_control",
                                           &World::OnControl, this);
  this->requestSub = this->node->Subscribe("~/request",
                                           &World::OnRequest, this);
  this->jointSub = this->node->Subscribe("~/joint", &World::JointLog, this);
  this->modelSub = this->node->Subscribe<msgs::Model>("~/model/modify",
      &World::OnModelMsg, this);

  this->responsePub = this->node->Advertise<msgs::Response>("~/response");
  this->statPub =
    this->node->Advertise<msgs::WorldStatistics>("~/world_stats", 1);
  this->selectionPub = this->node->Advertise<msgs::Selection>("~/selection", 1);
  this->modelPub = this->node->Advertise<msgs::Model>("~/model/info");
  this->lightPub = this->node->Advertise<msgs::Light>("~/light");

  std::string type = this->sdf->GetElement("physics")->GetValueString("type");
  this->physicsEngine = PhysicsFactory::NewPhysicsEngine(type,
      shared_from_this());

  if (this->physicsEngine == NULL)
    gzthrow("Unable to create physics engine\n");

  // This should come before loading of entities
  this->physicsEngine->Load(this->sdf->GetElement("physics"));

  this->rootElement.reset(new Base(BasePtr()));
  this->rootElement->SetName(this->GetName());
  this->rootElement->SetWorld(shared_from_this());

  if (this->sdf->HasElement("state"))
  {
    sdf::ElementPtr childElem = this->sdf->GetElement("state");

    while (childElem)
    {
      WorldState state;
      state.Load(childElem);
      this->sdf->InsertElement(childElem);
      this->UpdateSDFFromState(state);
      // this->SetState(state);

      childElem = childElem->GetNextElement("state");

      // TODO: We currently load just the first state data. Need to
      // implement a better mechanism for handling multiple states
      break;
    }
  }

  // Create all the entities
  this->LoadEntities(this->sdf, this->rootElement);

  // TODO: Performance test to see if TBB model updating is necessary
  // Choose threaded or unthreaded model updating depending on the number of
  // models in the scene
  // if (this->GetModelCount() < 20)
  this->modelUpdateFunc = &World::ModelUpdateSingleLoop;
  // else
  // this->modelUpdateFunc = &World::ModelUpdateTBB;

  event::Events::worldCreated(this->GetName());
}


//////////////////////////////////////////////////
void World::Save(const std::string &_filename)
{
  this->UpdateStateSDF();
  std::string data;
  data = "<?xml version ='1.0'?>\n";
  data += "<gazebo version ='";
  data += SDF_VERSION;
  data += "'>\n";
  data += this->sdf->ToString("");
  data += "</gazebo>\n";

  std::ofstream out(_filename.c_str(), std::ios::out);
  if (!out)
    gzerr << "Unable to open file[" << _filename << "]\n";
  else
    out << data;

  out.close();
}

//////////////////////////////////////////////////
void World::Init()
{
  // Initialize all the entities
  for (unsigned int i = 0; i < this->rootElement->GetChildCount(); i++)
    this->rootElement->GetChild(i)->Init();

  // Initialize the physics engine
  this->physicsEngine->Init();

  this->testRay = boost::shared_dynamic_cast<RayShape>(
      this->GetPhysicsEngine()->CreateShape("ray", CollisionPtr()));

  this->initialized = true;
}

//////////////////////////////////////////////////
void World::Run()
{
  this->stop = false;
  this->thread = new boost::thread(
      boost::bind(&World::RunLoop, this));
}

//////////////////////////////////////////////////
void World::Stop()
{
  this->stop = true;
  if (this->thread)
  {
    this->thread->join();
    delete this->thread;
    this->thread = NULL;
  }
}


//////////////////////////////////////////////////
void World::RunLoop()
{
  this->physicsEngine->InitForThread();

  this->startTime = common::Time::GetWallTime();

  // This fixes a minor issue when the world is paused before it's started
  if (this->IsPaused())
    this->pauseStartTime = this->startTime;

  this->prevStepWallTime = common::Time::GetWallTime();

  while (!this->stop)
    this->Step();
}

//////////////////////////////////////////////////
void World::Step()
{
  this->worldUpdateMutex->lock();

  // Send statistics about the world simulation
  if (common::Time::GetWallTime() - this->prevStatTime > this->statPeriod)
  {
    msgs::Set(this->worldStatsMsg.mutable_sim_time(), this->GetSimTime());
    msgs::Set(this->worldStatsMsg.mutable_real_time(), this->GetRealTime());
    msgs::Set(this->worldStatsMsg.mutable_pause_time(), this->GetPauseTime());
    this->worldStatsMsg.set_paused(this->IsPaused());

    this->statPub->Publish(this->worldStatsMsg);
    this->prevStatTime = common::Time::GetWallTime();
  }

  if (this->IsPaused() && !this->stepInc > 0)
    this->pauseTime += this->physicsEngine->GetStepTime();
  else
  {
    // throttling update rate
    if (common::Time::GetWallTime() - this->prevStepWallTime
           >= common::Time(this->physicsEngine->GetUpdatePeriod()))
    {
      this->prevStepWallTime = common::Time::GetWallTime();
      // query timestep to allow dynamic time step size updates
      this->simTime += this->physicsEngine->GetStepTime();
      this->Update();
    }
  }

  // TODO: Fix timeout:  this belongs in simulator.cc
  /*if (this->timeout > 0 && this->GetRealTime() > this->timeout)
  {
    this->stop = true;
    break;
  }*/

  if (this->IsPaused() && this->stepInc > 0)
    this->stepInc--;

  this->ProcessEntityMsgs();
  this->ProcessRequestMsgs();
  this->ProcessFactoryMsgs();
  this->ProcessModelMsgs();
  this->worldUpdateMutex->unlock();
}

//////////////////////////////////////////////////
void World::StepWorld(int _steps)
{
  if (!this->IsPaused())
  {
    gzwarn << "Calling World::StepWorld(steps) while world is not paused\n";
    this->SetPaused(true);
  }

  this->worldUpdateMutex->lock();
  this->stepInc = _steps;
  this->worldUpdateMutex->unlock();

  // block on completion
  bool wait = true;
  while (wait)
  {
    common::Time::MSleep(1);
    this->worldUpdateMutex->lock();
    if (this->stepInc == 0 || this->stop)
      wait = false;
    this->worldUpdateMutex->unlock();
  }
}

//////////////////////////////////////////////////
void World::Update()
{
<<<<<<< HEAD
  static bool first = true;

  /// Plugins that manipulate joints (and probably other properties) require
  /// one iteration of the physics engine. Do not remove this.
  if (first)
  {
    this->physicsEngine->UpdatePhysics();
    this->LoadPlugins();
    first = false;
    return;
  }

=======
>>>>>>> 04b3b33c
  if (this->needsReset)
  {
    if (this->resetAll)
      this->Reset();
    else if (this->resetTimeOnly)
      this->ResetTime();
    else if (this->resetModelOnly)
      this->ResetEntities(Base::MODEL);
    this->needsReset = false;
  }

  event::Events::worldUpdateStart();

  // Update all the models
  (*this.*modelUpdateFunc)();

  // TODO: put back in
  // Logger::Instance()->Update();

  // Update the physics engine
  if (this->enablePhysicsEngine && this->physicsEngine)
  {
    this->physicsEngine->UpdateCollision();

    this->physicsEngine->UpdatePhysics();

    /// need this because ODE does not call dxReallocateWorldProcessContext()
    /// until dWorld.*Step
    /// Plugins that manipulate joints (and probably other properties) require
    /// one iteration of the physics engine. Do not remove this.
    if (!this->pluginsLoaded)
    {
      this->LoadPlugins();
      this->pluginsLoaded = true;
    }

    // do this after physics update as
    //   ode --> MoveCallback sets the dirtyPoses
    //           and we need to propagate it into Entity::worldPose
    for (std::list<Entity*>::iterator iter = this->dirtyPoses.begin();
        iter != this->dirtyPoses.end(); ++iter)
    {
      (*iter)->SetWorldPose((*iter)->GetDirtyPose(), false);
    }

    this->dirtyPoses.clear();
  }

  event::Events::worldUpdateEnd();
}

//////////////////////////////////////////////////
void World::Fini()
{
  this->Stop();
  this->plugins.clear();

  this->node->Fini();

  if (this->rootElement)
  {
    this->rootElement->Fini();
    this->rootElement.reset();
  }

  if (this->physicsEngine)
  {
    this->physicsEngine->Fini();
    this->physicsEngine.reset();
  }
}

//////////////////////////////////////////////////
void World::Clear()
{
  // TODO: Implement this
}

//////////////////////////////////////////////////
std::string World::GetName() const
{
  return this->name;
}

//////////////////////////////////////////////////
PhysicsEnginePtr World::GetPhysicsEngine() const
{
  return this->physicsEngine;
}

//////////////////////////////////////////////////
BasePtr World::GetByName(const std::string &_name)
{
  return this->rootElement->GetByName(_name);
}

/////////////////////////////////////////////////
ModelPtr World::GetModelById(unsigned int _id)
{
  return boost::shared_dynamic_cast<Model>(this->rootElement->GetById(_id));
}

//////////////////////////////////////////////////
ModelPtr World::GetModelByName(const std::string &_name)
{
  return boost::shared_dynamic_cast<Model>(this->GetByName(_name));
}

//////////////////////////////////////////////////
ModelPtr World::GetModel(const std::string &_name)
{
  boost::mutex::scoped_lock lock(*this->loadModelMutex);
  return boost::shared_dynamic_cast<Model>(this->GetByName(_name));
}

//////////////////////////////////////////////////
EntityPtr World::GetEntityByName(const std::string &_name)
{
  return boost::shared_dynamic_cast<Entity>(this->GetByName(_name));
}

//////////////////////////////////////////////////
EntityPtr World::GetEntity(const std::string &_name)
{
  return boost::shared_dynamic_cast<Entity>(this->GetByName(_name));
}

//////////////////////////////////////////////////
ModelPtr World::LoadModel(sdf::ElementPtr _sdf , BasePtr _parent)
{
  boost::mutex::scoped_lock lock(*this->loadModelMutex);
  ModelPtr model;

  if (_sdf->GetName() == "model")
  {
    model.reset(new Model(_parent));
    model->SetWorld(shared_from_this());
    model->Load(_sdf);

    event::Events::addEntity(model->GetScopedName());

    msgs::Model msg;
    model->FillModelMsg(msg);
    this->modelPub->Publish(msg);
  }
  else
  {
    gzerr << "SDF is missing the <model> tag:\n";
    _sdf->PrintValues("  ");
  }

  return model;
}

//////////////////////////////////////////////////
ActorPtr World::LoadActor(sdf::ElementPtr _sdf , BasePtr _parent)
{
  ActorPtr actor(new Actor(_parent));
  actor->SetWorld(shared_from_this());
  actor->Load(_sdf);

  event::Events::addEntity(actor->GetScopedName());

  msgs::Model msg;
  actor->FillModelMsg(msg);
  this->modelPub->Publish(msg);

  return actor;
}

//////////////////////////////////////////////////
RoadPtr World::LoadRoad(sdf::ElementPtr _sdf , BasePtr _parent)
{
  RoadPtr road(new Road(_parent));
  road->Load(_sdf);
  return road;
}

//////////////////////////////////////////////////
void World::LoadEntities(sdf::ElementPtr _sdf, BasePtr _parent)
{
  if (_sdf->HasElement("light"))
  {
    sdf::ElementPtr childElem = _sdf->GetElement("light");
    while (childElem)
    {
      msgs::Light *lm = this->sceneMsg.add_light();
      lm->CopyFrom(msgs::LightFromSDF(childElem));

      childElem = childElem->GetNextElement("light");
    }
  }

  if (_sdf->HasElement("model"))
  {
    sdf::ElementPtr childElem = _sdf->GetElement("model");

    while (childElem)
    {
      this->LoadModel(childElem, _parent);

      // TODO : Put back in the ability to nest models. We should do this
      // without requiring a joint.

      childElem = childElem->GetNextElement("model");
    }
  }

  if (_sdf->HasElement("actor"))
  {
    sdf::ElementPtr childElem = _sdf->GetElement("actor");

    while (childElem)
    {
      this->LoadActor(childElem, _parent);

      childElem = childElem->GetNextElement("actor");
    }
  }

  if (_sdf->HasElement("road"))
  {
    sdf::ElementPtr childElem = _sdf->GetElement("road");
    while (childElem)
    {
      this->LoadRoad(childElem, _parent);
      childElem = childElem->GetNextElement("road");
    }
  }
}

//////////////////////////////////////////////////
unsigned int World::GetModelCount() const
{
  return this->rootElement->GetChildCount();
}

//////////////////////////////////////////////////
ModelPtr World::GetModel(unsigned int _index) const
{
  ModelPtr model;

  if (_index < this->rootElement->GetChildCount() &&
      this->rootElement->GetChild(_index)->HasType(Base::MODEL))
  {
    model =
      boost::shared_static_cast<Model>(this->rootElement->GetChild(_index));
  }
  else
  {
    gzerr << "Invalid model index\n";
  }

  return model;
}

//////////////////////////////////////////////////
std::list<ModelPtr> World::GetModels() const
{
  std::list<ModelPtr> models;
  for (unsigned int i = 0; i < this->GetModelCount(); ++i)
  {
    models.push_back(this->GetModel(i));
  }

  return models;
}

//////////////////////////////////////////////////
void World::ResetTime()
{
  this->simTime = common::Time(0);
  this->pauseTime = common::Time(0);
  this->startTime = common::Time::GetWallTime();
}

//////////////////////////////////////////////////
void World::ResetEntities(Base::EntityType _type)
{
  this->rootElement->Reset(_type);
}

//////////////////////////////////////////////////
void World::Reset()
{
  bool currently_paused = this->IsPaused();
  this->SetPaused(true);
  this->worldUpdateMutex->lock();

  this->ResetTime();
  this->ResetEntities(Base::BASE);
  for (std::vector<WorldPluginPtr>::iterator iter = this->plugins.begin();
       iter != this->plugins.end(); ++iter)
    (*iter)->Reset();
  this->physicsEngine->Reset();

  this->worldUpdateMutex->unlock();
  this->SetPaused(currently_paused);
}

//////////////////////////////////////////////////
void World::OnStep()
{
  this->stepInc = 1;
}

//////////////////////////////////////////////////
void World::SetSelectedEntityCB(const std::string &_name)
{
  msgs::Selection msg;
  BasePtr base = this->GetByName(_name);
  EntityPtr ent = boost::shared_dynamic_cast<Entity>(base);

  // unselect selectedEntity
  if (this->selectedEntity)
  {
    msg.set_id(this->selectedEntity->GetId());
    msg.set_name(this->selectedEntity->GetScopedName());
    msg.set_selected(false);
    this->selectionPub->Publish(msg);

    this->selectedEntity->SetSelected(false);
  }

  // if a different entity is selected, show bounding box and SetSelected(true)
  if (ent && this->selectedEntity != ent)
  {
    // set selected entity to ent
    this->selectedEntity = ent;
    this->selectedEntity->SetSelected(true);

    msg.set_id(this->selectedEntity->GetId());
    msg.set_name(this->selectedEntity->GetScopedName());
    msg.set_selected(true);

    this->selectionPub->Publish(msg);
  }
  else
    this->selectedEntity.reset();
  // event::Events::entitySelected(this->selectedEntity);
}

//////////////////////////////////////////////////
EntityPtr World::GetSelectedEntity() const
{
  return this->selectedEntity;
}

//////////////////////////////////////////////////
void World::PrintEntityTree()
{
  // Initialize all the entities
  for (unsigned int i = 0; i < this->rootElement->GetChildCount(); i++)
    this->rootElement->GetChild(i)->Print("");
}

//////////////////////////////////////////////////
gazebo::common::Time World::GetSimTime() const
{
  return this->simTime;
}

//////////////////////////////////////////////////
void World::SetSimTime(common::Time _t)
{
  this->simTime = _t;
}

//////////////////////////////////////////////////
gazebo::common::Time World::GetPauseTime() const
{
  return this->pauseTime;
}

//////////////////////////////////////////////////
gazebo::common::Time World::GetStartTime() const
{
  return this->startTime;
}

//////////////////////////////////////////////////
common::Time World::GetRealTime() const
{
  if (this->pause)
    return (this->pauseStartTime - this->startTime) - this->realTimeOffset;
  else
    return (common::Time::GetWallTime() - this->startTime) -
             this->realTimeOffset;
}

//////////////////////////////////////////////////
bool World::IsPaused() const
{
  return this->pause;
}

//////////////////////////////////////////////////
void World::SetPaused(bool _p)
{
  if (this->pause == _p)
    return;

  this->worldUpdateMutex->lock();
  this->pause = _p;
  this->worldUpdateMutex->unlock();

  if (_p)
    this->pauseStartTime = common::Time::GetWallTime();
  else
    this->realTimeOffset += common::Time::GetWallTime() - this->pauseStartTime;

  event::Events::pause(_p);
}

//////////////////////////////////////////////////
void World::OnFactoryMsg(ConstFactoryPtr &_msg)
{
  boost::mutex::scoped_lock lock(*this->receiveMutex);
  this->factoryMsgs.push_back(*_msg);
}

//////////////////////////////////////////////////
void World::OnControl(ConstWorldControlPtr &_data)
{
  if (_data->has_pause())
    this->SetPaused(_data->pause());

  if (_data->has_step())
    this->OnStep();

  if (_data->has_reset())
  {
    this->needsReset = true;

    if (_data->reset().has_all() && _data->reset().all())
    {
        this->resetAll = true;
    }
    else
    {
      this->resetAll = false;

      if (_data->reset().has_time_only() && _data->reset().time_only())
        this->resetTimeOnly = true;

      if (_data->reset().has_model_only() && _data->reset().model_only())
        this->resetModelOnly = true;
    }
  }
}

//////////////////////////////////////////////////
void World::OnRequest(ConstRequestPtr &_msg)
{
  boost::mutex::scoped_lock lock(*this->receiveMutex);
  this->requestMsgs.push_back(*_msg);
}

//////////////////////////////////////////////////
void World::JointLog(ConstJointPtr &_msg)
{
  boost::mutex::scoped_lock lock(*this->receiveMutex);
  int i = 0;
  for (; i < this->sceneMsg.joint_size(); i++)
  {
    if (this->sceneMsg.joint(i).name() == _msg->name())
    {
      this->sceneMsg.mutable_joint(i)->CopyFrom(*_msg);
      break;
    }
  }

  if (i >= this->sceneMsg.joint_size())
  {
    msgs::Joint *newJoint = this->sceneMsg.add_joint();
    newJoint->CopyFrom(*_msg);
  }
}

//////////////////////////////////////////////////
void World::OnModelMsg(ConstModelPtr &_msg)
{
  boost::mutex::scoped_lock lock(*this->receiveMutex);
  this->modelMsgs.push_back(*_msg);
}

//////////////////////////////////////////////////
void World::BuildSceneMsg(msgs::Scene &_scene, BasePtr _entity)
{
  if (_entity)
  {
    if (_entity->HasType(Entity::MODEL))
    {
      msgs::Model *modelMsg = _scene.add_model();
      boost::shared_static_cast<Model>(_entity)->FillModelMsg(*modelMsg);
    }

    for (unsigned int i = 0; i < _entity->GetChildCount(); ++i)
    {
      this->BuildSceneMsg(_scene, _entity->GetChild(i));
    }
  }
}


//////////////////////////////////////////////////
/*void World::ModelUpdateTBB()
{
  tbb::parallel_for(tbb::blocked_range<size_t>(0, this->models.size(), 10),
      ModelUpdate_TBB(&this->models));
}*/

//////////////////////////////////////////////////
void World::ModelUpdateSingleLoop()
{
  // Update all the models
  for (unsigned int i = 0; i < this->rootElement->GetChildCount(); i++)
    this->rootElement->GetChild(i)->Update();
}


//////////////////////////////////////////////////
void World::LoadPlugins()
{
  // Load the plugins
  if (this->sdf->HasElement("plugin"))
  {
    sdf::ElementPtr pluginElem = this->sdf->GetElement("plugin");
    while (pluginElem)
    {
      this->LoadPlugin(pluginElem);
      pluginElem = pluginElem->GetNextElement("plugin");
    }
  }


  for (std::vector<WorldPluginPtr>::iterator iter = this->plugins.begin();
       iter != this->plugins.end(); ++iter)
  {
    (*iter)->Init();
  }
}

//////////////////////////////////////////////////
void World::LoadPlugin(const std::string &_filename,
                       const std::string &_name,
                       sdf::ElementPtr _sdf)
{
  gazebo::WorldPluginPtr plugin = gazebo::WorldPlugin::Create(_filename,
                                                              _name);

  if (plugin)
  {
    if (plugin->GetType() != WORLD_PLUGIN)
    {
      gzerr << "World[" << this->GetName() << "] is attempting to load "
            << "a plugin, but detected an incorrect plugin type. "
            << "Plugin filename[" << _filename << "] name[" << _name << "]\n";
      return;
    }
    plugin->Load(shared_from_this(), _sdf);
    this->plugins.push_back(plugin);

    if (this->initialized)
      plugin->Init();
  }
}

//////////////////////////////////////////////////
void World::RemovePlugin(const std::string &_name)
{
  std::vector<WorldPluginPtr>::iterator iter;
  for (iter = this->plugins.begin(); iter != this->plugins.end(); ++iter)
  {
    if ((*iter)->GetHandle() == _name)
    {
      this->plugins.erase(iter);
      break;
    }
  }
}

//////////////////////////////////////////////////
void World::LoadPlugin(sdf::ElementPtr _sdf)
{
  std::string pluginName = _sdf->GetValueString("name");
  std::string filename = _sdf->GetValueString("filename");
  this->LoadPlugin(filename, pluginName, _sdf);
}

//////////////////////////////////////////////////
void World::ProcessEntityMsgs()
{
  boost::mutex::scoped_lock lock(*this->receiveMutex);

  std::list<std::string>::iterator iter;
  for (iter = this->deleteEntity.begin();
       iter != this->deleteEntity.end(); ++iter)
  {
    // Remove all the dirty poses from the delete entity.
    for (std::list<Entity*>::iterator iter2 = this->dirtyPoses.begin();
         iter2 != this->dirtyPoses.end();)
    {
      if ((*iter2)->GetName() == *iter ||
          (*iter2)->GetParent()->GetName() == *iter)
      {
        this->dirtyPoses.erase(iter2++);
      }
      else
        ++iter2;
    }

    this->rootElement->RemoveChild((*iter));
  }

  if (this->deleteEntity.size() > 0)
  {
    this->EnableAllModels();
    this->deleteEntity.clear();
  }
}

//////////////////////////////////////////////////
void World::ProcessRequestMsgs()
{
  boost::mutex::scoped_lock lock(*this->receiveMutex);
  msgs::Response response;

  std::list<msgs::Request>::iterator iter;
  for (iter = this->requestMsgs.begin();
       iter != this->requestMsgs.end(); ++iter)
  {
    bool send = true;
    response.set_id((*iter).id());
    response.set_request((*iter).request());
    response.set_response("success");

    if ((*iter).request() == "entity_list")
    {
      msgs::Model_V modelVMsg;

      for (unsigned int i = 0; i < this->rootElement->GetChildCount(); ++i)
      {
        BasePtr entity = this->rootElement->GetChild(i);
        if (entity->HasType(Base::MODEL))
        {
          msgs::Model *modelMsg = modelVMsg.add_models();
          ModelPtr model = boost::shared_dynamic_cast<Model>(entity);
          model->FillModelMsg(*modelMsg);
        }
      }

      response.set_type(modelVMsg.GetTypeName());
      std::string *serializedData = response.mutable_serialized_data();
      modelVMsg.SerializeToString(serializedData);
    }
    else if ((*iter).request() == "entity_delete")
    {
      this->deleteEntity.push_back((*iter).data());
    }
    else if ((*iter).request() == "entity_info")
    {
      BasePtr entity = this->rootElement->GetByName((*iter).data());
      if (entity)
      {
        if (entity->HasType(Base::MODEL))
        {
          msgs::Model modelMsg;
          ModelPtr model = boost::shared_dynamic_cast<Model>(entity);
          model->FillModelMsg(modelMsg);

          std::string *serializedData = response.mutable_serialized_data();
          modelMsg.SerializeToString(serializedData);
          response.set_type(modelMsg.GetTypeName());
        }
        else if (entity->HasType(Base::LINK))
        {
          msgs::Link linkMsg;
          LinkPtr link = boost::shared_dynamic_cast<Link>(entity);
          link->FillLinkMsg(linkMsg);

          std::string *serializedData = response.mutable_serialized_data();
          linkMsg.SerializeToString(serializedData);
          response.set_type(linkMsg.GetTypeName());
        }
        else if (entity->HasType(Base::COLLISION))
        {
          msgs::Collision collisionMsg;
          CollisionPtr collision =
            boost::shared_dynamic_cast<Collision>(entity);
          collision->FillCollisionMsg(collisionMsg);

          std::string *serializedData = response.mutable_serialized_data();
          collisionMsg.SerializeToString(serializedData);
          response.set_type(collisionMsg.GetTypeName());
        }
        else if (entity->HasType(Base::JOINT))
        {
          msgs::Joint jointMsg;
          JointPtr joint = boost::shared_dynamic_cast<Joint>(entity);
          joint->FillJointMsg(jointMsg);

          std::string *serializedData = response.mutable_serialized_data();
          jointMsg.SerializeToString(serializedData);
          response.set_type(jointMsg.GetTypeName());
        }
      }
      else
      {
        response.set_type("error");
        response.set_response("nonexistant");
      }
    }
    else if ((*iter).request() == "world_sdf")
    {
      msgs::GzString msg;
      this->UpdateStateSDF();
      std::string data;
      data = "<?xml version ='1.0'?>\n";
      data += "<gazebo version ='1.0'>\n";
      data += this->sdf->ToString("");
      data += "</gazebo>\n";
      msg.set_data(data);

      std::string *serializedData = response.mutable_serialized_data();
      msg.SerializeToString(serializedData);
      response.set_type(msg.GetTypeName());
    }
    else if ((*iter).request() == "scene_info")
    {
      this->sceneMsg.clear_model();
      this->BuildSceneMsg(this->sceneMsg, this->rootElement);

      std::string *serializedData = response.mutable_serialized_data();
      this->sceneMsg.SerializeToString(serializedData);
      response.set_type(sceneMsg.GetTypeName());
    }
    else
      send = false;

    if (send)
    {
      this->responsePub->Publish(response);
    }
  }

  this->requestMsgs.clear();
}

//////////////////////////////////////////////////
void World::ProcessModelMsgs()
{
  std::list<msgs::Model>::iterator iter;
  boost::mutex::scoped_lock lock(*this->receiveMutex);
  for (iter = this->modelMsgs.begin();
       iter != this->modelMsgs.end(); ++iter)
  {
    ModelPtr model;
    if ((*iter).has_id())
      model = this->GetModelById((*iter).id());
    else
      model = this->GetModel((*iter).name());

    if (!model)
      gzerr << "Unable to find model["
            << (*iter).name() << "] Id[" << (*iter).id() << "]\n";
    else
    {
      model->ProcessMsg(*iter);

      // Let all other subscribers know about the change
      msgs::Model msg;
      model->FillModelMsg(msg);
      this->modelPub->Publish(msg);
    }
  }
  if (this->modelMsgs.size())
  {
    this->EnableAllModels();
    this->modelMsgs.clear();
  }
}

//////////////////////////////////////////////////
void World::ProcessFactoryMsgs()
{
  std::list<msgs::Factory>::iterator iter;
  boost::mutex::scoped_lock lock(*this->receiveMutex);

  for (iter = this->factoryMsgs.begin();
       iter != this->factoryMsgs.end(); ++iter)
  {
    sdf::SDFPtr factorySDF(new sdf::SDF);
    sdf::initFile("gazebo.sdf", factorySDF);

    if ((*iter).has_sdf() && !(*iter).sdf().empty())
    {
      // SDF Parsing happens here
      if (!sdf::readString((*iter).sdf(), factorySDF))
      {
        gzerr << "Unable to read sdf string\n";
        continue;
      }
    }
    else if ((*iter).has_sdf_filename() && !(*iter).sdf_filename().empty())
    {
      std::string filename = common::ModelDatabase::GetModelFile(
          (*iter).sdf_filename());

      if (!sdf::readFile(filename, factorySDF))
      {
        gzerr << "Unable to read sdf file.\n";
        continue;
      }
    }
    else if ((*iter).has_clone_model_name())
    {
      ModelPtr model = this->GetModel((*iter).clone_model_name());
      if (!model)
      {
        gzerr << "Unable to clone model[" << (*iter).clone_model_name()
              << "]. Model not found.\n";
        continue;
      }

      factorySDF->root->InsertElement(model->GetSDF()->Clone());

      std::string newName = model->GetName() + "_clone";
      int i = 0;
      while (this->GetModel(newName))
      {
        newName = model->GetName() + "_clone_" +
                  boost::lexical_cast<std::string>(i);
        i++;
      }

      factorySDF->root->GetElement("model")->GetAttribute("name")->Set(newName);
    }
    else
    {
      gzerr << "Unable to load sdf from factory message."
            << "No SDF or SDF filename specified.\n";
      continue;
    }

    if ((*iter).has_edit_name())
    {
      BasePtr base = this->rootElement->GetByName((*iter).edit_name());
      if (base)
      {
        sdf::ElementPtr elem;
        if (factorySDF->root->GetName() == "gazebo")
          elem = factorySDF->root->GetFirstElement();
        else
          elem = factorySDF->root;

        base->UpdateParameters(elem);
      }
    }
    else
    {
      bool isActor = false;
      bool isModel = false;
      bool isLight = false;

      sdf::ElementPtr elem = factorySDF->root;

      if (elem->HasElement("world"))
        elem = elem->GetElement("world");

      if (elem->HasElement("model"))
      {
        elem = elem->GetElement("model");
        isModel = true;
      }
      else if (elem->HasElement("light"))
      {
        elem = elem->GetElement("light");
        isLight = true;
      }
      else if (elem->HasElement("actor"))
      {
        elem = elem->GetElement("actor");
        isActor = true;
      }
      else
      {
        gzerr << "Unable to find a model, light, or actor in:\n";
        factorySDF->root->PrintValues("");
        continue;
      }

      if (!elem)
      {
        gzerr << "Invalid SDF:";
        factorySDF->root->PrintValues("");
        continue;
      }

      elem->SetParent(this->sdf);
      elem->GetParent()->InsertElement(elem);
      if ((*iter).has_pose())
        elem->GetElement("pose")->Set(msgs::Convert((*iter).pose()));

      if (isActor)
      {
        ActorPtr actor = this->LoadActor(elem, this->rootElement);
        actor->Init();
      }
      else if (isModel)
      {
        ModelPtr model = this->LoadModel(elem, this->rootElement);
        model->Init();
      }
      else if (isLight)
      {
        /// \TODO: Current broken. See Issue #67.
        msgs::Light *lm = this->sceneMsg.add_light();
        lm->CopyFrom(msgs::LightFromSDF(elem));

        this->lightPub->Publish(*lm);
      }
    }
  }

  this->factoryMsgs.clear();
}

//////////////////////////////////////////////////
ModelPtr World::GetModelBelowPoint(const math::Vector3 &_pt)
{
  ModelPtr model;
  EntityPtr entity = this->GetEntityBelowPoint(_pt);

  if (entity)
    model = entity->GetParentModel();
  else
    gzerr << "Unable to find entity below point[" << _pt << "]\n";

  return model;
}

//////////////////////////////////////////////////
EntityPtr World::GetEntityBelowPoint(const math::Vector3 &_pt)
{
  std::string entityName;
  double dist;
  math::Vector3 end;

  end = _pt;
  end.z -= 1000;

  this->physicsEngine->InitForThread();
  this->testRay->SetPoints(_pt, end);
  this->testRay->GetIntersection(dist, entityName);
  return this->GetEntity(entityName);
}

//////////////////////////////////////////////////
WorldState World::GetState()
{
  return WorldState(shared_from_this());
}

//////////////////////////////////////////////////
void World::UpdateStateSDF()
{
  this->sdf->Update();
  sdf::ElementPtr stateElem = this->sdf->GetElement("state");
  stateElem->ClearElements();

  stateElem->GetAttribute("world_name")->Set(this->GetName());
  stateElem->GetElement("time")->Set(this->GetSimTime());

  for (unsigned int i = 0; i < this->GetModelCount(); ++i)
  {
    sdf::ElementPtr elem = stateElem->AddElement("model");
    this->GetModel(i)->GetState().FillStateSDF(elem);
  }
}

//////////////////////////////////////////////////
void World::SetState(const WorldState &_state)
{
  sdf::ElementPtr stateElem = this->sdf->GetElement("state");

  stateElem->GetAttribute("world_name")->Set(_state.GetName());
  stateElem->GetElement("time")->Set(_state.GetSimTime());

  this->SetSimTime(_state.GetSimTime());
  for (unsigned int i = 0; i < _state.GetModelStateCount(); ++i)
  {
    ModelState modelState = _state.GetModelState(i);
    ModelPtr model = this->GetModel(modelState.GetName());
    modelState.FillStateSDF(stateElem->AddElement("model"));
    if (model)
      model->SetState(modelState);
    else
      gzerr << "Unable to find model[" << modelState.GetName() << "]\n";
  }
}

//////////////////////////////////////////////////
void World::InsertModelFile(const std::string &_sdfFilename)
{
  boost::mutex::scoped_lock lock(*this->receiveMutex);
  msgs::Factory msg;
  msg.set_sdf_filename(_sdfFilename);
  this->factoryMsgs.push_back(msg);
}

//////////////////////////////////////////////////
void World::InsertModelSDF(const sdf::SDF &_sdf)
{
  boost::mutex::scoped_lock lock(*this->receiveMutex);
  msgs::Factory msg;
  msg.set_sdf(_sdf.ToString());
  this->factoryMsgs.push_back(msg);
}

//////////////////////////////////////////////////
void World::InsertModelString(const std::string &_sdfString)
{
  boost::mutex::scoped_lock lock(*this->receiveMutex);
  msgs::Factory msg;
  msg.set_sdf(_sdfString);
  this->factoryMsgs.push_back(msg);
}

//////////////////////////////////////////////////
std::string World::StripWorldName(const std::string &_name) const
{
  if (_name.find(this->GetName() + "::") == 0)
    return _name.substr(this->GetName().size() + 2);
  else
    return _name;
}

//////////////////////////////////////////////////
void World::UpdateSDFFromState(const WorldState &_state)
{
  if (this->sdf->HasElement("model"))
  {
    sdf::ElementPtr childElem = this->sdf->GetElement("model");

    while (childElem)
    {
      for (unsigned int i = 0; i < _state.GetModelStateCount(); ++i)
      {
        ModelState modelState = _state.GetModelState(i);
        if (modelState.GetName() == childElem->GetValueString("name"))
        {
          modelState.UpdateModelSDF(childElem);
        }
      }

      childElem = childElem->GetNextElement("model");
    }
  }
}

//////////////////////////////////////////////////
void World::EnableAllModels()
{
  for (unsigned int i = 0; i < this->GetModelCount(); ++i)
    this->GetModel(i)->SetEnabled(true);
}

//////////////////////////////////////////////////
void World::DisableAllModels()
{
  for (unsigned int i = 0; i < this->GetModelCount(); ++i)
    this->GetModel(i)->SetEnabled(false);
}<|MERGE_RESOLUTION|>--- conflicted
+++ resolved
@@ -366,21 +366,6 @@
 //////////////////////////////////////////////////
 void World::Update()
 {
-<<<<<<< HEAD
-  static bool first = true;
-
-  /// Plugins that manipulate joints (and probably other properties) require
-  /// one iteration of the physics engine. Do not remove this.
-  if (first)
-  {
-    this->physicsEngine->UpdatePhysics();
-    this->LoadPlugins();
-    first = false;
-    return;
-  }
-
-=======
->>>>>>> 04b3b33c
   if (this->needsReset)
   {
     if (this->resetAll)
