/*
 * Copyright 2011 Nate Koenig
 *
 * Licensed under the Apache License, Version 2.0 (the "License");
 * you may not use this file except in compliance with the License.
 * You may obtain a copy of the License at
 *
 *     http://www.apache.org/licenses/LICENSE-2.0
 *
 * Unless required by applicable law or agreed to in writing, software
 * distributed under the License is distributed on an "AS IS" BASIS,
 * WITHOUT WARRANTIES OR CONDITIONS OF ANY KIND, either express or implied.
 * See the License for the specific language governing permissions and
 * limitations under the License.
 *
*/
/* Desc: The world; all models are collected here
 * Author: Andrew Howard and Nate Koenig
 */

#include <time.h>

#include <tbb/parallel_for.h>
#include <tbb/blocked_range.h>

#include <boost/thread.hpp>
#include <boost/thread/mutex.hpp>
#include <boost/thread/recursive_mutex.hpp>

#include "gazebo/sensors/SensorManager.hh"

#include "gazebo/sdf/sdf.hh"
#include "gazebo/transport/Node.hh"
#include "gazebo/transport/Transport.hh"
#include "gazebo/transport/Publisher.hh"
#include "gazebo/transport/Subscriber.hh"

#include "gazebo/common/LogPlay.hh"
#include "gazebo/common/LogRecord.hh"
#include "gazebo/common/ModelDatabase.hh"
#include "gazebo/common/Common.hh"
#include "gazebo/common/Diagnostics.hh"
#include "gazebo/common/Events.hh"
#include "gazebo/common/Exception.hh"
#include "gazebo/common/Console.hh"
#include "gazebo/common/Plugin.hh"

#include "gazebo/physics/Road.hh"
#include "gazebo/physics/RayShape.hh"
#include "gazebo/physics/Link.hh"
#include "gazebo/physics/PhysicsEngine.hh"
#include "gazebo/physics/PhysicsFactory.hh"
#include "gazebo/physics/Model.hh"
#include "gazebo/physics/Actor.hh"
#include "gazebo/physics/World.hh"

#include "physics/Collision.hh"

using namespace gazebo;
using namespace physics;


class ModelUpdate_TBB
{
  public: ModelUpdate_TBB(Model_V *_models) : models(_models) {}
  public: void operator() (const tbb::blocked_range<size_t> &_r) const
  {
    for (size_t i = _r.begin(); i != _r.end(); i++)
    {
      (*models)[i]->Update();
    }
  }

  private: Model_V *models;
};

//////////////////////////////////////////////////
World::World(const std::string &_name)
{
  this->sdf.reset(new sdf::Element);
  sdf::initFile("world.sdf", this->sdf);

  this->logPlayStateSDF.reset(new sdf::Element);
  sdf::initFile("state.sdf", this->logPlayStateSDF);

  this->receiveMutex = new boost::mutex();
  this->loadModelMutex = new boost::mutex();

  this->initialized = false;
  this->stepInc = 0;
  this->pause = false;
  this->thread = NULL;

  this->stateToggle = 0;

  this->pluginsLoaded = false;

  this->name = _name;

  this->needsReset = false;
  this->resetAll = true;
  this->resetTimeOnly = false;
  this->resetModelOnly = false;
  this->enablePhysicsEngine = true;
  this->setWorldPoseMutex = new boost::mutex();
  this->worldUpdateMutex = new boost::recursive_mutex();

  this->sleepOffset = common::Time(0);

  this->prevStatTime = common::Time::GetWallTime();
  this->prevProcessMsgsTime = common::Time::GetWallTime();

  this->connections.push_back(
     event::Events::ConnectStep(boost::bind(&World::OnStep, this)));
  this->connections.push_back(
     event::Events::ConnectSetSelectedEntity(
       boost::bind(&World::SetSelectedEntityCB, this, _1)));
}

//////////////////////////////////////////////////
World::~World()
{
  delete this->receiveMutex;
  this->receiveMutex = NULL;
  delete this->loadModelMutex;
  this->loadModelMutex = NULL;
  delete this->setWorldPoseMutex;
  this->setWorldPoseMutex = NULL;
  delete this->worldUpdateMutex;
  this->worldUpdateMutex = NULL;

  this->connections.clear();
  this->Fini();

  this->sdf->Reset();
  this->rootElement.reset();
  this->node.reset();

  this->testRay.reset();
}

//////////////////////////////////////////////////
void World::Load(sdf::ElementPtr _sdf)
{
  this->sdf = _sdf;

  if (this->sdf->GetValueString("name").empty())
    gzwarn << "create_world(world_name =["
           << this->name << "]) overwrites sdf world name\n!";
  else
    this->name = this->sdf->GetValueString("name");

  this->sceneMsg.CopyFrom(msgs::SceneFromSDF(this->sdf->GetElement("scene")));
  this->sceneMsg.set_name(this->GetName());

  // The period at which statistics about the world are published
  this->statPeriod = common::Time(0, 200000000);

  // The period at which messages are processed
  this->processMsgsPeriod = common::Time(0, 200000000);

  this->node = transport::NodePtr(new transport::Node());
  this->node->Init(this->GetName());

  this->guiPub = this->node->Advertise<msgs::GUI>("~/gui", 1, true);
  if (this->sdf->HasElement("gui"))
    this->guiPub->Publish(msgs::GUIFromSDF(this->sdf->GetElement("gui")));

  this->factorySub = this->node->Subscribe("~/factory",
                                           &World::OnFactoryMsg, this);
  this->controlSub = this->node->Subscribe("~/world_control",
                                           &World::OnControl, this);
  this->requestSub = this->node->Subscribe("~/request",
                                           &World::OnRequest, this);
  this->jointSub = this->node->Subscribe("~/joint", &World::JointLog, this);
  this->modelSub = this->node->Subscribe<msgs::Model>("~/model/modify",
      &World::OnModelMsg, this);

  this->responsePub = this->node->Advertise<msgs::Response>("~/response");
  this->statPub =
    this->node->Advertise<msgs::WorldStatistics>("~/world_stats", 1);
  this->selectionPub = this->node->Advertise<msgs::Selection>("~/selection", 1);
  this->modelPub = this->node->Advertise<msgs::Model>("~/model/info");
  this->lightPub = this->node->Advertise<msgs::Light>("~/light");

  std::string type = this->sdf->GetElement("physics")->GetValueString("type");
  this->physicsEngine = PhysicsFactory::NewPhysicsEngine(type,
      shared_from_this());

  if (this->physicsEngine == NULL)
    gzthrow("Unable to create physics engine\n");

  // This should come before loading of entities
  this->physicsEngine->Load(this->sdf->GetElement("physics"));

  this->rootElement.reset(new Base(BasePtr()));
  this->rootElement->SetName(this->GetName());
  this->rootElement->SetWorld(shared_from_this());

  if (this->sdf->HasElement("state"))
  {
    sdf::ElementPtr childElem = this->sdf->GetElement("state");

    while (childElem)
    {
      WorldState myState;
      myState.Load(childElem);
      this->sdf->InsertElement(childElem);
      // this->SetState(myState);

      childElem = childElem->GetNextElement("state");

      // TODO: We currently load just the first state data. Need to
      // implement a better mechanism for handling multiple states
      break;
    }
  }

  // Create all the entities
  this->LoadEntities(this->sdf, this->rootElement);

  // TODO: Performance test to see if TBB model updating is necessary
  // Choose threaded or unthreaded model updating depending on the number of
  // models in the scene
  // if (this->GetModelCount() < 20)
  this->modelUpdateFunc = &World::ModelUpdateSingleLoop;
  // else
  // this->modelUpdateFunc = &World::ModelUpdateTBB;

  event::Events::worldCreated(this->GetName());
}


//////////////////////////////////////////////////
void World::Save(const std::string &_filename)
{
  this->UpdateStateSDF();
  std::string data;
  data = "<?xml version ='1.0'?>\n";
  data += "<sdf version='" +
          boost::lexical_cast<std::string>(SDF_VERSION) + "'>\n";
  data += this->sdf->ToString("");
  data += "</sdf>\n";

  std::ofstream out(_filename.c_str(), std::ios::out);
  if (!out)
    gzerr << "Unable to open file[" << _filename << "]\n";
  else
    out << data;

  out.close();
}

//////////////////////////////////////////////////
void World::Init()
{
  // Initialize all the entities
  for (unsigned int i = 0; i < this->rootElement->GetChildCount(); i++)
    this->rootElement->GetChild(i)->Init();

  // Initialize the physics engine
  this->physicsEngine->Init();

  this->testRay = boost::shared_dynamic_cast<RayShape>(
      this->GetPhysicsEngine()->CreateShape("ray", CollisionPtr()));

  common::LogRecord::Instance()->Add(this->GetName(), "state.log",
      boost::bind(&World::OnLog, this, _1));

  this->initialized = true;
}

//////////////////////////////////////////////////
void World::Run()
{
  this->stop = false;
  this->thread = new boost::thread(
      boost::bind(&World::RunLoop, this));
}

//////////////////////////////////////////////////
void World::Stop()
{
  this->stop = true;
  if (this->thread)
  {
    this->thread->join();
    delete this->thread;
    this->thread = NULL;
  }
}

//////////////////////////////////////////////////
void World::RunLoop()
{
  this->physicsEngine->InitForThread();

  this->startTime = common::Time::GetWallTime();

  // This fixes a minor issue when the world is paused before it's started
  if (this->IsPaused())
    this->pauseStartTime = this->startTime;

  this->prevStepWallTime = common::Time::GetWallTime();

  // Get the first state
  this->prevStates[0] = WorldState(shared_from_this());
  this->stateToggle = 0;

  if (!common::LogPlay::Instance()->IsOpen())
  {
    while (!this->stop)
      this->Step();
  }
  else
  {
    this->enablePhysicsEngine = false;
    while (!this->stop)
      this->LogStep();
  }
}

//////////////////////////////////////////////////
void World::LogStep()
{
  if (!this->IsPaused() || this->stepInc > 0)
  {
    std::string data;
    if (!common::LogPlay::Instance()->Step(data))
    {
      this->SetPaused(true);
    }
    else
    {
      this->logPlayStateSDF->ClearElements();
      sdf::readString(data, this->logPlayStateSDF);

      this->logPlayState.Load(this->logPlayStateSDF);

      WorldState state = WorldState(shared_from_this()) + this->logPlayState;
      this->SetState(state);

      this->Update();
    }

    if (this->stepInc > 0)
      this->stepInc--;
  }

  this->PublishWorldStats();

  this->ProcessMessages();
}

//////////////////////////////////////////////////
void World::Step()
{
  // Send statistics about the world simulation
  if (common::Time::GetWallTime() - this->prevStatTime > this->statPeriod)
  {
    this->PublishWorldStats();
  }

  // sleep here to get the correct update rate
  common::Time tmpTime = common::Time::GetWallTime();
  common::Time sleepTime = this->prevStepWallTime +
    common::Time(this->physicsEngine->GetUpdatePeriod()) -
    tmpTime - this->sleepOffset;
<<<<<<< HEAD

  if (sleepTime > 0)
    common::Time::NSleep(sleepTime);
  else
    sleepTime = 0;

  common::Time actualSleep = common::Time::GetWallTime() - tmpTime;

  // exponentially avg out
  this->sleepOffset = (actualSleep - sleepTime) * 0.01 +
                      this->sleepOffset * 0.99;

  // throttling update rate, with sleepOffset as tolerance
  // the tolerance is needed as the sleep time is not exact
  if (common::Time::GetWallTime() - this->prevStepWallTime + this->sleepOffset
         >= common::Time(this->physicsEngine->GetUpdatePeriod()))
  {
    this->prevStepWallTime = common::Time::GetWallTime();

=======

  if (sleepTime > 0)
    common::Time::NSleep(sleepTime);
  else
    sleepTime = 0;

  common::Time actualSleep = common::Time::GetWallTime() - tmpTime;

  // exponentially avg out
  this->sleepOffset = (actualSleep - sleepTime) * 0.01 +
                      this->sleepOffset * 0.99;
  // throttling update rate, with sleepOffset as tolerance
  // the tolerance is needed as the sleep time is not exact
  if (common::Time::GetWallTime() - this->prevStepWallTime + this->sleepOffset
         >= common::Time(this->physicsEngine->GetUpdatePeriod()))
  {
    this->worldUpdateMutex->lock();

    this->prevStepWallTime = common::Time::GetWallTime();

>>>>>>> eecff1d0
    if (!this->IsPaused() || this->stepInc > 0)
    {
      // query timestep to allow dynamic time step size updates
      this->simTime += this->physicsEngine->GetStepTime();
      this->Update();

      if (this->IsPaused() && this->stepInc > 0)
        this->stepInc--;
    }
    else
      this->pauseTime += this->physicsEngine->GetStepTime();
<<<<<<< HEAD
=======

    this->worldUpdateMutex->unlock();
>>>>>>> eecff1d0
  }

  this->ProcessMessages();
}

//////////////////////////////////////////////////
void World::StepWorld(int _steps)
{
  if (!this->IsPaused())
  {
    gzwarn << "Calling World::StepWorld(steps) while world is not paused\n";
    this->SetPaused(true);
  }

  this->worldUpdateMutex->lock();
  this->stepInc = _steps;
  this->worldUpdateMutex->unlock();

  // block on completion
  bool wait = true;
  while (wait)
  {
    common::Time::MSleep(1);
    this->worldUpdateMutex->lock();
    if (this->stepInc == 0 || this->stop)
      wait = false;
    this->worldUpdateMutex->unlock();
  }
}

//////////////////////////////////////////////////
void World::Update()
{
  if (this->needsReset)
  {
    if (this->resetAll)
      this->Reset();
    else if (this->resetTimeOnly)
      this->ResetTime();
    else if (this->resetModelOnly)
      this->ResetEntities(Base::MODEL);
    this->needsReset = false;
  }

  event::Events::worldUpdateStart();

  // Update all the models
  (*this.*modelUpdateFunc)();

  // Update the physics engine
  if (this->enablePhysicsEngine && this->physicsEngine)
  {
    this->physicsEngine->UpdateCollision();

    this->physicsEngine->UpdatePhysics();

    /// need this because ODE does not call dxReallocateWorldProcessContext()
    /// until dWorld.*Step
    /// Plugins that manipulate joints (and probably other properties) require
    /// one iteration of the physics engine. Do not remove this.
    if (!this->pluginsLoaded &&
        sensors::SensorManager::Instance()->SensorsInitialized())
    {
      this->LoadPlugins();
      this->pluginsLoaded = true;
    }

    // do this after physics update as
    //   ode --> MoveCallback sets the dirtyPoses
    //           and we need to propagate it into Entity::worldPose
    for (std::list<Entity*>::iterator iter = this->dirtyPoses.begin();
        iter != this->dirtyPoses.end(); ++iter)
    {
      (*iter)->SetWorldPose((*iter)->GetDirtyPose(), false);
    }

    this->dirtyPoses.clear();
  }

  int currState = (this->stateToggle + 1) % 2;
  this->prevStates[currState] = WorldState(shared_from_this());
  WorldState diffState = this->prevStates[currState] -
                         this->prevStates[this->stateToggle];

  if (!diffState.IsZero())
  {
    this->stateToggle = currState;
    this->states.push_back(diffState);
    if (this->states.size() > 1000)
      this->states.pop_front();
  }

  event::Events::worldUpdateEnd();
}

//////////////////////////////////////////////////
void World::Fini()
{
  this->Stop();
  this->plugins.clear();

  this->node->Fini();

  if (this->rootElement)
  {
    this->rootElement->Fini();
    this->rootElement.reset();
  }

  if (this->physicsEngine)
  {
    this->physicsEngine->Fini();
    this->physicsEngine.reset();
  }
}

//////////////////////////////////////////////////
void World::Clear()
{
  // TODO: Implement this
}

//////////////////////////////////////////////////
std::string World::GetName() const
{
  return this->name;
}

//////////////////////////////////////////////////
PhysicsEnginePtr World::GetPhysicsEngine() const
{
  return this->physicsEngine;
}

//////////////////////////////////////////////////
BasePtr World::GetByName(const std::string &_name)
{
  return this->rootElement->GetByName(_name);
}

/////////////////////////////////////////////////
ModelPtr World::GetModelById(unsigned int _id)
{
  return boost::shared_dynamic_cast<Model>(this->rootElement->GetById(_id));
}

//////////////////////////////////////////////////
ModelPtr World::GetModel(const std::string &_name)
{
  boost::mutex::scoped_lock lock(*this->loadModelMutex);
  return boost::shared_dynamic_cast<Model>(this->GetByName(_name));
}

//////////////////////////////////////////////////
EntityPtr World::GetEntity(const std::string &_name)
{
  return boost::shared_dynamic_cast<Entity>(this->GetByName(_name));
}

//////////////////////////////////////////////////
ModelPtr World::LoadModel(sdf::ElementPtr _sdf , BasePtr _parent)
{
  boost::mutex::scoped_lock lock(*this->loadModelMutex);
  ModelPtr model;

  if (_sdf->GetName() == "model")
  {
    model.reset(new Model(_parent));
    model->SetWorld(shared_from_this());
    model->Load(_sdf);

    event::Events::addEntity(model->GetScopedName());

    msgs::Model msg;
    model->FillMsg(msg);
    this->modelPub->Publish(msg);

    this->EnableAllModels();
  }
  else
  {
    gzerr << "SDF is missing the <model> tag:\n";
    _sdf->PrintValues("  ");
  }

  return model;
}

//////////////////////////////////////////////////
ActorPtr World::LoadActor(sdf::ElementPtr _sdf , BasePtr _parent)
{
  ActorPtr actor(new Actor(_parent));
  actor->SetWorld(shared_from_this());
  actor->Load(_sdf);

  event::Events::addEntity(actor->GetScopedName());

  msgs::Model msg;
  actor->FillMsg(msg);
  this->modelPub->Publish(msg);

  return actor;
}

//////////////////////////////////////////////////
RoadPtr World::LoadRoad(sdf::ElementPtr _sdf , BasePtr _parent)
{
  RoadPtr road(new Road(_parent));
  road->Load(_sdf);
  return road;
}

//////////////////////////////////////////////////
void World::LoadEntities(sdf::ElementPtr _sdf, BasePtr _parent)
{
  if (_sdf->HasElement("light"))
  {
    sdf::ElementPtr childElem = _sdf->GetElement("light");
    while (childElem)
    {
      msgs::Light *lm = this->sceneMsg.add_light();
      lm->CopyFrom(msgs::LightFromSDF(childElem));

      childElem = childElem->GetNextElement("light");
    }
  }

  if (_sdf->HasElement("model"))
  {
    sdf::ElementPtr childElem = _sdf->GetElement("model");

    while (childElem)
    {
      this->LoadModel(childElem, _parent);

      // TODO : Put back in the ability to nest models. We should do this
      // without requiring a joint.

      childElem = childElem->GetNextElement("model");
    }
  }

  if (_sdf->HasElement("actor"))
  {
    sdf::ElementPtr childElem = _sdf->GetElement("actor");

    while (childElem)
    {
      this->LoadActor(childElem, _parent);

      childElem = childElem->GetNextElement("actor");
    }
  }

  if (_sdf->HasElement("road"))
  {
    sdf::ElementPtr childElem = _sdf->GetElement("road");
    while (childElem)
    {
      this->LoadRoad(childElem, _parent);
      childElem = childElem->GetNextElement("road");
    }
  }
}

//////////////////////////////////////////////////
unsigned int World::GetModelCount() const
{
  return this->rootElement->GetChildCount();
}

//////////////////////////////////////////////////
ModelPtr World::GetModel(unsigned int _index) const
{
  ModelPtr model;

  if (_index < this->rootElement->GetChildCount() &&
      this->rootElement->GetChild(_index)->HasType(Base::MODEL))
  {
    model =
      boost::shared_static_cast<Model>(this->rootElement->GetChild(_index));
  }
  else
  {
    gzerr << "Invalid model index\n";
  }

  return model;
}

//////////////////////////////////////////////////
Model_V World::GetModels() const
{
  Model_V models;
  for (unsigned int i = 0; i < this->GetModelCount(); ++i)
    models.push_back(this->GetModel(i));

  return models;
}

//////////////////////////////////////////////////
void World::ResetTime()
{
  this->simTime = common::Time(0);
  this->pauseTime = common::Time(0);
  this->startTime = common::Time::GetWallTime();
  this->realTimeOffset = common::Time(0);
}

//////////////////////////////////////////////////
void World::ResetEntities(Base::EntityType _type)
{
  this->rootElement->Reset(_type);
}

//////////////////////////////////////////////////
void World::Reset()
{
  bool currently_paused = this->IsPaused();
  this->SetPaused(true);
  this->worldUpdateMutex->lock();

  this->ResetTime();
  this->ResetEntities(Base::BASE);
  for (std::vector<WorldPluginPtr>::iterator iter = this->plugins.begin();
       iter != this->plugins.end(); ++iter)
    (*iter)->Reset();
  this->physicsEngine->Reset();

  this->worldUpdateMutex->unlock();
  this->SetPaused(currently_paused);
}

//////////////////////////////////////////////////
void World::OnStep()
{
  this->stepInc = 1;
}

//////////////////////////////////////////////////
void World::SetSelectedEntityCB(const std::string &_name)
{
  msgs::Selection msg;
  BasePtr base = this->GetByName(_name);
  EntityPtr ent = boost::shared_dynamic_cast<Entity>(base);

  // unselect selectedEntity
  if (this->selectedEntity)
  {
    msg.set_id(this->selectedEntity->GetId());
    msg.set_name(this->selectedEntity->GetScopedName());
    msg.set_selected(false);
    this->selectionPub->Publish(msg);

    this->selectedEntity->SetSelected(false);
  }

  // if a different entity is selected, show bounding box and SetSelected(true)
  if (ent && this->selectedEntity != ent)
  {
    // set selected entity to ent
    this->selectedEntity = ent;
    this->selectedEntity->SetSelected(true);

    msg.set_id(this->selectedEntity->GetId());
    msg.set_name(this->selectedEntity->GetScopedName());
    msg.set_selected(true);

    this->selectionPub->Publish(msg);
  }
  else
    this->selectedEntity.reset();
}

//////////////////////////////////////////////////
EntityPtr World::GetSelectedEntity() const
{
  return this->selectedEntity;
}

//////////////////////////////////////////////////
void World::PrintEntityTree()
{
  // Initialize all the entities
  for (unsigned int i = 0; i < this->rootElement->GetChildCount(); i++)
    this->rootElement->GetChild(i)->Print("");
}

//////////////////////////////////////////////////
gazebo::common::Time World::GetSimTime() const
{
  return this->simTime;
}

//////////////////////////////////////////////////
void World::SetSimTime(const common::Time &_t)
{
  this->simTime = _t;
}

//////////////////////////////////////////////////
gazebo::common::Time World::GetPauseTime() const
{
  return this->pauseTime;
}

//////////////////////////////////////////////////
gazebo::common::Time World::GetStartTime() const
{
  return this->startTime;
}

//////////////////////////////////////////////////
common::Time World::GetRealTime() const
{
  if (this->pause)
    return (this->pauseStartTime - this->startTime) - this->realTimeOffset;
  else
    return (common::Time::GetWallTime() - this->startTime) -
             this->realTimeOffset;
}

//////////////////////////////////////////////////
bool World::IsPaused() const
{
  return this->pause;
}

//////////////////////////////////////////////////
void World::SetPaused(bool _p)
{
  if (this->pause == _p)
    return;

  this->worldUpdateMutex->lock();
  this->pause = _p;
  this->worldUpdateMutex->unlock();

  if (_p)
    this->pauseStartTime = common::Time::GetWallTime();
  else
    this->realTimeOffset += common::Time::GetWallTime() - this->pauseStartTime;

  event::Events::pause(_p);
}

//////////////////////////////////////////////////
void World::OnFactoryMsg(ConstFactoryPtr &_msg)
{
  boost::mutex::scoped_lock lock(*this->receiveMutex);
  this->factoryMsgs.push_back(*_msg);
}

//////////////////////////////////////////////////
void World::OnControl(ConstWorldControlPtr &_data)
{
  if (_data->has_pause())
    this->SetPaused(_data->pause());

  if (_data->has_step())
    this->OnStep();

  if (_data->has_reset())
  {
    this->needsReset = true;

    if (_data->reset().has_all() && _data->reset().all())
    {
        this->resetAll = true;
    }
    else
    {
      this->resetAll = false;

      if (_data->reset().has_time_only() && _data->reset().time_only())
        this->resetTimeOnly = true;

      if (_data->reset().has_model_only() && _data->reset().model_only())
        this->resetModelOnly = true;
    }
  }
}

//////////////////////////////////////////////////
void World::OnRequest(ConstRequestPtr &_msg)
{
  boost::mutex::scoped_lock lock(*this->receiveMutex);
  this->requestMsgs.push_back(*_msg);
}

//////////////////////////////////////////////////
void World::JointLog(ConstJointPtr &_msg)
{
  boost::mutex::scoped_lock lock(*this->receiveMutex);
  int i = 0;
  for (; i < this->sceneMsg.joint_size(); i++)
  {
    if (this->sceneMsg.joint(i).name() == _msg->name())
    {
      this->sceneMsg.mutable_joint(i)->CopyFrom(*_msg);
      break;
    }
  }

  if (i >= this->sceneMsg.joint_size())
  {
    msgs::Joint *newJoint = this->sceneMsg.add_joint();
    newJoint->CopyFrom(*_msg);
  }
}

//////////////////////////////////////////////////
void World::OnModelMsg(ConstModelPtr &_msg)
{
  boost::mutex::scoped_lock lock(*this->receiveMutex);
  this->modelMsgs.push_back(*_msg);
}

//////////////////////////////////////////////////
void World::BuildSceneMsg(msgs::Scene &_scene, BasePtr _entity)
{
  if (_entity)
  {
    if (_entity->HasType(Entity::MODEL))
    {
      msgs::Model *modelMsg = _scene.add_model();
      boost::shared_static_cast<Model>(_entity)->FillMsg(*modelMsg);
    }

    for (unsigned int i = 0; i < _entity->GetChildCount(); ++i)
    {
      this->BuildSceneMsg(_scene, _entity->GetChild(i));
    }
  }
}


//////////////////////////////////////////////////
/*void World::ModelUpdateTBB()
{
  tbb::parallel_for(tbb::blocked_range<size_t>(0, this->models.size(), 10),
      ModelUpdate_TBB(&this->models));
}*/

//////////////////////////////////////////////////
void World::ModelUpdateSingleLoop()
{
  // Update all the models
  for (unsigned int i = 0; i < this->rootElement->GetChildCount(); i++)
    this->rootElement->GetChild(i)->Update();
}


//////////////////////////////////////////////////
void World::LoadPlugins()
{
  // Load the plugins
  if (this->sdf->HasElement("plugin"))
  {
    sdf::ElementPtr pluginElem = this->sdf->GetElement("plugin");
    while (pluginElem)
    {
      this->LoadPlugin(pluginElem);
      pluginElem = pluginElem->GetNextElement("plugin");
    }
  }

  // Load the plugins for all the models
  for (unsigned int i = 0; i < this->rootElement->GetChildCount(); i++)
  {
    if (this->rootElement->GetChild(i)->HasType(Base::MODEL))
    {
      ModelPtr model = boost::shared_static_cast<Model>(
          this->rootElement->GetChild(i));
      model->LoadPlugins();
    }
  }

  for (std::vector<WorldPluginPtr>::iterator iter = this->plugins.begin();
       iter != this->plugins.end(); ++iter)
  {
    (*iter)->Init();
  }
}

//////////////////////////////////////////////////
void World::LoadPlugin(const std::string &_filename,
                       const std::string &_name,
                       sdf::ElementPtr _sdf)
{
  gazebo::WorldPluginPtr plugin = gazebo::WorldPlugin::Create(_filename,
                                                              _name);

  if (plugin)
  {
    if (plugin->GetType() != WORLD_PLUGIN)
    {
      gzerr << "World[" << this->GetName() << "] is attempting to load "
            << "a plugin, but detected an incorrect plugin type. "
            << "Plugin filename[" << _filename << "] name[" << _name << "]\n";
      return;
    }
    plugin->Load(shared_from_this(), _sdf);
    this->plugins.push_back(plugin);

    if (this->initialized)
      plugin->Init();
  }
}

//////////////////////////////////////////////////
void World::RemovePlugin(const std::string &_name)
{
  std::vector<WorldPluginPtr>::iterator iter;
  for (iter = this->plugins.begin(); iter != this->plugins.end(); ++iter)
  {
    if ((*iter)->GetHandle() == _name)
    {
      this->plugins.erase(iter);
      break;
    }
  }
}

//////////////////////////////////////////////////
void World::LoadPlugin(sdf::ElementPtr _sdf)
{
  std::string pluginName = _sdf->GetValueString("name");
  std::string filename = _sdf->GetValueString("filename");
  this->LoadPlugin(filename, pluginName, _sdf);
}

//////////////////////////////////////////////////
void World::ProcessEntityMsgs()
{
  boost::mutex::scoped_lock lock(*this->receiveMutex);

  std::list<std::string>::iterator iter;
  for (iter = this->deleteEntity.begin();
       iter != this->deleteEntity.end(); ++iter)
  {
    // Remove all the dirty poses from the delete entity.
    for (std::list<Entity*>::iterator iter2 = this->dirtyPoses.begin();
         iter2 != this->dirtyPoses.end();)
    {
      if ((*iter2)->GetName() == *iter ||
          (*iter2)->GetParent()->GetName() == *iter)
      {
        this->dirtyPoses.erase(iter2++);
      }
      else
        ++iter2;
    }

    this->rootElement->RemoveChild((*iter));
  }

  if (this->deleteEntity.size() > 0)
  {
    this->EnableAllModels();
    this->deleteEntity.clear();
  }
}

//////////////////////////////////////////////////
void World::ProcessRequestMsgs()
{
  boost::mutex::scoped_lock lock(*this->receiveMutex);
  msgs::Response response;

  std::list<msgs::Request>::iterator iter;
  for (iter = this->requestMsgs.begin();
       iter != this->requestMsgs.end(); ++iter)
  {
    bool send = true;
    response.set_id((*iter).id());
    response.set_request((*iter).request());
    response.set_response("success");

    if ((*iter).request() == "entity_list")
    {
      msgs::Model_V modelVMsg;

      for (unsigned int i = 0; i < this->rootElement->GetChildCount(); ++i)
      {
        BasePtr entity = this->rootElement->GetChild(i);
        if (entity->HasType(Base::MODEL))
        {
          msgs::Model *modelMsg = modelVMsg.add_models();
          ModelPtr model = boost::shared_dynamic_cast<Model>(entity);
          model->FillMsg(*modelMsg);
        }
      }

      response.set_type(modelVMsg.GetTypeName());
      std::string *serializedData = response.mutable_serialized_data();
      modelVMsg.SerializeToString(serializedData);
    }
    else if ((*iter).request() == "entity_delete")
    {
      this->deleteEntity.push_back((*iter).data());
    }
    else if ((*iter).request() == "entity_info")
    {
      BasePtr entity = this->rootElement->GetByName((*iter).data());
      if (entity)
      {
        if (entity->HasType(Base::MODEL))
        {
          msgs::Model modelMsg;
          ModelPtr model = boost::shared_dynamic_cast<Model>(entity);
          model->FillMsg(modelMsg);

          std::string *serializedData = response.mutable_serialized_data();
          modelMsg.SerializeToString(serializedData);
          response.set_type(modelMsg.GetTypeName());
        }
        else if (entity->HasType(Base::LINK))
        {
          msgs::Link linkMsg;
          LinkPtr link = boost::shared_dynamic_cast<Link>(entity);
          link->FillMsg(linkMsg);

          std::string *serializedData = response.mutable_serialized_data();
          linkMsg.SerializeToString(serializedData);
          response.set_type(linkMsg.GetTypeName());
        }
        else if (entity->HasType(Base::COLLISION))
        {
          msgs::Collision collisionMsg;
          CollisionPtr collision =
            boost::shared_dynamic_cast<Collision>(entity);
          collision->FillMsg(collisionMsg);

          std::string *serializedData = response.mutable_serialized_data();
          collisionMsg.SerializeToString(serializedData);
          response.set_type(collisionMsg.GetTypeName());
        }
        else if (entity->HasType(Base::JOINT))
        {
          msgs::Joint jointMsg;
          JointPtr joint = boost::shared_dynamic_cast<Joint>(entity);
          joint->FillMsg(jointMsg);

          std::string *serializedData = response.mutable_serialized_data();
          jointMsg.SerializeToString(serializedData);
          response.set_type(jointMsg.GetTypeName());
        }
      }
      else
      {
        response.set_type("error");
        response.set_response("nonexistant");
      }
    }
    else if ((*iter).request() == "world_sdf")
    {
      msgs::GzString msg;
      this->UpdateStateSDF();
      std::string data;
      data = "<?xml version='1.0'?>\n";
      data += "<sdf version='" +
        boost::lexical_cast<std::string>(SDF_VERSION) + "'>\n";
      data += this->sdf->ToString("");
      data += "</sdf>\n";
      msg.set_data(data);

      std::string *serializedData = response.mutable_serialized_data();
      msg.SerializeToString(serializedData);
      response.set_type(msg.GetTypeName());
    }
    else if ((*iter).request() == "scene_info")
    {
      this->sceneMsg.clear_model();
      this->BuildSceneMsg(this->sceneMsg, this->rootElement);

      std::string *serializedData = response.mutable_serialized_data();
      this->sceneMsg.SerializeToString(serializedData);
      response.set_type(sceneMsg.GetTypeName());
    }
    else
      send = false;

    if (send)
    {
      this->responsePub->Publish(response);
    }
  }

  this->requestMsgs.clear();
}

//////////////////////////////////////////////////
void World::ProcessModelMsgs()
{
  std::list<msgs::Model>::iterator iter;
  boost::mutex::scoped_lock lock(*this->receiveMutex);
  for (iter = this->modelMsgs.begin();
       iter != this->modelMsgs.end(); ++iter)
  {
    ModelPtr model;
    if ((*iter).has_id())
      model = this->GetModelById((*iter).id());
    else
      model = this->GetModel((*iter).name());

    if (!model)
      gzerr << "Unable to find model["
            << (*iter).name() << "] Id[" << (*iter).id() << "]\n";
    else
    {
      model->ProcessMsg(*iter);

      // Let all other subscribers know about the change
      msgs::Model msg;
      model->FillMsg(msg);
      this->modelPub->Publish(msg);
    }
  }
  if (this->modelMsgs.size())
  {
    this->EnableAllModels();
    this->modelMsgs.clear();
  }
}

//////////////////////////////////////////////////
void World::ProcessFactoryMsgs()
{
  std::list<msgs::Factory>::iterator iter;
  boost::mutex::scoped_lock lock(*this->receiveMutex);

  for (iter = this->factoryMsgs.begin();
       iter != this->factoryMsgs.end(); ++iter)
  {
    sdf::SDFPtr factorySDF(new sdf::SDF);
    sdf::initFile("root.sdf", factorySDF);

    if ((*iter).has_sdf() && !(*iter).sdf().empty())
    {
      // SDF Parsing happens here
      if (!sdf::readString((*iter).sdf(), factorySDF))
      {
        gzerr << "Unable to read sdf string[" << (*iter).sdf() << "]\n";
        continue;
      }
    }
    else if ((*iter).has_sdf_filename() && !(*iter).sdf_filename().empty())
    {
      std::string filename = common::ModelDatabase::Instance()->GetModelFile(
          (*iter).sdf_filename());

      if (!sdf::readFile(filename, factorySDF))
      {
        gzerr << "Unable to read sdf file.\n";
        continue;
      }
    }
    else if ((*iter).has_clone_model_name())
    {
      ModelPtr model = this->GetModel((*iter).clone_model_name());
      if (!model)
      {
        gzerr << "Unable to clone model[" << (*iter).clone_model_name()
              << "]. Model not found.\n";
        continue;
      }

      factorySDF->root->InsertElement(model->GetSDF()->Clone());

      std::string newName = model->GetName() + "_clone";
      int i = 0;
      while (this->GetModel(newName))
      {
        newName = model->GetName() + "_clone_" +
                  boost::lexical_cast<std::string>(i);
        i++;
      }

      factorySDF->root->GetElement("model")->GetAttribute("name")->Set(newName);
    }
    else
    {
      gzerr << "Unable to load sdf from factory message."
            << "No SDF or SDF filename specified.\n";
      continue;
    }

    if ((*iter).has_edit_name())
    {
      BasePtr base = this->rootElement->GetByName((*iter).edit_name());
      if (base)
      {
        sdf::ElementPtr elem;
        if (factorySDF->root->GetName() == "sdf")
          elem = factorySDF->root->GetFirstElement();
        else
          elem = factorySDF->root;

        base->UpdateParameters(elem);
      }
    }
    else
    {
      bool isActor = false;
      bool isModel = false;
      bool isLight = false;

      sdf::ElementPtr elem = factorySDF->root;

      if (elem->HasElement("world"))
        elem = elem->GetElement("world");

      if (elem->HasElement("model"))
      {
        elem = elem->GetElement("model");
        isModel = true;
      }
      else if (elem->HasElement("light"))
      {
        elem = elem->GetElement("light");
        isLight = true;
      }
      else if (elem->HasElement("actor"))
      {
        elem = elem->GetElement("actor");
        isActor = true;
      }
      else
      {
        gzerr << "Unable to find a model, light, or actor in:\n";
        factorySDF->root->PrintValues("");
        continue;
      }

      if (!elem)
      {
        gzerr << "Invalid SDF:";
        factorySDF->root->PrintValues("");
        continue;
      }

      elem->SetParent(this->sdf);
      elem->GetParent()->InsertElement(elem);
      if ((*iter).has_pose())
        elem->GetElement("pose")->Set(msgs::Convert((*iter).pose()));

      if (isActor)
      {
        ActorPtr actor = this->LoadActor(elem, this->rootElement);
        actor->Init();
      }
      else if (isModel)
      {
        ModelPtr model = this->LoadModel(elem, this->rootElement);
        model->Init();

        // Check to see if we need to load any model plugins
        if (model->GetPluginCount() > 0)
        {
          int iterations = 0;

          // Wait for the sensors to be initialized before loading
          // plugins, if there are any sensors
          while (model->GetSensorCount() > 0 &&
              !sensors::SensorManager::Instance()->SensorsInitialized() &&
              iterations < 50)
          {
            common::Time::MSleep(100);
            iterations++;
          }

          // Load the plugins if the sensors have been loaded, or if there
          // are no sensors attached to the model.
          if (iterations < 50)
            model->LoadPlugins();
          else
          {
            gzerr << "Sensors failed to initialize when loading model["
              << model->GetName() << "] via the factory mechanism."
              << "Plugins for the model will not be loaded.\n";
          }
        }
      }
      else if (isLight)
      {
        /// \TODO: Current broken. See Issue #67.
        msgs::Light *lm = this->sceneMsg.add_light();
        lm->CopyFrom(msgs::LightFromSDF(elem));

        this->lightPub->Publish(*lm);
      }
    }
  }

  this->factoryMsgs.clear();
}

//////////////////////////////////////////////////
ModelPtr World::GetModelBelowPoint(const math::Vector3 &_pt)
{
  ModelPtr model;
  EntityPtr entity = this->GetEntityBelowPoint(_pt);

  if (entity)
    model = entity->GetParentModel();
  else
    gzerr << "Unable to find entity below point[" << _pt << "]\n";

  return model;
}

//////////////////////////////////////////////////
EntityPtr World::GetEntityBelowPoint(const math::Vector3 &_pt)
{
  std::string entityName;
  double dist;
  math::Vector3 end;

  end = _pt;
  end.z -= 1000;

  this->physicsEngine->InitForThread();
  this->testRay->SetPoints(_pt, end);
  this->testRay->GetIntersection(dist, entityName);
  return this->GetEntity(entityName);
}

//////////////////////////////////////////////////
void World::SetState(const WorldState &_state)
{
  this->SetSimTime(_state.GetSimTime());

  for (unsigned int i = 0; i < _state.GetModelStateCount(); ++i)
  {
    ModelState modelState = _state.GetModelState(i);
    ModelPtr model = this->GetModel(modelState.GetName());
    if (model)
      model->SetState(modelState);
    else
      gzerr << "Unable to find model[" << modelState.GetName() << "]\n";
  }
}

//////////////////////////////////////////////////
void World::InsertModelFile(const std::string &_sdfFilename)
{
  boost::mutex::scoped_lock lock(*this->receiveMutex);
  msgs::Factory msg;
  msg.set_sdf_filename(_sdfFilename);
  this->factoryMsgs.push_back(msg);
}

//////////////////////////////////////////////////
void World::InsertModelSDF(const sdf::SDF &_sdf)
{
  boost::mutex::scoped_lock lock(*this->receiveMutex);
  msgs::Factory msg;
  msg.set_sdf(_sdf.ToString());
  this->factoryMsgs.push_back(msg);
}

//////////////////////////////////////////////////
void World::InsertModelString(const std::string &_sdfString)
{
  boost::mutex::scoped_lock lock(*this->receiveMutex);
  msgs::Factory msg;
  msg.set_sdf(_sdfString);
  this->factoryMsgs.push_back(msg);
}

//////////////////////////////////////////////////
std::string World::StripWorldName(const std::string &_name) const
{
  if (_name.find(this->GetName() + "::") == 0)
    return _name.substr(this->GetName().size() + 2);
  else
    return _name;
}

//////////////////////////////////////////////////
void World::EnableAllModels()
{
  for (unsigned int i = 0; i < this->GetModelCount(); ++i)
    this->GetModel(i)->SetEnabled(true);
}

//////////////////////////////////////////////////
void World::DisableAllModels()
{
  for (unsigned int i = 0; i < this->GetModelCount(); ++i)
    this->GetModel(i)->SetEnabled(false);
}

//////////////////////////////////////////////////
void World::UpdateStateSDF()
{
  this->sdf->Update();
  /*sdf::ElementPtr stateElem = this->sdf->GetElement("state");
  stateElem->ClearElements();

  stateElem->GetAttribute("world_name")->Set(this->GetName());
  stateElem->GetElement("time")->Set(this->GetSimTime());

  for (unsigned int i = 0; i < this->GetModelCount(); ++i)
  {
    sdf::ElementPtr elem = stateElem->AddElement("model");
    this->GetModel(i)->GetState().FillStateSDF(elem);
  }
  */
}

//////////////////////////////////////////////////
bool World::OnLog(std::ostringstream &_stream)
{
  static bool first = true;

  // Save the entire state when its the first call to OnLog.
  if (first)
  {
    this->UpdateStateSDF();
    _stream << "<sdf version ='";
    _stream << SDF_VERSION;
    _stream << "'>\n";
    _stream << this->sdf->ToString("");
    _stream << "</sdf>\n";

    first = false;
  }
  else if (this->states.size() > 1)
  {
    // Get the difference from the previous state.
    _stream << "<sdf version='" << SDF_VERSION << "'>";
    _stream << this->states[0];
    _stream << "</sdf>";
    this->states.pop_front();
  }

  return true;
}

//////////////////////////////////////////////////
void World::ProcessMessages()
{
  if (common::Time::GetWallTime() - this->prevProcessMsgsTime >
      this->processMsgsPeriod)
  {
    this->ProcessEntityMsgs();
    this->ProcessRequestMsgs();
    this->ProcessFactoryMsgs();
    this->ProcessModelMsgs();
    this->prevProcessMsgsTime = common::Time::GetWallTime();
  }
}

//////////////////////////////////////////////////
void World::PublishWorldStats()
{
  msgs::Set(this->worldStatsMsg.mutable_sim_time(), this->GetSimTime());
  msgs::Set(this->worldStatsMsg.mutable_real_time(), this->GetRealTime());
  msgs::Set(this->worldStatsMsg.mutable_pause_time(), this->GetPauseTime());
  this->worldStatsMsg.set_paused(this->IsPaused());

  this->statPub->Publish(this->worldStatsMsg);
  this->prevStatTime = common::Time::GetWallTime();
}<|MERGE_RESOLUTION|>--- conflicted
+++ resolved
@@ -366,7 +366,6 @@
   common::Time sleepTime = this->prevStepWallTime +
     common::Time(this->physicsEngine->GetUpdatePeriod()) -
     tmpTime - this->sleepOffset;
-<<<<<<< HEAD
 
   if (sleepTime > 0)
     common::Time::NSleep(sleepTime);
@@ -384,30 +383,10 @@
   if (common::Time::GetWallTime() - this->prevStepWallTime + this->sleepOffset
          >= common::Time(this->physicsEngine->GetUpdatePeriod()))
   {
+    this->worldUpdateMutex->lock();
+
     this->prevStepWallTime = common::Time::GetWallTime();
 
-=======
-
-  if (sleepTime > 0)
-    common::Time::NSleep(sleepTime);
-  else
-    sleepTime = 0;
-
-  common::Time actualSleep = common::Time::GetWallTime() - tmpTime;
-
-  // exponentially avg out
-  this->sleepOffset = (actualSleep - sleepTime) * 0.01 +
-                      this->sleepOffset * 0.99;
-  // throttling update rate, with sleepOffset as tolerance
-  // the tolerance is needed as the sleep time is not exact
-  if (common::Time::GetWallTime() - this->prevStepWallTime + this->sleepOffset
-         >= common::Time(this->physicsEngine->GetUpdatePeriod()))
-  {
-    this->worldUpdateMutex->lock();
-
-    this->prevStepWallTime = common::Time::GetWallTime();
-
->>>>>>> eecff1d0
     if (!this->IsPaused() || this->stepInc > 0)
     {
       // query timestep to allow dynamic time step size updates
@@ -419,11 +398,8 @@
     }
     else
       this->pauseTime += this->physicsEngine->GetStepTime();
-<<<<<<< HEAD
-=======
 
     this->worldUpdateMutex->unlock();
->>>>>>> eecff1d0
   }
 
   this->ProcessMessages();
