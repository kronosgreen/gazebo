/*
 * Copyright (C) 2012 Open Source Robotics Foundation
 *
 * Licensed under the Apache License, Version 2.0 (the "License");
 * you may not use this file except in compliance with the License.
 * You may obtain a copy of the License at
 *
 *     http://www.apache.org/licenses/LICENSE-2.0
 *
 * Unless required by applicable law or agreed to in writing, software
 * distributed under the License is distributed on an "AS IS" BASIS,
 * WITHOUT WARRANTIES OR CONDITIONS OF ANY KIND, either express or implied.
 * See the License for the specific language governing permissions and
 * limitations under the License.
 *
*/

#include <time.h>

#include <tbb/parallel_for.h>
#include <tbb/blocked_range.h>

#include <sdf/sdf.hh>

#include <deque>
#include <list>
#include <set>
#include <string>
#include <vector>

#include <boost/algorithm/string/predicate.hpp>
#include <ignition/math/Rand.hh>

#include <gazebo/gazebo_config.h>

#include <ignition/msgs/plugin_v.pb.h>
#include <ignition/msgs/stringmsg.pb.h>

#include <ignition/common/URI.hh>
#include "gazebo/common/FuelModelDatabase.hh"

#include "gazebo/transport/Node.hh"
#include "gazebo/transport/TransportIface.hh"
#include "gazebo/transport/Publisher.hh"
#include "gazebo/transport/Subscriber.hh"

#include "gazebo/util/LogPlay.hh"

#include "gazebo/common/ModelDatabase.hh"
#include "gazebo/common/CommonIface.hh"
#include "gazebo/common/Events.hh"
#include "gazebo/common/Exception.hh"
#include "gazebo/common/Console.hh"
#include "gazebo/common/Plugin.hh"
#include "gazebo/common/Time.hh"
#include "gazebo/common/URI.hh"

#include "gazebo/msgs/msgs.hh"

#include "gazebo/util/OpenAL.hh"
#include "gazebo/util/Diagnostics.hh"
#include "gazebo/util/IntrospectionManager.hh"
#include "gazebo/util/LogRecord.hh"

#include "gazebo/physics/Road.hh"
#include "gazebo/physics/RayShape.hh"
#include "gazebo/physics/Joint.hh"
#include "gazebo/physics/Link.hh"
#include "gazebo/physics/PhysicsEngine.hh"
#include "gazebo/physics/PhysicsFactory.hh"
#include "gazebo/physics/Atmosphere.hh"
#include "gazebo/physics/AtmosphereFactory.hh"
#include "gazebo/physics/PresetManager.hh"
#include "gazebo/physics/UserCmdManager.hh"
#include "gazebo/physics/Model.hh"
#include "gazebo/physics/Light.hh"
#include "gazebo/physics/Actor.hh"
#include "gazebo/physics/Wind.hh"
#include "gazebo/physics/WorldPrivate.hh"
#include "gazebo/physics/World.hh"
#include "gazebo/common/SphericalCoordinates.hh"

#include "gazebo/physics/Collision.hh"
#include "gazebo/physics/ContactManager.hh"
#include "gazebo/physics/Population.hh"

using namespace gazebo;
using namespace physics;

/// \brief Flag used to say if/when to clear all models.
/// This will be replaced with a class member variable in Gazebo 3.0
bool g_clearModels;

class ModelUpdate_TBB
{
  public: explicit ModelUpdate_TBB(Model_V *_models) : models(_models) {}
  public: void operator() (const tbb::blocked_range<size_t> &_r) const
  {
    for (size_t i = _r.begin(); i != _r.end(); i++)
    {
      (*models)[i]->Update();
    }
  }

  private: Model_V *models;
};

//////////////////////////////////////////////////
World::World(const std::string &_name)
  : dataPtr(new WorldPrivate)
{
  g_clearModels = false;
  this->dataPtr->sdf.reset(new sdf::Element);
  sdf::initFile("world.sdf", this->dataPtr->sdf);

  // Keep this in the constructor for performance.
  // sdf::initFile causes disk access.
  this->dataPtr->factorySDF.reset(new sdf::SDF);
  sdf::initFile("root.sdf", this->dataPtr->factorySDF);

  this->dataPtr->logPlayStateSDF.reset(new sdf::Element);
  sdf::initFile("state.sdf", this->dataPtr->logPlayStateSDF);

  this->dataPtr->initialized = false;
  this->dataPtr->loaded = false;
  this->dataPtr->stepInc = 0;
  this->dataPtr->pause = false;
  this->dataPtr->thread = nullptr;
  this->dataPtr->logThread = nullptr;
  this->dataPtr->stop = false;
  this->dataPtr->sensorsInitialized = false;

  this->dataPtr->currentStateBuffer = 0;
  this->dataPtr->stateToggle = 0;

  this->dataPtr->pluginsLoaded = false;

  this->dataPtr->name = _name;

  this->dataPtr->needsReset = false;
  this->dataPtr->resetAll = true;
  this->dataPtr->resetTimeOnly = false;
  this->dataPtr->resetModelOnly = false;
  this->dataPtr->enablePhysicsEngine = true;
  this->dataPtr->enableWind = true;
  this->dataPtr->enableAtmosphere = true;

  this->dataPtr->sleepOffset = common::Time(0);

  this->dataPtr->prevStatTime = common::Time::GetWallTime();
  this->dataPtr->prevProcessMsgsTime = common::Time::GetWallTime();

  this->dataPtr->connections.push_back(
     event::Events::ConnectStep(std::bind(&World::OnStep, this)));
  this->dataPtr->connections.push_back(
     event::Events::ConnectPause(
       std::bind(&World::SetPaused, this, std::placeholders::_1)));

  // Make sure dbs are initialized
  common::ModelDatabase::Instance();
  common::FuelModelDatabase::Instance();
}

//////////////////////////////////////////////////
World::~World()
{
  this->Fini();
}

//////////////////////////////////////////////////
void World::Load(sdf::ElementPtr _sdf)
{
  this->dataPtr->loaded = false;
  this->dataPtr->sdf = _sdf;

  if (this->dataPtr->sdf->Get<std::string>("name").empty())
    gzwarn << "create_world(world_name =["
           << this->dataPtr->name << "]) overwrites sdf world name\n!";
  else
    this->dataPtr->name = this->dataPtr->sdf->Get<std::string>("name");

#ifdef HAVE_OPENAL
  util::OpenAL::Instance()->Load(this->dataPtr->sdf->GetElement("audio"));
#endif

  this->dataPtr->sceneMsg.CopyFrom(
      msgs::SceneFromSDF(this->dataPtr->sdf->GetElement("scene")));
  this->dataPtr->sceneMsg.set_name(this->Name());

  // The period at which messages are processed
  this->dataPtr->processMsgsPeriod = common::Time(0, 200000000);

  this->dataPtr->node = transport::NodePtr(new transport::Node());
  this->dataPtr->node->Init(this->Name());

  // pose pub for server side, mainly used for updating and timestamping
  // Scene, which in turn will be used by rendering sensors.
  // TODO: replace local communication with shared memory for efficiency.
  this->dataPtr->poseLocalPub =
    this->dataPtr->node->Advertise<msgs::PosesStamped>("~/pose/local/info", 10);

  // pose pub for client with a cap on publishing rate to reduce traffic
  // overhead
  this->dataPtr->posePub = this->dataPtr->node->Advertise<msgs::PosesStamped>(
    "~/pose/info", 10, 60);

  this->dataPtr->guiPub = this->dataPtr->node->Advertise<msgs::GUI>("~/gui", 5);
  if (this->dataPtr->sdf->HasElement("gui"))
  {
    this->dataPtr->guiPub->Publish(
        msgs::GUIFromSDF(this->dataPtr->sdf->GetElement("gui")));
  }

  this->dataPtr->factorySub = this->dataPtr->node->Subscribe("~/factory",
                                           &World::OnFactoryMsg, this);
  this->dataPtr->controlSub = this->dataPtr->node->Subscribe("~/world_control",
                                           &World::OnControl, this);
  this->dataPtr->playbackControlSub = this->dataPtr->node->Subscribe(
      "~/playback_control", &World::OnPlaybackControl, this);

  this->dataPtr->requestSub = this->dataPtr->node->Subscribe("~/request",
                                           &World::OnRequest, this, true);
  this->dataPtr->jointSub = this->dataPtr->node->Subscribe("~/joint",
      &World::JointLog, this);

  this->dataPtr->lightFactorySub =
      this->dataPtr->node->Subscribe("~/factory/light",
      &World::OnLightFactoryMsg, this);
  this->dataPtr->lightModifySub =
      this->dataPtr->node->Subscribe("~/light/modify",
      &World::OnLightModifyMsg, this);

  this->dataPtr->modelSub = this->dataPtr->node->Subscribe<msgs::Model>(
      "~/model/modify", &World::OnModelMsg, this);

  this->dataPtr->responsePub = this->dataPtr->node->Advertise<msgs::Response>(
      "~/response");
  this->dataPtr->statPub =
    this->dataPtr->node->Advertise<msgs::WorldStatistics>(
        "~/world_stats", 100, 5);
  this->dataPtr->modelPub = this->dataPtr->node->Advertise<msgs::Model>(
      "~/model/info");
  this->dataPtr->lightPub = this->dataPtr->node->Advertise<msgs::Light>(
      "~/light/modify");
  this->dataPtr->lightFactoryPub = this->dataPtr->node->Advertise<msgs::Light>(
      "~/factory/light");

  // Ignition transport
  std::string pluginInfoService("/physics/info/plugin");
  if (!this->dataPtr->ignNode.Advertise(pluginInfoService,
      &World::PluginInfoService, this))
  {
    gzerr << "Error advertising service [" << pluginInfoService << "]"
        << std::endl;
  }

  // This should come before loading of entities
  sdf::ElementPtr physicsElem = this->dataPtr->sdf->GetElement("physics");

  std::string type = physicsElem->Get<std::string>("type");
  this->dataPtr->physicsEngine = PhysicsFactory::NewPhysicsEngine(type,
      shared_from_this());

  if (this->dataPtr->physicsEngine == nullptr)
    gzthrow("Unable to create physics engine\n");

  this->dataPtr->physicsEngine->Load(physicsElem);

  // This should come before loading of entities
  sdf::ElementPtr windElem = this->dataPtr->sdf->GetElement("wind");

  this->dataPtr->wind.reset(new physics::Wind(*this,
                            this->dataPtr->sdf->GetElement("wind")));

  if (this->dataPtr->wind == NULL)
    gzthrow("Unable to create wind\n");

  this->dataPtr->wind->Load(windElem);

  // This should come after loading physics engine
  sdf::ElementPtr atmosphereElem = this->dataPtr->sdf->GetElement("atmosphere");

  type = atmosphereElem->Get<std::string>("type");
  this->dataPtr->atmosphere = AtmosphereFactory::NewAtmosphere(type, *this);

  if (this->dataPtr->atmosphere == NULL)
    gzerr << "Unable to create atmosphere model\n";

  this->dataPtr->atmosphere->Load(atmosphereElem);

  // This should also come before loading of entities
  {
    sdf::ElementPtr spherical = this->dataPtr->sdf->GetElement(
        "spherical_coordinates");
    common::SphericalCoordinates::SurfaceType surfaceType =
      common::SphericalCoordinates::Convert(
        spherical->Get<std::string>("surface_model"));
    ignition::math::Angle latitude, longitude, heading;
    double elevation = spherical->Get<double>("elevation");
    latitude.Degree(spherical->Get<double>("latitude_deg"));
    longitude.Degree(spherical->Get<double>("longitude_deg"));
    heading.Degree(spherical->Get<double>("heading_deg"));

    this->dataPtr->sphericalCoordinates.reset(new common::SphericalCoordinates(
      surfaceType, latitude, longitude, elevation, heading));
  }

  if (this->dataPtr->sphericalCoordinates == nullptr)
    gzthrow("Unable to create spherical coordinates data structure\n");

  this->dataPtr->rootElement.reset(new Base(BasePtr()));
  this->dataPtr->rootElement->SetName(this->Name());
  this->dataPtr->rootElement->SetWorld(shared_from_this());

  // A special order is necessary when loading a world that contains state
  // information. The joints must be created last, otherwise they get
  // initialized improperly.
  {
    // Create all the entities
    this->LoadEntities(this->dataPtr->sdf, this->dataPtr->rootElement);

    for (unsigned int i = 0; i < this->ModelCount(); ++i)
      this->ModelByIndex(i)->LoadJoints();
  }

  // TODO: Performance test to see if TBB model updating is necessary
  // Choose threaded or unthreaded model updating depending on the number of
  // models in the scene
  // if (this->ModelCount() < 20)
  this->dataPtr->modelUpdateFunc = &World::ModelUpdateSingleLoop;
  // else
  // this->dataPtr->modelUpdateFunc = &World::ModelUpdateTBB;

  event::Events::worldCreated(this->Name());

  this->dataPtr->userCmdManager = UserCmdManagerPtr(
      new UserCmdManager(shared_from_this()));

  // Initialize the world URI.
  this->dataPtr->uri.Clear();
  this->dataPtr->uri.SetScheme("data");
  this->dataPtr->uri.Path().PushFront(this->Name());
  this->dataPtr->uri.Path().PushFront("world");

  this->RegisterIntrospectionItems();

  this->dataPtr->loaded = true;
}

//////////////////////////////////////////////////
const sdf::ElementPtr World::SDF()
{
  this->UpdateStateSDF();
  return this->dataPtr->sdf;
}

//////////////////////////////////////////////////
void World::Save(const std::string &_filename)
{
  this->UpdateStateSDF();
  std::string data;
  data = "<?xml version ='1.0'?>\n";
  data += "<sdf version='" + std::string(SDF_VERSION) + "'>\n";
  data += this->dataPtr->sdf->ToString("");
  data += "</sdf>\n";

  std::ofstream out(_filename.c_str(), std::ios::out);
  if (!out)
    gzerr << "Unable to open file[" << _filename << "]\n";
  else
    out << data;

  out.close();
}

//////////////////////////////////////////////////
void World::Init(std::function<void(
                          const std::string &,
                          const msgs::PosesStamped &)> _func)
{
  this->Init(nullptr);
}

//////////////////////////////////////////////////
void World::Init(UpdateScenePosesFunc _func)
{
  // Initialize all the entities (i.e. Model)
  for (unsigned int i = 0; i < this->dataPtr->rootElement->GetChildCount(); ++i)
    this->dataPtr->rootElement->GetChild(i)->Init();

  // Initialize the physics engine
  this->dataPtr->physicsEngine->Init();

  this->dataPtr->presetManager = PresetManagerPtr(
      new PresetManager(this->dataPtr->physicsEngine, this->dataPtr->sdf));

  this->dataPtr->testRay = boost::dynamic_pointer_cast<RayShape>(
      this->Physics()->CreateShape("ray", CollisionPtr()));

  this->dataPtr->prevStates[0].SetWorld(shared_from_this());
  this->dataPtr->prevStates[1].SetWorld(shared_from_this());

  this->dataPtr->prevStates[0].SetName(this->Name());
  this->dataPtr->prevStates[1].SetName(this->Name());

  this->dataPtr->updateInfo.worldName = this->Name();

  this->dataPtr->iterations = 0;
  this->dataPtr->logPrevIteration = 0;

  util::DiagnosticManager::Instance()->Init(this->Name());

  util::LogRecord::Instance()->Add(this->Name(), "state.log",
      std::bind(&World::OnLog, this, std::placeholders::_1));

  // Check if we have to insert an object population.
  if (this->dataPtr->sdf->HasElement("population"))
  {
    Population population(this->dataPtr->sdf, shared_from_this());
    population.PopulateAll();
  }

  // Set the state of the entities
  if (this->dataPtr->sdf->HasElement("state"))
  {
    sdf::ElementPtr childElem = this->dataPtr->sdf->GetElement("state");

    while (childElem)
    {
      WorldState myState;
      myState.Load(childElem);
      this->SetState(myState);

      childElem = childElem->GetNextElement("state");

      // TODO: We currently load just the first state data. Need to
      // implement a better mechanism for handling multiple states
      break;
    }
  }

<<<<<<< HEAD
  this->dataPtr->sendPoseMsg = _func;
=======
  this->dataPtr->updateScenePoses = _func;
>>>>>>> 3831e7b0

  this->dataPtr->initialized = true;

  // Mark the world initialization
  gzlog << "Init world[" << this->Name() << "]" << std::endl;
}

//////////////////////////////////////////////////
void World::Run(const unsigned int _iterations)
{
  this->dataPtr->stop = false;
  this->dataPtr->stopIterations = _iterations;

  this->dataPtr->thread = new std::thread(std::bind(&World::RunLoop, this));
}

//////////////////////////////////////////////////
void World::RunBlocking(const unsigned int _iterations)
{
  this->dataPtr->stop = false;
  this->dataPtr->stopIterations = _iterations;
  this->RunLoop();
}

//////////////////////////////////////////////////
void World::RemoveModel(ModelPtr _model)
{
  if (_model)
    this->RemoveModel(_model->GetName());
}

//////////////////////////////////////////////////
bool World::Running() const
{
  return !this->dataPtr->stop;
}

//////////////////////////////////////////////////
void World::Stop()
{
  this->dataPtr->stop = true;

  // Make sure that the thread does not try to join with itself
  if (this->dataPtr->thread &&
     this->dataPtr->thread->get_id() != std::this_thread::get_id())
  {
    this->dataPtr->thread->join();
    delete this->dataPtr->thread;
    this->dataPtr->thread = nullptr;
  }

  event::Events::stop();
}

//////////////////////////////////////////////////
void World::RunLoop()
{
  this->dataPtr->physicsEngine->InitForThread();

  this->dataPtr->startTime = common::Time::GetWallTime();

  // This fixes a minor issue when the world is paused before it's started
  if (this->IsPaused())
    this->dataPtr->pauseStartTime = this->dataPtr->startTime;

  this->dataPtr->prevStepWallTime = common::Time::GetWallTime();

  // Get the first state
  this->dataPtr->prevStates[0] = WorldState(shared_from_this());
  this->dataPtr->prevStates[1] = WorldState(shared_from_this());
  this->dataPtr->stateToggle = 0;

  this->dataPtr->logThread =
    new std::thread(std::bind(&World::LogWorker, this));

  if (!util::LogPlay::Instance()->IsOpen())
  {
    for (this->dataPtr->iterations = 0; !this->dataPtr->stop &&
        (!this->dataPtr->stopIterations ||
         (this->dataPtr->iterations < this->dataPtr->stopIterations));)
    {
      this->Step();
    }
  }
  else
  {
    this->dataPtr->enablePhysicsEngine = false;
    for (this->dataPtr->iterations = 0; !this->dataPtr->stop &&
        (!this->dataPtr->stopIterations ||
         (this->dataPtr->iterations < this->dataPtr->stopIterations));)
    {
      this->LogStep();
    }
  }

  this->dataPtr->stop = true;

  if (this->dataPtr->logThread)
  {
    this->dataPtr->logCondition.notify_all();
    {
      std::lock_guard<std::mutex> lock(this->dataPtr->logMutex);
      this->dataPtr->logCondition.notify_all();
    }
    this->dataPtr->logThread->join();
    delete this->dataPtr->logThread;
    this->dataPtr->logThread = nullptr;
  }
}

//////////////////////////////////////////////////
void World::LogStep()
{
  {
    std::lock_guard<std::recursive_mutex> lk(this->dataPtr->worldUpdateMutex);

    if (!this->IsPaused() || this->dataPtr->stepInc != 0)
    {
      if (!this->IsPaused() && this->dataPtr->stepInc == 0)
        this->dataPtr->stepInc = 1;

      std::string data;
      if (!util::LogPlay::Instance()->Step(this->dataPtr->stepInc, data))
      {
        // There are no more chunks, time to exit.
        this->SetPaused(true);
        this->dataPtr->stepInc = 0;
      }
      else
      {
        this->dataPtr->stepInc = 1;

        this->dataPtr->logPlayStateSDF->ClearElements();
        sdf::readString(data, this->dataPtr->logPlayStateSDF);

        this->dataPtr->logPlayState.Load(this->dataPtr->logPlayStateSDF);

        // If the log file does not contain iterations we have to manually
        // increase the iteration counter in logPlayState.
        if (!util::LogPlay::Instance()->HasIterations())
        {
          this->dataPtr->logPlayState.SetIterations(
            this->dataPtr->iterations + 1);
        }

        this->SetState(this->dataPtr->logPlayState);
        this->Update();
      }

      if (this->dataPtr->stepInc > 0)
        this->dataPtr->stepInc--;
    }
  }

  this->PublishWorldStats();

  this->ProcessMessages();
}

//////////////////////////////////////////////////
void World::_SetSensorsInitialized(const bool _init)
{
  this->dataPtr->sensorsInitialized = _init;
}

//////////////////////////////////////////////////
bool World::SensorsInitialized() const
{
  return this->dataPtr->sensorsInitialized;
}

/////////////////////////////////////////////////
void World::SetSensorWaitFunc(std::function<void(double, double)> _func)
{
  this->dataPtr->waitForSensors = _func;
}

//////////////////////////////////////////////////
void World::Step()
{
  DIAG_TIMER_START("World::Step");

  /// need this because ODE does not call dxReallocateWorldProcessContext()
  /// until dWorld.*Step
  /// Plugins that manipulate joints (and probably other properties) require
  /// one iteration of the physics engine. Do not remove this.
  if (!this->dataPtr->pluginsLoaded && this->SensorsInitialized())
  {
    this->LoadPlugins();
    this->dataPtr->pluginsLoaded = true;
  }

  DIAG_TIMER_LAP("World::Step", "loadPlugins");

  // Send statistics about the world simulation
  this->PublishWorldStats();

  DIAG_TIMER_LAP("World::Step", "publishWorldStats");

  if (this->dataPtr->waitForSensors)
    this->dataPtr->waitForSensors(this->dataPtr->simTime.Double(),
        this->dataPtr->physicsEngine->GetMaxStepSize());

  double updatePeriod = this->dataPtr->physicsEngine->GetUpdatePeriod();
  // sleep here to get the correct update rate
  common::Time tmpTime = common::Time::GetWallTime();
  common::Time sleepTime = this->dataPtr->prevStepWallTime +
    common::Time(updatePeriod) - tmpTime - this->dataPtr->sleepOffset;

  common::Time actualSleep;
  if (sleepTime > 0)
  {
    common::Time::Sleep(sleepTime);
    actualSleep = common::Time::GetWallTime() - tmpTime;
  }
  else
    sleepTime = 0;

  // exponentially avg out
  this->dataPtr->sleepOffset = (actualSleep - sleepTime) * 0.01 +
                      this->dataPtr->sleepOffset * 0.99;

  DIAG_TIMER_LAP("World::Step", "sleepOffset");

  // throttling update rate, with sleepOffset as tolerance
  // the tolerance is needed as the sleep time is not exact
  if (common::Time::GetWallTime() - this->dataPtr->prevStepWallTime +
      this->dataPtr->sleepOffset >= common::Time(updatePeriod))
  {
    std::lock_guard<std::recursive_mutex> lock(this->dataPtr->worldUpdateMutex);

    DIAG_TIMER_LAP("World::Step", "worldUpdateMutex");

    this->dataPtr->prevStepWallTime = common::Time::GetWallTime();

    double stepTime = this->dataPtr->physicsEngine->GetMaxStepSize();

    if (!this->IsPaused() || this->dataPtr->stepInc > 0
        || this->dataPtr->needsReset)
    {
      // query timestep to allow dynamic time step size updates
      this->dataPtr->simTime += stepTime;
      this->dataPtr->iterations++;
      this->Update();

      DIAG_TIMER_LAP("World::Step", "update");

      if (this->IsPaused() && this->dataPtr->stepInc > 0)
        this->dataPtr->stepInc--;
    }
    else
    {
      // Flush the log record buffer, if there is data in it.
      if (util::LogRecord::Instance()->BufferSize() > 0)
        util::LogRecord::Instance()->Notify();
      this->dataPtr->pauseTime += stepTime;
    }
  }

  gazebo::util::IntrospectionManager::Instance()->NotifyUpdates();

  this->ProcessMessages();

  DIAG_TIMER_STOP("World::Step");

  if (g_clearModels)
    this->ClearModels();
}

//////////////////////////////////////////////////
void World::Step(const unsigned int _steps)
{
  if (!this->IsPaused())
  {
    gzwarn << "Calling World::Step(steps) while world is not paused\n";
    this->SetPaused(true);
  }

  {
    std::lock_guard<std::recursive_mutex> lock(this->dataPtr->worldUpdateMutex);
    this->dataPtr->stepInc = _steps;
  }

  // block on completion
  bool wait = true;
  while (wait)
  {
    common::Time::NSleep(1);
    std::lock_guard<std::recursive_mutex> lock(this->dataPtr->worldUpdateMutex);
    if (this->dataPtr->stepInc == 0 || this->dataPtr->stop)
      wait = false;
  }
}

//////////////////////////////////////////////////
void World::Update()
{
  DIAG_TIMER_START("World::Update");

  if (this->dataPtr->needsReset)
  {
    if (this->dataPtr->resetAll)
      this->Reset();
    else if (this->dataPtr->resetTimeOnly)
      this->ResetTime();
    else if (this->dataPtr->resetModelOnly)
      this->ResetEntities(Base::MODEL);
    this->dataPtr->needsReset = false;
    return;
  }
  DIAG_TIMER_LAP("World::Update", "needsReset");

  this->dataPtr->updateInfo.simTime = this->SimTime();
  this->dataPtr->updateInfo.realTime = this->RealTime();
  event::Events::worldUpdateBegin(this->dataPtr->updateInfo);

  DIAG_TIMER_LAP("World::Update", "Events::worldUpdateBegin");

  // Update all the models
  (*this.*dataPtr->modelUpdateFunc)();

  DIAG_TIMER_LAP("World::Update", "Model::Update");

  // This must be called before PhysicsEngine::UpdatePhysics for ODE.
  this->dataPtr->physicsEngine->UpdateCollision();

  DIAG_TIMER_LAP("World::Update", "PhysicsEngine::UpdateCollision");

  // Wait for logging to finish, if it's running.
  if (util::LogRecord::Instance()->Running())
  {
    std::unique_lock<std::mutex> lock(this->dataPtr->logMutex);

    // It's possible the logWorker thread never processed the previous
    // state. This checks to make sure that we don't continute until the log
    // worker catchs up.
    if (this->dataPtr->iterations - this->dataPtr->logPrevIteration > 1)
    {
      this->dataPtr->logCondition.notify_one();
      this->dataPtr->logContinueCondition.wait(lock);
    }
  }

  // Give clients a possibility to react to collisions before the physics
  // gets updated.
  this->dataPtr->updateInfo.realTime = this->RealTime();
  event::Events::beforePhysicsUpdate(this->dataPtr->updateInfo);

  DIAG_TIMER_LAP("World::Update", "Events::beforePhysicsUpdate");

  // Update the physics engine
  if (this->dataPtr->enablePhysicsEngine && this->dataPtr->physicsEngine)
  {
    // This must be called directly after PhysicsEngine::UpdateCollision.
    this->dataPtr->physicsEngine->UpdatePhysics();

    DIAG_TIMER_LAP("World::Update", "PhysicsEngine::UpdatePhysics");

    // do this after physics update as
    //   ode --> MoveCallback sets the dirtyPoses
    //           and we need to propagate it into Entity::worldPose
    {
      // block any other pose updates (e.g. Joint::SetPosition)
      boost::recursive_mutex::scoped_lock plock(
          *this->Physics()->GetPhysicsUpdateMutex());

      for (auto &dirtyEntity : this->dataPtr->dirtyPoses)
      {
        dirtyEntity->SetWorldPose(dirtyEntity->DirtyPose(), false);
      }

      this->dataPtr->dirtyPoses.clear();
    }

    DIAG_TIMER_LAP("World::Update", "SetWorldPose(dirtyPoses)");
  }

  // Only update state information if logging data.
  if (util::LogRecord::Instance()->Running())
    this->dataPtr->logCondition.notify_one();
  DIAG_TIMER_LAP("World::Update", "LogRecordNotify");

  // Output the contact information
  this->dataPtr->physicsEngine->GetContactManager()->PublishContacts();

  DIAG_TIMER_LAP("World::Update", "ContactManager::PublishContacts");

  event::Events::worldUpdateEnd();

  gazebo::util::IntrospectionManager::Instance()->Update();

  DIAG_TIMER_STOP("World::Update");
}

//////////////////////////////////////////////////
void World::Fini()
{
  this->dataPtr->stop = true;
  this->dataPtr->enablePhysicsEngine = false;

#ifdef HAVE_OPENAL
  util::OpenAL::Instance()->Fini();
#endif

  // Clean transport
  {
    this->dataPtr->deleteEntity.clear();
    this->dataPtr->requestMsgs.clear();
    this->dataPtr->factoryMsgs.clear();
    this->dataPtr->modelMsgs.clear();
    this->dataPtr->lightFactoryMsgs.clear();
    this->dataPtr->lightModifyMsgs.clear();
    this->dataPtr->playbackControlMsgs.clear();

    this->dataPtr->poseLocalPub.reset();
    this->dataPtr->posePub.reset();
    this->dataPtr->guiPub.reset();
    this->dataPtr->responsePub.reset();
    this->dataPtr->statPub.reset();
    this->dataPtr->modelPub.reset();
    this->dataPtr->lightPub.reset();
    this->dataPtr->lightFactoryPub.reset();

    this->dataPtr->factorySub.reset();
    this->dataPtr->controlSub.reset();
    this->dataPtr->playbackControlSub.reset();
    this->dataPtr->requestSub.reset();
    this->dataPtr->jointSub.reset();
    this->dataPtr->lightSub.reset();
    this->dataPtr->lightFactorySub.reset();
    this->dataPtr->lightModifySub.reset();
    this->dataPtr->modelSub.reset();

    if (this->dataPtr->node)
      this->dataPtr->node->Fini();
    this->dataPtr->node.reset();
  }

  this->dataPtr->connections.clear();

  this->dataPtr->sdf.reset();

  this->dataPtr->testRay.reset();
  this->dataPtr->plugins.clear();

  this->dataPtr->publishModelPoses.clear();
  this->dataPtr->publishModelScales.clear();
  this->dataPtr->publishLightPoses.clear();

  // Clean entities
  for (auto &model : this->dataPtr->models)
  {
    if (model)
      model->Fini();
  }
  this->dataPtr->models.clear();

  for (auto &light : this->dataPtr->lights)
  {
    if (light)
      light->Fini();
  }
  this->dataPtr->lights.clear();

  if (this->dataPtr->rootElement)
  {
    this->dataPtr->rootElement->Fini();
    this->dataPtr->rootElement.reset();
  }
  this->dataPtr->prevStates[0].SetWorld(WorldPtr());
  this->dataPtr->prevStates[1].SetWorld(WorldPtr());
  this->dataPtr->prevUnfilteredState.SetWorld(WorldPtr());
  this->dataPtr->logPlayState.SetWorld(WorldPtr());
  this->dataPtr->states[0].clear();
  this->dataPtr->states[1].clear();

  this->dataPtr->presetManager.reset();
  this->dataPtr->userCmdManager.reset();

  this->dataPtr->atmosphere.reset();
  this->dataPtr->wind.reset();

  // Engine shouldn't outlive world
  if (this->dataPtr->physicsEngine)
    this->dataPtr->physicsEngine->Fini();
  this->dataPtr->physicsEngine.reset();

  // Clear singletons whose states are tied to this world
  util::DiagnosticManager::Instance()->Fini();
  util::LogRecord::Instance()->Fini();

  // End world run thread
  if (this->dataPtr->thread)
  {
    this->dataPtr->thread->join();
    delete this->dataPtr->thread;
    this->dataPtr->thread = nullptr;
  }

  this->UnregisterIntrospectionItems();
}

//////////////////////////////////////////////////
void World::Clear()
{
  g_clearModels = true;
  /// \todo Clear lights too?
}

//////////////////////////////////////////////////
void World::ClearModels()
{
  g_clearModels = false;
  bool pauseState = this->IsPaused();
  this->SetPaused(true);

  while (!this->dataPtr->models.empty())
  {
    this->RemoveModel(this->dataPtr->models[0]);
  }
  this->dataPtr->models.clear();

  this->SetPaused(pauseState);
}

//////////////////////////////////////////////////
std::string World::Name() const
{
  return this->dataPtr->name;
}

//////////////////////////////////////////////////
PhysicsEnginePtr World::Physics() const
{
  return this->dataPtr->physicsEngine;
}

//////////////////////////////////////////////////
Wind &World::Wind() const
{
  return *this->dataPtr->wind;
}

//////////////////////////////////////////////////
Atmosphere &World::Atmosphere() const
{
  return *this->dataPtr->atmosphere;
}

//////////////////////////////////////////////////
PresetManagerPtr World::PresetMgr() const
{
  return this->dataPtr->presetManager;
}

//////////////////////////////////////////////////
common::SphericalCoordinatesPtr World::SphericalCoords() const
{
  return this->dataPtr->sphericalCoordinates;
}

//////////////////////////////////////////////////
ignition::math::Vector3d World::Gravity() const
{
  return this->dataPtr->sdf->Get<ignition::math::Vector3d>("gravity");
}

//////////////////////////////////////////////////
void World::SetGravity(const ignition::math::Vector3d &_gravity)
{
  // This function calls `PhysicsEngine::SetGravity`,
  // which in turn should call `World::SetGravitySDF`.
  this->dataPtr->physicsEngine->SetGravity(_gravity);
}

//////////////////////////////////////////////////
void World::SetGravitySDF(const ignition::math::Vector3d &_gravity)
{
  this->dataPtr->sdf->GetElement("gravity")->Set(_gravity);
}

//////////////////////////////////////////////////
ignition::math::Vector3d World::MagneticField() const
{
  return this->dataPtr->sdf->Get<ignition::math::Vector3d>("magnetic_field");
}

//////////////////////////////////////////////////
void World::SetMagneticField(const ignition::math::Vector3d &_mag)
{
  this->dataPtr->sdf->GetElement("magnetic_field")->Set(_mag);
}

//////////////////////////////////////////////////
BasePtr World::BaseByName(const std::string &_name) const
{
  if (this->dataPtr->rootElement)
    return this->dataPtr->rootElement->GetByName(_name);
  else
    return BasePtr();
}

/////////////////////////////////////////////////
ModelPtr World::ModelById(unsigned int _id) const
{
  return boost::dynamic_pointer_cast<Model>(
      this->dataPtr->rootElement->GetById(_id));
}

//////////////////////////////////////////////////
ModelPtr World::ModelByName(const std::string &_name) const
{
  std::lock_guard<std::mutex> lock(this->dataPtr->loadModelMutex);
  return boost::dynamic_pointer_cast<Model>(this->BaseByName(_name));
}

//////////////////////////////////////////////////
LightPtr World::LightByName(const std::string &_name) const
{
  std::lock_guard<std::mutex> lock(this->dataPtr->loadLightMutex);
  return boost::dynamic_pointer_cast<physics::Light>(this->BaseByName(_name));
}

//////////////////////////////////////////////////
EntityPtr World::EntityByName(const std::string &_name) const
{
  return boost::dynamic_pointer_cast<Entity>(this->BaseByName(_name));
}

//////////////////////////////////////////////////
ModelPtr World::LoadModel(sdf::ElementPtr _sdf , BasePtr _parent)
{
  std::lock_guard<std::mutex> lock(this->dataPtr->loadModelMutex);
  ModelPtr model;

  if (_sdf->GetName() == "model")
  {
    std::string modelName = _sdf->Get<std::string>("name");
    for (auto const m : this->dataPtr->models)
    {
      if (m->GetName() == modelName)
      {
        gzwarn << "Model with name [" << modelName << "] already exists. "
          << "Not inserting model. This warning can be ignored in certain "
          << "situations such as rewind during log playback.\n";
        return model;
      }
    }

    model = this->dataPtr->physicsEngine->CreateModel(_parent);
    model->SetWorld(shared_from_this());
    model->Load(_sdf);

    event::Events::addEntity(model->GetScopedName());

    msgs::Model msg;
    model->FillMsg(msg);
    this->dataPtr->modelPub->Publish(msg);

    this->EnableAllModels();
  }
  else
  {
    gzerr << "SDF is missing the <model> tag:\n";
  }

  this->PublishModelPose(model);
  this->dataPtr->models.push_back(model);
  return model;
}

//////////////////////////////////////////////////
LightPtr World::LoadLight(const sdf::ElementPtr &_sdf, const BasePtr &_parent)
{
  std::lock_guard<std::mutex> lock(this->dataPtr->loadLightMutex);

  if (_sdf->GetName() != "light")
  {
    gzerr << "SDF is missing the <light> tag" << std::endl;
    return nullptr;
  }

  // Add to scene message
  msgs::Light *msg = this->dataPtr->sceneMsg.add_light();
  msg->CopyFrom(msgs::LightFromSDF(_sdf));

  // Create new light object
  LightPtr light(new physics::Light(_parent));
  light->SetStatic(true);
  light->ProcessMsg(*msg);
  light->SetWorld(shared_from_this());
  light->Load(_sdf);
  this->dataPtr->lights.push_back(light);

  // msg should contain scoped name (consistent with other entities)
  msg->set_name(light->GetScopedName());

  // publish after adding light to the lights vector
  // we also process light factory msg in World so this avoids creating a
  // duplicate light
  // Note: models uses /model/info topic. We can consider adding a
  // /light/info topic for this, see issue #2288
  this->dataPtr->lightFactoryPub->Publish(*msg);

  return light;
}

//////////////////////////////////////////////////
ActorPtr World::LoadActor(sdf::ElementPtr _sdf , BasePtr _parent)
{
  ActorPtr actor(new Actor(_parent));
  actor->SetWorld(shared_from_this());
  actor->Load(_sdf);

  event::Events::addEntity(actor->GetScopedName());

  msgs::Model msg;
  actor->FillMsg(msg);
  this->dataPtr->modelPub->Publish(msg);

  this->EnableAllModels();
  this->PublishModelPose(actor);
  this->dataPtr->models.push_back(actor);

  return actor;
}

//////////////////////////////////////////////////
RoadPtr World::LoadRoad(sdf::ElementPtr _sdf , BasePtr _parent)
{
  RoadPtr road(new Road(_parent));
  road->Load(_sdf);
  return road;
}

//////////////////////////////////////////////////
void World::LoadEntities(sdf::ElementPtr _sdf, BasePtr _parent)
{
  if (_sdf->HasElement("light"))
  {
    sdf::ElementPtr childElem = _sdf->GetElement("light");
    while (childElem)
    {
      this->LoadLight(childElem, _parent);

      childElem = childElem->GetNextElement("light");
    }
  }

  if (_sdf->HasElement("model"))
  {
    sdf::ElementPtr childElem = _sdf->GetElement("model");

    while (childElem)
    {
      this->LoadModel(childElem, _parent);

      // TODO : Put back in the ability to nest models. We should do this
      // without requiring a joint.

      childElem = childElem->GetNextElement("model");
    }
  }

  if (_sdf->HasElement("actor"))
  {
    sdf::ElementPtr childElem = _sdf->GetElement("actor");

    while (childElem)
    {
      this->LoadActor(childElem, _parent);

      childElem = childElem->GetNextElement("actor");
    }
  }

  if (_sdf->HasElement("road"))
  {
    sdf::ElementPtr childElem = _sdf->GetElement("road");
    while (childElem)
    {
      this->LoadRoad(childElem, _parent);
      childElem = childElem->GetNextElement("road");
    }
  }
}

//////////////////////////////////////////////////
unsigned int World::ModelCount() const
{
  return this->dataPtr->models.size();
}

//////////////////////////////////////////////////
unsigned int World::LightCount() const
{
  return this->dataPtr->lights.size();
}

//////////////////////////////////////////////////
ModelPtr World::ModelByIndex(const unsigned int _index) const
{
  if (_index >= this->dataPtr->models.size())
  {
    gzerr << "Given model index[" << _index << "] is out of range[0.."
          << this->dataPtr->models.size() << "]\n";
    return ModelPtr();
  }

  return this->dataPtr->models[_index];
}

//////////////////////////////////////////////////
Model_V World::Models() const
{
  return this->dataPtr->models;
}

//////////////////////////////////////////////////
Light_V World::Lights() const
{
  return this->dataPtr->lights;
}

//////////////////////////////////////////////////
void World::ResetTime()
{
  this->dataPtr->simTime = common::Time(0);
  this->dataPtr->pauseTime = common::Time(0);
  this->dataPtr->startTime = common::Time::GetWallTime();
  this->dataPtr->realTimeOffset = common::Time(0);
  this->dataPtr->iterations = 0;

  if (this->IsPaused())
    this->dataPtr->pauseStartTime = this->dataPtr->startTime;

  // Signal a reset has occurred. The SensorManager listens to this event
  // to reset each sensor's last update time.
  event::Events::timeReset();
}

//////////////////////////////////////////////////
void World::ResetEntities(Base::EntityType _type)
{
  this->dataPtr->rootElement->Reset(_type);
}

//////////////////////////////////////////////////
void World::Reset()
{
  bool currentlyPaused = this->IsPaused();
  this->SetPaused(true);

  {
    std::lock_guard<std::recursive_mutex> lk(this->dataPtr->worldUpdateMutex);

    ignition::math::Rand::Seed(ignition::math::Rand::Seed());
    this->dataPtr->physicsEngine->SetSeed(ignition::math::Rand::Seed());

    this->ResetTime();
    this->ResetEntities(Base::BASE);
    for (auto &plugin : this->dataPtr->plugins)
    {
      plugin->Reset();
    }
    this->dataPtr->physicsEngine->Reset();

    // Signal a reset has occurred
    event::Events::worldReset();
  }

  this->SetPaused(currentlyPaused);
}

//////////////////////////////////////////////////
void World::OnStep()
{
  this->dataPtr->stepInc = 1;
}

//////////////////////////////////////////////////
void World::PrintEntityTree()
{
  // Initialize all the entities
  for (unsigned int i = 0; i < this->dataPtr->rootElement->GetChildCount(); ++i)
    this->dataPtr->rootElement->GetChild(i)->Print("");
}

//////////////////////////////////////////////////
gazebo::common::Time World::SimTime() const
{
  return this->dataPtr->simTime;
}

//////////////////////////////////////////////////
void World::SetSimTime(const common::Time &_t)
{
  this->dataPtr->simTime = _t;
}

//////////////////////////////////////////////////
gazebo::common::Time World::PauseTime() const
{
  return this->dataPtr->pauseTime;
}

//////////////////////////////////////////////////
gazebo::common::Time World::StartTime() const
{
  return this->dataPtr->startTime;
}

//////////////////////////////////////////////////
common::Time World::RealTime() const
{
  if (!util::LogPlay::Instance()->IsOpen())
  {
    if (this->dataPtr->pause)
    {
      return (this->dataPtr->pauseStartTime - this->dataPtr->startTime) -
        this->dataPtr->realTimeOffset;
    }
    else
    {
      return (common::Time::GetWallTime() - this->dataPtr->startTime) -
        this->dataPtr->realTimeOffset;
    }
  }
  else
    return this->dataPtr->logRealTime;
}

//////////////////////////////////////////////////
bool World::IsPaused() const
{
  return this->dataPtr->pause;
}

//////////////////////////////////////////////////
void World::SetPaused(const bool _p)
{
  if (this->dataPtr->pause == _p)
    return;

  {
    std::lock_guard<std::recursive_mutex> lk(this->dataPtr->worldUpdateMutex);
    this->dataPtr->pause = _p;
  }

  if (_p)
  {
    // This is also a good time to clear out the logging buffer.
    util::LogRecord::Instance()->Notify();

    this->dataPtr->pauseStartTime = common::Time::GetWallTime();
  }
  else
  {
    this->dataPtr->realTimeOffset += common::Time::GetWallTime() -
      this->dataPtr->pauseStartTime;
  }

  event::Events::pause(_p);
}

//////////////////////////////////////////////////
void World::OnFactoryMsg(ConstFactoryPtr &_msg)
{
  std::lock_guard<std::recursive_mutex> lock(this->dataPtr->receiveMutex);
  this->dataPtr->factoryMsgs.push_back(*_msg);
}

//////////////////////////////////////////////////
void World::OnControl(ConstWorldControlPtr &_data)
{
  if (_data->has_pause())
    this->SetPaused(_data->pause());

  if (_data->has_step())
    this->OnStep();

  if (_data->has_multi_step())
  {
    // stepWorld is a blocking call so set stepInc directly so that world stats
    // will still be published
    this->SetPaused(true);
    std::lock_guard<std::recursive_mutex> lock(this->dataPtr->worldUpdateMutex);
    this->dataPtr->stepInc = _data->multi_step();
  }

  if (_data->has_seed())
  {
    ignition::math::Rand::Seed(_data->seed());
    this->dataPtr->physicsEngine->SetSeed(_data->seed());
  }

  if (_data->has_reset())
  {
    this->dataPtr->needsReset = true;

    if (_data->reset().has_all() && _data->reset().all())
    {
      this->dataPtr->resetAll = true;
    }
    else
    {
      this->dataPtr->resetAll = false;

      if (_data->reset().has_time_only() && _data->reset().time_only())
        this->dataPtr->resetTimeOnly = true;

      if (_data->reset().has_model_only() && _data->reset().model_only())
        this->dataPtr->resetModelOnly = true;
    }
  }
}

//////////////////////////////////////////////////
void World::OnPlaybackControl(ConstLogPlaybackControlPtr &_data)
{
  std::lock_guard<std::recursive_mutex> lock(this->dataPtr->receiveMutex);
  this->dataPtr->playbackControlMsgs.push_back(*_data);
}

//////////////////////////////////////////////////
void World::ProcessPlaybackControlMsgs()
{
  std::lock_guard<std::recursive_mutex> lock(this->dataPtr->worldUpdateMutex);

  for (auto const &msg : this->dataPtr->playbackControlMsgs)
  {
    if (msg.has_pause())
      this->SetPaused(msg.pause());

    if (msg.has_multi_step())
    {
      // stepWorld is a blocking call so set stepInc directly so that
      // world stats will still be published
      this->SetPaused(true);
      this->dataPtr->stepInc += msg.multi_step();
    }

    if (msg.has_seek())
    {
      common::Time targetSimTime = msgs::Convert(msg.seek());
      util::LogPlay::Instance()->Seek(targetSimTime);
      this->dataPtr->stepInc = 1;
    }

    if (msg.has_rewind() && msg.rewind())
    {
      util::LogPlay::Instance()->Rewind();
      this->dataPtr->stepInc = 1;
      if (!util::LogPlay::Instance()->HasIterations())
        this->dataPtr->iterations = 0;
    }

    if (msg.has_forward() && msg.forward())
    {
      util::LogPlay::Instance()->Forward();
      this->dataPtr->stepInc = -1;
      this->SetPaused(true);
      // ToDo: Update iterations if the log doesn't have it.
    }
  }

  this->dataPtr->playbackControlMsgs.clear();
}

//////////////////////////////////////////////////
void World::OnRequest(ConstRequestPtr &_msg)
{
  std::lock_guard<std::recursive_mutex> lock(this->dataPtr->receiveMutex);
  this->dataPtr->requestMsgs.push_back(*_msg);
}

//////////////////////////////////////////////////
void World::JointLog(ConstJointPtr &_msg)
{
  std::lock_guard<std::recursive_mutex> lock(this->dataPtr->receiveMutex);
  int i = 0;
  for (; i < this->dataPtr->sceneMsg.joint_size(); i++)
  {
    if (this->dataPtr->sceneMsg.joint(i).name() == _msg->name())
    {
      this->dataPtr->sceneMsg.mutable_joint(i)->CopyFrom(*_msg);
      break;
    }
  }

  if (i >= this->dataPtr->sceneMsg.joint_size())
  {
    msgs::Joint *newJoint = this->dataPtr->sceneMsg.add_joint();
    newJoint->CopyFrom(*_msg);
  }
}

//////////////////////////////////////////////////
void World::OnModelMsg(ConstModelPtr &_msg)
{
  std::lock_guard<std::recursive_mutex> lock(this->dataPtr->receiveMutex);
  this->dataPtr->modelMsgs.push_back(*_msg);
}

//////////////////////////////////////////////////
void World::BuildSceneMsg(msgs::Scene &_scene, BasePtr _entity)
{
  if (_entity)
  {
    if (_entity->HasType(Entity::MODEL))
    {
      msgs::Model *modelMsg = _scene.add_model();
      boost::static_pointer_cast<Model>(_entity)->FillMsg(*modelMsg);
    }
    else if (_entity->HasType(Entity::LIGHT) &&
        _entity->GetParent() == this->dataPtr->rootElement)
    {
      msgs::Light *lightMsg = _scene.add_light();
      boost::static_pointer_cast<physics::Light>(_entity)->FillMsg(*lightMsg);
    }

    for (unsigned int i = 0; i < _entity->GetChildCount(); ++i)
    {
      this->BuildSceneMsg(_scene, _entity->GetChild(i));
    }
  }
}


//////////////////////////////////////////////////
// void World::ModelUpdateTBB()
// {
//   tbb::parallel_for (tbb::blocked_range<size_t>(0,
//   this->dataPtr->models.size(), 10),
//       ModelUpdate_TBB(&this->dataPtr->models));
// }

//////////////////////////////////////////////////
void World::ModelUpdateSingleLoop()
{
  // Update all the models
  for (unsigned int i = 0; i < this->dataPtr->rootElement->GetChildCount(); ++i)
    this->dataPtr->rootElement->GetChild(i)->Update();
}


//////////////////////////////////////////////////
void World::LoadPlugins()
{
  // Load the plugins
  if (this->dataPtr->sdf->HasElement("plugin"))
  {
    sdf::ElementPtr pluginElem = this->dataPtr->sdf->GetElement("plugin");
    while (pluginElem)
    {
      this->LoadPlugin(pluginElem);
      pluginElem = pluginElem->GetNextElement("plugin");
    }
  }

  // Load the plugins for all the models
  for (unsigned int i = 0; i < this->dataPtr->rootElement->GetChildCount(); ++i)
  {
    if (this->dataPtr->rootElement->GetChild(i)->HasType(Base::MODEL))
    {
      ModelPtr model = boost::static_pointer_cast<Model>(
          this->dataPtr->rootElement->GetChild(i));
      model->LoadPlugins();
    }
  }
}

//////////////////////////////////////////////////
void World::LoadPlugin(const std::string &_filename,
                       const std::string &_name,
                       sdf::ElementPtr _sdf)
{
  gazebo::WorldPluginPtr plugin = gazebo::WorldPlugin::Create(_filename,
                                                              _name);

  if (plugin)
  {
    if (plugin->GetType() != WORLD_PLUGIN)
    {
      gzerr << "World[" << this->Name() << "] is attempting to load "
            << "a plugin, but detected an incorrect plugin type. "
            << "Plugin filename[" << _filename << "] name[" << _name << "]\n";
      return;
    }
    plugin->Load(shared_from_this(), _sdf);
    this->dataPtr->plugins.push_back(plugin);

    if (this->dataPtr->initialized)
      plugin->Init();
  }
}

//////////////////////////////////////////////////
void World::RemovePlugin(const std::string &_name)
{
  for (auto plugin = this->dataPtr->plugins.begin();
           plugin != this->dataPtr->plugins.end(); ++plugin)
  {
    if ((*plugin)->GetHandle() == _name)
    {
      this->dataPtr->plugins.erase(plugin);
      break;
    }
  }
}

//////////////////////////////////////////////////
void World::LoadPlugin(sdf::ElementPtr _sdf)
{
  std::string pluginName = _sdf->Get<std::string>("name");
  std::string filename = _sdf->Get<std::string>("filename");
  this->LoadPlugin(filename, pluginName, _sdf);
}

//////////////////////////////////////////////////
void World::ProcessEntityMsgs()
{
  std::lock_guard<std::mutex> lock(this->dataPtr->entityDeleteMutex);

  for (auto &entityName : this->dataPtr->deleteEntity)
  {
    this->RemoveModel(entityName);
  }

  if (!this->dataPtr->deleteEntity.empty())
  {
    this->EnableAllModels();
    this->dataPtr->deleteEntity.clear();
  }
}

//////////////////////////////////////////////////
void World::ProcessRequestMsgs()
{
  std::lock_guard<std::recursive_mutex> lock(this->dataPtr->receiveMutex);
  msgs::Response response;

  for (auto const &requestMsg : this->dataPtr->requestMsgs)
  {
    bool send = true;
    response.set_id(requestMsg.id());
    response.set_request(requestMsg.request());
    response.set_response("success");

    if (requestMsg.request() == "entity_list")
    {
      msgs::Model_V modelVMsg;

      for (unsigned int i = 0;
          i < this->dataPtr->rootElement->GetChildCount(); ++i)
      {
        BasePtr entity = this->dataPtr->rootElement->GetChild(i);
        if (entity->HasType(Base::MODEL))
        {
          msgs::Model *modelMsg = modelVMsg.add_models();
          ModelPtr model = boost::dynamic_pointer_cast<Model>(entity);
          model->FillMsg(*modelMsg);
        }
      }

      response.set_type(modelVMsg.GetTypeName());
      std::string *serializedData = response.mutable_serialized_data();
      modelVMsg.SerializeToString(serializedData);
    }
    else if (requestMsg.request() == "entity_delete")
    {
      std::lock_guard<std::mutex> lock2(this->dataPtr->entityDeleteMutex);
      this->dataPtr->deleteEntity.push_back(requestMsg.data());
    }
    else if (requestMsg.request() == "entity_info")
    {
      BasePtr entity(
        this->dataPtr->rootElement->GetByName(requestMsg.data()));
      if (entity)
      {
        if (entity->HasType(Base::MODEL))
        {
          msgs::Model modelMsg;
          ModelPtr model = boost::dynamic_pointer_cast<Model>(entity);
          model->FillMsg(modelMsg);

          std::string *serializedData = response.mutable_serialized_data();
          modelMsg.SerializeToString(serializedData);
          response.set_type(modelMsg.GetTypeName());
        }
        else if (entity->HasType(Base::LINK))
        {
          msgs::Link linkMsg;
          LinkPtr link = boost::dynamic_pointer_cast<Link>(entity);
          link->FillMsg(linkMsg);

          std::string *serializedData = response.mutable_serialized_data();
          linkMsg.SerializeToString(serializedData);
          response.set_type(linkMsg.GetTypeName());
        }
        else if (entity->HasType(Base::COLLISION))
        {
          msgs::Collision collisionMsg;
          CollisionPtr collision =
            boost::dynamic_pointer_cast<Collision>(entity);
          collision->FillMsg(collisionMsg);

          std::string *serializedData = response.mutable_serialized_data();
          collisionMsg.SerializeToString(serializedData);
          response.set_type(collisionMsg.GetTypeName());
        }
        else if (entity->HasType(Base::JOINT))
        {
          msgs::Joint jointMsg;
          JointPtr joint = boost::dynamic_pointer_cast<Joint>(entity);
          joint->FillMsg(jointMsg);

          std::string *serializedData = response.mutable_serialized_data();
          jointMsg.SerializeToString(serializedData);
          response.set_type(jointMsg.GetTypeName());
        }
      }
      else
      {
        response.set_type("error");
        response.set_response("nonexistent");
      }
    }
    else if (requestMsg.request().find("world_sdf") != std::string::npos)
    {
      this->UpdateStateSDF();

      sdf::ElementPtr newSdf(this->dataPtr->sdf);

      // FIXME: Handle scale better on the server so we don't need to unscale
      // SDF here. Issue #1825
      if (requestMsg.request() == "world_sdf_save")
      {
        // Substitute all models sdf with unscaled versions
        if (newSdf->HasElement("model"))
        {
          auto modelElem = newSdf->GetElement("model");
          while (modelElem)
          {
            auto name = modelElem->GetAttribute("name")->GetAsString();
            auto model = this->ModelByName(name);
            if (model)
            {
              auto unscaled = model->UnscaledSDF()->Clone();

              modelElem->Copy(unscaled);
            }

            modelElem = modelElem->GetNextElement("model");
          }
        }
      }

      msgs::GzString msg;
      std::ostringstream stream;
      stream << "<?xml version='1.0'?>\n"
             << "<sdf version='" << SDF_VERSION << "'>\n"
             << newSdf->ToString("")
             << "</sdf>";

      msg.set_data(stream.str());

      std::string *serializedData = response.mutable_serialized_data();
      msg.SerializeToString(serializedData);
      response.set_type(msg.GetTypeName());
    }
    else if (requestMsg.request() == "scene_info")
    {
      this->dataPtr->sceneMsg.clear_model();
      this->dataPtr->sceneMsg.clear_light();
      this->BuildSceneMsg(this->dataPtr->sceneMsg, this->dataPtr->rootElement);

      std::string *serializedData = response.mutable_serialized_data();
      this->dataPtr->sceneMsg.SerializeToString(serializedData);
      response.set_type(this->dataPtr->sceneMsg.GetTypeName());
    }
    else if (requestMsg.request() == "spherical_coordinates_info")
    {
      msgs::SphericalCoordinates sphereCoordMsg;
      msgs::Set(&sphereCoordMsg, *(this->dataPtr->sphericalCoordinates));

      std::string *serializedData = response.mutable_serialized_data();
      sphereCoordMsg.SerializeToString(serializedData);
      response.set_type(sphereCoordMsg.GetTypeName());
    }
    else
      send = false;

    if (send)
    {
      this->dataPtr->responsePub->Publish(response);
    }
  }

  this->dataPtr->requestMsgs.clear();
}

//////////////////////////////////////////////////
void World::ProcessModelMsgs()
{
  std::lock_guard<std::recursive_mutex> lock(this->dataPtr->receiveMutex);
  for (auto const &modelMsg : this->dataPtr->modelMsgs)
  {
    ModelPtr model;
    if (modelMsg.has_id())
      model = this->ModelById(modelMsg.id());
    else
      model = this->ModelByName(modelMsg.name());

    if (!model)
      gzerr << "Unable to find model["
            << modelMsg.name() << "] Id[" << modelMsg.id() << "]\n";
    else
    {
      model->ProcessMsg(modelMsg);

      // May 30, 2013: The following code was removed because it has a
      // major performance impact when dragging complex object via the GUI.
      // This code also does not seem to be necessary, since can just
      // publish the incoming changes instead of a full model message. We
      // are leaving it temporarily in case we find a need for it.
      //
      // Let all other subscribers know about the change
      // msgs::Model msg;
      // model->FillMsg(msg);
      // // FillMsg fills the visual components from initial sdf
      // // but problem is that Visuals may have changed e.g. through ~/visual,
      // // so don't publish them to subscribers.
      // for (int i = 0; i < msg.link_size(); ++i)
      // {
      //   msg.mutable_link(i)->clear_visual();
      //   for (int j = 0; j < msg.link(i).collision_size(); ++j)
      //   {
      //     msg.mutable_link(i)->mutable_collision(j)->clear_visual();
      //   }
      // }

      this->dataPtr->modelPub->Publish(modelMsg);
    }
  }

  if (!this->dataPtr->modelMsgs.empty())
  {
    this->EnableAllModels();
    this->dataPtr->modelMsgs.clear();
  }
}

//////////////////////////////////////////////////
void World::ProcessLightModifyMsgs()
{
  std::lock_guard<std::recursive_mutex> lock(this->dataPtr->receiveMutex);
  for (auto const &lightModifyMsg : this->dataPtr->lightModifyMsgs)
  {
    LightPtr light = this->LightByName(lightModifyMsg.name());

    if (!light)
    {
      gzerr << "Light [" << lightModifyMsg.name() << "] not found."
          << " Use topic ~/factory/light to spawn a new light." << std::endl;
      continue;
    }
    else
    {
      // Update in scene message
      for (int i = 0; i < this->dataPtr->sceneMsg.light_size(); ++i)
      {
        if (this->dataPtr->sceneMsg.light(i).name() == lightModifyMsg.name())
        {
          this->dataPtr->sceneMsg.mutable_light(i)->MergeFrom(lightModifyMsg);
          break;
        }
      }

      // Update light object
      light->ProcessMsg(lightModifyMsg);
    }
  }

  if (!this->dataPtr->lightModifyMsgs.empty())
  {
    this->dataPtr->lightModifyMsgs.clear();
  }
}

//////////////////////////////////////////////////
void World::ProcessLightFactoryMsgs()
{
  // LoadLight also publishes to ~/light/factory so copy light factory msgs to
  // avoid deadlock in OnLightFactory callback when trying to lock receiveMutex
  std::list<msgs::Light> lightFactoryMsgsCopy;
  {
    std::lock_guard<std::recursive_mutex> lock(this->dataPtr->receiveMutex);

    std::copy(this->dataPtr->lightFactoryMsgs.begin(),
        this->dataPtr->lightFactoryMsgs.end(),
        std::back_inserter(lightFactoryMsgsCopy));
    this->dataPtr->lightFactoryMsgs.clear();
  }

  for (auto const &lightFactoryMsg : lightFactoryMsgsCopy)
  {
    LightPtr light = this->LightByName(lightFactoryMsg.name());
    if (light)
    {
      continue;
    }
    else
    {
      // Add to world SDF
      sdf::ElementPtr lightSDF = msgs::LightToSDF(lightFactoryMsg);
      lightSDF->SetParent(this->dataPtr->sdf);
      lightSDF->GetParent()->InsertElement(lightSDF);

      // Create new light object
      this->LoadLight(lightSDF, this->dataPtr->rootElement);
    }
  }
}

//////////////////////////////////////////////////
void World::ProcessFactoryMsgs()
{
  std::list<sdf::ElementPtr> modelsToLoad, lightsToLoad;

  std::list<msgs::Factory> factoryMsgsCopy;
  {
    std::lock_guard<std::recursive_mutex> lock(this->dataPtr->receiveMutex);

    std::copy(this->dataPtr->factoryMsgs.begin(),
      this->dataPtr->factoryMsgs.end(),
      std::back_inserter(factoryMsgsCopy));
    this->dataPtr->factoryMsgs.clear();
  }

  for (auto const &factoryMsg : factoryMsgsCopy)
  {
    this->dataPtr->factorySDF->Root()->ClearElements();

    if (factoryMsg.has_sdf() && !factoryMsg.sdf().empty())
    {
      // SDF Parsing happens here
      if (!sdf::readString(factoryMsg.sdf(), this->dataPtr->factorySDF))
      {
        gzerr << "Unable to read sdf string[" << factoryMsg.sdf() << "]\n";
        continue;
      }
    }
    else if (factoryMsg.has_sdf_filename() &&
            !factoryMsg.sdf_filename().empty())
    {
      std::string filename;
      // If http(s), look at Fuel
      auto uri = ignition::common::URI(factoryMsg.sdf_filename());
      if (uri.Valid() && (uri.Scheme() == "https" || uri.Scheme() == "http"))
      {
        filename = common::FuelModelDatabase::Instance()->ModelFile(
            factoryMsg.sdf_filename());
      }
      // Otherwise, look at database
      else
      {
        filename = common::ModelDatabase::Instance()->GetModelFile(
            factoryMsg.sdf_filename());
      }

      if (!sdf::readFile(filename, this->dataPtr->factorySDF))
      {
        gzerr << "Unable to read sdf file.\n";
        continue;
      }
    }
    else if (factoryMsg.has_clone_model_name())
    {
      ModelPtr model = this->ModelByName(factoryMsg.clone_model_name());
      if (!model)
      {
        gzerr << "Unable to clone model[" << factoryMsg.clone_model_name()
          << "]. Model not found.\n";
        continue;
      }

      this->dataPtr->factorySDF->Root()->InsertElement(
          model->GetSDF()->Clone());

      std::string newName = model->GetName() + "_clone";
      newName = this->UniqueModelName(newName);

      this->dataPtr->factorySDF->Root()->GetElement("model")->GetAttribute(
          "name")->Set(newName);
    }
    else
    {
      gzerr << "Unable to load sdf from factory message."
        << "No SDF or SDF filename specified.\n";
      continue;
    }

    if (factoryMsg.has_edit_name())
    {
      BasePtr base(
        this->dataPtr->rootElement->GetByName(factoryMsg.edit_name()));
      if (base)
      {
        sdf::ElementPtr elem;
        if (this->dataPtr->factorySDF->Root()->GetName() == "sdf")
          elem = this->dataPtr->factorySDF->Root()->GetFirstElement();
        else
          elem = this->dataPtr->factorySDF->Root();

        base->UpdateParameters(elem);
      }
    }
    else
    {
      bool isActor = false;
      bool isModel = false;
      bool isLight = false;

      sdf::ElementPtr elem = this->dataPtr->factorySDF->Root()->Clone();

      if (!elem)
      {
        gzerr << "Invalid SDF:";
        this->dataPtr->factorySDF->Root()->PrintValues("");
        continue;
      }

      if (elem->HasElement("world"))
        elem = elem->GetElement("world");

      if (elem->HasElement("model"))
      {
        elem = elem->GetElement("model");
        isModel = true;
      }
      else if (elem->HasElement("light"))
      {
        elem = elem->GetElement("light");
        isLight = true;
      }
      else if (elem->HasElement("actor"))
      {
        elem = elem->GetElement("actor");
        isActor = true;
      }
      else
      {
        gzerr << "Unable to find a model, light, or actor in:\n";
        this->dataPtr->factorySDF->Root()->PrintValues("");
        continue;
      }

      elem->SetParent(this->dataPtr->sdf);
      elem->GetParent()->InsertElement(elem);
      if (factoryMsg.has_pose())
      {
        elem->GetElement("pose")->Set(msgs::ConvertIgn(factoryMsg.pose()));
      }

      if (isActor)
      {
        ActorPtr actor = this->LoadActor(elem, this->dataPtr->rootElement);
        actor->Init();
        actor->LoadPlugins();
      }
      else if (isModel)
      {
        // Make sure model name is unique
        auto entityName = elem->Get<std::string>("name");
        if (entityName.empty())
        {
          gzerr << "Can't load model with empty name" << std::endl;
          continue;
        }

        // Model with the given name already exists
        if (this->ModelByName(entityName))
        {
          // If allow renaming is disabled
          if (!factoryMsg.allow_renaming())
          {
            gzwarn << "A model named [" << entityName << "] already exists "
                  << "and allow_renaming is false. Model won't be inserted."
                  << std::endl;
            continue;
          }

          entityName = this->UniqueModelName(entityName);
          elem->GetAttribute("name")->Set(entityName);
        }

        modelsToLoad.push_back(elem);
      }
      else if (isLight)
      {
        lightsToLoad.push_back(elem);
      }
    }
  }

  // Load models
  for (auto const &elem : modelsToLoad)
  {
    try
    {
      std::lock_guard<std::mutex> lock(this->dataPtr->factoryDeleteMutex);

      ModelPtr model = this->LoadModel(elem, this->dataPtr->rootElement);
      if (model != nullptr)
      {
        model->Init();
        model->LoadPlugins();
      }
    }
    catch(...)
    {
      gzerr << "Loading model from factory message failed\n";
    }
  }

  // Load lights
  for (auto const &elem : lightsToLoad)
  {
    try
    {
      std::lock_guard<std::mutex> lock(this->dataPtr->factoryDeleteMutex);

      LightPtr light = this->LoadLight(elem, this->dataPtr->rootElement);
      light->Init();
    }
    catch(...)
    {
      gzerr << "Loading light from factory message failed\n";
    }
  }
}

//////////////////////////////////////////////////
ModelPtr World::ModelBelowPoint(const ignition::math::Vector3d &_pt) const
{
  ModelPtr model;
  EntityPtr entity = this->EntityBelowPoint(_pt);

  if (entity)
    model = entity->GetParentModel();

  return model;
}

//////////////////////////////////////////////////
EntityPtr World::EntityBelowPoint(const ignition::math::Vector3d &_pt) const
{
  std::string entityName;
  double dist;
  ignition::math::Vector3d end;

  end = _pt;
  end.Z() -= 1000;

  this->dataPtr->physicsEngine->InitForThread();
  this->dataPtr->testRay->SetPoints(_pt, end);
  this->dataPtr->testRay->GetIntersection(dist, entityName);
  return this->EntityByName(entityName);
}

//////////////////////////////////////////////////
void World::SetState(const WorldState &_state)
{
  this->SetSimTime(_state.GetSimTime());
  this->dataPtr->logRealTime = _state.GetRealTime();
  this->dataPtr->iterations = _state.GetIterations();

  // Insertions (adapted from ProcessFactoryMsgs)
  auto insertions = _state.Insertions();
  for (auto const &insertion : insertions)
  {
    this->dataPtr->factorySDF->Root()->ClearElements();

    std::stringstream sdfStr;
    sdfStr << "<sdf version='" << SDF_VERSION << "'>"
           << insertion
           << "</sdf>";

    // SDF Parsing happens here
    if (!sdf::readString(sdfStr.str(), this->dataPtr->factorySDF))
    {
      gzerr << "Unable to read sdf string[" << insertion << "]" << std::endl;
      continue;
    }

    // Get entity being inserted
    bool isModel = false;
    bool isLight = false;

    auto elem = this->dataPtr->factorySDF->Root()->Clone();

    if (!elem)
    {
      gzerr << "Invalid SDF:" << std::endl;
      this->dataPtr->factorySDF->Root()->PrintValues("");
      continue;
    }

    if (elem->HasElement("world"))
      elem = elem->GetElement("world");

    if (elem->HasElement("model"))
    {
      elem = elem->GetElement("model");
      isModel = true;
    }
    else if (elem->HasElement("light"))
    {
      elem = elem->GetElement("light");
      isLight = true;
    }
    else
    {
      gzerr << "Unable to find a model or light in:" << std::endl;
      this->dataPtr->factorySDF->Root()->PrintValues("");
      continue;
    }

    elem->SetParent(this->dataPtr->sdf);
    elem->GetParent()->InsertElement(elem);

    if (isModel)
    {
      try
      {
        std::lock_guard<std::mutex> lock(this->dataPtr->factoryDeleteMutex);

        ModelPtr model = this->LoadModel(elem, this->dataPtr->rootElement);
        if (model != nullptr)
        {
          model->Init();
          if (!util::LogPlay::Instance()->IsOpen())
            model->LoadPlugins();
        }
      }
      catch(...)
      {
        gzerr << "Loading model from world state insertion failed" <<
            std::endl;
      }
    }
    else if (isLight)
    {
      try
      {
        std::lock_guard<std::mutex> lock(this->dataPtr->factoryDeleteMutex);

        LightPtr light = this->LoadLight(elem, this->dataPtr->rootElement);
        light->Init();
      }
      catch(...)
      {
        gzerr << "Loading light from world state insertion failed." <<
            std::endl;
      }
    }
  }

  // Model updates
  const ModelState_M modelStates = _state.GetModelStates();
  for (auto const &modelState : modelStates)
  {
    ModelPtr model = this->ModelByName(modelState.second.GetName());
    if (model)
      model->SetState(modelState.second);
    else
      gzerr << "Unable to find model[" << modelState.second.GetName() << "]\n";
  }

  // Light updates
  const LightState_M lightStates = _state.LightStates();
  for (auto const &lightState : lightStates)
  {
    LightPtr light = this->LightByName(lightState.second.GetName());
    if (light)
      light->SetState(lightState.second);
    else
    {
      gzerr << "Unable to find light[" << lightState.second.GetName() << "]"
            << std::endl;
    }
  }

  // Deletions
  auto deletions = _state.Deletions();
  for (auto const &deletion : deletions)
  {
    // This works for models and lights
    this->RemoveModel(deletion);
  }
}

//////////////////////////////////////////////////
void World::InsertModelFile(const std::string &_sdfFilename)
{
  std::lock_guard<std::recursive_mutex> lock(this->dataPtr->receiveMutex);
  msgs::Factory msg;
  msg.set_sdf_filename(_sdfFilename);
  this->dataPtr->factoryMsgs.push_back(msg);
}

//////////////////////////////////////////////////
void World::InsertModelSDF(const sdf::SDF &_sdf)
{
  std::lock_guard<std::recursive_mutex> lock(this->dataPtr->receiveMutex);
  msgs::Factory msg;
  msg.set_sdf(_sdf.ToString());
  this->dataPtr->factoryMsgs.push_back(msg);
}

//////////////////////////////////////////////////
void World::InsertModelString(const std::string &_sdfString)
{
  std::lock_guard<std::recursive_mutex> lock(this->dataPtr->receiveMutex);
  msgs::Factory msg;
  msg.set_sdf(_sdfString);
  this->dataPtr->factoryMsgs.push_back(msg);
}

//////////////////////////////////////////////////
std::string World::StripWorldName(const std::string &_name) const
{
  if (_name.find(this->Name() + "::") == 0)
    return _name.substr(this->Name().size() + 2);
  else
    return _name;
}

//////////////////////////////////////////////////
void World::EnableAllModels()
{
  for (auto &model : this->dataPtr->models)
  {
    model->SetEnabled(true);
  }
}

//////////////////////////////////////////////////
void World::DisableAllModels()
{
  for (auto &model : this->dataPtr->models)
  {
    model->SetEnabled(false);
  }
}

//////////////////////////////////////////////////
void World::UpdateStateSDF()
{
  this->dataPtr->sdf->Update();
  sdf::ElementPtr stateElem = this->dataPtr->sdf->GetElement("state");
  stateElem->ClearElements();

  WorldState currentState(shared_from_this());
  currentState.FillSDF(stateElem);
}

//////////////////////////////////////////////////
void World::LogModelResources()
{
  if (!util::LogRecord::Instance()->RecordResources())
    return;

  std::set<std::string> modelNames;
  std::set<std::string> fileNames;
  auto addModelResource = [&](const std::string &_uri)
  {
    if (_uri.empty())
      return;

    const std::string modelPrefix = "model://";
    const std::string filePrefix = "file://";
    if (_uri.find(modelPrefix) == 0)
    {
      std::string modelName = _uri.substr(modelPrefix.size(),
        _uri.find("/", modelPrefix.size()) - modelPrefix.size());
      modelNames.insert(modelName);
    }
    else if (_uri.find(filePrefix) == 0 || _uri[0] == '/')
    {
      fileNames.insert(_uri);
    }
  };

  // record model resources if option is enabled.
  for (auto const &model : this->dataPtr->models)
  {
    sdf::ElementPtr modelElem = model->GetSDF();
    if (modelElem->HasElement("link"))
    {
      sdf::ElementPtr linkElem = modelElem->GetElement("link");
      while (linkElem)
      {
        if (linkElem->HasElement("visual"))
        {
          sdf::ElementPtr visualElem = linkElem->GetElement("visual");
          while (visualElem)
          {
            sdf::ElementPtr geomElem = visualElem->GetElement("geometry");
            if (geomElem->HasElement("mesh"))
            {
              const std::string meshUri = geomElem->GetElement("mesh")
                  ->Get<std::string>("uri");
              if (!meshUri.empty())
              {
                addModelResource(meshUri);
              }
            }
            if (visualElem->HasElement("material"))
            {
              sdf::ElementPtr matElem = visualElem->GetElement("material");
              if (matElem->HasElement("script"))
              {
                sdf::ElementPtr scriptElem = matElem->GetElement("script");
                if (scriptElem->HasElement("uri"))
                {
                  std::string matUri = scriptElem->Get<std::string>("uri");
                  if (!matUri.empty())
                  {
                    addModelResource(matUri);
                  }
                }
              }
            }
            visualElem = visualElem->GetNextElement("visual");
          }
        }
        if (linkElem->HasElement("collision"))
        {
          sdf::ElementPtr collisionElem = linkElem->GetElement("collision");
          while (collisionElem)
          {
            sdf::ElementPtr geomElem = collisionElem->GetElement("geometry");
            if (geomElem->HasElement("mesh"))
            {
              const std::string meshUri = geomElem->GetElement("mesh")
                  ->Get<std::string>("uri");
              if (!meshUri.empty())
              {
                addModelResource(meshUri);
              }
            }
            collisionElem = collisionElem->GetNextElement("collision");
          }
        }
        linkElem = linkElem->GetNextElement("link");
      }
    }
  }
  if (!util::LogRecord::Instance()->SaveModels(modelNames) ||
      !util::LogRecord::Instance()->SaveFiles(fileNames))
  {
    gzwarn << "Failed to save model resources during logging\n";
  }
}

//////////////////////////////////////////////////
bool World::OnLog(std::ostringstream &_stream)
{
  int bufferIndex = this->dataPtr->currentStateBuffer;
  // Save the entire state when its the first call to OnLog.
  if (util::LogRecord::Instance()->FirstUpdate())
  {
    this->dataPtr->sdf->Update();
    _stream << "<sdf version ='";
    _stream << SDF_VERSION;
    _stream << "'>\n";
    _stream << this->dataPtr->sdf->ToString("");
    _stream << "</sdf>\n";
  }
  else if (this->dataPtr->states[bufferIndex].size() >= 1)
  {
    {
      std::lock_guard<std::mutex> lock(this->dataPtr->logBufferMutex);
      this->dataPtr->currentStateBuffer ^= 1;
    }
    for (auto const &worldState : this->dataPtr->states[bufferIndex])
    {
      _stream << "<sdf version='" << SDF_VERSION << "'>"
              << worldState
              << "</sdf>";
    }

    this->dataPtr->states[bufferIndex].clear();
  }

  // Logging has stopped. Wait for log worker to finish. Output last bit
  // of data, and reset states.
  if (!util::LogRecord::Instance()->Running())
  {
    std::lock_guard<std::mutex> lock(this->dataPtr->logBufferMutex);

    // Output any data that may have been pushed onto the queue
    for (size_t i = 0;
        i < this->dataPtr->states[this->dataPtr->currentStateBuffer^1].size();
        ++i)
    {
      _stream << "<sdf version='" << SDF_VERSION << "'>"
        << this->dataPtr->states[this->dataPtr->currentStateBuffer^1][i]
        << "</sdf>";
    }

    for (size_t i = 0;
        i < this->dataPtr->states[this->dataPtr->currentStateBuffer].size();
        ++i)
    {
      _stream << "<sdf version='" << SDF_VERSION << "'>"
        << this->dataPtr->states[this->dataPtr->currentStateBuffer][i]
        << "</sdf>";
    }

    // Clear everything.
    this->dataPtr->states[0].clear();
    this->dataPtr->states[1].clear();
    this->dataPtr->stateToggle = 0;
    this->dataPtr->prevStates[0] = WorldState();
    this->dataPtr->prevStates[1] = WorldState();
  }

  this->LogModelResources();

  return true;
}

//////////////////////////////////////////////////
void World::ProcessMessages()
{
  {
    std::lock_guard<std::recursive_mutex> lock(this->dataPtr->receiveMutex);

<<<<<<< HEAD
    msgs::PosesStamped msg;
=======
    if ((this->dataPtr->posePub && this->dataPtr->posePub->HasConnections()) ||
         // When ready to use the direct API for updating scene poses from server,
         // uncomment the following line:
         // this->dataPtr->updateScenePoses ||
        (this->dataPtr->poseLocalPub &&
         this->dataPtr->poseLocalPub->HasConnections()))
    {
      msgs::PosesStamped msg;
>>>>>>> 3831e7b0

    // Time stamp this PosesStamped message
    msgs::Set(msg.mutable_time(), this->SimTime());

    if (!this->dataPtr->publishModelPoses.empty() ||
        !this->dataPtr->publishLightPoses.empty())
    {
      for (auto const &model : this->dataPtr->publishModelPoses)
      {
        std::list<ModelPtr> modelList;
        modelList.push_back(model);
        while (!modelList.empty())
        {
          ModelPtr m = modelList.front();
          modelList.pop_front();
          msgs::Pose *poseMsg = msg.add_pose();

          // Publish the model's relative pose
          poseMsg->set_name(m->GetScopedName());
          poseMsg->set_id(m->GetId());
          msgs::Set(poseMsg, m->RelativePose());

          // Publish each of the model's child links relative poses
          Link_V links = m->GetLinks();
          for (auto const &link : links)
          {
            poseMsg = msg.add_pose();
            poseMsg->set_name(link->GetScopedName());
            poseMsg->set_id(link->GetId());
            msgs::Set(poseMsg, link->RelativePose());
          }

          // add all nested models to the queue
          Model_V models = m->NestedModels();
          for (auto const &n : models)
            modelList.push_back(n);
        }
      }

      for (auto const &light : this->dataPtr->publishLightPoses)
      {
        msgs::Pose *poseMsg = msg.add_pose();

        // Publish the light's pose
        poseMsg->set_name(light->GetScopedName());
        poseMsg->set_id(light->GetId());
        msgs::Set(poseMsg, light->RelativePose());
      }

<<<<<<< HEAD
      if (this->dataPtr->posePub && this->dataPtr->posePub->HasConnections())
        this->dataPtr->posePub->Publish(msg);
    }

    if (this->dataPtr->poseLocalPub &&
        this->dataPtr->poseLocalPub->HasConnections())
    {
      // rendering::Scene depends on this timestamp, which is used by
      // rendering sensors to time stamp their data
      this->dataPtr->poseLocalPub->Publish(msg);
    }

    // Execute callback to export Pose msg
    this->dataPtr->sendPoseMsg(this->Name(), msg);

=======
      // When ready to use the direct API for updating scene poses from server,
      // uncomment the following lines:
      // // Execute callback to export Pose msg
      // if (this->dataPtr->updateScenePoses)
      // {
      //   this->dataPtr->updateScenePoses(this->Name(), msg);
      // }
    }

>>>>>>> 3831e7b0
    this->dataPtr->publishModelPoses.clear();
    this->dataPtr->publishLightPoses.clear();
  }

  {
    std::lock_guard<std::recursive_mutex> lock(this->dataPtr->receiveMutex);

    if (this->dataPtr->modelPub && this->dataPtr->modelPub->HasConnections())
    {
      if (!this->dataPtr->publishModelScales.empty())
      {
        for (auto const &model : this->dataPtr->publishModelScales)
        {
          std::list<ModelPtr> modelList;
          modelList.push_back(model);
          while (!modelList.empty())
          {
            ModelPtr m = modelList.front();
            modelList.pop_front();

            // add all nested models to the queue
            Model_V models = m->NestedModels();
            for (auto const &n : models)
              modelList.push_back(n);

            // Publish the model's scale and visual geometry data at the same
            // time to fix race condition on rendering side when updating
            // visuals
            msgs::Model msg;
            msg.set_name(m->GetScopedName());
            msg.set_id(m->GetId());
            Link_V links = m->GetLinks();
            for (auto l : links)
            {
              msgs::Link *linkMsg = msg.add_link();
              linkMsg->set_id(l->GetId());
              linkMsg->set_name(l->GetScopedName());

              // tmpMsg is unused. The Link::FillMsg call is made in order to
              // keep link's visual msgs up-to-date with latest sdf values.
              // The for loop below does the actual copy of visual geom msg.
              {
                msgs::Link tmpMsg;
                l->FillMsg(tmpMsg);
              }

              auto visualMsgs = l->Visuals();
              for (auto v : visualMsgs)
              {
                if (!v.second.has_geometry())
                  continue;
                msgs::Visual *visualMsg = linkMsg->add_visual();
                visualMsg->set_name(v.second.name());
                visualMsg->set_id(v.second.id());
                visualMsg->set_parent_name(v.second.parent_name());
                visualMsg->set_parent_id(v.second.parent_id());
                auto geomMsg = visualMsg->mutable_geometry();
                geomMsg->CopyFrom(v.second.geometry());
              }
            }

            // set scale
            msgs::Set(msg.mutable_scale(), m->Scale());

            this->dataPtr->modelPub->Publish(msg);
          }
        }
      }
    }
    this->dataPtr->publishModelScales.clear();
  }

  if (common::Time::GetWallTime() - this->dataPtr->prevProcessMsgsTime >
      this->dataPtr->processMsgsPeriod)
  {
    this->ProcessPlaybackControlMsgs();
    this->ProcessEntityMsgs();
    this->ProcessRequestMsgs();
    this->ProcessFactoryMsgs();
    this->ProcessModelMsgs();
    this->ProcessLightFactoryMsgs();
    this->ProcessLightModifyMsgs();
    this->dataPtr->prevProcessMsgsTime = common::Time::GetWallTime();
  }
}

//////////////////////////////////////////////////
void World::PublishWorldStats()
{
  this->dataPtr->worldStatsMsg.Clear();

  msgs::Set(this->dataPtr->worldStatsMsg.mutable_sim_time(),
      this->SimTime());
  msgs::Set(this->dataPtr->worldStatsMsg.mutable_real_time(),
      this->RealTime());
  msgs::Set(this->dataPtr->worldStatsMsg.mutable_pause_time(),
      this->PauseTime());

  this->dataPtr->worldStatsMsg.set_iterations(this->dataPtr->iterations);
  this->dataPtr->worldStatsMsg.set_paused(this->IsPaused());

  if (util::LogPlay::Instance()->IsOpen())
  {
    msgs::LogPlaybackStatistics logStats;
    msgs::Set(logStats.mutable_start_time(),
        util::LogPlay::Instance()->LogStartTime());
    msgs::Set(logStats.mutable_end_time(),
        util::LogPlay::Instance()->LogEndTime());

    this->dataPtr->worldStatsMsg.mutable_log_playback_stats()->CopyFrom(
        logStats);
  }

  if (this->dataPtr->statPub && this->dataPtr->statPub->HasConnections())
    this->dataPtr->statPub->Publish(this->dataPtr->worldStatsMsg);
  this->dataPtr->prevStatTime = common::Time::GetWallTime();
}

//////////////////////////////////////////////////
bool World::IsLoaded() const
{
  return this->dataPtr->loaded;
}

//////////////////////////////////////////////////
void World::PublishModelPose(physics::ModelPtr _model)
{
  std::lock_guard<std::recursive_mutex> lock(this->dataPtr->receiveMutex);

  // Only add if the model name is not in the list
  this->dataPtr->publishModelPoses.insert(_model);
}

//////////////////////////////////////////////////
void World::PublishModelScale(physics::ModelPtr _model)
{
  std::lock_guard<std::recursive_mutex> lock(this->dataPtr->receiveMutex);

  // Only add if the model name is not in the list
  this->dataPtr->publishModelScales.insert(_model);
}

//////////////////////////////////////////////////
void World::PublishLightPose(const physics::LightPtr _light)
{
  std::lock_guard<std::recursive_mutex> lock(this->dataPtr->receiveMutex);

  // Only add if the light name is not in the list
  this->dataPtr->publishLightPoses.insert(_light);
}

//////////////////////////////////////////////////
void World::LogWorker()
{
  std::unique_lock<std::mutex> lock(this->dataPtr->logMutex);

  WorldPtr self = shared_from_this();
  this->dataPtr->logPrevIteration = this->dataPtr->iterations;

  GZ_ASSERT(self, "Self pointer to World is invalid");

  // Init the prevUnfilteredState
  this->dataPtr->prevUnfilteredState.Load(self);

  while (!this->dataPtr->stop)
  {
    // get unfiltered world state
    WorldState unfilteredState;
    {
      std::lock_guard<std::mutex> dLock(this->dataPtr->entityDeleteMutex);
      unfilteredState.Load(self);
    }

    // compute world state diff and find out about insertions and deletions
    std::vector<std::string> insertions;
    std::vector<std::string> deletions;
    bool insertDelete = false;

    {
      WorldState unfilteredDiffState = unfilteredState -
          this->dataPtr->prevUnfilteredState;
      if (!unfilteredDiffState.IsZero())
      {
        insertions = unfilteredDiffState.Insertions();
        deletions = unfilteredDiffState.Deletions();
        insertDelete = !insertions.empty() || !deletions.empty();
      }
    }
    this->dataPtr->prevUnfilteredState = unfilteredState;

    // Throttle state capture based on log recording frequency.
    auto simTime = this->SimTime();
    if ((simTime - this->dataPtr->logLastStateTime >=
        util::LogRecord::Instance()->Period()) || insertDelete)
    {
      int currState = (this->dataPtr->stateToggle + 1) % 2;

      std::string filterStr = util::LogRecord::Instance()->Filter();
      // compute diff for filtered states
      {
        std::lock_guard<std::mutex> dLock(this->dataPtr->entityDeleteMutex);
        this->dataPtr->prevStates[currState].LoadWithFilter(self, filterStr);
      }
      WorldState diffState = this->dataPtr->prevStates[currState] -
          this->dataPtr->prevStates[this->dataPtr->stateToggle];
      this->dataPtr->logPrevIteration = this->dataPtr->iterations;

      if (!diffState.IsZero() || insertDelete)
      {
        this->dataPtr->stateToggle = currState;
        {
          // Store the entire current state (instead of the diffState). A slow
          // moving link may never be captured if only diff state is recorded.
          std::lock_guard<std::mutex> bLock(this->dataPtr->logBufferMutex);

          this->dataPtr->prevStates[currState].SetInsertions(insertions);
          this->dataPtr->prevStates[currState].SetDeletions(deletions);
          this->dataPtr->states[this->dataPtr->currentStateBuffer].push_back(
              this->dataPtr->prevStates[currState]);

          // Tell the logger to update, once the number of states exceeds 1000
          if (this->dataPtr->states[this->dataPtr->currentStateBuffer].size() >
              1000)
          {
            util::LogRecord::Instance()->Notify();
          }
        }
      }

      this->dataPtr->logLastStateTime = simTime;
    }

    this->dataPtr->logContinueCondition.notify_all();

    // Wait until there is work to be done.
    this->dataPtr->logCondition.wait(lock);
  }

  // Make sure nothing is blocked by this thread.
  this->dataPtr->logContinueCondition.notify_all();
}

/////////////////////////////////////////////////
uint32_t World::Iterations() const
{
  return this->dataPtr->iterations;
}

//////////////////////////////////////////////////
void World::RemoveModel(const std::string &_name)
{
  boost::recursive_mutex::scoped_lock plock(
      *this->Physics()->GetPhysicsUpdateMutex());

  std::lock_guard<std::mutex> flock(this->dataPtr->factoryDeleteMutex);

  // Remove all the dirty poses from the delete entity.
  {
    for (auto entity = this->dataPtr->dirtyPoses.begin();
             entity != this->dataPtr->dirtyPoses.end(); ++entity)
    {
      if ((*entity)->GetName() == _name ||
         ((*entity)->GetParent() && (*entity)->GetParent()->GetName() == _name))
      {
        this->dataPtr->dirtyPoses.erase(entity++);
      }
      else
        ++entity;
    }
  }

  // Remove from SDF
  if (this->dataPtr->sdf->HasElement("model"))
  {
    sdf::ElementPtr childElem = this->dataPtr->sdf->GetElement("model");
    while (childElem && childElem->Get<std::string>("name") != _name)
      childElem = childElem->GetNextElement("model");
    if (childElem)
    {
      this->dataPtr->sdf->RemoveChild(childElem);
    }
  }

  if (this->dataPtr->sdf->HasElement("light"))
  {
    sdf::ElementPtr childElem = this->dataPtr->sdf->GetElement("light");
    while (childElem && childElem->Get<std::string>("name") != _name)
      childElem = childElem->GetNextElement("light");
    if (childElem)
    {
      this->dataPtr->sdf->RemoveChild(childElem);
    }
  }

  // remove objects in world
  {
    boost::recursive_mutex::scoped_lock lock(
        *this->Physics()->GetPhysicsUpdateMutex());

    // Remove model object
    for (auto model = this->dataPtr->models.begin();
             model != this->dataPtr->models.end(); ++model)
    {
      if ((*model)->GetName() == _name || (*model)->GetScopedName() == _name)
      {
        this->dataPtr->models.erase(model);
        this->dataPtr->rootElement->RemoveChild(_name);
        break;
      }
    }

    // Remove light object
    for (auto light = this->dataPtr->lights.begin();
        light != this->dataPtr->lights.end(); ++light)
    {
      if ((*light)->GetScopedName() == _name)
      {
        if ((*light)->GetParent())
        {
          // Avoid calling: this->dataPtr->rootElement->RemoveChild(_name);
          // which removes the first child it finds with _name, ignoring
          // entity type (model or light) and scoping of names,
          // e.g. In a world with "point" and "parent::point" entities,
          // removing "point" will remove "parent::child" if it's first in the
          // list
          (*light)->GetParent()->RemoveChild(*light);
        }
        this->dataPtr->lights.erase(light);
        break;
      }
    }

    // Find the light by name in the scene msg, and remove it.
    for (int i = 0; i < this->dataPtr->sceneMsg.light_size(); ++i)
    {
      if (this->dataPtr->sceneMsg.light(i).name() == _name)
      {
        this->dataPtr->sceneMsg.mutable_light()->SwapElements(i,
            this->dataPtr->sceneMsg.light_size()-1);
        this->dataPtr->sceneMsg.mutable_light()->RemoveLast();
        break;
      }
    }
  }

  // Cleanup the publishModelPoses list.
  {
    std::lock_guard<std::recursive_mutex> lock2(this->dataPtr->receiveMutex);
    for (auto model = this->dataPtr->publishModelPoses.begin();
             model != this->dataPtr->publishModelPoses.end(); ++model)
    {
      if ((*model)->GetName() == _name || (*model)->GetScopedName() == _name)
      {
        this->dataPtr->publishModelPoses.erase(model);
        break;
      }
    }
  }

  // Cleanup the publishLightPoses list.
  {
    std::lock_guard<std::recursive_mutex> lock2(this->dataPtr->receiveMutex);
    for (auto light : this->dataPtr->publishLightPoses)
    {
      if (light->GetName() == _name || light->GetScopedName() == _name)
      {
        this->dataPtr->publishLightPoses.erase(light);
        break;
      }
    }
  }
}

/////////////////////////////////////////////////
void World::OnLightModifyMsg(ConstLightPtr &_msg)
{
  std::lock_guard<std::recursive_mutex> lock(this->dataPtr->receiveMutex);
  this->dataPtr->lightModifyMsgs.push_back(*_msg);
}

/////////////////////////////////////////////////
void World::OnLightFactoryMsg(ConstLightPtr &_msg)
{
  std::lock_guard<std::recursive_mutex> lock(this->dataPtr->receiveMutex);
  this->dataPtr->lightFactoryMsgs.push_back(*_msg);
}

/////////////////////////////////////////////////
msgs::Scene World::SceneMsg() const
{
  return this->dataPtr->sceneMsg;
}

/////////////////////////////////////////////////
std::mutex &World::WorldPoseMutex() const
{
  return this->dataPtr->setWorldPoseMutex;
}

/////////////////////////////////////////////////
bool World::PhysicsEnabled() const
{
  return this->dataPtr->enablePhysicsEngine;
}

/////////////////////////////////////////////////
void World::SetPhysicsEnabled(const bool _enable)
{
  this->dataPtr->enablePhysicsEngine = _enable;
}

/////////////////////////////////////////////////
bool World::WindEnabled() const
{
  return this->dataPtr->enableWind;
}

/////////////////////////////////////////////////
void World::SetWindEnabled(const bool _enable)
{
  if (this->dataPtr->enableWind == _enable)
    return;

  this->dataPtr->enableWind = _enable;

  for (auto const &model : this->dataPtr->models)
  {
    Link_V links = model->GetLinks();
    for (auto const &link : links)
    {
      if (link->WindMode())
        link->SetWindEnabled(this->dataPtr->enableWind);
    }
  }
}

/////////////////////////////////////////////////
bool World::AtmosphereEnabled() const
{
  return this->dataPtr->enableAtmosphere;
}

/////////////////////////////////////////////////
void World::SetAtmosphereEnabled(const bool _enable)
{
  this->dataPtr->enableAtmosphere = _enable;
}

/////////////////////////////////////////////////
void World::_AddDirty(Entity *_entity)
{
  GZ_ASSERT(_entity != nullptr, "_entity is nullptr");
  this->dataPtr->dirtyPoses.push_back(_entity);
}

/////////////////////////////////////////////////
void World::ResetPhysicsStates()
{
  for (auto &model : this->dataPtr->models)
    model->ResetPhysicsStates();
}

/////////////////////////////////////////////////
common::URI World::URI() const
{
  return this->dataPtr->uri;
}

/////////////////////////////////////////////////
void World::RegisterIntrospectionItems()
{
  auto uri = this->URI();

  common::URI timeURI(uri);
  timeURI.Query().Insert("p", "time/sim_time");
  this->dataPtr->introspectionItems.push_back(timeURI);
  // Add here all the items that might be introspected.
  gazebo::util::IntrospectionManager::Instance()->Register<common::Time>(
      timeURI.Str(), std::bind(&World::SimTime, this));
}

/////////////////////////////////////////////////
void World::UnregisterIntrospectionItems()
{
  for (auto &item : this->dataPtr->introspectionItems)
    util::IntrospectionManager::Instance()->Unregister(item.Str());

  this->dataPtr->introspectionItems.clear();
}

//////////////////////////////////////////////////
std::string World::UniqueModelName(const std::string &_name)
{
  std::string result = _name;

  int i = 0;
  while (this->ModelByName(result))
    result = _name + "_" + std::to_string(i++);

  return result;
}

//////////////////////////////////////////////////
bool World::PluginInfoService(const ignition::msgs::StringMsg &_req,
                              ignition::msgs::Plugin_V &_plugins)
{
  _plugins.clear_plugins();

  common::URI pluginUri = _req.data();
  if (!pluginUri.Valid())
  {
    gzwarn << "URI [" << _req.data() << "] is not valid." << std::endl;
    return false;
  }

  if (!pluginUri.Path().Contains(this->URI().Path()))
  {
    gzwarn << "Plugin [" << pluginUri.Str() << "] does not match world [" <<
        this->URI().Str() << "]" << std::endl;
    return false;
  }

  auto parts = common::split(pluginUri.Path().Str(), "/");
  auto myParts = common::split(this->URI().Path().Str(), "/");

  for (size_t i = myParts.size(); i < parts.size(); i = i+2)
  {
    // See if there is a model
    if (parts[i] == "model")
    {
      auto model = this->ModelByName(parts[i+1]);

      if (!model)
      {
        gzwarn << "Model [" << parts[i+1] << "] not found in world [" <<
            this->Name() << "]" << std::endl;
        return false;
      }

      bool success = false;
      model->PluginInfo(pluginUri, _plugins, success);
      return success;
    }
    // TODO: Handle world plugins
    else
    {
      gzwarn << "Segment [" << parts[i] << "] in [" << pluginUri.Str() <<
         "] cannot be handled." << std::endl;
      return false;
    }
  }

  gzwarn << "Couldn't get information for plugin [" << pluginUri.Str() << "]"
      << std::endl;

  return false;
}<|MERGE_RESOLUTION|>--- conflicted
+++ resolved
@@ -374,9 +374,7 @@
 }
 
 //////////////////////////////////////////////////
-void World::Init(std::function<void(
-                          const std::string &,
-                          const msgs::PosesStamped &)> _func)
+void World::Init()
 {
   this->Init(nullptr);
 }
@@ -439,11 +437,7 @@
     }
   }
 
-<<<<<<< HEAD
-  this->dataPtr->sendPoseMsg = _func;
-=======
   this->dataPtr->updateScenePoses = _func;
->>>>>>> 3831e7b0
 
   this->dataPtr->initialized = true;
 
@@ -2585,9 +2579,6 @@
   {
     std::lock_guard<std::recursive_mutex> lock(this->dataPtr->receiveMutex);
 
-<<<<<<< HEAD
-    msgs::PosesStamped msg;
-=======
     if ((this->dataPtr->posePub && this->dataPtr->posePub->HasConnections()) ||
          // When ready to use the direct API for updating scene poses from server,
          // uncomment the following line:
@@ -2596,73 +2587,67 @@
          this->dataPtr->poseLocalPub->HasConnections()))
     {
       msgs::PosesStamped msg;
->>>>>>> 3831e7b0
-
-    // Time stamp this PosesStamped message
-    msgs::Set(msg.mutable_time(), this->SimTime());
-
-    if (!this->dataPtr->publishModelPoses.empty() ||
-        !this->dataPtr->publishLightPoses.empty())
-    {
-      for (auto const &model : this->dataPtr->publishModelPoses)
-      {
-        std::list<ModelPtr> modelList;
-        modelList.push_back(model);
-        while (!modelList.empty())
+
+      // Time stamp this PosesStamped message
+      msgs::Set(msg.mutable_time(), this->SimTime());
+
+      if (!this->dataPtr->publishModelPoses.empty() ||
+          !this->dataPtr->publishLightPoses.empty())
+      {
+        for (auto const &model : this->dataPtr->publishModelPoses)
         {
-          ModelPtr m = modelList.front();
-          modelList.pop_front();
+          std::list<ModelPtr> modelList;
+          modelList.push_back(model);
+          while (!modelList.empty())
+          {
+            ModelPtr m = modelList.front();
+            modelList.pop_front();
+            msgs::Pose *poseMsg = msg.add_pose();
+
+            // Publish the model's relative pose
+            poseMsg->set_name(m->GetScopedName());
+            poseMsg->set_id(m->GetId());
+            msgs::Set(poseMsg, m->RelativePose());
+
+            // Publish each of the model's child links relative poses
+            Link_V links = m->GetLinks();
+            for (auto const &link : links)
+            {
+              poseMsg = msg.add_pose();
+              poseMsg->set_name(link->GetScopedName());
+              poseMsg->set_id(link->GetId());
+              msgs::Set(poseMsg, link->RelativePose());
+            }
+
+            // add all nested models to the queue
+            Model_V models = m->NestedModels();
+            for (auto const &n : models)
+              modelList.push_back(n);
+          }
+        }
+
+        for (auto const &light : this->dataPtr->publishLightPoses)
+        {
           msgs::Pose *poseMsg = msg.add_pose();
 
-          // Publish the model's relative pose
-          poseMsg->set_name(m->GetScopedName());
-          poseMsg->set_id(m->GetId());
-          msgs::Set(poseMsg, m->RelativePose());
-
-          // Publish each of the model's child links relative poses
-          Link_V links = m->GetLinks();
-          for (auto const &link : links)
-          {
-            poseMsg = msg.add_pose();
-            poseMsg->set_name(link->GetScopedName());
-            poseMsg->set_id(link->GetId());
-            msgs::Set(poseMsg, link->RelativePose());
-          }
-
-          // add all nested models to the queue
-          Model_V models = m->NestedModels();
-          for (auto const &n : models)
-            modelList.push_back(n);
+          // Publish the light's pose
+          poseMsg->set_name(light->GetScopedName());
+          poseMsg->set_id(light->GetId());
+          msgs::Set(poseMsg, light->RelativePose());
         }
-      }
-
-      for (auto const &light : this->dataPtr->publishLightPoses)
-      {
-        msgs::Pose *poseMsg = msg.add_pose();
-
-        // Publish the light's pose
-        poseMsg->set_name(light->GetScopedName());
-        poseMsg->set_id(light->GetId());
-        msgs::Set(poseMsg, light->RelativePose());
-      }
-
-<<<<<<< HEAD
-      if (this->dataPtr->posePub && this->dataPtr->posePub->HasConnections())
-        this->dataPtr->posePub->Publish(msg);
-    }
-
-    if (this->dataPtr->poseLocalPub &&
-        this->dataPtr->poseLocalPub->HasConnections())
-    {
-      // rendering::Scene depends on this timestamp, which is used by
-      // rendering sensors to time stamp their data
-      this->dataPtr->poseLocalPub->Publish(msg);
-    }
-
-    // Execute callback to export Pose msg
-    this->dataPtr->sendPoseMsg(this->Name(), msg);
-
-=======
+
+        if (this->dataPtr->posePub && this->dataPtr->posePub->HasConnections())
+          this->dataPtr->posePub->Publish(msg);
+      }
+
+      if (this->dataPtr->poseLocalPub &&
+          this->dataPtr->poseLocalPub->HasConnections())
+      {
+        // rendering::Scene depends on this timestamp, which is used by
+        // rendering sensors to time stamp their data
+        this->dataPtr->poseLocalPub->Publish(msg);
+      }
+
       // When ready to use the direct API for updating scene poses from server,
       // uncomment the following lines:
       // // Execute callback to export Pose msg
@@ -2672,7 +2657,6 @@
       // }
     }
 
->>>>>>> 3831e7b0
     this->dataPtr->publishModelPoses.clear();
     this->dataPtr->publishLightPoses.clear();
   }
