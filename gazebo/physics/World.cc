/*
 * Copyright (C) 2012-2016 Open Source Robotics Foundation
 *
 * Licensed under the Apache License, Version 2.0 (the "License");
 * you may not use this file except in compliance with the License.
 * You may obtain a copy of the License at
 *
 *     http://www.apache.org/licenses/LICENSE-2.0
 *
 * Unless required by applicable law or agreed to in writing, software
 * distributed under the License is distributed on an "AS IS" BASIS,
 * WITHOUT WARRANTIES OR CONDITIONS OF ANY KIND, either express or implied.
 * See the License for the specific language governing permissions and
 * limitations under the License.
 *
*/

#ifdef _WIN32
  // Ensure that Winsock2.h is included before Windows.h, which can get
  // pulled in by anybody (e.g., Boost).
  #include <Winsock2.h>
#endif

#include <time.h>

#include <tbb/parallel_for.h>
#include <tbb/blocked_range.h>

#include <boost/bind.hpp>
#include <boost/thread.hpp>
#include <boost/thread/mutex.hpp>
#include <boost/thread/recursive_mutex.hpp>

#include <sdf/sdf.hh>

#include <deque>
#include <list>
#include <set>
#include <string>
#include <vector>

#include <ignition/math/Rand.hh>
#include "gazebo/math/Rand.hh"

#include "gazebo/transport/Node.hh"
#include "gazebo/transport/TransportIface.hh"
#include "gazebo/transport/Publisher.hh"
#include "gazebo/transport/Subscriber.hh"

#include "gazebo/util/LogPlay.hh"

#include "gazebo/common/ModelDatabase.hh"
#include "gazebo/common/CommonIface.hh"
#include "gazebo/common/Events.hh"
#include "gazebo/common/Exception.hh"
#include "gazebo/common/Console.hh"
#include "gazebo/common/Plugin.hh"
#include "gazebo/common/Time.hh"

#include "gazebo/math/Vector3.hh"

#include "gazebo/msgs/msgs.hh"

#include "gazebo/util/OpenAL.hh"
#include "gazebo/util/Diagnostics.hh"
#include "gazebo/util/LogRecord.hh"

#include "gazebo/physics/Road.hh"
#include "gazebo/physics/RayShape.hh"
#include "gazebo/physics/Link.hh"
#include "gazebo/physics/PhysicsEngine.hh"
#include "gazebo/physics/PhysicsFactory.hh"
#include "gazebo/physics/PresetManager.hh"
#include "gazebo/physics/UserCmdManager.hh"
#include "gazebo/physics/Model.hh"
#include "gazebo/physics/Light.hh"
#include "gazebo/physics/Actor.hh"
#include "gazebo/physics/WorldPrivate.hh"
#include "gazebo/physics/World.hh"
#include "gazebo/common/SphericalCoordinates.hh"

#include "gazebo/physics/Collision.hh"
#include "gazebo/physics/ContactManager.hh"
#include "gazebo/physics/Population.hh"

using namespace gazebo;
using namespace physics;

/// \brief Flag used to say if/when to clear all models.
/// This will be replaced with a class member variable in Gazebo 3.0
bool g_clearModels;

class ModelUpdate_TBB
{
  public: ModelUpdate_TBB(Model_V *_models) : models(_models) {}
  public: void operator() (const tbb::blocked_range<size_t> &_r) const
  {
    for (size_t i = _r.begin(); i != _r.end(); i++)
    {
      (*models)[i]->Update();
    }
  }

  private: Model_V *models;
};

//////////////////////////////////////////////////
World::World(const std::string &_name)
  : dataPtr(new WorldPrivate)
{
  g_clearModels = false;
  this->dataPtr->sdf.reset(new sdf::Element);
  sdf::initFile("world.sdf", this->dataPtr->sdf);

  // Keep this in the constructor for performance.
  // sdf::initFile causes disk access.
  this->dataPtr->factorySDF.reset(new sdf::SDF);
  sdf::initFile("root.sdf", this->dataPtr->factorySDF);

  this->dataPtr->logPlayStateSDF.reset(new sdf::Element);
  sdf::initFile("state.sdf", this->dataPtr->logPlayStateSDF);

  this->dataPtr->receiveMutex = new boost::recursive_mutex();
  this->dataPtr->loadModelMutex = new boost::mutex();

  this->dataPtr->initialized = false;
  this->dataPtr->sensorsInitialized = false;
  this->dataPtr->loaded = false;
  this->dataPtr->stepInc = 0;
  this->dataPtr->pause = false;
  this->dataPtr->thread = NULL;
  this->dataPtr->logThread = NULL;
  this->dataPtr->stop = false;

  this->dataPtr->currentStateBuffer = 0;
  this->dataPtr->stateToggle = 0;

  this->dataPtr->pluginsLoaded = false;

  this->dataPtr->name = _name;

  this->dataPtr->needsReset = false;
  this->dataPtr->resetAll = true;
  this->dataPtr->resetTimeOnly = false;
  this->dataPtr->resetModelOnly = false;
  this->dataPtr->enablePhysicsEngine = true;
  this->dataPtr->setWorldPoseMutex = new boost::mutex();
  this->dataPtr->worldUpdateMutex = new boost::recursive_mutex();

  this->dataPtr->sleepOffset = common::Time(0);

  this->dataPtr->prevStatTime = common::Time::GetWallTime();
  this->dataPtr->prevProcessMsgsTime = common::Time::GetWallTime();

  this->dataPtr->connections.push_back(
     event::Events::ConnectStep(boost::bind(&World::OnStep, this)));
  this->dataPtr->connections.push_back(
     event::Events::ConnectPause(
       boost::bind(&World::SetPaused, this, _1)));
}

//////////////////////////////////////////////////
World::~World()
{
  this->Fini();

  delete this->dataPtr;
  this->dataPtr = NULL;
}

//////////////////////////////////////////////////
void World::Load(sdf::ElementPtr _sdf)
{
  this->dataPtr->loaded = false;
  this->dataPtr->sdf = _sdf;

  if (this->dataPtr->sdf->Get<std::string>("name").empty())
    gzwarn << "create_world(world_name =["
           << this->dataPtr->name << "]) overwrites sdf world name\n!";
  else
    this->dataPtr->name = this->dataPtr->sdf->Get<std::string>("name");

#ifdef HAVE_OPENAL
  util::OpenAL::Instance()->Load(this->dataPtr->sdf->GetElement("audio"));
#endif

  this->dataPtr->sceneMsg.CopyFrom(
      msgs::SceneFromSDF(this->dataPtr->sdf->GetElement("scene")));
  this->dataPtr->sceneMsg.set_name(this->GetName());

  // The period at which messages are processed
  this->dataPtr->processMsgsPeriod = common::Time(0, 200000000);

  this->dataPtr->node = transport::NodePtr(new transport::Node());
  this->dataPtr->node->Init(this->GetName());

  // pose pub for server side, mainly used for updating and timestamping
  // Scene, which in turn will be used by rendering sensors.
  // TODO: replace local communication with shared memory for efficiency.
  this->dataPtr->poseLocalPub =
    this->dataPtr->node->Advertise<msgs::PosesStamped>("~/pose/local/info", 10);

  // pose pub for client with a cap on publishing rate to reduce traffic
  // overhead
  this->dataPtr->posePub = this->dataPtr->node->Advertise<msgs::PosesStamped>(
    "~/pose/info", 10, 60);

  this->dataPtr->guiPub = this->dataPtr->node->Advertise<msgs::GUI>("~/gui", 5);
  if (this->dataPtr->sdf->HasElement("gui"))
  {
    this->dataPtr->guiPub->Publish(
        msgs::GUIFromSDF(this->dataPtr->sdf->GetElement("gui")));
  }

  this->dataPtr->factorySub = this->dataPtr->node->Subscribe("~/factory",
                                           &World::OnFactoryMsg, this);
  this->dataPtr->controlSub = this->dataPtr->node->Subscribe("~/world_control",
                                           &World::OnControl, this);
  this->dataPtr->playbackControlSub = this->dataPtr->node->Subscribe(
      "~/playback_control", &World::OnPlaybackControl, this);

  this->dataPtr->requestSub = this->dataPtr->node->Subscribe("~/request",
                                           &World::OnRequest, this, true);
  this->dataPtr->jointSub = this->dataPtr->node->Subscribe("~/joint",
      &World::JointLog, this);

  this->dataPtr->lightSub = this->dataPtr->node->Subscribe("~/light",
      &World::OnLightMsg, this);
  this->dataPtr->lightFactorySub =
      this->dataPtr->node->Subscribe("~/factory/light",
      &World::OnLightFactoryMsg, this);
  this->dataPtr->lightModifySub =
      this->dataPtr->node->Subscribe("~/light/modify",
      &World::OnLightModifyMsg, this);

  this->dataPtr->modelSub = this->dataPtr->node->Subscribe<msgs::Model>(
      "~/model/modify", &World::OnModelMsg, this);

  this->dataPtr->responsePub = this->dataPtr->node->Advertise<msgs::Response>(
      "~/response");
  this->dataPtr->statPub =
    this->dataPtr->node->Advertise<msgs::WorldStatistics>(
        "~/world_stats", 100, 5);
  this->dataPtr->modelPub = this->dataPtr->node->Advertise<msgs::Model>(
      "~/model/info");
  this->dataPtr->lightPub = this->dataPtr->node->Advertise<msgs::Light>(
      "~/light/modify");

  // This should come before loading of entities
  sdf::ElementPtr physicsElem = this->dataPtr->sdf->GetElement("physics");

  std::string type = physicsElem->Get<std::string>("type");
  this->dataPtr->physicsEngine = PhysicsFactory::NewPhysicsEngine(type,
      shared_from_this());

  if (this->dataPtr->physicsEngine == NULL)
    gzthrow("Unable to create physics engine\n");

  this->dataPtr->physicsEngine->Load(physicsElem);

  // This should also come before loading of entities
  {
    sdf::ElementPtr spherical = this->dataPtr->sdf->GetElement(
        "spherical_coordinates");
    common::SphericalCoordinates::SurfaceType surfaceType =
      common::SphericalCoordinates::Convert(
        spherical->Get<std::string>("surface_model"));
    ignition::math::Angle latitude, longitude, heading;
    double elevation = spherical->Get<double>("elevation");
    latitude.Degree(spherical->Get<double>("latitude_deg"));
    longitude.Degree(spherical->Get<double>("longitude_deg"));
    heading.Degree(spherical->Get<double>("heading_deg"));

    this->dataPtr->sphericalCoordinates.reset(new common::SphericalCoordinates(
      surfaceType, latitude, longitude, elevation, heading));
  }

  if (this->dataPtr->sphericalCoordinates == NULL)
    gzthrow("Unable to create spherical coordinates data structure\n");

  this->dataPtr->rootElement.reset(new Base(BasePtr()));
  this->dataPtr->rootElement->SetName(this->GetName());
  this->dataPtr->rootElement->SetWorld(shared_from_this());

  // A special order is necessary when loading a world that contains state
  // information. The joints must be created last, otherwise they get
  // initialized improperly.
  {
    // Create all the entities
    this->LoadEntities(this->dataPtr->sdf, this->dataPtr->rootElement);

    for (unsigned int i = 0; i < this->GetModelCount(); ++i)
      this->GetModel(i)->LoadJoints();
  }

  // TODO: Performance test to see if TBB model updating is necessary
  // Choose threaded or unthreaded model updating depending on the number of
  // models in the scene
  // if (this->GetModelCount() < 20)
  this->dataPtr->modelUpdateFunc = &World::ModelUpdateSingleLoop;
  // else
  // this->dataPtr->modelUpdateFunc = &World::ModelUpdateTBB;

  event::Events::worldCreated(this->GetName());

  this->dataPtr->userCmdManager = UserCmdManagerPtr(
      new UserCmdManager(shared_from_this()));

  this->dataPtr->loaded = true;
}

//////////////////////////////////////////////////
void World::Save(const std::string &_filename)
{
  this->UpdateStateSDF();
  std::string data;
  data = "<?xml version ='1.0'?>\n";
  data += "<sdf version='" +
          boost::lexical_cast<std::string>(SDF_VERSION) + "'>\n";
  data += this->dataPtr->sdf->ToString("");
  data += "</sdf>\n";

  std::ofstream out(_filename.c_str(), std::ios::out);
  if (!out)
    gzerr << "Unable to open file[" << _filename << "]\n";
  else
    out << data;

  out.close();
}

//////////////////////////////////////////////////
void World::Init()
{
  // Initialize all the entities (i.e. Model)
  for (unsigned int i = 0; i < this->dataPtr->rootElement->GetChildCount(); ++i)
    this->dataPtr->rootElement->GetChild(i)->Init();

  // Initialize the physics engine
  this->dataPtr->physicsEngine->Init();

  this->dataPtr->presetManager = PresetManagerPtr(
      new PresetManager(this->dataPtr->physicsEngine, this->dataPtr->sdf));

  this->dataPtr->testRay = boost::dynamic_pointer_cast<RayShape>(
      this->GetPhysicsEngine()->CreateShape("ray", CollisionPtr()));

  this->dataPtr->prevStates[0].SetWorld(shared_from_this());
  this->dataPtr->prevStates[1].SetWorld(shared_from_this());

  this->dataPtr->prevStates[0].SetName(this->GetName());
  this->dataPtr->prevStates[1].SetName(this->GetName());

  this->dataPtr->updateInfo.worldName = this->GetName();

  this->dataPtr->iterations = 0;
  this->dataPtr->logPrevIteration = 0;

  util::DiagnosticManager::Instance()->Init(this->GetName());

  util::LogRecord::Instance()->Add(this->GetName(), "state.log",
      boost::bind(&World::OnLog, this, _1));

  // Check if we have to insert an object population.
  if (this->dataPtr->sdf->HasElement("population"))
  {
    Population population(this->dataPtr->sdf, shared_from_this());
    population.PopulateAll();
  }

  // Set the state of the entities
  if (this->dataPtr->sdf->HasElement("state"))
  {
    sdf::ElementPtr childElem = this->dataPtr->sdf->GetElement("state");

    while (childElem)
    {
      WorldState myState;
      myState.Load(childElem);
      this->SetState(myState);

      childElem = childElem->GetNextElement("state");

      // TODO: We currently load just the first state data. Need to
      // implement a better mechanism for handling multiple states
      break;
    }
  }

  this->dataPtr->initialized = true;

  // Mark the world initialization
  gzlog << "Init world[" << this->GetName() << "]" << std::endl;
}

//////////////////////////////////////////////////
void World::Run(unsigned int _iterations)
{
  this->dataPtr->stop = false;
  this->dataPtr->stopIterations = _iterations;

  this->dataPtr->thread = new boost::thread(boost::bind(&World::RunLoop, this));
}

//////////////////////////////////////////////////
void World::RunBlocking(unsigned int _iterations)
{
  this->dataPtr->stop = false;
  this->dataPtr->stopIterations = _iterations;
  this->RunLoop();
}

//////////////////////////////////////////////////
void World::RemoveModel(ModelPtr _model)
{
  if (_model)
    this->RemoveModel(_model->GetName());
}

//////////////////////////////////////////////////
bool World::GetRunning() const
{
  return !this->dataPtr->stop;
}

//////////////////////////////////////////////////
void World::Stop()
{
  this->dataPtr->stop = true;

  if (this->dataPtr->thread)
  {
    this->dataPtr->thread->join();
    delete this->dataPtr->thread;
    this->dataPtr->thread = NULL;
  }
}

//////////////////////////////////////////////////
void World::RunLoop()
{
  this->dataPtr->physicsEngine->InitForThread();

  this->dataPtr->startTime = common::Time::GetWallTime();

  // This fixes a minor issue when the world is paused before it's started
  if (this->IsPaused())
    this->dataPtr->pauseStartTime = this->dataPtr->startTime;

  this->dataPtr->prevStepWallTime = common::Time::GetWallTime();

  // Get the first state
  this->dataPtr->prevStates[0] = WorldState(shared_from_this());
  this->dataPtr->prevStates[1] = WorldState(shared_from_this());
  this->dataPtr->stateToggle = 0;

  this->dataPtr->logThread =
    new boost::thread(boost::bind(&World::LogWorker, this));

  if (!util::LogPlay::Instance()->IsOpen())
  {
    for (this->dataPtr->iterations = 0; !this->dataPtr->stop &&
        (!this->dataPtr->stopIterations ||
         (this->dataPtr->iterations < this->dataPtr->stopIterations));)
    {
      this->Step();
    }
  }
  else
  {
    this->dataPtr->enablePhysicsEngine = false;
    for (this->dataPtr->iterations = 0; !this->dataPtr->stop &&
        (!this->dataPtr->stopIterations ||
         (this->dataPtr->iterations < this->dataPtr->stopIterations));)
    {
      this->LogStep();
    }
  }

  this->dataPtr->stop = true;

  if (this->dataPtr->logThread)
  {
    this->dataPtr->logCondition.notify_all();
    {
      boost::mutex::scoped_lock lock(this->dataPtr->logMutex);
      this->dataPtr->logCondition.notify_all();
    }
    this->dataPtr->logThread->join();
    delete this->dataPtr->logThread;
    this->dataPtr->logThread = NULL;
  }
}

//////////////////////////////////////////////////
void World::LogStep()
{
  {
    boost::recursive_mutex::scoped_lock lk(*this->dataPtr->worldUpdateMutex);

    if (!this->IsPaused() || this->dataPtr->stepInc != 0)
    {
      if (!this->IsPaused() && this->dataPtr->stepInc == 0)
        this->dataPtr->stepInc = 1;

      std::string data;
      if (!util::LogPlay::Instance()->Step(this->dataPtr->stepInc, data))
      {
        // There are no more chunks, time to exit.
        this->SetPaused(true);
        this->dataPtr->stepInc = 0;
      }
      else
      {
        this->dataPtr->stepInc = 1;

        this->dataPtr->logPlayStateSDF->ClearElements();
        sdf::readString(data, this->dataPtr->logPlayStateSDF);

        this->dataPtr->logPlayState.Load(this->dataPtr->logPlayStateSDF);

        // If the log file does not contain iterations we have to manually
        // increase the iteration counter in logPlayState.
        if (!util::LogPlay::Instance()->HasIterations())
        {
          this->dataPtr->logPlayState.SetIterations(
            this->dataPtr->iterations + 1);
        }

        // Process insertions
        if (this->dataPtr->logPlayStateSDF->HasElement("insertions"))
        {
          sdf::ElementPtr modelElem =
            this->dataPtr->logPlayStateSDF->GetElement(
                "insertions")->GetElement("model");

          while (modelElem)
          {
            auto name = modelElem->GetAttribute("name")->GetAsString();
            if (!this->GetModel(name))
            {
              ModelPtr model = this->LoadModel(modelElem,
                  this->dataPtr->rootElement);
              model->Init();

              // Disabling plugins on playback
              // model->LoadPlugins();
            }

            modelElem = modelElem->GetNextElement("model");
          }
        }

        // Process deletions
        if (this->dataPtr->logPlayStateSDF->HasElement("deletions"))
        {
          sdf::ElementPtr nameElem =
            this->dataPtr->logPlayStateSDF->GetElement(
                "deletions")->GetElement("name");

          while (nameElem)
          {
            transport::requestNoReply(this->GetName(), "entity_delete",
                                      nameElem->Get<std::string>());
            nameElem = nameElem->GetNextElement("name");
          }
        }

        this->SetState(this->dataPtr->logPlayState);
        this->Update();
      }

      if (this->dataPtr->stepInc > 0)
        this->dataPtr->stepInc--;
    }
  }

  this->PublishWorldStats();

  this->ProcessMessages();
}

//////////////////////////////////////////////////
void World::_SetSensorsInitialized(const bool _init)
{
  this->dataPtr->sensorsInitialized = _init;
}

//////////////////////////////////////////////////
bool World::SensorsInitialized() const
{
  return this->dataPtr->sensorsInitialized;
}

//////////////////////////////////////////////////
void World::Step()
{
  DIAG_TIMER_START("World::Step");

  /// need this because ODE does not call dxReallocateWorldProcessContext()
  /// until dWorld.*Step
  /// Plugins that manipulate joints (and probably other properties) require
  /// one iteration of the physics engine. Do not remove this.
  if (!this->dataPtr->pluginsLoaded && this->SensorsInitialized())
  {
    this->LoadPlugins();
    this->dataPtr->pluginsLoaded = true;
  }

  DIAG_TIMER_LAP("World::Step", "loadPlugins");

  // Send statistics about the world simulation
  this->PublishWorldStats();

  DIAG_TIMER_LAP("World::Step", "publishWorldStats");

  double updatePeriod = this->dataPtr->physicsEngine->GetUpdatePeriod();
  // sleep here to get the correct update rate
  common::Time tmpTime = common::Time::GetWallTime();
  common::Time sleepTime = this->dataPtr->prevStepWallTime +
    common::Time(updatePeriod) - tmpTime - this->dataPtr->sleepOffset;

  common::Time actualSleep = 0;
  if (sleepTime > 0)
  {
    common::Time::Sleep(sleepTime);
    actualSleep = common::Time::GetWallTime() - tmpTime;
  }
  else
    sleepTime = 0;

  // exponentially avg out
  this->dataPtr->sleepOffset = (actualSleep - sleepTime) * 0.01 +
                      this->dataPtr->sleepOffset * 0.99;

  DIAG_TIMER_LAP("World::Step", "sleepOffset");

  // throttling update rate, with sleepOffset as tolerance
  // the tolerance is needed as the sleep time is not exact
  if (common::Time::GetWallTime() - this->dataPtr->prevStepWallTime +
      this->dataPtr->sleepOffset >= common::Time(updatePeriod))
  {
    boost::recursive_mutex::scoped_lock lock(*this->dataPtr->worldUpdateMutex);

    DIAG_TIMER_LAP("World::Step", "worldUpdateMutex");

    this->dataPtr->prevStepWallTime = common::Time::GetWallTime();

    double stepTime = this->dataPtr->physicsEngine->GetMaxStepSize();

    if (!this->IsPaused() || this->dataPtr->stepInc > 0
        || this->dataPtr->needsReset)
    {
      // query timestep to allow dynamic time step size updates
      this->dataPtr->simTime += stepTime;
      this->dataPtr->iterations++;
      this->Update();

      DIAG_TIMER_LAP("World::Step", "update");

      if (this->IsPaused() && this->dataPtr->stepInc > 0)
        this->dataPtr->stepInc--;
    }
    else
    {
      // Flush the log record buffer, if there is data in it.
      if (util::LogRecord::Instance()->BufferSize() > 0)
        util::LogRecord::Instance()->Notify();
      this->dataPtr->pauseTime += stepTime;
    }
  }

  this->ProcessMessages();

  DIAG_TIMER_STOP("World::Step");

  if (g_clearModels)
    this->ClearModels();
}

//////////////////////////////////////////////////
void World::Step(unsigned int _steps)
{
  if (!this->IsPaused())
  {
    gzwarn << "Calling World::Step(steps) while world is not paused\n";
    this->SetPaused(true);
  }

  {
    boost::recursive_mutex::scoped_lock lock(*this->dataPtr->worldUpdateMutex);
    this->dataPtr->stepInc = _steps;
  }

  // block on completion
  bool wait = true;
  while (wait)
  {
    common::Time::NSleep(1);
    boost::recursive_mutex::scoped_lock lock(*this->dataPtr->worldUpdateMutex);
    if (this->dataPtr->stepInc == 0 || this->dataPtr->stop)
      wait = false;
  }
}

//////////////////////////////////////////////////
void World::Update()
{
  DIAG_TIMER_START("World::Update");

  if (this->dataPtr->needsReset)
  {
    if (this->dataPtr->resetAll)
      this->Reset();
    else if (this->dataPtr->resetTimeOnly)
      this->ResetTime();
    else if (this->dataPtr->resetModelOnly)
      this->ResetEntities(Base::MODEL);
    this->dataPtr->needsReset = false;
  }
  DIAG_TIMER_LAP("World::Update", "needsReset");

  this->dataPtr->updateInfo.simTime = this->GetSimTime();
  this->dataPtr->updateInfo.realTime = this->GetRealTime();
  event::Events::worldUpdateBegin(this->dataPtr->updateInfo);

  DIAG_TIMER_LAP("World::Update", "Events::worldUpdateBegin");

  // Update all the models
  (*this.*dataPtr->modelUpdateFunc)();

  DIAG_TIMER_LAP("World::Update", "Model::Update");

  // This must be called before PhysicsEngine::UpdatePhysics.
  this->dataPtr->physicsEngine->UpdateCollision();

  DIAG_TIMER_LAP("World::Update", "PhysicsEngine::UpdateCollision");

  // Wait for logging to finish, if it's running.
  if (util::LogRecord::Instance()->Running())
  {
    boost::mutex::scoped_lock lock(this->dataPtr->logMutex);

    // It's possible the logWorker thread never processed the previous
    // state. This checks to make sure that we don't continute until the log
    // worker catchs up.
    if (this->dataPtr->iterations - this->dataPtr->logPrevIteration > 1)
    {
      this->dataPtr->logCondition.notify_one();
      this->dataPtr->logContinueCondition.wait(lock);
    }
  }

  // Update the physics engine
  if (this->dataPtr->enablePhysicsEngine && this->dataPtr->physicsEngine)
  {
    // This must be called directly after PhysicsEngine::UpdateCollision.
    this->dataPtr->physicsEngine->UpdatePhysics();

    DIAG_TIMER_LAP("World::Update", "PhysicsEngine::UpdatePhysics");

    // do this after physics update as
    //   ode --> MoveCallback sets the dirtyPoses
    //           and we need to propagate it into Entity::worldPose
    {
      // block any other pose updates (e.g. Joint::SetPosition)
      boost::recursive_mutex::scoped_lock lock(
        *this->dataPtr->physicsEngine->GetPhysicsUpdateMutex());

      for (auto &dirtyEntity : this->dataPtr->dirtyPoses)
      {
        dirtyEntity->SetWorldPose(dirtyEntity->GetDirtyPose(), false);
      }

      this->dataPtr->dirtyPoses.clear();
    }

    DIAG_TIMER_LAP("World::Update", "SetWorldPose(dirtyPoses)");
  }

  // Only update state information if logging data.
  if (util::LogRecord::Instance()->Running())
    this->dataPtr->logCondition.notify_one();
  DIAG_TIMER_LAP("World::Update", "LogRecordNotify");

  // Output the contact information
  this->dataPtr->physicsEngine->GetContactManager()->PublishContacts();

  DIAG_TIMER_LAP("World::Update", "ContactManager::PublishContacts");

  event::Events::worldUpdateEnd();

  DIAG_TIMER_STOP("World::Update");
}

//////////////////////////////////////////////////
void World::Fini()
{
  this->Stop();

#ifdef HAVE_OPENAL
  util::OpenAL::Instance()->Fini();
#endif

  // Clean transport
  {
    this->dataPtr->deleteEntity.clear();
    this->dataPtr->requestMsgs.clear();
    this->dataPtr->factoryMsgs.clear();
    this->dataPtr->modelMsgs.clear();
    this->dataPtr->lightFactoryMsgs.clear();
    this->dataPtr->lightModifyMsgs.clear();

    this->dataPtr->poseLocalPub.reset();
    this->dataPtr->posePub.reset();
    this->dataPtr->guiPub.reset();
    this->dataPtr->responsePub.reset();
    this->dataPtr->statPub.reset();
    this->dataPtr->modelPub.reset();
    this->dataPtr->lightPub.reset();

    this->dataPtr->factorySub.reset();
    this->dataPtr->controlSub.reset();
    this->dataPtr->playbackControlSub.reset();
    this->dataPtr->requestSub.reset();
    this->dataPtr->jointSub.reset();
    this->dataPtr->lightSub.reset();
    this->dataPtr->lightFactorySub.reset();
    this->dataPtr->lightModifySub.reset();
    this->dataPtr->modelSub.reset();

    this->dataPtr->node.reset();
  }

  this->dataPtr->connections.clear();

  this->dataPtr->sdf.reset();

  this->dataPtr->testRay.reset();
  this->dataPtr->plugins.clear();

  this->dataPtr->publishModelPoses.clear();
  this->dataPtr->publishModelScales.clear();
  this->dataPtr->publishLightPoses.clear();

  // Clean entities
  for (auto &model : this->dataPtr->models)
  {
    if (model)
      model->Fini();
  }
  this->dataPtr->models.clear();

  for (auto &light : this->dataPtr->lights)
  {
    if (light)
      light->Fini();
  }
  this->dataPtr->lights.clear();

  this->dataPtr->deleteEntity.clear();
  this->dataPtr->requestMsgs.clear();
  this->dataPtr->factoryMsgs.clear();
  this->dataPtr->modelMsgs.clear();
  this->dataPtr->lightFactoryMsgs.clear();
  this->dataPtr->lightModifyMsgs.clear();

  if (this->dataPtr->rootElement)
  {
    this->dataPtr->rootElement->Fini();
    this->dataPtr->rootElement.reset();
  }
  this->dataPtr->prevStates[0].SetWorld(WorldPtr());
  this->dataPtr->prevStates[1].SetWorld(WorldPtr());

  this->dataPtr->presetManager.reset();
  this->dataPtr->userCmdManager.reset();
  this->dataPtr->physicsEngine.reset();

  // Clean mutexes
  if (this->dataPtr->receiveMutex)
  {
    delete this->dataPtr->receiveMutex;
    this->dataPtr->receiveMutex = NULL;
  }

<<<<<<< HEAD
  this->dataPtr->models.clear();
  this->dataPtr->lights.clear();
  this->dataPtr->prevStates[0].SetWorld(WorldPtr());
  this->dataPtr->prevStates[1].SetWorld(WorldPtr());
=======
  if (this->dataPtr->loadModelMutex)
  {
    delete this->dataPtr->loadModelMutex;
    this->dataPtr->loadModelMutex = NULL;
  }
>>>>>>> 54a1218c

  if (this->dataPtr->setWorldPoseMutex)
  {
    delete this->dataPtr->setWorldPoseMutex;
    this->dataPtr->setWorldPoseMutex = NULL;
  }

  if (this->dataPtr->worldUpdateMutex)
  {
    delete this->dataPtr->worldUpdateMutex;
    this->dataPtr->worldUpdateMutex = NULL;
  }
}

//////////////////////////////////////////////////
void World::Clear()
{
  g_clearModels = true;
}

//////////////////////////////////////////////////
void World::ClearModels()
{
  g_clearModels = false;
  bool pauseState = this->IsPaused();
  this->SetPaused(true);

  this->dataPtr->publishModelPoses.clear();
  this->dataPtr->publishModelScales.clear();

  // Remove all models
  for (auto &model : this->dataPtr->models)
  {
    this->dataPtr->rootElement->RemoveChild(model->GetId());
  }
  this->dataPtr->models.clear();

  this->SetPaused(pauseState);
}

//////////////////////////////////////////////////
std::string World::GetName() const
{
  return this->dataPtr->name;
}

//////////////////////////////////////////////////
PhysicsEnginePtr World::GetPhysicsEngine() const
{
  return this->dataPtr->physicsEngine;
}

//////////////////////////////////////////////////
PresetManagerPtr World::GetPresetManager() const
{
  return this->dataPtr->presetManager;
}

//////////////////////////////////////////////////
common::SphericalCoordinatesPtr World::GetSphericalCoordinates() const
{
  return this->dataPtr->sphericalCoordinates;
}

//////////////////////////////////////////////////
ignition::math::Vector3d World::Gravity() const
{
  return this->dataPtr->sdf->Get<ignition::math::Vector3d>("gravity");
}

//////////////////////////////////////////////////
void World::SetGravity(const ignition::math::Vector3d &_gravity)
{
  // This function calls `PhysicsEngine::SetGravity`,
  // which in turn should call `World::SetGravitySDF`.
  this->dataPtr->physicsEngine->SetGravity(_gravity);
}

//////////////////////////////////////////////////
void World::SetGravitySDF(const ignition::math::Vector3d &_gravity)
{
  this->dataPtr->sdf->GetElement("gravity")->Set(_gravity);
}

//////////////////////////////////////////////////
ignition::math::Vector3d World::MagneticField() const
{
  return this->dataPtr->sdf->Get<ignition::math::Vector3d>("magnetic_field");
}

//////////////////////////////////////////////////
void World::SetMagneticField(const ignition::math::Vector3d &_mag)
{
  this->dataPtr->sdf->GetElement("magnetic_field")->Set(_mag);
}

//////////////////////////////////////////////////
BasePtr World::GetByName(const std::string &_name)
{
  if (this->dataPtr->rootElement)
    return this->dataPtr->rootElement->GetByName(_name);
  else
    return BasePtr();
}

/////////////////////////////////////////////////
ModelPtr World::GetModelById(unsigned int _id)
{
  return boost::dynamic_pointer_cast<Model>(
      this->dataPtr->rootElement->GetById(_id));
}

//////////////////////////////////////////////////
ModelPtr World::GetModel(const std::string &_name)
{
  boost::mutex::scoped_lock lock(*this->dataPtr->loadModelMutex);
  return boost::dynamic_pointer_cast<Model>(this->GetByName(_name));
}

//////////////////////////////////////////////////
LightPtr World::Light(const std::string &_name)
{
  std::lock_guard<std::mutex> lock(this->dataPtr->loadLightMutex);
  return boost::dynamic_pointer_cast<physics::Light>(this->GetByName(_name));
}

//////////////////////////////////////////////////
EntityPtr World::GetEntity(const std::string &_name)
{
  return boost::dynamic_pointer_cast<Entity>(this->GetByName(_name));
}

//////////////////////////////////////////////////
ModelPtr World::LoadModel(sdf::ElementPtr _sdf , BasePtr _parent)
{
  boost::mutex::scoped_lock lock(*this->dataPtr->loadModelMutex);
  ModelPtr model;

  if (_sdf->GetName() == "model")
  {
    model = this->dataPtr->physicsEngine->CreateModel(_parent);
    model->SetWorld(shared_from_this());
    model->Load(_sdf);

    event::Events::addEntity(model->GetScopedName());

    msgs::Model msg;
    model->FillMsg(msg);
    this->dataPtr->modelPub->Publish(msg);

    this->EnableAllModels();
  }
  else
  {
    gzerr << "SDF is missing the <model> tag:\n";
  }

  this->PublishModelPose(model);
  this->dataPtr->models.push_back(model);
  return model;
}

//////////////////////////////////////////////////
LightPtr World::LoadLight(const sdf::ElementPtr &_sdf, const BasePtr &_parent)
{
  std::lock_guard<std::mutex> lock(this->dataPtr->loadLightMutex);

  if (_sdf->GetName() != "light")
  {
    gzerr << "SDF is missing the <light> tag" << std::endl;
    return NULL;
  }

  // Add to scene message
  msgs::Light *msg = this->dataPtr->sceneMsg.add_light();
  msg->CopyFrom(msgs::LightFromSDF(_sdf));
  // Create new light object
  LightPtr light(new physics::Light(_parent));
  light->ProcessMsg(*msg);
  light->SetWorld(shared_from_this());
  light->Load(_sdf);
  this->dataPtr->lights.push_back(light);

  return light;
}

//////////////////////////////////////////////////
ActorPtr World::LoadActor(sdf::ElementPtr _sdf , BasePtr _parent)
{
  ActorPtr actor(new Actor(_parent));
  actor->SetWorld(shared_from_this());
  actor->Load(_sdf);

  event::Events::addEntity(actor->GetScopedName());

  msgs::Model msg;
  actor->FillMsg(msg);
  this->dataPtr->modelPub->Publish(msg);

  return actor;
}

//////////////////////////////////////////////////
RoadPtr World::LoadRoad(sdf::ElementPtr _sdf , BasePtr _parent)
{
  RoadPtr road(new Road(_parent));
  road->Load(_sdf);
  return road;
}

//////////////////////////////////////////////////
void World::LoadEntities(sdf::ElementPtr _sdf, BasePtr _parent)
{
  if (_sdf->HasElement("light"))
  {
    sdf::ElementPtr childElem = _sdf->GetElement("light");
    while (childElem)
    {
      this->LoadLight(childElem, _parent);

      childElem = childElem->GetNextElement("light");
    }
  }

  if (_sdf->HasElement("model"))
  {
    sdf::ElementPtr childElem = _sdf->GetElement("model");

    while (childElem)
    {
      this->LoadModel(childElem, _parent);

      // TODO : Put back in the ability to nest models. We should do this
      // without requiring a joint.

      childElem = childElem->GetNextElement("model");
    }
  }

  if (_sdf->HasElement("actor"))
  {
    sdf::ElementPtr childElem = _sdf->GetElement("actor");

    while (childElem)
    {
      this->LoadActor(childElem, _parent);

      childElem = childElem->GetNextElement("actor");
    }
  }

  if (_sdf->HasElement("road"))
  {
    sdf::ElementPtr childElem = _sdf->GetElement("road");
    while (childElem)
    {
      this->LoadRoad(childElem, _parent);
      childElem = childElem->GetNextElement("road");
    }
  }
}

//////////////////////////////////////////////////
unsigned int World::GetModelCount() const
{
  return this->dataPtr->models.size();
}

//////////////////////////////////////////////////
unsigned int World::LightCount() const
{
  return this->dataPtr->lights.size();
}

//////////////////////////////////////////////////
ModelPtr World::GetModel(unsigned int _index) const
{
  if (_index >= this->dataPtr->models.size())
  {
    gzerr << "Given model index[" << _index << "] is out of range[0.."
          << this->dataPtr->models.size() << "]\n";
    return ModelPtr();
  }

  return this->dataPtr->models[_index];
}

//////////////////////////////////////////////////
Model_V World::GetModels() const
{
  return this->dataPtr->models;
}

//////////////////////////////////////////////////
Light_V World::Lights() const
{
  return this->dataPtr->lights;
}

//////////////////////////////////////////////////
void World::ResetTime()
{
  this->dataPtr->simTime = common::Time(0);
  this->dataPtr->pauseTime = common::Time(0);
  this->dataPtr->startTime = common::Time::GetWallTime();
  this->dataPtr->realTimeOffset = common::Time(0);
  this->dataPtr->iterations = 0;

  if (this->IsPaused())
    this->dataPtr->pauseStartTime = this->dataPtr->startTime;

  // Signal a reset has occurred. The SensorManager listens to this event
  // to reset each sensor's last update time.
  event::Events::timeReset();
}

//////////////////////////////////////////////////
void World::ResetEntities(Base::EntityType _type)
{
  this->dataPtr->rootElement->Reset(_type);
}

//////////////////////////////////////////////////
void World::Reset()
{
  bool currentlyPaused = this->IsPaused();
  this->SetPaused(true);

  {
    boost::recursive_mutex::scoped_lock lk(*this->dataPtr->worldUpdateMutex);

    math::Rand::SetSeed(math::Rand::GetSeed());
    ignition::math::Rand::Seed(ignition::math::Rand::Seed());
    this->dataPtr->physicsEngine->SetSeed(math::Rand::GetSeed());

    this->ResetTime();
    this->ResetEntities(Base::BASE);
    for (auto &plugin : this->dataPtr->plugins)
    {
      plugin->Reset();
    }
    this->dataPtr->physicsEngine->Reset();

    // Signal a reset has occurred
    event::Events::worldReset();
  }

  this->SetPaused(currentlyPaused);
}

//////////////////////////////////////////////////
void World::OnStep()
{
  this->dataPtr->stepInc = 1;
}

//////////////////////////////////////////////////
void World::PrintEntityTree()
{
  // Initialize all the entities
  for (unsigned int i = 0; i < this->dataPtr->rootElement->GetChildCount(); ++i)
    this->dataPtr->rootElement->GetChild(i)->Print("");
}

//////////////////////////////////////////////////
gazebo::common::Time World::GetSimTime() const
{
  return this->dataPtr->simTime;
}

//////////////////////////////////////////////////
void World::SetSimTime(const common::Time &_t)
{
  this->dataPtr->simTime = _t;
}

//////////////////////////////////////////////////
gazebo::common::Time World::GetPauseTime() const
{
  return this->dataPtr->pauseTime;
}

//////////////////////////////////////////////////
gazebo::common::Time World::GetStartTime() const
{
  return this->dataPtr->startTime;
}

//////////////////////////////////////////////////
common::Time World::GetRealTime() const
{
  if (!util::LogPlay::Instance()->IsOpen())
  {
    if (this->dataPtr->pause)
    {
      return (this->dataPtr->pauseStartTime - this->dataPtr->startTime) -
        this->dataPtr->realTimeOffset;
    }
    else
    {
      return (common::Time::GetWallTime() - this->dataPtr->startTime) -
        this->dataPtr->realTimeOffset;
    }
  }
  else
    return this->dataPtr->logRealTime;
}

//////////////////////////////////////////////////
bool World::IsPaused() const
{
  return this->dataPtr->pause;
}

//////////////////////////////////////////////////
void World::SetPaused(bool _p)
{
  if (this->dataPtr->pause == _p)
    return;

  {
    boost::recursive_mutex::scoped_lock lk(*this->dataPtr->worldUpdateMutex);
    this->dataPtr->pause = _p;
  }

  if (_p)
  {
    // This is also a good time to clear out the logging buffer.
    util::LogRecord::Instance()->Notify();

    this->dataPtr->pauseStartTime = common::Time::GetWallTime();
  }
  else
  {
    this->dataPtr->realTimeOffset += common::Time::GetWallTime() -
      this->dataPtr->pauseStartTime;
  }

  event::Events::pause(_p);
}

//////////////////////////////////////////////////
void World::OnFactoryMsg(ConstFactoryPtr &_msg)
{
  boost::recursive_mutex::scoped_lock lock(*this->dataPtr->receiveMutex);
  this->dataPtr->factoryMsgs.push_back(*_msg);
}

//////////////////////////////////////////////////
void World::OnControl(ConstWorldControlPtr &_data)
{
  if (_data->has_pause())
    this->SetPaused(_data->pause());

  if (_data->has_step())
    this->OnStep();

  if (_data->has_multi_step())
  {
    // stepWorld is a blocking call so set stepInc directly so that world stats
    // will still be published
    this->SetPaused(true);
    boost::recursive_mutex::scoped_lock lock(*this->dataPtr->worldUpdateMutex);
    this->dataPtr->stepInc = _data->multi_step();
  }

  if (_data->has_seed())
  {
    math::Rand::SetSeed(_data->seed());
    ignition::math::Rand::Seed(_data->seed());
    this->dataPtr->physicsEngine->SetSeed(_data->seed());
  }

  if (_data->has_reset())
  {
    this->dataPtr->needsReset = true;

    if (_data->reset().has_all() && _data->reset().all())
    {
      this->dataPtr->resetAll = true;
    }
    else
    {
      this->dataPtr->resetAll = false;

      if (_data->reset().has_time_only() && _data->reset().time_only())
        this->dataPtr->resetTimeOnly = true;

      if (_data->reset().has_model_only() && _data->reset().model_only())
        this->dataPtr->resetModelOnly = true;
    }
  }
}

//////////////////////////////////////////////////
void World::OnPlaybackControl(ConstLogPlaybackControlPtr &_data)
{
  boost::recursive_mutex::scoped_lock lock(*this->dataPtr->worldUpdateMutex);

  if (_data->has_pause())
    this->SetPaused(_data->pause());

  if (_data->has_multi_step())
  {
    // stepWorld is a blocking call so set stepInc directly so that world stats
    // will still be published
    this->SetPaused(true);
    this->dataPtr->stepInc += _data->multi_step();
  }

  if (_data->has_seek())
  {
    common::Time targetSimTime = msgs::Convert(_data->seek());
    util::LogPlay::Instance()->Seek(targetSimTime);
    this->dataPtr->stepInc = 1;
  }

  if (_data->has_rewind() && _data->rewind())
  {
    util::LogPlay::Instance()->Rewind();
    this->dataPtr->stepInc = 1;
    if (!util::LogPlay::Instance()->HasIterations())
      this->dataPtr->iterations = 0;
  }

  if (_data->has_forward() && _data->forward())
  {
    util::LogPlay::Instance()->Forward();
    this->dataPtr->stepInc = -1;
    this->SetPaused(true);
    // ToDo: Update iterations if the log doesn't have it.
  }
}

//////////////////////////////////////////////////
void World::OnRequest(ConstRequestPtr &_msg)
{
  boost::recursive_mutex::scoped_lock lock(*this->dataPtr->receiveMutex);
  this->dataPtr->requestMsgs.push_back(*_msg);
}

//////////////////////////////////////////////////
void World::JointLog(ConstJointPtr &_msg)
{
  boost::recursive_mutex::scoped_lock lock(*this->dataPtr->receiveMutex);
  int i = 0;
  for (; i < this->dataPtr->sceneMsg.joint_size(); i++)
  {
    if (this->dataPtr->sceneMsg.joint(i).name() == _msg->name())
    {
      this->dataPtr->sceneMsg.mutable_joint(i)->CopyFrom(*_msg);
      break;
    }
  }

  if (i >= this->dataPtr->sceneMsg.joint_size())
  {
    msgs::Joint *newJoint = this->dataPtr->sceneMsg.add_joint();
    newJoint->CopyFrom(*_msg);
  }
}

//////////////////////////////////////////////////
void World::OnModelMsg(ConstModelPtr &_msg)
{
  boost::recursive_mutex::scoped_lock lock(*this->dataPtr->receiveMutex);
  this->dataPtr->modelMsgs.push_back(*_msg);
}

//////////////////////////////////////////////////
void World::BuildSceneMsg(msgs::Scene &_scene, BasePtr _entity)
{
  if (_entity)
  {
    if (_entity->HasType(Entity::MODEL))
    {
      msgs::Model *modelMsg = _scene.add_model();
      boost::static_pointer_cast<Model>(_entity)->FillMsg(*modelMsg);
    }
    if (_entity->HasType(Entity::LIGHT))
    {
      msgs::Light *lightMsg = _scene.add_light();
      boost::static_pointer_cast<physics::Light>(_entity)->FillMsg(*lightMsg);
    }

    for (unsigned int i = 0; i < _entity->GetChildCount(); ++i)
    {
      this->BuildSceneMsg(_scene, _entity->GetChild(i));
    }
  }
}


//////////////////////////////////////////////////
// void World::ModelUpdateTBB()
// {
//   tbb::parallel_for (tbb::blocked_range<size_t>(0,
//   this->dataPtr->models.size(), 10),
//       ModelUpdate_TBB(&this->dataPtr->models));
// }

//////////////////////////////////////////////////
void World::ModelUpdateSingleLoop()
{
  // Update all the models
  for (unsigned int i = 0; i < this->dataPtr->rootElement->GetChildCount(); i++)
    this->dataPtr->rootElement->GetChild(i)->Update();
}


//////////////////////////////////////////////////
void World::LoadPlugins()
{
  // Load the plugins
  if (this->dataPtr->sdf->HasElement("plugin"))
  {
    sdf::ElementPtr pluginElem = this->dataPtr->sdf->GetElement("plugin");
    while (pluginElem)
    {
      this->LoadPlugin(pluginElem);
      pluginElem = pluginElem->GetNextElement("plugin");
    }
  }

  // Load the plugins for all the models
  for (unsigned int i = 0; i < this->dataPtr->rootElement->GetChildCount(); i++)
  {
    if (this->dataPtr->rootElement->GetChild(i)->HasType(Base::MODEL))
    {
      ModelPtr model = boost::static_pointer_cast<Model>(
          this->dataPtr->rootElement->GetChild(i));
      model->LoadPlugins();
    }
  }
}

//////////////////////////////////////////////////
void World::LoadPlugin(const std::string &_filename,
                       const std::string &_name,
                       sdf::ElementPtr _sdf)
{
  gazebo::WorldPluginPtr plugin = gazebo::WorldPlugin::Create(_filename,
                                                              _name);

  if (plugin)
  {
    if (plugin->GetType() != WORLD_PLUGIN)
    {
      gzerr << "World[" << this->GetName() << "] is attempting to load "
            << "a plugin, but detected an incorrect plugin type. "
            << "Plugin filename[" << _filename << "] name[" << _name << "]\n";
      return;
    }
    plugin->Load(shared_from_this(), _sdf);
    this->dataPtr->plugins.push_back(plugin);

    if (this->dataPtr->initialized)
      plugin->Init();
  }
}

//////////////////////////////////////////////////
void World::RemovePlugin(const std::string &_name)
{
  for (auto plugin = this->dataPtr->plugins.begin();
           plugin != this->dataPtr->plugins.end(); ++plugin)
  {
    if ((*plugin)->GetHandle() == _name)
    {
      this->dataPtr->plugins.erase(plugin);
      break;
    }
  }
}

//////////////////////////////////////////////////
size_t World::PluginCount() const
{
  return this->dataPtr->plugins.size();
}

//////////////////////////////////////////////////
bool World::PluginsLoaded() const
{
  return this->dataPtr->pluginsLoaded;
}

//////////////////////////////////////////////////
void World::LoadPlugin(sdf::ElementPtr _sdf)
{
  std::string pluginName = _sdf->Get<std::string>("name");
  std::string filename = _sdf->Get<std::string>("filename");
  this->LoadPlugin(filename, pluginName, _sdf);
}

//////////////////////////////////////////////////
void World::ProcessEntityMsgs()
{
  boost::mutex::scoped_lock lock(this->dataPtr->entityDeleteMutex);

  for (auto &entityName : this->dataPtr->deleteEntity)
  {
    this->RemoveModel(entityName);
  }

  if (!this->dataPtr->deleteEntity.empty())
  {
    this->EnableAllModels();
    this->dataPtr->deleteEntity.clear();
  }
}

//////////////////////////////////////////////////
void World::ProcessRequestMsgs()
{
  boost::recursive_mutex::scoped_lock lock(*this->dataPtr->receiveMutex);
  msgs::Response response;

  for (auto const &requestMsg : this->dataPtr->requestMsgs)
  {
    bool send = true;
    response.set_id(requestMsg.id());
    response.set_request(requestMsg.request());
    response.set_response("success");

    if (requestMsg.request() == "entity_list")
    {
      msgs::Model_V modelVMsg;

      for (unsigned int i = 0;
          i < this->dataPtr->rootElement->GetChildCount(); ++i)
      {
        BasePtr entity = this->dataPtr->rootElement->GetChild(i);
        if (entity->HasType(Base::MODEL))
        {
          msgs::Model *modelMsg = modelVMsg.add_models();
          ModelPtr model = boost::dynamic_pointer_cast<Model>(entity);
          model->FillMsg(*modelMsg);
        }
      }

      response.set_type(modelVMsg.GetTypeName());
      std::string *serializedData = response.mutable_serialized_data();
      modelVMsg.SerializeToString(serializedData);
    }
    else if (requestMsg.request() == "entity_delete")
    {
      boost::mutex::scoped_lock lock2(this->dataPtr->entityDeleteMutex);
      this->dataPtr->deleteEntity.push_back(requestMsg.data());
    }
    else if (requestMsg.request() == "entity_info")
    {
      BasePtr entity = this->dataPtr->rootElement->GetByName(requestMsg.data());
      if (entity)
      {
        if (entity->HasType(Base::MODEL))
        {
          msgs::Model modelMsg;
          ModelPtr model = boost::dynamic_pointer_cast<Model>(entity);
          model->FillMsg(modelMsg);

          std::string *serializedData = response.mutable_serialized_data();
          modelMsg.SerializeToString(serializedData);
          response.set_type(modelMsg.GetTypeName());
        }
        else if (entity->HasType(Base::LINK))
        {
          msgs::Link linkMsg;
          LinkPtr link = boost::dynamic_pointer_cast<Link>(entity);
          link->FillMsg(linkMsg);

          std::string *serializedData = response.mutable_serialized_data();
          linkMsg.SerializeToString(serializedData);
          response.set_type(linkMsg.GetTypeName());
        }
        else if (entity->HasType(Base::COLLISION))
        {
          msgs::Collision collisionMsg;
          CollisionPtr collision =
            boost::dynamic_pointer_cast<Collision>(entity);
          collision->FillMsg(collisionMsg);

          std::string *serializedData = response.mutable_serialized_data();
          collisionMsg.SerializeToString(serializedData);
          response.set_type(collisionMsg.GetTypeName());
        }
        else if (entity->HasType(Base::JOINT))
        {
          msgs::Joint jointMsg;
          JointPtr joint = boost::dynamic_pointer_cast<Joint>(entity);
          joint->FillMsg(jointMsg);

          std::string *serializedData = response.mutable_serialized_data();
          jointMsg.SerializeToString(serializedData);
          response.set_type(jointMsg.GetTypeName());
        }
      }
      else
      {
        response.set_type("error");
        response.set_response("nonexistent");
      }
    }
    else if (requestMsg.request().find("world_sdf") != std::string::npos)
    {
      this->UpdateStateSDF();

      sdf::ElementPtr newSdf(this->dataPtr->sdf);

      // FIXME: Handle scale better on the server so we don't need to unscale
      // SDF here. Issue #1825
      if (requestMsg.request() == "world_sdf_save")
      {
        // Substitute all models sdf with unscaled versions
        if (newSdf->HasElement("model"))
        {
          auto modelElem = newSdf->GetElement("model");
          while (modelElem)
          {
            auto name = modelElem->GetAttribute("name")->GetAsString();
            auto model = this->GetModel(name);
            if (model)
            {
              auto unscaled = model->UnscaledSDF()->Clone();

              modelElem->Copy(unscaled);
            }

            modelElem = modelElem->GetNextElement("model");
          }
        }
      }

      msgs::GzString msg;
      std::ostringstream stream;
      stream << "<?xml version='1.0'?>\n"
             << "<sdf version='" << SDF_VERSION << "'>\n"
             << newSdf->ToString("")
             << "</sdf>";

      msg.set_data(stream.str());

      std::string *serializedData = response.mutable_serialized_data();
      msg.SerializeToString(serializedData);
      response.set_type(msg.GetTypeName());
    }
    else if (requestMsg.request() == "scene_info")
    {
      this->dataPtr->sceneMsg.clear_model();
      this->dataPtr->sceneMsg.clear_light();
      this->BuildSceneMsg(this->dataPtr->sceneMsg, this->dataPtr->rootElement);

      std::string *serializedData = response.mutable_serialized_data();
      this->dataPtr->sceneMsg.SerializeToString(serializedData);
      response.set_type(this->dataPtr->sceneMsg.GetTypeName());
    }
    else if (requestMsg.request() == "spherical_coordinates_info")
    {
      msgs::SphericalCoordinates sphereCoordMsg;
      msgs::Set(&sphereCoordMsg, *(this->dataPtr->sphericalCoordinates));

      std::string *serializedData = response.mutable_serialized_data();
      sphereCoordMsg.SerializeToString(serializedData);
      response.set_type(sphereCoordMsg.GetTypeName());
    }
    else
      send = false;

    if (send)
    {
      this->dataPtr->responsePub->Publish(response);
    }
  }

  this->dataPtr->requestMsgs.clear();
}

//////////////////////////////////////////////////
void World::ProcessModelMsgs()
{
  boost::recursive_mutex::scoped_lock lock(*this->dataPtr->receiveMutex);
  for (auto const &modelMsg : this->dataPtr->modelMsgs)
  {
    ModelPtr model;
    if (modelMsg.has_id())
      model = this->GetModelById(modelMsg.id());
    else
      model = this->GetModel(modelMsg.name());

    if (!model)
      gzerr << "Unable to find model["
            << modelMsg.name() << "] Id[" << modelMsg.id() << "]\n";
    else
    {
      model->ProcessMsg(modelMsg);

      // May 30, 2013: The following code was removed because it has a
      // major performance impact when dragging complex object via the GUI.
      // This code also does not seem to be necessary, since can just
      // publish the incoming changes instead of a full model message. We
      // are leaving it temporarily in case we find a need for it.
      //
      // Let all other subscribers know about the change
      // msgs::Model msg;
      // model->FillMsg(msg);
      // // FillMsg fills the visual components from initial sdf
      // // but problem is that Visuals may have changed e.g. through ~/visual,
      // // so don't publish them to subscribers.
      // for (int i = 0; i < msg.link_size(); ++i)
      // {
      //   msg.mutable_link(i)->clear_visual();
      //   for (int j = 0; j < msg.link(i).collision_size(); ++j)
      //   {
      //     msg.mutable_link(i)->mutable_collision(j)->clear_visual();
      //   }
      // }

      this->dataPtr->modelPub->Publish(modelMsg);
    }
  }

  if (!this->dataPtr->modelMsgs.empty())
  {
    this->EnableAllModels();
    this->dataPtr->modelMsgs.clear();
  }
}

//////////////////////////////////////////////////
void World::ProcessLightModifyMsgs()
{
  boost::recursive_mutex::scoped_lock lock(*this->dataPtr->receiveMutex);
  for (auto const &lightModifyMsg : this->dataPtr->lightModifyMsgs)
  {
    LightPtr light = this->Light(lightModifyMsg.name());

    if (!light)
    {
      gzerr << "Light [" << lightModifyMsg.name() << "] not found."
          << " Use topic ~/factory/light to spawn a new light." << std::endl;
      continue;
    }
    else
    {
      // Update in scene message
      for (int i = 0; i < this->dataPtr->sceneMsg.light_size(); ++i)
      {
        if (this->dataPtr->sceneMsg.light(i).name() == lightModifyMsg.name())
        {
          this->dataPtr->sceneMsg.mutable_light(i)->MergeFrom(lightModifyMsg);
          break;
        }
      }

      // Update light object
      light->ProcessMsg(lightModifyMsg);
    }
  }

  if (!this->dataPtr->lightModifyMsgs.empty())
  {
    this->dataPtr->lightModifyMsgs.clear();
  }
}

//////////////////////////////////////////////////
void World::ProcessLightFactoryMsgs()
{
  boost::recursive_mutex::scoped_lock lock(*this->dataPtr->receiveMutex);
  for (auto const &lightFactoryMsg : this->dataPtr->lightFactoryMsgs)
  {
    LightPtr light = this->Light(lightFactoryMsg.name());

    if (light)
    {
      gzerr << "Light [" << lightFactoryMsg.name() << "] already exists."
          << " Use topic ~/light/modify to modify it." << std::endl;
      continue;
    }
    else
    {
      // Add to world SDF
      sdf::ElementPtr lightSDF = msgs::LightToSDF(lightFactoryMsg);
      lightSDF->SetParent(this->dataPtr->sdf);
      lightSDF->GetParent()->InsertElement(lightSDF);

      // Create new light object
      this->LoadLight(lightSDF, this->dataPtr->rootElement);
    }
  }

  if (!this->dataPtr->lightFactoryMsgs.empty())
  {
    this->dataPtr->lightFactoryMsgs.clear();
  }
}

//////////////////////////////////////////////////
void World::ProcessFactoryMsgs()
{
  std::list<sdf::ElementPtr> modelsToLoad, lightsToLoad;

  {
    boost::recursive_mutex::scoped_lock lock(*this->dataPtr->receiveMutex);
    for (auto const &factoryMsg : this->dataPtr->factoryMsgs)
    {
      this->dataPtr->factorySDF->Root()->ClearElements();

      if (factoryMsg.has_sdf() && !factoryMsg.sdf().empty())
      {
        // SDF Parsing happens here
        if (!sdf::readString(factoryMsg.sdf(), this->dataPtr->factorySDF))
        {
          gzerr << "Unable to read sdf string[" << factoryMsg.sdf() << "]\n";
          continue;
        }
      }
      else if (factoryMsg.has_sdf_filename() &&
              !factoryMsg.sdf_filename().empty())
      {
        std::string filename = common::ModelDatabase::Instance()->GetModelFile(
            factoryMsg.sdf_filename());

        if (!sdf::readFile(filename, this->dataPtr->factorySDF))
        {
          gzerr << "Unable to read sdf file.\n";
          continue;
        }
      }
      else if (factoryMsg.has_clone_model_name())
      {
        ModelPtr model = this->GetModel(factoryMsg.clone_model_name());
        if (!model)
        {
          gzerr << "Unable to clone model[" << factoryMsg.clone_model_name()
            << "]. Model not found.\n";
          continue;
        }

        this->dataPtr->factorySDF->Root()->InsertElement(
            model->GetSDF()->Clone());

        std::string newName = model->GetName() + "_clone";
        int i = 0;
        while (this->GetModel(newName))
        {
          newName = model->GetName() + "_clone_" +
            boost::lexical_cast<std::string>(i);
          i++;
        }

        this->dataPtr->factorySDF->Root()->GetElement("model")->GetAttribute(
            "name")->Set(newName);
      }
      else
      {
        gzerr << "Unable to load sdf from factory message."
          << "No SDF or SDF filename specified.\n";
        continue;
      }

      if (factoryMsg.has_edit_name())
      {
        BasePtr base =
          this->dataPtr->rootElement->GetByName(factoryMsg.edit_name());
        if (base)
        {
          sdf::ElementPtr elem;
          if (this->dataPtr->factorySDF->Root()->GetName() == "sdf")
            elem = this->dataPtr->factorySDF->Root()->GetFirstElement();
          else
            elem = this->dataPtr->factorySDF->Root();

          base->UpdateParameters(elem);
        }
      }
      else
      {
        bool isActor = false;
        bool isModel = false;
        bool isLight = false;

        sdf::ElementPtr elem = this->dataPtr->factorySDF->Root()->Clone();

        if (!elem)
        {
          gzerr << "Invalid SDF:";
          this->dataPtr->factorySDF->Root()->PrintValues("");
          continue;
        }

        if (elem->HasElement("world"))
          elem = elem->GetElement("world");

        if (elem->HasElement("model"))
        {
          elem = elem->GetElement("model");
          isModel = true;
        }
        else if (elem->HasElement("light"))
        {
          elem = elem->GetElement("light");
          isLight = true;
        }
        else if (elem->HasElement("actor"))
        {
          elem = elem->GetElement("actor");
          isActor = true;
        }
        else
        {
          gzerr << "Unable to find a model, light, or actor in:\n";
          this->dataPtr->factorySDF->Root()->PrintValues("");
          continue;
        }

        elem->SetParent(this->dataPtr->sdf);
        elem->GetParent()->InsertElement(elem);
        if (factoryMsg.has_pose())
        {
          elem->GetElement("pose")->Set(msgs::ConvertIgn(factoryMsg.pose()));
        }

        if (isActor)
        {
          ActorPtr actor = this->LoadActor(elem, this->dataPtr->rootElement);
          actor->Init();
        }
        else if (isModel)
        {
          modelsToLoad.push_back(elem);
        }
        else if (isLight)
        {
          lightsToLoad.push_back(elem);
        }
      }
    }

    this->dataPtr->factoryMsgs.clear();
  }

  // Load models
  for (auto const &elem : modelsToLoad)
  {
    try
    {
      boost::mutex::scoped_lock lock(this->dataPtr->factoryDeleteMutex);

      ModelPtr model = this->LoadModel(elem, this->dataPtr->rootElement);
      model->Init();
      model->LoadPlugins();
    }
    catch(...)
    {
      gzerr << "Loading model from factory message failed\n";
    }
  }

  // Load lights
  for (auto const &elem : lightsToLoad)
  {
    try
    {
      boost::mutex::scoped_lock lock(this->dataPtr->factoryDeleteMutex);

      LightPtr light = this->LoadLight(elem, this->dataPtr->rootElement);
    }
    catch(...)
    {
      gzerr << "Loading light from factory message failed\n";
    }
  }
}

//////////////////////////////////////////////////
ModelPtr World::GetModelBelowPoint(const math::Vector3 &_pt)
{
  ModelPtr model;
  EntityPtr entity = this->GetEntityBelowPoint(_pt);

  if (entity)
    model = entity->GetParentModel();
  else
    gzerr << "Unable to find entity below point[" << _pt << "]\n";

  return model;
}

//////////////////////////////////////////////////
EntityPtr World::GetEntityBelowPoint(const math::Vector3 &_pt)
{
  std::string entityName;
  double dist;
  math::Vector3 end;

  end = _pt;
  end.z -= 1000;

  this->dataPtr->physicsEngine->InitForThread();
  this->dataPtr->testRay->SetPoints(_pt, end);
  this->dataPtr->testRay->GetIntersection(dist, entityName);
  return this->GetEntity(entityName);
}

//////////////////////////////////////////////////
void World::SetState(const WorldState &_state)
{
  this->SetSimTime(_state.GetSimTime());
  this->dataPtr->logRealTime = _state.GetRealTime();
  this->dataPtr->iterations = _state.GetIterations();

  // Models
  const ModelState_M modelStates = _state.GetModelStates();
  for (auto const &modelState : modelStates)
  {
    ModelPtr model = this->GetModel(modelState.second.GetName());
    if (model)
      model->SetState(modelState.second);
    else
      gzerr << "Unable to find model[" << modelState.second.GetName() << "]\n";
  }

  // Lights
  const LightState_M lightStates = _state.LightStates();
  for (auto const &lightState : lightStates)
  {
    LightPtr light = this->Light(lightState.second.GetName());
    if (light)
      light->SetState(lightState.second);
    else
    {
      gzerr << "Unable to find light[" << lightState.second.GetName() << "]"
            << std::endl;
    }
  }

  // Insertions (adapted from ProcessFactoryMsgs)
  auto insertions = _state.Insertions();
  for (auto const &insertion : insertions)
  {
    this->dataPtr->factorySDF->Root()->ClearElements();

    // SDF Parsing happens here
    if (!sdf::readString(insertion, this->dataPtr->factorySDF))
    {
      gzerr << "Unable to read sdf string[" << insertion << "]" << std::endl;
      continue;
    }

    // Get entity being inserted
    bool isModel = false;
    bool isLight = false;

    auto elem = this->dataPtr->factorySDF->Root()->Clone();

    if (!elem)
    {
      gzerr << "Invalid SDF:" << std::endl;
      this->dataPtr->factorySDF->Root()->PrintValues("");
      continue;
    }

    if (elem->HasElement("world"))
      elem = elem->GetElement("world");

    if (elem->HasElement("model"))
    {
      elem = elem->GetElement("model");
      isModel = true;
    }
    else if (elem->HasElement("light"))
    {
      elem = elem->GetElement("light");
      isLight = true;
    }
    else
    {
      gzerr << "Unable to find a model or light in:" << std::endl;
      this->dataPtr->factorySDF->Root()->PrintValues("");
      continue;
    }

    elem->SetParent(this->dataPtr->sdf);
    elem->GetParent()->InsertElement(elem);

    if (isModel)
    {
      try
      {
        boost::mutex::scoped_lock lock(this->dataPtr->factoryDeleteMutex);

        ModelPtr model = this->LoadModel(elem, this->dataPtr->rootElement);
        model->Init();
        model->LoadPlugins();
      }
      catch(...)
      {
        gzerr << "Loading model from world state insertion failed" <<
            std::endl;
      }
    }
    else if (isLight)
    {
      try
      {
        boost::mutex::scoped_lock lock(this->dataPtr->factoryDeleteMutex);

        LightPtr light = this->LoadLight(elem, this->dataPtr->rootElement);
      }
      catch(...)
      {
        gzerr << "Loading light from world state insertion failed." <<
            std::endl;
      }
    }
  }
}

//////////////////////////////////////////////////
void World::InsertModelFile(const std::string &_sdfFilename)
{
  boost::recursive_mutex::scoped_lock lock(*this->dataPtr->receiveMutex);
  msgs::Factory msg;
  msg.set_sdf_filename(_sdfFilename);
  this->dataPtr->factoryMsgs.push_back(msg);
}

//////////////////////////////////////////////////
void World::InsertModelSDF(const sdf::SDF &_sdf)
{
  boost::recursive_mutex::scoped_lock lock(*this->dataPtr->receiveMutex);
  msgs::Factory msg;
  msg.set_sdf(_sdf.ToString());
  this->dataPtr->factoryMsgs.push_back(msg);
}

//////////////////////////////////////////////////
void World::InsertModelString(const std::string &_sdfString)
{
  boost::recursive_mutex::scoped_lock lock(*this->dataPtr->receiveMutex);
  msgs::Factory msg;
  msg.set_sdf(_sdfString);
  this->dataPtr->factoryMsgs.push_back(msg);
}

//////////////////////////////////////////////////
std::string World::StripWorldName(const std::string &_name) const
{
  if (_name.find(this->GetName() + "::") == 0)
    return _name.substr(this->GetName().size() + 2);
  else
    return _name;
}

//////////////////////////////////////////////////
void World::EnableAllModels()
{
  for (auto &model : this->dataPtr->models)
  {
    model->SetEnabled(true);
  }
}

//////////////////////////////////////////////////
void World::DisableAllModels()
{
  for (auto &model : this->dataPtr->models)
  {
    model->SetEnabled(false);
  }
}

//////////////////////////////////////////////////
void World::UpdateStateSDF()
{
  this->dataPtr->sdf->Update();
  sdf::ElementPtr stateElem = this->dataPtr->sdf->GetElement("state");
  stateElem->ClearElements();

  WorldState currentState(shared_from_this());
  currentState.FillSDF(stateElem);
}

//////////////////////////////////////////////////
bool World::OnLog(std::ostringstream &_stream)
{
  int bufferIndex = this->dataPtr->currentStateBuffer;
  // Save the entire state when its the first call to OnLog.
  if (util::LogRecord::Instance()->FirstUpdate())
  {
    this->dataPtr->sdf->Update();
    _stream << "<sdf version ='";
    _stream << SDF_VERSION;
    _stream << "'>\n";
    _stream << this->dataPtr->sdf->ToString("");
    _stream << "</sdf>\n";
  }
  else if (this->dataPtr->states[bufferIndex].size() >= 1)
  {
    {
      boost::mutex::scoped_lock lock(this->dataPtr->logBufferMutex);
      this->dataPtr->currentStateBuffer ^= 1;
    }
    for (auto const &worldState : this->dataPtr->states[bufferIndex])
    {
      _stream << "<sdf version='" << SDF_VERSION << "'>"
              << worldState
              << "</sdf>";
    }

    this->dataPtr->states[bufferIndex].clear();
  }

  // Logging has stopped. Wait for log worker to finish. Output last bit
  // of data, and reset states.
  if (!util::LogRecord::Instance()->Running())
  {
    boost::mutex::scoped_lock lock(this->dataPtr->logBufferMutex);

    // Output any data that may have been pushed onto the queue
    for (size_t i = 0;
        i < this->dataPtr->states[this->dataPtr->currentStateBuffer^1].size();
        ++i)
    {
      _stream << "<sdf version='" << SDF_VERSION << "'>"
        << this->dataPtr->states[this->dataPtr->currentStateBuffer^1][i]
        << "</sdf>";
    }

    for (size_t i = 0;
        i < this->dataPtr->states[this->dataPtr->currentStateBuffer].size();
        ++i)
    {
      _stream << "<sdf version='" << SDF_VERSION << "'>"
        << this->dataPtr->states[this->dataPtr->currentStateBuffer][i]
        << "</sdf>";
    }

    // Clear everything.
    this->dataPtr->states[0].clear();
    this->dataPtr->states[1].clear();
    this->dataPtr->stateToggle = 0;
    this->dataPtr->prevStates[0] = WorldState();
    this->dataPtr->prevStates[1] = WorldState();
  }

  return true;
}

//////////////////////////////////////////////////
void World::ProcessMessages()
{
  {
    boost::recursive_mutex::scoped_lock lock(*this->dataPtr->receiveMutex);

    if ((this->dataPtr->posePub && this->dataPtr->posePub->HasConnections()) ||
        (this->dataPtr->poseLocalPub &&
         this->dataPtr->poseLocalPub->HasConnections()))
    {
      msgs::PosesStamped msg;

      // Time stamp this PosesStamped message
      msgs::Set(msg.mutable_time(), this->GetSimTime());

      if (!this->dataPtr->publishModelPoses.empty())
      {
        for (auto const &model : this->dataPtr->publishModelPoses)
        {
          std::list<ModelPtr> modelList;
          modelList.push_back(model);
          while (!modelList.empty())
          {
            ModelPtr m = modelList.front();
            modelList.pop_front();
            msgs::Pose *poseMsg = msg.add_pose();

            // Publish the model's relative pose
            poseMsg->set_name(m->GetScopedName());
            poseMsg->set_id(m->GetId());
            msgs::Set(poseMsg, m->GetRelativePose().Ign());

            // Publish each of the model's child links relative poses
            Link_V links = m->GetLinks();
            for (auto const &link : links)
            {
              poseMsg = msg.add_pose();
              poseMsg->set_name(link->GetScopedName());
              poseMsg->set_id(link->GetId());
              msgs::Set(poseMsg, link->GetRelativePose().Ign());
            }

            // add all nested models to the queue
            Model_V models = m->NestedModels();
            for (auto const &n : models)
              modelList.push_back(n);
          }
        }

        if (this->dataPtr->posePub && this->dataPtr->posePub->HasConnections())
          this->dataPtr->posePub->Publish(msg);
      }

      if (this->dataPtr->poseLocalPub &&
          this->dataPtr->poseLocalPub->HasConnections())
      {
        // rendering::Scene depends on this timestamp, which is used by
        // rendering sensors to time stamp their data
        this->dataPtr->poseLocalPub->Publish(msg);
      }
    }
    this->dataPtr->publishModelPoses.clear();
  }

  {
    boost::recursive_mutex::scoped_lock lock(*this->dataPtr->receiveMutex);

    if (this->dataPtr->modelPub && this->dataPtr->modelPub->HasConnections())
    {
      if (!this->dataPtr->publishModelScales.empty())
      {
        for (auto const &model : this->dataPtr->publishModelScales)
        {
          std::list<ModelPtr> modelList;
          modelList.push_back(model);
          while (!modelList.empty())
          {
            ModelPtr m = modelList.front();
            modelList.pop_front();

            // Publish the model's scale
            msgs::Model msg;
            msg.set_name(m->GetScopedName());
            msg.set_id(m->GetId());
            msgs::Set(msg.mutable_scale(), m->Scale());

            // Not publishing for links for now

            // add all nested models to the queue
            Model_V models = m->NestedModels();
            for (auto const &n : models)
              modelList.push_back(n);

            this->dataPtr->modelPub->Publish(msg);
          }
        }
      }
    }
    this->dataPtr->publishModelScales.clear();
  }

  if (common::Time::GetWallTime() - this->dataPtr->prevProcessMsgsTime >
      this->dataPtr->processMsgsPeriod)
  {
    this->ProcessEntityMsgs();
    this->ProcessRequestMsgs();
    this->ProcessFactoryMsgs();
    this->ProcessModelMsgs();
    this->ProcessLightFactoryMsgs();
    this->ProcessLightModifyMsgs();
    this->dataPtr->prevProcessMsgsTime = common::Time::GetWallTime();
  }

  // Process light poses after light factory
  {
    boost::recursive_mutex::scoped_lock lock(*this->dataPtr->receiveMutex);

    if (!this->dataPtr->publishLightPoses.empty() && this->dataPtr->lightPub &&
        this->dataPtr->lightPub->HasConnections())
    {
      for (auto const &light : this->dataPtr->publishLightPoses)
      {
        // Publish the light's world pose
        // \todo Change to relative once lights can be attached to links
        msgs::Light lightMsg;
        lightMsg.set_name(light->GetScopedName());
        msgs::Set(lightMsg.mutable_pose(), light->GetWorldPose().Ign());
        this->dataPtr->lightPub->Publish(lightMsg);
      }
    }
    this->dataPtr->publishLightPoses.clear();
  }
}

//////////////////////////////////////////////////
void World::PublishWorldStats()
{
  this->dataPtr->worldStatsMsg.Clear();

  msgs::Set(this->dataPtr->worldStatsMsg.mutable_sim_time(),
      this->GetSimTime());
  msgs::Set(this->dataPtr->worldStatsMsg.mutable_real_time(),
      this->GetRealTime());
  msgs::Set(this->dataPtr->worldStatsMsg.mutable_pause_time(),
      this->GetPauseTime());

  this->dataPtr->worldStatsMsg.set_iterations(this->dataPtr->iterations);
  this->dataPtr->worldStatsMsg.set_paused(this->IsPaused());

  if (util::LogPlay::Instance()->IsOpen())
  {
    msgs::LogPlaybackStatistics logStats;
    msgs::Set(logStats.mutable_start_time(),
        util::LogPlay::Instance()->LogStartTime());
    msgs::Set(logStats.mutable_end_time(),
        util::LogPlay::Instance()->LogEndTime());

    this->dataPtr->worldStatsMsg.mutable_log_playback_stats()->CopyFrom(
        logStats);
  }

  if (this->dataPtr->statPub && this->dataPtr->statPub->HasConnections())
    this->dataPtr->statPub->Publish(this->dataPtr->worldStatsMsg);
  this->dataPtr->prevStatTime = common::Time::GetWallTime();
}

//////////////////////////////////////////////////
bool World::IsLoaded() const
{
  return this->dataPtr->loaded;
}

//////////////////////////////////////////////////
void World::PublishModelPose(physics::ModelPtr _model)
{
  boost::recursive_mutex::scoped_lock lock(*this->dataPtr->receiveMutex);

  // Only add if the model name is not in the list
  this->dataPtr->publishModelPoses.insert(_model);
}

//////////////////////////////////////////////////
void World::PublishModelScale(physics::ModelPtr _model)
{
  boost::recursive_mutex::scoped_lock lock(*this->dataPtr->receiveMutex);

  // Only add if the model name is not in the list
  this->dataPtr->publishModelScales.insert(_model);
}

//////////////////////////////////////////////////
void World::PublishLightPose(const physics::LightPtr _light)
{
  boost::recursive_mutex::scoped_lock lock(*this->dataPtr->receiveMutex);

  // Only add if the light name is not in the list
  this->dataPtr->publishLightPoses.insert(_light);
}

//////////////////////////////////////////////////
void World::LogWorker()
{
  boost::mutex::scoped_lock lock(this->dataPtr->logMutex);

  WorldPtr self = shared_from_this();
  this->dataPtr->logPrevIteration = this->dataPtr->iterations;

  GZ_ASSERT(self, "Self pointer to World is invalid");

  while (!this->dataPtr->stop)
  {
    int currState = (this->dataPtr->stateToggle + 1) % 2;

    this->dataPtr->prevStates[currState].Load(self);
    WorldState diffState = this->dataPtr->prevStates[currState] -
      this->dataPtr->prevStates[this->dataPtr->stateToggle];
    this->dataPtr->logPrevIteration = this->dataPtr->iterations;

    if (!diffState.IsZero())
    {
      this->dataPtr->stateToggle = currState;
      {
        // Store the entire current state (instead of the diffState). A slow
        // moving link may never be captured if only diff state is recorded.
        boost::mutex::scoped_lock bLock(this->dataPtr->logBufferMutex);

        auto insertions = diffState.Insertions();
        this->dataPtr->prevStates[currState].SetInsertions(insertions);
        auto deletions = diffState.Deletions();
        this->dataPtr->prevStates[currState].SetDeletions(deletions);

        this->dataPtr->states[this->dataPtr->currentStateBuffer].push_back(
            this->dataPtr->prevStates[currState]);

        // Tell the logger to update, once the number of states exceeds 1000
        if (this->dataPtr->states[this->dataPtr->currentStateBuffer].size() >
            1000)
        {
          util::LogRecord::Instance()->Notify();
        }
      }
    }

    this->dataPtr->logContinueCondition.notify_all();

    // Wait until there is work to be done.
    this->dataPtr->logCondition.wait(lock);
  }

  // Make sure nothing is blocked by this thread.
  this->dataPtr->logContinueCondition.notify_all();
}

/////////////////////////////////////////////////
uint32_t World::GetIterations() const
{
  return this->dataPtr->iterations;
}

//////////////////////////////////////////////////
void World::RemoveModel(const std::string &_name)
{
  boost::recursive_mutex::scoped_lock plock(
      *this->GetPhysicsEngine()->GetPhysicsUpdateMutex());
  boost::mutex::scoped_lock flock(this->dataPtr->factoryDeleteMutex);

  // Remove all the dirty poses from the delete entity.
  {
    for (auto entity = this->dataPtr->dirtyPoses.begin();
             entity != this->dataPtr->dirtyPoses.end(); ++entity)
    {
      if ((*entity)->GetName() == _name ||
         ((*entity)->GetParent() && (*entity)->GetParent()->GetName() == _name))
      {
        this->dataPtr->dirtyPoses.erase(entity++);
      }
      else
        ++entity;
    }
  }

  if (this->dataPtr->sdf->HasElement("model"))
  {
    sdf::ElementPtr childElem = this->dataPtr->sdf->GetElement("model");
    while (childElem && childElem->Get<std::string>("name") != _name)
      childElem = childElem->GetNextElement("model");
    if (childElem)
      this->dataPtr->sdf->RemoveChild(childElem);
  }

  if (this->dataPtr->sdf->HasElement("light"))
  {
    sdf::ElementPtr childElem = this->dataPtr->sdf->GetElement("light");
    while (childElem && childElem->Get<std::string>("name") != _name)
      childElem = childElem->GetNextElement("light");
    if (childElem)
    {
      // Remove light object
      for (auto light = this->dataPtr->lights.begin();
          light != this->dataPtr->lights.end(); ++light)
      {
        if ((*light)->GetName() == _name || (*light)->GetScopedName() == _name)
        {
          this->dataPtr->lights.erase(light);
          break;
        }
      }

      // Remove from SDF
      this->dataPtr->sdf->RemoveChild(childElem);

      // Find the light by name in the scene msg, and remove it.
      for (int i = 0; i < this->dataPtr->sceneMsg.light_size(); ++i)
      {
        if (this->dataPtr->sceneMsg.light(i).name() == _name)
        {
          this->dataPtr->sceneMsg.mutable_light()->SwapElements(i,
              this->dataPtr->sceneMsg.light_size()-1);
          this->dataPtr->sceneMsg.mutable_light()->RemoveLast();
          break;
        }
      }
    }
  }

  {
    boost::recursive_mutex::scoped_lock lock(
        *this->GetPhysicsEngine()->GetPhysicsUpdateMutex());

    this->dataPtr->rootElement->RemoveChild(_name);

    for (auto model = this->dataPtr->models.begin();
             model != this->dataPtr->models.end(); ++model)
    {
      if ((*model)->GetName() == _name || (*model)->GetScopedName() == _name)
      {
        this->dataPtr->models.erase(model);
        break;
      }
    }
  }

  // Cleanup the publishModelPoses list.
  {
    boost::recursive_mutex::scoped_lock lock2(*this->dataPtr->receiveMutex);
    for (auto model = this->dataPtr->publishModelPoses.begin();
             model != this->dataPtr->publishModelPoses.end(); ++model)
    {
      if ((*model)->GetName() == _name || (*model)->GetScopedName() == _name)
      {
        this->dataPtr->publishModelPoses.erase(model);
        break;
      }
    }
  }

  // Cleanup the publishLightPoses list.
  {
    boost::recursive_mutex::scoped_lock lock2(*this->dataPtr->receiveMutex);
    for (auto light : this->dataPtr->publishLightPoses)
    {
      if (light->GetName() == _name || light->GetScopedName() == _name)
      {
        this->dataPtr->publishLightPoses.erase(light);
        break;
      }
    }
  }
}

/////////////////////////////////////////////////
void World::OnLightMsg(ConstLightPtr &/*_msg*/)
{
  gzerr << "Topic ~/light deprecated, use ~/factory/light to spawn new lights "
      << "and ~/light/modify to modify existing lights." << std::endl;
}

/////////////////////////////////////////////////
void World::OnLightModifyMsg(ConstLightPtr &_msg)
{
  boost::recursive_mutex::scoped_lock lock(*this->dataPtr->receiveMutex);
  this->dataPtr->lightModifyMsgs.push_back(*_msg);
}

/////////////////////////////////////////////////
void World::OnLightFactoryMsg(ConstLightPtr &_msg)
{
  boost::recursive_mutex::scoped_lock lock(*this->dataPtr->receiveMutex);
  this->dataPtr->lightFactoryMsgs.push_back(*_msg);
}

/////////////////////////////////////////////////
msgs::Scene World::GetSceneMsg() const
{
  return this->dataPtr->sceneMsg;
}

/////////////////////////////////////////////////
boost::mutex *World::GetSetWorldPoseMutex() const
{
  return this->dataPtr->setWorldPoseMutex;
}

/////////////////////////////////////////////////
bool World::GetEnablePhysicsEngine()
{
  return this->dataPtr->enablePhysicsEngine;
}

/////////////////////////////////////////////////
void World::EnablePhysicsEngine(bool _enable)
{
  this->dataPtr->enablePhysicsEngine = _enable;
}

/////////////////////////////////////////////////
void World::_AddDirty(Entity *_entity)
{
  GZ_ASSERT(_entity != NULL, "_entity is NULL");
  this->dataPtr->dirtyPoses.push_back(_entity);
}

/////////////////////////////////////////////////
void World::ResetPhysicsStates()
{
  for (auto &model : this->dataPtr->models)
    model->ResetPhysicsStates();
}<|MERGE_RESOLUTION|>--- conflicted
+++ resolved
@@ -858,13 +858,6 @@
   }
   this->dataPtr->lights.clear();
 
-  this->dataPtr->deleteEntity.clear();
-  this->dataPtr->requestMsgs.clear();
-  this->dataPtr->factoryMsgs.clear();
-  this->dataPtr->modelMsgs.clear();
-  this->dataPtr->lightFactoryMsgs.clear();
-  this->dataPtr->lightModifyMsgs.clear();
-
   if (this->dataPtr->rootElement)
   {
     this->dataPtr->rootElement->Fini();
@@ -884,18 +877,11 @@
     this->dataPtr->receiveMutex = NULL;
   }
 
-<<<<<<< HEAD
-  this->dataPtr->models.clear();
-  this->dataPtr->lights.clear();
-  this->dataPtr->prevStates[0].SetWorld(WorldPtr());
-  this->dataPtr->prevStates[1].SetWorld(WorldPtr());
-=======
   if (this->dataPtr->loadModelMutex)
   {
     delete this->dataPtr->loadModelMutex;
     this->dataPtr->loadModelMutex = NULL;
   }
->>>>>>> 54a1218c
 
   if (this->dataPtr->setWorldPoseMutex)
   {
@@ -1072,6 +1058,7 @@
   // Add to scene message
   msgs::Light *msg = this->dataPtr->sceneMsg.add_light();
   msg->CopyFrom(msgs::LightFromSDF(_sdf));
+
   // Create new light object
   LightPtr light(new physics::Light(_parent));
   light->ProcessMsg(*msg);
