--- conflicted
+++ resolved
@@ -326,12 +326,6 @@
   this->testRay = boost::dynamic_pointer_cast<RayShape>(
       this->GetPhysicsEngine()->CreateShape("ray", CollisionPtr()));
 
-<<<<<<< HEAD
-  util::LogRecord::Instance()->Add(this->GetName(), "state.log",
-      boost::bind(&World::OnLog, this, _1, _2));
-
-=======
->>>>>>> 5b3bdc7c
   this->prevStates[0].SetWorld(shared_from_this());
   this->prevStates[1].SetWorld(shared_from_this());
 
