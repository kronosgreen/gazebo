--- conflicted
+++ resolved
@@ -98,10 +98,6 @@
     /// \brief Boost shared pointer to a Link object
     typedef boost::shared_ptr<Link> LinkPtr;
 
-    /// \def LightPtr
-    /// \brief Boost shared pointer to a Light object
-    typedef boost::shared_ptr<Light> LightPtr;
-
     /// \def CollisionPtr
     /// \brief Boost shared pointer to a Collision object
     typedef boost::shared_ptr<Collision> CollisionPtr;
@@ -214,10 +210,6 @@
     /// \brief Vector of LinkPtr
     typedef std::vector<LinkPtr>  Link_V;
 
-    /// \def Light_V
-    /// \brief Vector of LightPtr
-    typedef std::vector<LightPtr>  Light_V;
-
     /// \def Collision_V
     /// \brief Vector of CollisionPtr
     typedef std::vector<CollisionPtr>  Collision_V;
@@ -227,11 +219,7 @@
     typedef std::map<std::string, ModelState> ModelState_M;
 
     /// \def LightState_M
-<<<<<<< HEAD
-    /// \brief Map of link state
-=======
     /// \brief Map of light state
->>>>>>> b17a35ed
     typedef std::map<std::string, LightState> LightState_M;
 
     /// \def LinkState_M
