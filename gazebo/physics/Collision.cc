--- conflicted
+++ resolved
@@ -112,13 +112,7 @@
   this->shape->Init();
 
   this->SetRelativePose(
-<<<<<<< HEAD
     this->sdf->Get<math::Pose>("pose"));
-
-  this->shape->Init();
-=======
-    this->sdf->GetValuePose("pose"));
->>>>>>> 4ada83f1
 }
 
 //////////////////////////////////////////////////
