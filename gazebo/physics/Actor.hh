/*
 * Copyright (C) 2012-2016 Open Source Robotics Foundation
 *
 * Licensed under the Apache License, Version 2.0 (the "License");
 * you may not use this file except in compliance with the License.
 * You may obtain a copy of the License at
 *
 *     http://www.apache.org/licenses/LICENSE-2.0
 *
 * Unless required by applicable law or agreed to in writing, software
 * distributed under the License is distributed on an "AS IS" BASIS,
 * WITHOUT WARRANTIES OR CONDITIONS OF ANY KIND, either express or implied.
 * See the License for the specific language governing permissions and
 * limitations under the License.
 *
*/
#ifndef GAZEBO_PHYSICS_ACTOR_HH_
#define GAZEBO_PHYSICS_ACTOR_HH_

#include <string>
#include <map>
#include <vector>

#include "gazebo/physics/Model.hh"
#include "gazebo/common/Time.hh"
#include "gazebo/common/Animation.hh"
#include "gazebo/util/system.hh"

namespace gazebo
{
  namespace common
  {
    class Mesh;
    class Color;
    class Skeleton;
  }

  namespace physics
  {
    /// \brief Information about a trajectory for an Actor.
    /// This doesn't contain the keyframes information itself.
    class GZ_PHYSICS_VISIBLE TrajectoryInfo
    {
      /// \brief Constructor.
      public: TrajectoryInfo();

      /// \brief ID of the trajectory.
      public: unsigned int id;

      /// \brief Type of trajectory. If it matches the name of a skeleton
      /// animation, they will be played together.
      public: std::string type;

      /// \brief Duration of this keyframe in seconds.
      public: double duration;

      /// \brief Start time of this keyframe within the trajectory, in seconds.
      public: double startTime;

      /// \brief End time of this keyframe within the trajectory, in seconds.
      public: double endTime;

<<<<<<< HEAD
      /// \brief True if the trajectory is translated -- what??.
      /// It's true if this came from waypoints, false if the duration is taken
      /// from the skeleton animation.
=======
      /// \brief True if the trajectory is translated.
>>>>>>> e37a8612
      public: bool translated;
    };

    /// \addtogroup gazebo_physics
    /// \{

    /// \class Actor Actor.hh physics/physics.hh
    /// \brief Actor class enables GPU based mesh model / skeleton
    /// scriptable animation.
    class GZ_PHYSICS_VISIBLE Actor : public Model
    {
<<<<<<< HEAD
      /// \brief Typedef the skeleton animation map indexed by their names.
      public: typedef std::map<std::string, common::SkeletonAnimation *>
=======
      /// \brief Typedef the skeleton animation map, indexed by their names.
      public: typedef std::map<std::string, common::SkeletonAnimation*>
>>>>>>> e37a8612
              SkeletonAnimation_M;

      /// \brief Constructor
      /// \param[in] _parent Parent object
      public: explicit Actor(BasePtr _parent);

      /// \brief Destructor
      public: virtual ~Actor();

      /// \brief Load the actor
      /// \param[in] _sdf SDF parameters
      public: void Load(sdf::ElementPtr _sdf);

      /// \brief Initialize the actor
      public: virtual void Init();

      /// \brief Start playing the script
      public: virtual void Play();

      /// \brief Stop playing the script
      public: virtual void Stop();

      /// \brief Returns true when actor is playing animation
      /// \return True if animation is being played.
      public: virtual bool IsActive() const;

      /// \brief Update the actor
      public: void Update();

      /// \brief Finalize the actor
      public: virtual void Fini();

      /// \brief Update the parameters using new sdf values.
      /// \param[in] _sdf SDF values to update from.
      public: virtual void UpdateParameters(sdf::ElementPtr _sdf);

      /// \brief Get the SDF values for the actor.
      /// \return Pointer to the SDF values.
      public: virtual const sdf::ElementPtr GetSDF();

      /// \brief Set the current script time.
      /// \param[in] _time Time in seconds from the beginning of the current
      /// script loop.
      /// \sa ScriptTime
      public: void SetScriptTime(const double _time);

      /// \brief Get the current script time.
      /// \return _time Time in seconds from the beginning of the current
      /// script loop.
      /// \sa SetScriptTime
      public: double ScriptTime() const;

      /// \brief Returns a dictionary of all the skeleton animations associated
      /// with the actor.
      /// \return A map of SkeletonAnimation, indexed by their name.
      public: const SkeletonAnimation_M &SkeletonAnimations() const;

      /// \brief Set a custom trajectory for the actor. This will override any
      /// trajectories previously defined.
      /// \param[in] _trajInfo Information about custom trajectory.
      public: void SetCustomTrajectory(TrajectoryInfoPtr &_trajInfo);

      /// \brief Reset custom trajectory of the actor.
      public: void ResetCustomTrajectory();

      /// \brief Get whether the links in the actor can collide with each other.
      /// This is always false for actors.
      /// \return False, because actors can't self-collide.
      /// \sa SetSelfCollide()
      public: virtual bool GetSelfCollide() const;

      /// \brief Override set self collide method to make it impossible to set
      /// it to true for actors.
      /// \param [in] _selfCollide Whether this can collide with itself, will be
      /// false for actors regardless of the input.
      /// \sa GetSelfCollide()
<<<<<<< HEAD
      public: virtual void SetSelfCollide(bool _selfCollide);

      /// \brief Get whether the links in the actor are affected by wind.
      /// This is always false for actors.
      /// \return False, because forces can't be applied to actors.
      /// \sa SetWindMode()
      public: virtual bool WindMode() const;

      /// \brief Override set wind mode method to make it impossible to set
      /// it to true for actors.
      /// \param [in] _enabled Whether this is affected by wind, will be
      /// false for actors regardless of the input.
      /// \sa GetWindMode()
      public: virtual void SetWindMode(bool _enabled);
=======
      public: virtual void SetSelfCollide(bool _self_collide);
>>>>>>> e37a8612

      /// \brief Get whether the links in the actor are affected by wind.
      /// This is always false for actors.
      /// \return False, because forces can't be applied to actors.
      /// \sa SetWindMode()
      public: virtual bool WindMode() const;

      /// \brief Override set wind mode method to make it impossible to set
      /// it to true for actors.
      /// \param [in] _enabled Whether this is affected by wind, will be
      /// false for actors regardless of the input.
      /// \sa GetWindMode()
      public: virtual void SetWindMode(bool _enabled);

      /// \brief Add inertia for a sphere.
      /// \param[in] _linkSdf The link to add the inertia to.
      /// \param[in] _pose Pose of the inertia.
      /// \param[in] _mass Mass of the inertia.
      /// \param[in] _radius Radius of the sphere.
      private: void AddSphereInertia(const sdf::ElementPtr &_linkSdf,
                   const ignition::math::Pose3d &_pose,
                   const double _mass, const double _radius);

      /// \brief Add a spherical collision object.
      /// \param[in] _linkSdf Link to add the collision to.
      /// \param[in] _name Name of the collision object.
      /// \param[in] _pose Pose of the collision object.
      /// \param[in] _radius Radius of the collision object.
      private: void AddSphereCollision(const sdf::ElementPtr &_linkSdf,
                   const std::string &_name,
                   const ignition::math::Pose3d &_pose,
                   const double _radius);

      /// \brief Add a spherical visual object.
      /// \param[in] _linkSdf Link to add the visual to.
      /// \param[in] _name Name of the visual object.
      /// \param[in] _pose Pose of the visual object.
      /// \param[in] _radius Radius of the visual object.
      /// \param[in] _material Name of the visual material.
      /// \param[in] _ambient Ambient color.
      private: void AddSphereVisual(const sdf::ElementPtr &_linkSdf,
                   const std::string &_name,
                   const ignition::math::Pose3d &_pose, const double _radius,
                   const std::string &_material, const common::Color &_ambient);

      /// \brief Add a box visual object.
      /// \param[in] _linkSdf Link to add the visual to.
      /// \param[in] _name Name of the visual object.
      /// \param[in] _pose Pose of the visual object.
      /// \param[in] _size Dimensions of the visual object.
      /// \param[in] _material Name of the visual material.
      /// \param[in] _ambient Ambient color.
      private: void AddBoxVisual(const sdf::ElementPtr &_linkSdf,
                   const std::string &_name,
                   const ignition::math::Pose3d &_pose,
                   const ignition::math::Vector3d &_size,
                   const std::string &_material,
                   const common::Color &_ambient);

      /// \brief Add a visual to the given link which holds the actor's skin.
      /// \param[in] _linkSdf Link to add the visual to.
      /// \param[in] _name Name of the visual.
      /// \param[in] _pose Pose of the visual.
      private: void AddActorVisual(const sdf::ElementPtr &_linkSdf,
                   const std::string &_name,
                   const ignition::math::Pose3d &_pose);

      /// \brief Load a skin from SDF. These skins generate skeletons which can
      /// be animated.
      /// \param[in] _sdf SDF element containing the skin.
      /// \sa LoadAnimation
      private: bool LoadSkin(sdf::ElementPtr _sdf);

      /// \brief Load an animation from SDF. These are the animations which
      /// will be applied to the skeletons defined in the skin.
      /// The animation may be described in COLLADA or BVH formats.
      /// \param[in] _sdf SDF element containing the animation.
      /// \sa LoadSkin
      private: void LoadAnimation(sdf::ElementPtr _sdf);

      /// \brief Load a trajectory script from SDF.
      /// \param[in] _sdf SDF element containing the trajectory script.
      private: void LoadScript(sdf::ElementPtr _sdf);

<<<<<<< HEAD
      /// \brief Set the actor's pose, this sets the pose for each bone in the
      /// skeleton and also the actor's pose based on the trajectory.
=======
      /// \brief Set the actor's pose. This sets the pose for each bone in the
      /// skeleton and also the actor's pose in the world.
>>>>>>> e37a8612
      /// \param[in] _frame Each frame name and transform.
      /// \param[in] _skelMap Map of bone relationships.
      /// \param[in] _time Time over which to animate the set pose.
      private: void SetPose(
          std::map<std::string, ignition::math::Matrix4d> _frame,
          std::map<std::string, std::string> _skelMap, const double _time);

      /// \brief Pointer to the actor's mesh.
      protected: const common::Mesh *mesh = nullptr;

      /// \brief The actor's skeleton.
      protected: common::Skeleton *skeleton = nullptr;

      /// \brief Filename for the skin.
      protected: std::string skinFile;

      /// \brief Scaling factor to apply to the skin.
      protected: double skinScale;

      /// \brief Time to wait before starting the script. If running in a loop,
      /// this time will be waited before starting each cycle.
      protected: double startDelay;

      /// \brief Total time length of the script, in seconds.
      protected: double scriptLength;

      /// \brief True if the animation should loop.
      protected: bool loop;

      /// \brief True if the actor is being updated.
      protected: bool active;

<<<<<<< HEAD
      /// \brief True if the actor should start running automatically.
      /// How does this play with startDelay?
=======
      /// \brief True if the actor should start running automatically,
      /// otherwise it will only start once Play is called.
>>>>>>> e37a8612
      protected: bool autoStart;

      /// \brief Pointer to the actor's canonical link.
      protected: LinkPtr mainLink;

      /// \brief Time of the previous frame.
      protected: common::Time prevFrameTime;

      /// \brief Time when the animation was started.
      protected: common::Time playStartTime;

      /// \brief Map of all the trajectories (pose animations) and their
<<<<<<< HEAD
      /// indices. The indices here match those within trajInfo.
=======
      /// indices. The indices here match the order in `trajInfo`.
>>>>>>> e37a8612
      /// \sa trajInfo
      protected: std::map<unsigned int, common::PoseAnimation *> trajectories;

      /// \brief A vector of trajectory information, which contains information
      /// such as their durations, uniquely identifiable by their IDs. The IDs
      /// here match those on the `trajectories` vector.
      /// \sa trajectories
      protected: std::vector<TrajectoryInfo> trajInfo;

      /// \brief Map of skeleton animations, indexed by their names. The names
<<<<<<< HEAD
      /// match those in interpolateX and skelNodesMap (?).
=======
      /// match those in `interpolateX` and `skelNodesMap`.
>>>>>>> e37a8612
      /// \sa interpolateX
      /// \sa skelNodesMap
      protected: SkeletonAnimation_M skelAnimation;

      /// \brief Skeleton to node map:
<<<<<<< HEAD
      /// * Skin filename -- or animName?!
=======
      /// * Skeleton animation name (should match those in `skelAnimation` and
      /// `interpolateX`)
      /// * Map holding:
>>>>>>> e37a8612
      ///     * Skeleton node names
      ///     * Skeleton animation node names
      /// \sa interpolateX
      /// \sa skelAnimation
      protected: std::map<std::string, std::map<std::string, std::string> >
                                                            skelNodesMap;

<<<<<<< HEAD
      /// \brief Map of animation types (the same name as in skelAnimation and
      /// skelNodesMap) and whether they should be interpolated along x
      // direction. Does false mean to interpolate on Y?
=======
      /// \brief Map of animation types (the same name as in `skelAnimation` and
      /// `skelNodesMap`) and whether they should be interpolated along X
      // direction.
>>>>>>> e37a8612
      /// \sa skelAnimation
      /// \sa skelNodesMap
      protected: std::map<std::string, bool> interpolateX;

      /// \brief Last position of the actor.
      protected: ignition::math::Vector3d lastPos;

      /// \brief Length of the actor's path, to be used to find something in the
      /// skeleton animation.
      protected: double pathLength;

      /// \brief Id of the last trajectory
      protected: unsigned int lastTraj;

      /// \brief Name of the visual representing the skin.
      protected: std::string visualName;

      /// \brief ID for the visual representing the skin.
      protected: uint32_t visualId;

      /// \brief Publisher to send bone info.
      protected: transport::PublisherPtr bonePosePub;

      /// \brief Current time within the script, which is the current time minus
      /// the time when the script started.
      private: double scriptTime;

      /// \brief Custom trajectory.
      /// Used to control an actor with a plugin.
      private: TrajectoryInfoPtr customTrajectoryInfo;
    };
    /// \}
  }
}
#endif<|MERGE_RESOLUTION|>--- conflicted
+++ resolved
@@ -60,13 +60,9 @@
       /// \brief End time of this keyframe within the trajectory, in seconds.
       public: double endTime;
 
-<<<<<<< HEAD
       /// \brief True if the trajectory is translated -- what??.
       /// It's true if this came from waypoints, false if the duration is taken
       /// from the skeleton animation.
-=======
-      /// \brief True if the trajectory is translated.
->>>>>>> e37a8612
       public: bool translated;
     };
 
@@ -78,13 +74,8 @@
     /// scriptable animation.
     class GZ_PHYSICS_VISIBLE Actor : public Model
     {
-<<<<<<< HEAD
-      /// \brief Typedef the skeleton animation map indexed by their names.
+      /// \brief Typedef the skeleton animation map, indexed by their names.
       public: typedef std::map<std::string, common::SkeletonAnimation *>
-=======
-      /// \brief Typedef the skeleton animation map, indexed by their names.
-      public: typedef std::map<std::string, common::SkeletonAnimation*>
->>>>>>> e37a8612
               SkeletonAnimation_M;
 
       /// \brief Constructor
@@ -161,24 +152,7 @@
       /// \param [in] _selfCollide Whether this can collide with itself, will be
       /// false for actors regardless of the input.
       /// \sa GetSelfCollide()
-<<<<<<< HEAD
       public: virtual void SetSelfCollide(bool _selfCollide);
-
-      /// \brief Get whether the links in the actor are affected by wind.
-      /// This is always false for actors.
-      /// \return False, because forces can't be applied to actors.
-      /// \sa SetWindMode()
-      public: virtual bool WindMode() const;
-
-      /// \brief Override set wind mode method to make it impossible to set
-      /// it to true for actors.
-      /// \param [in] _enabled Whether this is affected by wind, will be
-      /// false for actors regardless of the input.
-      /// \sa GetWindMode()
-      public: virtual void SetWindMode(bool _enabled);
-=======
-      public: virtual void SetSelfCollide(bool _self_collide);
->>>>>>> e37a8612
 
       /// \brief Get whether the links in the actor are affected by wind.
       /// This is always false for actors.
@@ -263,13 +237,8 @@
       /// \param[in] _sdf SDF element containing the trajectory script.
       private: void LoadScript(sdf::ElementPtr _sdf);
 
-<<<<<<< HEAD
-      /// \brief Set the actor's pose, this sets the pose for each bone in the
-      /// skeleton and also the actor's pose based on the trajectory.
-=======
       /// \brief Set the actor's pose. This sets the pose for each bone in the
       /// skeleton and also the actor's pose in the world.
->>>>>>> e37a8612
       /// \param[in] _frame Each frame name and transform.
       /// \param[in] _skelMap Map of bone relationships.
       /// \param[in] _time Time over which to animate the set pose.
@@ -302,13 +271,8 @@
       /// \brief True if the actor is being updated.
       protected: bool active;
 
-<<<<<<< HEAD
-      /// \brief True if the actor should start running automatically.
-      /// How does this play with startDelay?
-=======
       /// \brief True if the actor should start running automatically,
       /// otherwise it will only start once Play is called.
->>>>>>> e37a8612
       protected: bool autoStart;
 
       /// \brief Pointer to the actor's canonical link.
@@ -321,11 +285,7 @@
       protected: common::Time playStartTime;
 
       /// \brief Map of all the trajectories (pose animations) and their
-<<<<<<< HEAD
-      /// indices. The indices here match those within trajInfo.
-=======
       /// indices. The indices here match the order in `trajInfo`.
->>>>>>> e37a8612
       /// \sa trajInfo
       protected: std::map<unsigned int, common::PoseAnimation *> trajectories;
 
@@ -336,23 +296,15 @@
       protected: std::vector<TrajectoryInfo> trajInfo;
 
       /// \brief Map of skeleton animations, indexed by their names. The names
-<<<<<<< HEAD
-      /// match those in interpolateX and skelNodesMap (?).
-=======
       /// match those in `interpolateX` and `skelNodesMap`.
->>>>>>> e37a8612
       /// \sa interpolateX
       /// \sa skelNodesMap
       protected: SkeletonAnimation_M skelAnimation;
 
       /// \brief Skeleton to node map:
-<<<<<<< HEAD
-      /// * Skin filename -- or animName?!
-=======
       /// * Skeleton animation name (should match those in `skelAnimation` and
       /// `interpolateX`)
       /// * Map holding:
->>>>>>> e37a8612
       ///     * Skeleton node names
       ///     * Skeleton animation node names
       /// \sa interpolateX
@@ -360,15 +312,9 @@
       protected: std::map<std::string, std::map<std::string, std::string> >
                                                             skelNodesMap;
 
-<<<<<<< HEAD
-      /// \brief Map of animation types (the same name as in skelAnimation and
-      /// skelNodesMap) and whether they should be interpolated along x
-      // direction. Does false mean to interpolate on Y?
-=======
       /// \brief Map of animation types (the same name as in `skelAnimation` and
       /// `skelNodesMap`) and whether they should be interpolated along X
       // direction.
->>>>>>> e37a8612
       /// \sa skelAnimation
       /// \sa skelNodesMap
       protected: std::map<std::string, bool> interpolateX;
