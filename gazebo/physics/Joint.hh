/*
 * Copyright 2012 Open Source Robotics Foundation
 *
 * Licensed under the Apache License, Version 2.0 (the "License");
 * you may not use this file except in compliance with the License.
 * You may obtain a copy of the License at
 *
 *     http://www.apache.org/licenses/LICENSE-2.0
 *
 * Unless required by applicable law or agreed to in writing, software
 * distributed under the License is distributed on an "AS IS" BASIS,
 * WITHOUT WARRANTIES OR CONDITIONS OF ANY KIND, either express or implied.
 * See the License for the specific language governing permissions and
 * limitations under the License.
 *
*/
/* Desc: The base joint class
 * Author: Nate Koenig, Andrew Howard
 * Date: 21 May 2003
 */

#ifndef _JOINT_HH_
#define _JOINT_HH_

#include <string>

#include <boost/any.hpp>

#include "gazebo/common/Event.hh"
#include "gazebo/common/Events.hh"
#include "gazebo/math/Angle.hh"
#include "gazebo/math/Vector3.hh"
#include "gazebo/msgs/MessageTypes.hh"

#include "gazebo/physics/JointState.hh"
#include "gazebo/physics/Base.hh"
#include "gazebo/physics/JointWrench.hh"

namespace gazebo
{
  namespace physics
  {
    /// \addtogroup gazebo_physics
    /// \{

    /// \class Joint Joint.hh physics/physics.hh
    /// \brief Base class for all joints
    class Joint : public Base
    {
      /// \enum Attribute
      /// \brief Joint attribute types.
      public: enum Attribute
              {
                /// \brief Fudge factor.
                FUDGE_FACTOR,

                /// \brief Suspension error reduction parameter.
                SUSPENSION_ERP,

                /// \brief Suspension constraint force mixing.
                SUSPENSION_CFM,

                /// \brief Stop limit error reduction parameter.
                STOP_ERP,

                /// \brief Stop limit constraint force mixing.
                STOP_CFM,

                /// \brief Error reduction parameter.
                ERP,

                /// \brief Constraint force mixing.
                CFM,

                /// \brief Maximum force.
                FMAX,

                /// \brief Velocity.
                VEL,

                /// \brief High stop angle.
                HI_STOP,

                /// \brief Low stop angle.
                LO_STOP
              };

      /// \brief Constructor
      /// \param[in] Joint parent
      public: explicit Joint(BasePtr _parent);

      /// \brief Destructor
      public: virtual ~Joint();

      /// \brief Set pose, parent and child links of a physics::Joint
      /// \param[in] _parent Parent link.
      /// \param[in] _child Child link.
      /// \param[in] _pose Pose containing Joint Anchor offset from child link.
      public: void Load(LinkPtr _parent, LinkPtr _child,
                        const math::Pose &_pose);

      /// \brief Set parent and child links of a physics::Joint and its
      /// anchor offset position.
      /// This funciton is deprecated, use
      /// Load(LinkPtr _parent, LinkPtr _child, const math::Pose &_pose)
      /// \param[in] _parent Parent link.
      /// \param[in] _child Child link.
      /// \param[in] _pos Joint Anchor offset from child link.
      public: void Load(LinkPtr _parent, LinkPtr _child,
                        const math::Vector3 &_pos) GAZEBO_DEPRECATED;

      /// \brief Load physics::Joint from a SDF sdf::Element.
      /// \param[in] _sdf SDF values to load from.
      public: virtual void Load(sdf::ElementPtr _sdf);

      /// \brief Initialize a joint.
      public: virtual void Init();

      /// \brief Update the joint.
      public: void Update();

      /// \brief Update the parameters using new sdf values.
      /// \param[in] _sdf SDF values to update from.
      public: virtual void UpdateParameters(sdf::ElementPtr _sdf);

      /// \brief Reset the joint.
      public: virtual void Reset();

      /// \brief Set the joint state.
      /// \param[in] _state Joint state
      public: void SetState(const JointState &_state);

      /// \brief Set the model this joint belongs too.
      /// \param[in] _model Pointer to a model.
      public: void SetModel(ModelPtr _model);

      /// \brief Get the link to which the joint is attached according
      /// the _index.
      /// \param[in] _index Index of the link to retreive.
      /// \return Pointer to the request link. NULL if the index was
      /// invalid.
      public: virtual LinkPtr GetJointLink(int _index) const = 0;

      /// \brief Determines of the two bodies are connected by a joint.
      /// \param[in] _one First link.
      /// \param[in] _two Second link.
      /// \return True if the two links are connected by a joint.
      public: virtual bool AreConnected(LinkPtr _one, LinkPtr _two) const = 0;

      /// \brief Attach the two bodies with this joint.
      /// \param[in] _parent Parent link.
      /// \param[in] _child Child link.
      public: virtual void Attach(LinkPtr _parent, LinkPtr _child);

      /// \brief Detach this joint from all links.
      public: virtual void Detach();

      /// \brief Set the axis of rotation.
      /// \param[in] _index Index of the axis to set.
      /// \param[in] _axis Vector in world frame of axis direction
      ///                  (must have length greater than zero).
      public: virtual void SetAxis(int _index, const math::Vector3 &_axis) = 0;

      /// \brief Set the joint damping.
      /// \param[in] _index Index of the axis to set.
      /// \param[in] _damping Damping value for the axis.
      public: virtual void SetDamping(int _index, double _damping) = 0;

      /// \brief Callback to apply damping force to joint.
      public: virtual void ApplyDamping();

      /// \brief Connect a boost::slot the the joint update signal.
      /// \param[in] _subscriber Callback for the connection.
      /// \return Connection pointer, which must be kept in scope.
      public: template<typename T>
              event::ConnectionPtr ConnectJointUpdate(T _subscriber)
              {return jointUpdate.Connect(_subscriber);}

      /// \brief Disconnect a boost::slot the the joint update signal.
      /// \param[in] _conn Connection to disconnect.
      public: void DisconnectJointUpdate(event::ConnectionPtr &_conn)
              {jointUpdate.Disconnect(_conn);}

      /// \brief Get the axis of rotation.
      /// \param[in] _index Index of the axis to get.
      /// \return Axis value for the provided index.
      public: math::Vector3 GetLocalAxis(int _index) const;

      /// \brief Get the axis of rotation in global cooridnate frame.
      /// \param[in] _index Index of the axis to get.
      /// \return Axis value for the provided index.
      public: virtual math::Vector3 GetGlobalAxis(int _index) const = 0;

      /// \brief Set the anchor point.
      /// \param[in] _index Indx of the axis.
      /// \param[in] _anchor Anchor value.
      public: virtual void SetAnchor(int _index,
                                     const math::Vector3 &_anchor) = 0;

      /// \brief Get the anchor point.
      /// \param[in] _index Index of the axis.
      /// \return Anchor value for the axis.
      public: virtual math::Vector3 GetAnchor(int _index) const = 0;

      /// \brief Set the high stop of an axis(index).
      /// \param[in] _index Index of the axis.
      /// \param[in] _angle High stop angle.
      public: virtual void SetHighStop(int _index,
                                       const math::Angle &_angle);

      /// \brief Set the low stop of an axis(index).
      /// \param[in] _index Index of the axis.
      /// \param[in] _angle Low stop angle.
      public: virtual void SetLowStop(int _index,
                                      const math::Angle &_angle);

      /// \brief Get the high stop of an axis(index).
      /// \param[in] _index Index of the axis.
      /// \return Angle of the high stop value.
      public: virtual math::Angle GetHighStop(int _index) = 0;

      /// \brief Get the low stop of an axis(index).
      /// \param[in] _index Index of the axis.
      /// \return Angle of the low stop value.
      public: virtual math::Angle GetLowStop(int _index) = 0;

      /// \brief Get the effort limit on axis(index).
      /// \param[in] _index Index of axis, where 0=first axis and 1=second axis
      /// \return Effort limit specified in SDF
      public: virtual double GetEffortLimit(int _index);

      /// \brief Get the velocity limit on axis(index).
      /// \param[in] _index Index of axis, where 0=first axis and 1=second axis
      /// \return Velocity limit specified in SDF
      public: virtual double GetVelocityLimit(int _index);

      /// \brief Set the velocity of an axis(index).
      /// \param[in] _index Index of the axis.
      /// \param[in] _vel Velocity.
      public: virtual void SetVelocity(int _index, double _vel) = 0;

      /// \brief Get the rotation rate of an axis(index)
      /// \param[in] _index Index of the axis.
      /// \return The rotaional velocity of the joint axis.
      public: virtual double GetVelocity(int _index) const = 0;

      /// \brief Set the force applied to this physics::Joint.
      /// Note that the unit of force should be consistent with the rest
      /// of the simulation scales.  E.g.  if you are using
      /// metric units, the unit for force is Newtons.  If using
      /// imperial units (sorry), then unit of force is lb-force
      /// not (lb-mass), etc.
      /// \param[in] _index Index of the axis.
      /// \param[in] _force Force value.
      public: virtual void SetForce(int _index, double _force);

      /// \brief @todo: not yet implemented.
      /// Get the forces applied at this Joint.
      /// Note that the unit of force should be consistent with the rest
      /// of the simulation scales.  E.g.  if you are using
      /// metric units, the unit for force is Newtons.  If using
      /// imperial units (sorry), then unit of force is lb-force
      /// not (lb-mass), etc.
      /// \param[in] _index Index of the axis.
      /// \return The force applied to an axis.
      public: virtual double GetForce(int _index);

      /// \brief get internal force and torque values at a joint
      /// Note that you must set
      ///   <provide_feedback>true<provide_feedback>
      /// in the joint sdf to use this.
      /// \param[in] _index Force and torque on child link if _index = 0
      /// and on parent link of _index = 1
      /// \return The force and torque at the joint
      public: virtual JointWrench GetForceTorque(int _index) = 0;

      /// \brief Set the max allowed force of an axis(index).
      /// Note that the unit of force should be consistent with the rest
      /// of the simulation scales.  E.g.  if you are using
      /// metric units, the unit for force is Newtons.  If using
      /// imperial units (sorry), then unit of force is lb-force
      /// not (lb-mass), etc.
      /// \param[in] _index Index of the axis.
      /// \param[in] _force Maximum force that can be applied to the axis.
      public: virtual void SetMaxForce(int _index, double _force) = 0;

      /// \brief Get the max allowed force of an axis(index).
      /// Note that the unit of force should be consistent with the rest
      /// of the simulation scales.  E.g.  if you are using
      /// metric units, the unit for force is Newtons.  If using
      /// imperial units (sorry), then unit of force is lb-force
      /// not (lb-mass), etc.
      /// \param[in] _index Index of the axis.
      /// \return The maximum force.
      public: virtual double GetMaxForce(int _index) = 0;

      /// \brief Get the angle of rotation of an axis(index)
      /// \param[in] _index Index of the axis.
      /// \return Angle of the axis.
      public: math::Angle GetAngle(int _index) const;

      /// \brief Get the angle count.
      /// \return The number of DOF for the joint.
      public: virtual unsigned int GetAngleCount() const = 0;

      /// \brief If the Joint is static, Gazebo stores the state of
      /// this Joint as a scalar inside the Joint class, so
      /// this call will NOT move the joint dynamically for a static Model.
      /// But if this Model is not static, then it is updated dynamically,
      /// all the conencted children Link's are moved as a result of the
      /// Joint angle setting.  Dynamic Joint angle update is accomplished
      /// by calling JointController::SetJointPosition.
      /// \param[in] _index Index of the axis.
      /// \param[in] _angle Angle to set the joint to.
      public: void SetAngle(int _index, math::Angle _angle);

      /// \brief Get the forces applied to the center of mass of a physics::Link
      /// due to the existence of this Joint.
      /// Note that the unit of force should be consistent with the rest
      /// of the simulation scales.  E.g.  if you are using
      /// metric units, the unit for force is Newtons.  If using
      /// imperial units (sorry), then unit of force is lb-force
      /// not (lb-mass), etc.
      /// \param[in] index The index of the link(0 or 1).
      /// \return Force applied to the link.
      public: virtual math::Vector3 GetLinkForce(unsigned int _index) const = 0;

      /// \brief Get the torque applied to the center of mass of a physics::Link
      /// due to the existence of this Joint.
      /// Note that the unit of torque should be consistent with the rest
      /// of the simulation scales.  E.g.  if you are using
      /// metric units, the unit for force is Newtons-Meters.  If using
      /// imperial units (sorry), then unit of force is lb-force-inches
      /// not (lb-mass-inches), etc.
      /// \param[in] index The index of the link(0 or 1)
      /// \return Torque applied to the link.
      public: virtual math::Vector3 GetLinkTorque(
                  unsigned int _index) const = 0;

      /// \brief Set a non-generic parameter for the joint.
      /// replaces SetAttribute(Attribute, int, double)
      /// \param[in] _key String key.
      /// \param[in] _index Index of the axis.
      /// \param[in] _value Value of the attribute.
      public: virtual void SetAttribute(const std::string &_key, int _index,
                                        const boost::any &_value) = 0;

      /// \brief Get the child link
      /// \return Pointer to the child link.
      public: LinkPtr GetChild() const;

      /// \brief Get the parent link.
      /// \return Pointer to the parent link.
      public: LinkPtr GetParent() const;

      /// \brief Fill a joint message.
      /// \param[out] _msg Message to fill with this joint's properties.
      public: void FillMsg(msgs::Joint &_msg);

      /// \brief Get the angle of an axis helper function.
      /// \param[in] _index Index of the axis.
      /// \return Angle of the axis.
      protected: virtual math::Angle GetAngleImpl(int _index) const = 0;

      /// \brief Helper function to load a joint.
      /// \param[in] _pose Pose of the anchor.
      private: void LoadImpl(const math::Pose &_pose);

      /// \brief Helper function to load a joint.
      /// This function is deprecated, use LoadImpl(math::Pose &)
      /// \param[in] _pos Position of the anchor.
      private: void LoadImpl(const math::Vector3 &_pos) GAZEBO_DEPRECATED;

      /// \brief The first link this joint connects to
      protected: LinkPtr childLink;

      /// \brief The second link this joint connects to
      protected: LinkPtr parentLink;

      /// \brief Pointer to the parent model.
      protected: ModelPtr model;

<<<<<<< HEAD
      /// \brief Anchor pose.  This is the xyz offset of the joint frame from
      /// child frame specified in the parent link frame
      protected: math::Vector3 anchorPos;

      /// \brief Anchor pose specified in SDF <joint><pose> tag.
      /// AnchorPose is the transform from child link frame to joint frame
      /// specified in the child link frame.
      /// AnchorPos is more relevant in normal usage, but sometimes,
      /// we do need this (e.g. GetForceTorque and joint visualization).
      protected: math::Pose anchorPose;

      /// \brief Anchor link.
      protected: LinkPtr anchorLink;

=======
      /// \brief Anchor position of joint, expressed in world frame.
      protected: math::Vector3 anchorPos;

>>>>>>> 77bbcbdc
      /// \brief Joint update event.
      private: event::EventT<void ()> jointUpdate;

      /// \brief joint dampingCoefficient
      protected: double dampingCoefficient;

      /// \brief Angle used when the joint is paret of a static model.
      private: math::Angle staticAngle;

      /// \brief apply damping for adding viscous damping forces on updates
      protected: gazebo::event::ConnectionPtr applyDamping;

      /// \brief Save force applied by user
      /// This plus the joint feedback (joint contstraint forces) is the
      /// equivalent of simulated force torque sensor reading
      /// Allocate a 2 vector in case hinge2 joint is used.
      protected: double forceApplied[2];

      /// \brief Store Joint effort limit as specified in SDF
      protected: double effortLimit[2];

      /// \brief Store Joint velocity limit as specified in SDF
      protected: double velocityLimit[2];
    };
    /// \}
  }
}
#endif<|MERGE_RESOLUTION|>--- conflicted
+++ resolved
@@ -380,7 +380,6 @@
       /// \brief Pointer to the parent model.
       protected: ModelPtr model;
 
-<<<<<<< HEAD
       /// \brief Anchor pose.  This is the xyz offset of the joint frame from
       /// child frame specified in the parent link frame
       protected: math::Vector3 anchorPos;
@@ -395,11 +394,6 @@
       /// \brief Anchor link.
       protected: LinkPtr anchorLink;
 
-=======
-      /// \brief Anchor position of joint, expressed in world frame.
-      protected: math::Vector3 anchorPos;
-
->>>>>>> 77bbcbdc
       /// \brief Joint update event.
       private: event::EventT<void ()> jointUpdate;
 
