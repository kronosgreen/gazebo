--- conflicted
+++ resolved
@@ -383,9 +383,6 @@
       /// link.
       /// \param[in] _index Index of the axis.
       /// \param[in] _angle Angle to set the joint to.
-<<<<<<< HEAD
-      public: void SetAngle(unsigned int _index, ignition::math::Angle _angle);
-=======
       public: void SetAngle(unsigned int _index, math::Angle _angle)
               GAZEBO_DEPRECATED(4.0);
 
@@ -409,7 +406,6 @@
       /// unspecified, pure kinematic teleportation.
       /// \return returns true if operation succeeds, 0 if it fails.
       protected: bool SetPositionMaximal(unsigned int _index, double _position);
->>>>>>> ad87c7b3
 
       /// \brief Get the forces applied to the center of mass of a physics::Link
       /// due to the existence of this Joint.
