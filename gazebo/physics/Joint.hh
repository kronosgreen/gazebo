--- conflicted
+++ resolved
@@ -316,14 +316,6 @@
       /// \param[in] _value Value of the attribute.
       public: virtual void SetAttribute(const std::string &_key, int _index,
                                         const boost::any &_value) = 0;
-<<<<<<< HEAD
-
-      /// \brief Set a parameter for the joint
-      public: virtual void SetThreadPitch(int /*_index*/,
-                                          const double /*_pitch*/)
-                {gzerr << "not implemented\n";}
-=======
->>>>>>> 092f23fe
 
       /// \brief Get the child link
       /// \return Pointer to the child link.
