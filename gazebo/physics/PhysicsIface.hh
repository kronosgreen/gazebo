--- conflicted
+++ resolved
@@ -57,11 +57,7 @@
     /// \param[in] _sdf SDF values to load from.
     /// \param[in] _physicsPlugin Shared library filename that is a
     /// physics plugin.
-<<<<<<< HEAD
-    GAZEBO_VISIBLE
-=======
     GZ_PHYSICS_VISIBLE
->>>>>>> 3d7338c4
     void load_world(WorldPtr _world, sdf::ElementPtr _sdf,
         const std::string &_physicsPlugin = "");
 
