--- conflicted
+++ resolved
@@ -96,7 +96,7 @@
     this->baseDPtr->parent->AddChild(shared_from_this());
   }
 
-  this->ComputeScopedName();
+  this->baseDPtr->ComputeScopedName();
 
   this->RegisterIntrospectionItems();
 }
@@ -114,20 +114,11 @@
 {
   this->UnregisterIntrospectionItems();
 
-<<<<<<< HEAD
   // Remove self as a child of the parent
   if (this->parent)
   {
     auto temp = this->parent;
     this->parent.reset();
-=======
-  for (iter = this->baseDPtr->children.begin();
-      iter != this->baseDPtr->children.end(); ++iter)
-  {
-    if (*iter)
-      (*iter)->Fini();
-  }
->>>>>>> 511b8693
 
     temp->RemoveChild(this->id);
   }
@@ -395,7 +386,7 @@
   if (this->ScopedName() == _name || this->Name() == _name)
     return const_cast<Base*>(this);
 
-  Base *result = NULL;
+  Base *result = nullptr;
 
   for (auto iter = this->baseDPtr->children.begin();
        iter != this->baseDPtr->children.end() && result == NULL; ++iter)
@@ -442,11 +433,7 @@
 
   uri.Path().PushBack(this->TypeStr());
   uri.Path().PushBack(this->Name());
-<<<<<<< HEAD
-  uri.Path().PushFront(this->baseDPtr->world->GetName());
-=======
   uri.Path().PushFront(this->baseDPtr->world->Name());
->>>>>>> 511b8693
   uri.Path().PushFront("world");
 
   return uri;
@@ -557,12 +544,6 @@
 }
 
 //////////////////////////////////////////////////
-const sdf::ElementPtr Base::GetSDF()
-{
-  return this->SDF();
-}
-
-//////////////////////////////////////////////////
 const sdf::ElementPtr Base::SDF() const
 {
   GZ_ASSERT(this->baseDPtr->sdf != NULL, "Base sdf member is NULL");
