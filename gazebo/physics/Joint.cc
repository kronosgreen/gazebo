/*
 * Copyright 2012 Open Source Robotics Foundation
 *
 * Licensed under the Apache License, Version 2.0 (the "License");
 * you may not use this file except in compliance with the License.
 * You may obtain a copy of the License at
 *
 *     http://www.apache.org/licenses/LICENSE-2.0
 *
 * Unless required by applicable law or agreed to in writing, software
 * distributed under the License is distributed on an "AS IS" BASIS,
 * WITHOUT WARRANTIES OR CONDITIONS OF ANY KIND, either express or implied.
 * See the License for the specific language governing permissions and
 * limitations under the License.
 *
*/
/* Desc: The base joint class
 * Author: Nate Koenig, Andrew Howard
 * Date: 21 May 2003
 */

#include "gazebo/transport/Transport.hh"
#include "gazebo/transport/Publisher.hh"

#include "gazebo/sensors/Sensor.hh"
#include "gazebo/sensors/Sensors.hh"

#include "gazebo/common/Assert.hh"
#include "gazebo/common/Console.hh"
#include "gazebo/common/Events.hh"
#include "gazebo/common/Exception.hh"

#include "gazebo/physics/PhysicsEngine.hh"
#include "gazebo/physics/Link.hh"
#include "gazebo/physics/Model.hh"
#include "gazebo/physics/World.hh"
#include "gazebo/physics/Joint.hh"

using namespace gazebo;
using namespace physics;

//////////////////////////////////////////////////
Joint::Joint(BasePtr _parent)
  : Base(_parent)
{
  this->AddType(Base::JOINT);
  this->forceApplied[0] = 0;
  this->forceApplied[1] = 0;
  this->effortLimit[0] = -1;
  this->effortLimit[1] = -1;
  this->velocityLimit[0] = -1;
  this->velocityLimit[1] = -1;
  this->useCFMDamping = false;
  this->lowerLimit[0] = -1e16;
  this->lowerLimit[1] = -1e16;
  this->upperLimit[0] =  1e16;
  this->upperLimit[1] =  1e16;
  this->inertiaRatio[0] = 0;
  this->inertiaRatio[1] = 0;
}

//////////////////////////////////////////////////
Joint::~Joint()
{
  for (std::vector<std::string>::iterator iter = this->sensors.begin();
      iter != this->sensors.end(); ++iter)
  {
    sensors::remove_sensor(*iter);
  }
  this->sensors.clear();
}

//////////////////////////////////////////////////
void Joint::Load(LinkPtr _parent, LinkPtr _child, const math::Vector3 &_pos)
{
  this->Load(_parent, _child, math::Pose(_pos, math::Quaternion()));
}

//////////////////////////////////////////////////
void Joint::Load(LinkPtr _parent, LinkPtr _child, const math::Pose &_pose)
{
  if (_parent)
  {
    this->world = _parent->GetWorld();
    this->model = _parent->GetModel();
  }
  else if (_child)
  {
    this->world = _child->GetWorld();
    this->model = _child->GetModel();
  }
  else
    gzthrow("both parent and child link do no exist");

  this->parentLink = _parent;
  this->childLink = _child;

  // Joint is loaded without sdf from a model
  // Initialize this->sdf so it can be used for data storage
  sdf::initFile("joint.sdf", this->sdf);

  this->LoadImpl(_pose);
}

//////////////////////////////////////////////////
void Joint::Load(sdf::ElementPtr _sdf)
{
  Base::Load(_sdf);

  sdf::ElementPtr parentElem = _sdf->GetElement("parent");
  sdf::ElementPtr childElem = _sdf->GetElement("child");

  GZ_ASSERT(parentElem, "Parent element is NULL");
  GZ_ASSERT(childElem, "Child element is NULL");

  std::string parentName = parentElem->Get<std::string>();
  std::string childName = childElem->Get<std::string>();

  if (this->model)
  {
    this->childLink = this->model->GetLink(childName);
    this->parentLink = this->model->GetLink(parentName);
  }
  else
  {
    this->childLink = boost::dynamic_pointer_cast<Link>(
        this->GetWorld()->GetByName(childName));

    this->parentLink = boost::dynamic_pointer_cast<Link>(
        this->GetWorld()->GetByName(parentName));
  }

  if (!this->parentLink && parentName != std::string("world"))
    gzthrow("Couldn't Find Parent Link[" + parentName + "]");

  if (!this->childLink && childName != std::string("world"))
    gzthrow("Couldn't Find Child Link[" + childName  + "]");

  this->anchorPose = _sdf->Get<math::Pose>("pose");
  this->LoadImpl(this->anchorPose);
}

/////////////////////////////////////////////////
void Joint::LoadImpl(const math::Vector3 &_pos)
{
  this->LoadImpl(math::Pose(_pos, math::Quaternion()));
}

/////////////////////////////////////////////////
void Joint::LoadImpl(const math::Pose &_pose)
{
  BasePtr myBase = shared_from_this();

  if (this->parentLink)
    this->parentLink->AddChildJoint(boost::static_pointer_cast<Joint>(myBase));
  else if (this->childLink)
    this->childLink->AddParentJoint(boost::static_pointer_cast<Joint>(myBase));
  else
    gzthrow("both parent and child link do no exist");

  // setting anchor relative to gazebo child link frame position
  if (this->childLink)
    this->anchorPos = (_pose + this->childLink->GetWorldPose()).pos;
  // otherwise set anchor relative to world frame
  else
    this->anchorPos = _pose.pos;

  if (this->sdf->HasElement("sensor"))
  {
    sdf::ElementPtr sensorElem = this->sdf->GetElement("sensor");
    while (sensorElem)
    {
      /// \todo This if statement is a hack to prevent Joints from creating
      /// other sensors. We should make this more generic.
<<<<<<< HEAD
      if (sensorElem->Get<std::string>("type") == "force_torque")
=======
      if (sensorElem->GetValueString("type") == "force_torque")
>>>>>>> 08e7656b
      {
        std::string sensorName =
          sensors::create_sensor(sensorElem, this->GetWorld()->GetName(),
              this->GetScopedName());
        this->sensors.push_back(sensorName);
      }
      else
        gzerr << "A joint cannot load a [" <<
<<<<<<< HEAD
          sensorElem->Get<std::string>("type") << "] sensor.\n";
=======
          sensorElem->GetValueString("type") << "] sensor.\n";
>>>>>>> 08e7656b
      sensorElem = sensorElem->GetNextElement("sensor");
    }
  }
}

//////////////////////////////////////////////////
void Joint::Init()
{
  this->Attach(this->parentLink, this->childLink);

  // Set the anchor vector
  this->SetAnchor(0, this->anchorPos);

  if (this->sdf->HasElement("axis"))
  {
    sdf::ElementPtr axisElem = this->sdf->GetElement("axis");
    this->SetAxis(0, axisElem->Get<math::Vector3>("xyz"));
    if (axisElem->HasElement("limit"))
    {
      sdf::ElementPtr limitElem = axisElem->GetElement("limit");

      // store upper and lower joint limits
      this->upperLimit[0] = limitElem->Get<double>("upper");
      this->lowerLimit[0] = limitElem->Get<double>("lower");

      // Perform this three step ordering to ensure the
      // parameters are set properly.
      // This is taken from the ODE wiki.
      this->SetHighStop(0, this->upperLimit[0].Radian());
      this->SetLowStop(0, this->lowerLimit[0].Radian());
      this->SetHighStop(0, this->upperLimit[0].Radian());

      this->effortLimit[0] = limitElem->Get<double>("effort");
      this->velocityLimit[0] = limitElem->Get<double>("velocity");
    }
  }

  if (this->sdf->HasElement("axis2"))
  {
    sdf::ElementPtr axisElem = this->sdf->GetElement("axis2");
    this->SetAxis(1, axisElem->Get<math::Vector3>("xyz"));
    if (axisElem->HasElement("limit"))
    {
      sdf::ElementPtr limitElem = axisElem->GetElement("limit");

      // store upper and lower joint limits
      this->upperLimit[1] = limitElem->Get<double>("upper");
      this->lowerLimit[1] = limitElem->Get<double>("lower");

      // Perform this three step ordering to ensure the
      // parameters  are set properly.
      // This is taken from the ODE wiki.
      this->SetHighStop(1, this->upperLimit[1].Radian());
      this->SetLowStop(1, this->lowerLimit[1].Radian());
      this->SetHighStop(1, this->upperLimit[1].Radian());

      this->effortLimit[1] = limitElem->Get<double>("effort");
      this->velocityLimit[1] = limitElem->Get<double>("velocity");
    }
  }

  // Set parent name: if parentLink is NULL, it's name be the world
  if (!this->parentLink)
    this->sdf->GetElement("parent")->Set("world");

  // Set axis in physics engines
  if (this->sdf->HasElement("axis"))
  {
    this->SetAxis(0, this->sdf->GetElement("axis")->Get<math::Vector3>("xyz"));
  }
  if (this->sdf->HasElement("axis2"))
  {
    this->SetAxis(1, this->sdf->GetElement("axis2")->Get<math::Vector3>("xyz"));
  }

  this->ComputeInertiaRatio();
}

//////////////////////////////////////////////////
math::Vector3 Joint::GetLocalAxis(int _index) const
{
  math::Vector3 vec;

  if (_index == 0 && this->sdf->HasElement("axis"))
    vec = this->sdf->GetElement("axis")->Get<math::Vector3>("xyz");
  else if (this->sdf->HasElement("axis2"))
    vec = this->sdf->GetElement("axis2")->Get<math::Vector3>("xyz");
  // vec = this->childLink->GetWorldPose().rot.RotateVectorReverse(vec);
  // vec.Round();
  return vec;
}

//////////////////////////////////////////////////
double Joint::GetEffortLimit(int _index)
{
  if (_index >= 0 && static_cast<unsigned int>(_index) < this->GetAngleCount())
    return this->effortLimit[_index];

  gzerr << "GetEffortLimit index[" << _index << "] out of range\n";
  return 0;
}

//////////////////////////////////////////////////
double Joint::GetVelocityLimit(int _index)
{
  if (_index >= 0 && static_cast<unsigned int>(_index) < this->GetAngleCount())
    return this->velocityLimit[_index];

  gzerr << "GetVelocityLimit index[" << _index << "] out of range\n";
  return 0;
}

//////////////////////////////////////////////////
void Joint::Update()
{
  this->jointUpdate();
}

//////////////////////////////////////////////////
void Joint::UpdateParameters(sdf::ElementPtr _sdf)
{
  Base::UpdateParameters(_sdf);
}

//////////////////////////////////////////////////
void Joint::Reset()
{
  this->SetMaxForce(0, 0);
  this->SetVelocity(0, 0);
  this->staticAngle.SetFromRadian(0);
}

//////////////////////////////////////////////////
void Joint::Attach(LinkPtr _parent, LinkPtr _child)
{
  this->parentLink = _parent;
  this->childLink = _child;
}

//////////////////////////////////////////////////
void Joint::Detach()
{
  if (this->parentLink)
    this->parentLink->RemoveChildJoint(this->GetName());
  if (this->childLink)
    this->childLink->RemoveParentJoint(this->GetName());
}

//////////////////////////////////////////////////
void Joint::SetModel(ModelPtr _model)
{
  this->model = _model;
  this->SetWorld(this->model->GetWorld());
}

//////////////////////////////////////////////////
LinkPtr Joint::GetChild() const
{
  return this->childLink;
}

//////////////////////////////////////////////////
LinkPtr Joint::GetParent() const
{
  return this->parentLink;
}

//////////////////////////////////////////////////
void Joint::FillMsg(msgs::Joint &_msg)
{
  _msg.set_name(this->GetScopedName());

  msgs::Set(_msg.mutable_pose(), this->anchorPose);

  if (this->HasType(Base::HINGE_JOINT))
  {
    _msg.set_type(msgs::Joint::REVOLUTE);
    _msg.add_angle(this->GetAngle(0).Radian());
  }
  else if (this->HasType(Base::HINGE2_JOINT))
  {
    _msg.set_type(msgs::Joint::REVOLUTE2);
    _msg.add_angle(this->GetAngle(0).Radian());
    _msg.add_angle(this->GetAngle(1).Radian());
  }
  else if (this->HasType(Base::BALL_JOINT))
  {
    _msg.set_type(msgs::Joint::BALL);
  }
  else if (this->HasType(Base::SLIDER_JOINT))
  {
    _msg.set_type(msgs::Joint::PRISMATIC);
    _msg.add_angle(this->GetAngle(0).Radian());
  }
  else if (this->HasType(Base::SCREW_JOINT))
  {
    _msg.set_type(msgs::Joint::SCREW);
    _msg.add_angle(this->GetAngle(0).Radian());
  }
  else if (this->HasType(Base::UNIVERSAL_JOINT))
  {
    _msg.set_type(msgs::Joint::UNIVERSAL);
    _msg.add_angle(this->GetAngle(0).Radian());
    _msg.add_angle(this->GetAngle(1).Radian());
  }

  msgs::Set(_msg.mutable_axis1()->mutable_xyz(), this->GetLocalAxis(0));
  _msg.mutable_axis1()->set_limit_lower(0);
  _msg.mutable_axis1()->set_limit_upper(0);
  _msg.mutable_axis1()->set_limit_effort(0);
  _msg.mutable_axis1()->set_limit_velocity(0);
  _msg.mutable_axis1()->set_damping(0);
  _msg.mutable_axis1()->set_friction(0);

  if (this->GetParent())
    _msg.set_parent(this->GetParent()->GetScopedName());
  else
    _msg.set_parent("world");

  if (this->GetChild())
    _msg.set_child(this->GetChild()->GetScopedName());
  else
    _msg.set_child("world");

  for (std::vector<std::string>::iterator iter = this->sensors.begin();
       iter != this->sensors.end(); ++iter)
  {
    sensors::SensorPtr sensor = sensors::get_sensor(*iter);
    if (sensor)
    {
      msgs::Sensor *sensorMsg =_msg.add_sensor();
      sensor->FillMsg(*sensorMsg);
    }
<<<<<<< HEAD
=======
    else
    {
      gzlog << "Joint::FillMsg: sensor [" << *iter << "] not found.\n";
    }
>>>>>>> 08e7656b
  }
}

//////////////////////////////////////////////////
math::Angle Joint::GetAngle(int _index) const
{
  if (this->model->IsStatic())
    return this->staticAngle;
  else
    return this->GetAngleImpl(_index);
}

//////////////////////////////////////////////////
void Joint::SetHighStop(int _index, const math::Angle &_angle)
{
  GZ_ASSERT(this->sdf != NULL, "Joint sdf member is NULL");
  if (_index == 0)
  {
    this->sdf->GetElement("axis")->GetElement("limit")
             ->GetElement("upper")->Set(_angle.Radian());
  }
  else if (_index == 1)
  {
    this->sdf->GetElement("axis2")->GetElement("limit")
             ->GetElement("upper")->Set(_angle.Radian());
  }
  else
  {
    gzerr << "Invalid joint index [" << _index
          << "] when trying to set high stop\n";
  }
}

//////////////////////////////////////////////////
void Joint::SetLowStop(int _index, const math::Angle &_angle)
{
  GZ_ASSERT(this->sdf != NULL, "Joint sdf member is NULL");
  if (_index == 0)
  {
    this->sdf->GetElement("axis")->GetElement("limit")
             ->GetElement("lower")->Set(_angle.Radian());
  }
  else if (_index == 1)
  {
    this->sdf->GetElement("axis2")->GetElement("limit")
             ->GetElement("lower")->Set(_angle.Radian());
  }
  else
  {
    gzerr << "Invalid joint index [" << _index
          << "] when trying to set low stop\n";
  }
}

//////////////////////////////////////////////////
void Joint::SetAngle(int _index, math::Angle _angle)
{
  if (this->model->IsStatic())
    this->staticAngle = _angle;
  else
    this->model->SetJointPosition(
      this->GetScopedName(), _angle.Radian(), _index);
}

//////////////////////////////////////////////////
void Joint::SetState(const JointState &_state)
{
  this->SetMaxForce(0, 0);
  this->SetVelocity(0, 0);
  for (unsigned int i = 0; i < _state.GetAngleCount(); ++i)
    this->SetAngle(i, _state.GetAngle(i));
}

//////////////////////////////////////////////////
void Joint::SetForce(int _index, double _force)
{
  // this bit of code actually doesn't do anything physical,
  // it simply records the forces commanded inside forceApplied.
  if (_index >= 0 && static_cast<unsigned int>(_index) < this->GetAngleCount())
    this->forceApplied[_index] = _force;
  else
    gzerr << "Something's wrong, joint [" << this->GetName()
          << "] index [" << _index
          << "] out of range.\n";
}

//////////////////////////////////////////////////
double Joint::GetForce(unsigned int _index)
{
  if (_index < this->GetAngleCount())
  {
    return this->forceApplied[_index];
  }
  else
  {
    gzerr << "Invalid joint index [" << _index
          << "] when trying to get force\n";
    return 0;
  }
}

//////////////////////////////////////////////////
double Joint::GetForce(int _index)
{
  return this->GetForce(static_cast<unsigned int>(_index));
}

//////////////////////////////////////////////////
void Joint::ApplyDamping()
{
  // Take absolute value of dampingCoefficient, since negative values of
  // dampingCoefficient are used for adaptive damping to enforce stability.
  double dampingForce = -fabs(this->dampingCoefficient) * this->GetVelocity(0);
  this->SetForce(0, dampingForce);
}

//////////////////////////////////////////////////
void Joint::ComputeInertiaRatio()
{
  for (unsigned int i = 0; i < this->GetAngleCount(); ++i)
  {
    math::Vector3 axis = this->GetGlobalAxis(i);
    if (this->parentLink && this->childLink)
    {
      physics::InertialPtr pi = this->parentLink->GetInertial();
      physics::InertialPtr ci = this->childLink->GetInertial();
      math::Matrix3 pm(
       pi->GetIXX(), pi->GetIXY(), pi->GetIXZ(),
       pi->GetIXY(), pi->GetIYY(), pi->GetIYZ(),
       pi->GetIXZ(), pi->GetIYZ(), pi->GetIZZ());
      math::Matrix3 cm(
       ci->GetIXX(), ci->GetIXY(), ci->GetIXZ(),
       ci->GetIXY(), ci->GetIYY(), ci->GetIYZ(),
       ci->GetIXZ(), ci->GetIYZ(), ci->GetIZZ());

      // rotate pm and cm into inertia frame
      math::Pose pPose = this->parentLink->GetWorldPose();
      math::Pose cPose = this->childLink->GetWorldPose();
      for (unsigned col = 0; col < 3; ++col)
      {
        // get each column, and inverse rotate by pose
        math::Vector3 pmCol(pm[0][col], pm[1][col], pm[2][col]);
        pmCol = pPose.rot.RotateVector(pmCol);
        pm.SetCol(col, pmCol);
        math::Vector3 cmCol(cm[0][col], cm[1][col], cm[2][col]);
        cmCol = pPose.rot.RotateVector(cmCol);
        cm.SetCol(col, cmCol);
      }

      // matrix times axis
      // \todo: add operator in Matrix3 class so we can do Matrix3 * Vector3
      math::Vector3 pia(
        pm[0][0] * axis.x + pm[0][1] * axis.y + pm[0][2] * axis.z,
        pm[1][0] * axis.x + pm[1][1] * axis.y + pm[1][2] * axis.z,
        pm[2][0] * axis.x + pm[2][1] * axis.y + pm[2][2] * axis.z);
      math::Vector3 cia(
        cm[0][0] * axis.x + cm[0][1] * axis.y + cm[0][2] * axis.z,
        cm[1][0] * axis.x + cm[1][1] * axis.y + cm[1][2] * axis.z,
        cm[2][0] * axis.x + cm[2][1] * axis.y + cm[2][2] * axis.z);
      double piam = pia.GetLength();
      double ciam = cia.GetLength();

      // should we flip? sure, so the measure of ratio is between [1, +inf]
      if (piam > ciam)
        this->inertiaRatio[i] = piam/ciam;
      else
        this->inertiaRatio[i] = ciam/piam;
    }
  }
}

//////////////////////////////////////////////////
double Joint::GetInertiaRatio(unsigned int _index) const
{
  if (_index < this->GetAngleCount())
  {
    return this->inertiaRatio[_index];
  }
  else
  {
    gzerr << "Invalid joint index [" << _index
          << "] when trying to get inertia ratio across joint.\n";
    return 0;
  }
}

//////////////////////////////////////////////////
double Joint::GetDamping(int /*_index*/)
{
  return this->dampingCoefficient;
}

//////////////////////////////////////////////////
math::Angle Joint::GetLowerLimit(unsigned int _index) const
{
  if (_index < this->GetAngleCount())
    return this->lowerLimit[_index];

  gzwarn << "requesting lower limit of joint index out of bound\n";
  return math::Angle();
}

//////////////////////////////////////////////////
math::Angle Joint::GetUpperLimit(unsigned int _index) const
{
  if (_index < this->GetAngleCount())
    return this->upperLimit[_index];

  gzwarn << "requesting upper limit of joint index out of bound\n";
  return math::Angle();
}

//////////////////////////////////////////////////
void Joint::SetProvideFeedback(bool _enable)
{
  this->provideFeedback = _enable;
}<|MERGE_RESOLUTION|>--- conflicted
+++ resolved
@@ -172,11 +172,7 @@
     {
       /// \todo This if statement is a hack to prevent Joints from creating
       /// other sensors. We should make this more generic.
-<<<<<<< HEAD
       if (sensorElem->Get<std::string>("type") == "force_torque")
-=======
-      if (sensorElem->GetValueString("type") == "force_torque")
->>>>>>> 08e7656b
       {
         std::string sensorName =
           sensors::create_sensor(sensorElem, this->GetWorld()->GetName(),
@@ -185,11 +181,7 @@
       }
       else
         gzerr << "A joint cannot load a [" <<
-<<<<<<< HEAD
           sensorElem->Get<std::string>("type") << "] sensor.\n";
-=======
-          sensorElem->GetValueString("type") << "] sensor.\n";
->>>>>>> 08e7656b
       sensorElem = sensorElem->GetNextElement("sensor");
     }
   }
@@ -423,13 +415,10 @@
       msgs::Sensor *sensorMsg =_msg.add_sensor();
       sensor->FillMsg(*sensorMsg);
     }
-<<<<<<< HEAD
-=======
     else
     {
       gzlog << "Joint::FillMsg: sensor [" << *iter << "] not found.\n";
     }
->>>>>>> 08e7656b
   }
 }
 
