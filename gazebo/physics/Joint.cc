/*
 * Copyright 2012 Open Source Robotics Foundation
 *
 * Licensed under the Apache License, Version 2.0 (the "License");
 * you may not use this file except in compliance with the License.
 * You may obtain a copy of the License at
 *
 *     http://www.apache.org/licenses/LICENSE-2.0
 *
 * Unless required by applicable law or agreed to in writing, software
 * distributed under the License is distributed on an "AS IS" BASIS,
 * WITHOUT WARRANTIES OR CONDITIONS OF ANY KIND, either express or implied.
 * See the License for the specific language governing permissions and
 * limitations under the License.
 *
*/
/* Desc: The base joint class
 * Author: Nate Koenig, Andrew Howard
 * Date: 21 May 2003
 */

#include "gazebo/transport/TransportIface.hh"
#include "gazebo/transport/Publisher.hh"

#include "gazebo/sensors/Sensor.hh"
#include "gazebo/sensors/SensorsIface.hh"

#include "gazebo/common/Assert.hh"
#include "gazebo/common/Console.hh"
#include "gazebo/common/Events.hh"
#include "gazebo/common/Exception.hh"

#include "gazebo/physics/PhysicsEngine.hh"
#include "gazebo/physics/Link.hh"
#include "gazebo/physics/Model.hh"
#include "gazebo/physics/World.hh"
#include "gazebo/physics/Joint.hh"

using namespace gazebo;
using namespace physics;

//////////////////////////////////////////////////
Joint::Joint(BasePtr _parent)
  : Base(_parent)
{
  this->AddType(Base::JOINT);
  this->effortLimit[0] = -1;
  this->effortLimit[1] = -1;
  this->velocityLimit[0] = -1;
  this->velocityLimit[1] = -1;
  this->useCFMDamping = false;
  this->lowerLimit[0] = -1e16;
  this->lowerLimit[1] = -1e16;
  this->upperLimit[0] =  1e16;
  this->upperLimit[1] =  1e16;
  this->inertiaRatio[0] = 0;
  this->inertiaRatio[1] = 0;
<<<<<<< HEAD
  this->dampingCoefficient = 0;
=======
>>>>>>> 0d58d96e
  this->wrench.body1Force = math::Vector3(0, 0, 0);
  this->wrench.body1Torque = math::Vector3(0, 0, 0);
  this->wrench.body2Force = math::Vector3(0, 0, 0);
  this->wrench.body2Torque = math::Vector3(0, 0, 0);
}

//////////////////////////////////////////////////
Joint::~Joint()
{
  for (std::vector<std::string>::iterator iter = this->sensors.begin();
      iter != this->sensors.end(); ++iter)
  {
    sensors::remove_sensor(*iter);
  }
  this->sensors.clear();
}

//////////////////////////////////////////////////
void Joint::Load(LinkPtr _parent, LinkPtr _child, const math::Vector3 &_pos)
{
  this->Load(_parent, _child, math::Pose(_pos, math::Quaternion()));
}

//////////////////////////////////////////////////
void Joint::Load(LinkPtr _parent, LinkPtr _child, const math::Pose &_pose)
{
  if (_parent)
  {
    this->world = _parent->GetWorld();
    this->model = _parent->GetModel();
  }
  else if (_child)
  {
    this->world = _child->GetWorld();
    this->model = _child->GetModel();
  }
  else
    gzthrow("both parent and child link do no exist");

  this->parentLink = _parent;
  this->childLink = _child;

  // Joint is loaded without sdf from a model
  // Initialize this->sdf so it can be used for data storage
  sdf::initFile("joint.sdf", this->sdf);

  this->LoadImpl(_pose);
}

//////////////////////////////////////////////////
void Joint::Load(sdf::ElementPtr _sdf)
{
  Base::Load(_sdf);

  // Joint force and torque feedback
  if (_sdf->HasElement("physics"))
  {
    sdf::ElementPtr physics_elem = _sdf->GetElement("physics");
    if (physics_elem->HasElement("provide_feedback"))
    {
      this->SetProvideFeedback(physics_elem->Get<bool>("provide_feedback"));
    }
  }

  sdf::ElementPtr parentElem = _sdf->GetElement("parent");
  sdf::ElementPtr childElem = _sdf->GetElement("child");

  GZ_ASSERT(parentElem, "Parent element is NULL");
  GZ_ASSERT(childElem, "Child element is NULL");

  std::string parentName = parentElem->Get<std::string>();
  std::string childName = childElem->Get<std::string>();

  if (this->model)
  {
    this->childLink = this->model->GetLink(childName);
    this->parentLink = this->model->GetLink(parentName);
  }
  else
  {
    this->childLink = boost::dynamic_pointer_cast<Link>(
        this->GetWorld()->GetByName(childName));

    this->parentLink = boost::dynamic_pointer_cast<Link>(
        this->GetWorld()->GetByName(parentName));
  }

  if (!this->parentLink && parentName != std::string("world"))
    gzthrow("Couldn't Find Parent Link[" + parentName + "]");

  if (!this->childLink && childName != std::string("world"))
    gzthrow("Couldn't Find Child Link[" + childName  + "]");

  this->anchorPose = _sdf->Get<math::Pose>("pose");
  this->LoadImpl(this->anchorPose);
}

/////////////////////////////////////////////////
void Joint::LoadImpl(const math::Vector3 &_pos)
{
  this->LoadImpl(math::Pose(_pos, math::Quaternion()));
}

/////////////////////////////////////////////////
void Joint::LoadImpl(const math::Pose &_pose)
{
  BasePtr myBase = shared_from_this();

  if (this->parentLink)
    this->parentLink->AddChildJoint(boost::static_pointer_cast<Joint>(myBase));
  else if (this->childLink)
    this->childLink->AddParentJoint(boost::static_pointer_cast<Joint>(myBase));
  else
    gzthrow("both parent and child link do no exist");

  // setting anchor relative to gazebo child link frame position
  if (this->childLink)
    this->anchorPos = (_pose + this->childLink->GetWorldPose()).pos;
  // otherwise set anchor relative to world frame
  else
    this->anchorPos = _pose.pos;

  if (this->sdf->HasElement("sensor"))
  {
    sdf::ElementPtr sensorElem = this->sdf->GetElement("sensor");
    while (sensorElem)
    {
      /// \todo This if statement is a hack to prevent Joints from creating
      /// other sensors. We should make this more generic.
      if (sensorElem->Get<std::string>("type") == "force_torque")
      {
        std::string sensorName =
          sensors::create_sensor(sensorElem, this->GetWorld()->GetName(),
              this->GetScopedName());
        this->sensors.push_back(sensorName);
      }
      else
        gzerr << "A joint cannot load a [" <<
          sensorElem->Get<std::string>("type") << "] sensor.\n";
      sensorElem = sensorElem->GetNextElement("sensor");
    }
  }
}

//////////////////////////////////////////////////
void Joint::Init()
{
  try
  {
    this->Attach(this->parentLink, this->childLink);
  }
  catch(...)
  {
    gzerr << "Attach joint failed" << std::endl;
    return;
  }

  // Set the anchor vector
  this->SetAnchor(0, this->anchorPos);

  if (this->sdf->HasElement("axis"))
  {
    sdf::ElementPtr axisElem = this->sdf->GetElement("axis");
    this->SetAxis(0, axisElem->Get<math::Vector3>("xyz"));
    if (axisElem->HasElement("limit"))
    {
      sdf::ElementPtr limitElem = axisElem->GetElement("limit");

      // store upper and lower joint limits
      this->upperLimit[0] = limitElem->Get<double>("upper");
      this->lowerLimit[0] = limitElem->Get<double>("lower");

      // Perform this three step ordering to ensure the
      // parameters are set properly.
      // This is taken from the ODE wiki.
      this->SetHighStop(0, this->upperLimit[0].Radian());
      this->SetLowStop(0, this->lowerLimit[0].Radian());
      this->SetHighStop(0, this->upperLimit[0].Radian());

      this->effortLimit[0] = limitElem->Get<double>("effort");
      this->velocityLimit[0] = limitElem->Get<double>("velocity");
    }
  }

  if (this->sdf->HasElement("axis2"))
  {
    sdf::ElementPtr axisElem = this->sdf->GetElement("axis2");
    this->SetAxis(1, axisElem->Get<math::Vector3>("xyz"));
    if (axisElem->HasElement("limit"))
    {
      sdf::ElementPtr limitElem = axisElem->GetElement("limit");

      // store upper and lower joint limits
      this->upperLimit[1] = limitElem->Get<double>("upper");
      this->lowerLimit[1] = limitElem->Get<double>("lower");

      // Perform this three step ordering to ensure the
      // parameters  are set properly.
      // This is taken from the ODE wiki.
      this->SetHighStop(1, this->upperLimit[1].Radian());
      this->SetLowStop(1, this->lowerLimit[1].Radian());
      this->SetHighStop(1, this->upperLimit[1].Radian());

      this->effortLimit[1] = limitElem->Get<double>("effort");
      this->velocityLimit[1] = limitElem->Get<double>("velocity");
    }
  }

  // Set parent name: if parentLink is NULL, it's name be the world
  if (!this->parentLink)
    this->sdf->GetElement("parent")->Set("world");

  // Set axis in physics engines
  if (this->sdf->HasElement("axis"))
  {
    this->SetAxis(0, this->sdf->GetElement("axis")->Get<math::Vector3>("xyz"));
  }
  if (this->sdf->HasElement("axis2"))
  {
    this->SetAxis(1, this->sdf->GetElement("axis2")->Get<math::Vector3>("xyz"));
  }

  this->ComputeInertiaRatio();
}

//////////////////////////////////////////////////
math::Vector3 Joint::GetLocalAxis(int _index) const
{
  math::Vector3 vec;

  if (_index == 0 && this->sdf->HasElement("axis"))
    vec = this->sdf->GetElement("axis")->Get<math::Vector3>("xyz");
  else if (this->sdf->HasElement("axis2"))
    vec = this->sdf->GetElement("axis2")->Get<math::Vector3>("xyz");
  // vec = this->childLink->GetWorldPose().rot.RotateVectorReverse(vec);
  // vec.Round();
  return vec;
}

//////////////////////////////////////////////////
double Joint::GetEffortLimit(int _index)
{
  if (_index >= 0 && static_cast<unsigned int>(_index) < this->GetAngleCount())
    return this->effortLimit[_index];

  gzerr << "GetEffortLimit index[" << _index << "] out of range\n";
  return 0;
}

//////////////////////////////////////////////////
double Joint::GetVelocityLimit(int _index)
{
  if (_index >= 0 && static_cast<unsigned int>(_index) < this->GetAngleCount())
    return this->velocityLimit[_index];

  gzerr << "GetVelocityLimit index[" << _index << "] out of range\n";
  return 0;
}

//////////////////////////////////////////////////
void Joint::Update()
{
  this->jointUpdate();
}

//////////////////////////////////////////////////
void Joint::UpdateParameters(sdf::ElementPtr _sdf)
{
  Base::UpdateParameters(_sdf);
}

//////////////////////////////////////////////////
void Joint::Reset()
{
  this->SetMaxForce(0, 0);
  this->SetVelocity(0, 0);
  this->staticAngle.SetFromRadian(0);
}

//////////////////////////////////////////////////
void Joint::Attach(LinkPtr _parent, LinkPtr _child)
{
  this->parentLink = _parent;
  this->childLink = _child;
}

//////////////////////////////////////////////////
void Joint::Detach()
{
  if (this->parentLink)
    this->parentLink->RemoveChildJoint(this->GetName());
  if (this->childLink)
    this->childLink->RemoveParentJoint(this->GetName());
}

//////////////////////////////////////////////////
void Joint::SetModel(ModelPtr _model)
{
  this->model = _model;
  this->SetWorld(this->model->GetWorld());
}

//////////////////////////////////////////////////
LinkPtr Joint::GetChild() const
{
  return this->childLink;
}

//////////////////////////////////////////////////
LinkPtr Joint::GetParent() const
{
  return this->parentLink;
}

//////////////////////////////////////////////////
void Joint::FillMsg(msgs::Joint &_msg)
{
  _msg.set_name(this->GetScopedName());

  msgs::Set(_msg.mutable_pose(), this->anchorPose);

  if (this->HasType(Base::HINGE_JOINT))
  {
    _msg.set_type(msgs::Joint::REVOLUTE);
    _msg.add_angle(this->GetAngle(0).Radian());
  }
  else if (this->HasType(Base::HINGE2_JOINT))
  {
    _msg.set_type(msgs::Joint::REVOLUTE2);
    _msg.add_angle(this->GetAngle(0).Radian());
    _msg.add_angle(this->GetAngle(1).Radian());
  }
  else if (this->HasType(Base::BALL_JOINT))
  {
    _msg.set_type(msgs::Joint::BALL);
  }
  else if (this->HasType(Base::SLIDER_JOINT))
  {
    _msg.set_type(msgs::Joint::PRISMATIC);
    _msg.add_angle(this->GetAngle(0).Radian());
  }
  else if (this->HasType(Base::SCREW_JOINT))
  {
    _msg.set_type(msgs::Joint::SCREW);
    _msg.add_angle(this->GetAngle(0).Radian());
  }
  else if (this->HasType(Base::UNIVERSAL_JOINT))
  {
    _msg.set_type(msgs::Joint::UNIVERSAL);
    _msg.add_angle(this->GetAngle(0).Radian());
    _msg.add_angle(this->GetAngle(1).Radian());
  }

  msgs::Set(_msg.mutable_axis1()->mutable_xyz(), this->GetLocalAxis(0));
  _msg.mutable_axis1()->set_limit_lower(0);
  _msg.mutable_axis1()->set_limit_upper(0);
  _msg.mutable_axis1()->set_limit_effort(0);
  _msg.mutable_axis1()->set_limit_velocity(0);
  _msg.mutable_axis1()->set_damping(0);
  _msg.mutable_axis1()->set_friction(0);

  if (this->GetParent())
    _msg.set_parent(this->GetParent()->GetScopedName());
  else
    _msg.set_parent("world");

  if (this->GetChild())
    _msg.set_child(this->GetChild()->GetScopedName());
  else
    _msg.set_child("world");

  for (std::vector<std::string>::iterator iter = this->sensors.begin();
       iter != this->sensors.end(); ++iter)
  {
    sensors::SensorPtr sensor = sensors::get_sensor(*iter);
    if (sensor)
    {
      msgs::Sensor *sensorMsg =_msg.add_sensor();
      sensor->FillMsg(*sensorMsg);
    }
    else
    {
      gzlog << "Joint::FillMsg: sensor [" << *iter << "] not found.\n";
    }
  }
}

//////////////////////////////////////////////////
math::Angle Joint::GetAngle(int _index) const
{
  if (this->model->IsStatic())
    return this->staticAngle;
  else
    return this->GetAngleImpl(_index);
}

//////////////////////////////////////////////////
void Joint::SetHighStop(int _index, const math::Angle &_angle)
{
  GZ_ASSERT(this->sdf != NULL, "Joint sdf member is NULL");
  if (_index == 0)
  {
    this->sdf->GetElement("axis")->GetElement("limit")
             ->GetElement("upper")->Set(_angle.Radian());
  }
  else if (_index == 1)
  {
    this->sdf->GetElement("axis2")->GetElement("limit")
             ->GetElement("upper")->Set(_angle.Radian());
  }
  else
  {
    gzerr << "Invalid joint index [" << _index
          << "] when trying to set high stop\n";
  }
}

//////////////////////////////////////////////////
void Joint::SetLowStop(int _index, const math::Angle &_angle)
{
  GZ_ASSERT(this->sdf != NULL, "Joint sdf member is NULL");
  if (_index == 0)
  {
    this->sdf->GetElement("axis")->GetElement("limit")
             ->GetElement("lower")->Set(_angle.Radian());
  }
  else if (_index == 1)
  {
    this->sdf->GetElement("axis2")->GetElement("limit")
             ->GetElement("lower")->Set(_angle.Radian());
  }
  else
  {
    gzerr << "Invalid joint index [" << _index
          << "] when trying to set low stop\n";
  }
}

//////////////////////////////////////////////////
void Joint::SetAngle(int _index, math::Angle _angle)
{
  if (this->model->IsStatic())
    this->staticAngle = _angle;
  else
    this->model->SetJointPosition(
      this->GetScopedName(), _angle.Radian(), _index);
}

//////////////////////////////////////////////////
void Joint::SetState(const JointState &_state)
{
  this->SetMaxForce(0, 0);
  this->SetVelocity(0, 0);
  for (unsigned int i = 0; i < _state.GetAngleCount(); ++i)
    this->SetAngle(i, _state.GetAngle(i));
}

//////////////////////////////////////////////////
<<<<<<< HEAD
void Joint::SetForce(int _index, double _force)
{
  // this bit of code actually doesn't do anything physical,
  // it simply records the forces commanded inside forceApplied.
  if (_index >= 0 && static_cast<unsigned int>(_index) < this->GetAngleCount())
    this->forceApplied[_index] = _force;
  else
    gzerr << "Something's wrong, joint [" << this->GetName()
          << "] index [" << _index
          << "] out of range [" << this->GetAngleCount()
          << "] when trying to set force.\n";
}

//////////////////////////////////////////////////
double Joint::GetForce(unsigned int _index)
=======
void Joint::SetForce(int _index, double _effort)
>>>>>>> 0d58d96e
{
  if (_index < 0 || static_cast<unsigned int>(_index) >= this->GetAngleCount())
  {
    gzerr << "Calling ODEUniversalJoint::SetForce with an index ["
          << _index << "] out of range\n";
    return;
  }

  // truncating SetForce effort if velocity limit reached.
  if (this->velocityLimit[_index] >= 0)
  {
<<<<<<< HEAD
    gzerr << "Invalid joint index [" << _index
          << "] out of range [" << this->GetAngleCount()
          << "] when trying to get force\n";
    return 0;
=======
    if (this->GetVelocity(_index) > this->velocityLimit[_index])
      _effort = _effort > 0 ? 0 : _effort;
    else if (this->GetVelocity(_index) < -this->velocityLimit[_index])
      _effort = _effort < 0 ? 0 : _effort;
>>>>>>> 0d58d96e
  }

  // truncate effort if effortLimit is not negative
  if (this->effortLimit[_index] >= 0.0)
    _effort = math::clamp(_effort, -this->effortLimit[_index],
      this->effortLimit[_index]);

  if (this->childLink) this->childLink->SetEnabled(true);
  if (this->parentLink) this->parentLink->SetEnabled(true);
}

//////////////////////////////////////////////////
double Joint::GetForce(unsigned int /*_index*/)
{
  gzerr << "Joint::GetForce should be overloaded by physics engines.\n";
  return 0;
}

//////////////////////////////////////////////////
double Joint::GetForce(int _index)
{
  return this->GetForce(static_cast<unsigned int>(_index));
}

//////////////////////////////////////////////////
void Joint::ApplyDamping()
{
  gzerr << "Joint::ApplyDamping should be overloaded by physics engines.\n";
}

//////////////////////////////////////////////////
void Joint::ComputeInertiaRatio()
{
  for (unsigned int i = 0; i < this->GetAngleCount(); ++i)
  {
    math::Vector3 axis = this->GetGlobalAxis(i);
    if (this->parentLink && this->childLink)
    {
      physics::InertialPtr pi = this->parentLink->GetInertial();
      physics::InertialPtr ci = this->childLink->GetInertial();
      math::Matrix3 pm(
       pi->GetIXX(), pi->GetIXY(), pi->GetIXZ(),
       pi->GetIXY(), pi->GetIYY(), pi->GetIYZ(),
       pi->GetIXZ(), pi->GetIYZ(), pi->GetIZZ());
      math::Matrix3 cm(
       ci->GetIXX(), ci->GetIXY(), ci->GetIXZ(),
       ci->GetIXY(), ci->GetIYY(), ci->GetIYZ(),
       ci->GetIXZ(), ci->GetIYZ(), ci->GetIZZ());

      // rotate pm and cm into inertia frame
      math::Pose pPose = this->parentLink->GetWorldPose();
      math::Pose cPose = this->childLink->GetWorldPose();
      for (unsigned col = 0; col < 3; ++col)
      {
        // get each column, and inverse rotate by pose
        math::Vector3 pmCol(pm[0][col], pm[1][col], pm[2][col]);
        pmCol = pPose.rot.RotateVector(pmCol);
        pm.SetCol(col, pmCol);
        math::Vector3 cmCol(cm[0][col], cm[1][col], cm[2][col]);
        cmCol = pPose.rot.RotateVector(cmCol);
        cm.SetCol(col, cmCol);
      }

      // matrix times axis
      // \todo: add operator in Matrix3 class so we can do Matrix3 * Vector3
      math::Vector3 pia(
        pm[0][0] * axis.x + pm[0][1] * axis.y + pm[0][2] * axis.z,
        pm[1][0] * axis.x + pm[1][1] * axis.y + pm[1][2] * axis.z,
        pm[2][0] * axis.x + pm[2][1] * axis.y + pm[2][2] * axis.z);
      math::Vector3 cia(
        cm[0][0] * axis.x + cm[0][1] * axis.y + cm[0][2] * axis.z,
        cm[1][0] * axis.x + cm[1][1] * axis.y + cm[1][2] * axis.z,
        cm[2][0] * axis.x + cm[2][1] * axis.y + cm[2][2] * axis.z);
      double piam = pia.GetLength();
      double ciam = cia.GetLength();

      // should we flip? sure, so the measure of ratio is between [1, +inf]
      if (piam > ciam)
        this->inertiaRatio[i] = piam/ciam;
      else
        this->inertiaRatio[i] = ciam/piam;
    }
  }
}

//////////////////////////////////////////////////
double Joint::GetInertiaRatio(unsigned int _index) const
{
  if (_index < this->GetAngleCount())
  {
    return this->inertiaRatio[_index];
  }
  else
  {
    gzerr << "Invalid joint index [" << _index
          << "] when trying to get inertia ratio across joint.\n";
    return 0;
  }
}

//////////////////////////////////////////////////
double Joint::GetDamping(int /*_index*/)
{
  return this->dampingCoefficient;
}

//////////////////////////////////////////////////
math::Angle Joint::GetLowerLimit(unsigned int _index) const
{
  if (_index < this->GetAngleCount())
    return this->lowerLimit[_index];

  gzwarn << "requesting lower limit of joint index out of bound\n";
  return math::Angle();
}

//////////////////////////////////////////////////
math::Angle Joint::GetUpperLimit(unsigned int _index) const
{
  if (_index < this->GetAngleCount())
    return this->upperLimit[_index];

  gzwarn << "requesting upper limit of joint index out of bound\n";
  return math::Angle();
}

//////////////////////////////////////////////////
void Joint::SetProvideFeedback(bool _enable)
{
  this->provideFeedback = _enable;
}<|MERGE_RESOLUTION|>--- conflicted
+++ resolved
@@ -55,10 +55,6 @@
   this->upperLimit[1] =  1e16;
   this->inertiaRatio[0] = 0;
   this->inertiaRatio[1] = 0;
-<<<<<<< HEAD
-  this->dampingCoefficient = 0;
-=======
->>>>>>> 0d58d96e
   this->wrench.body1Force = math::Vector3(0, 0, 0);
   this->wrench.body1Torque = math::Vector3(0, 0, 0);
   this->wrench.body2Force = math::Vector3(0, 0, 0);
@@ -517,25 +513,7 @@
 }
 
 //////////////////////////////////////////////////
-<<<<<<< HEAD
-void Joint::SetForce(int _index, double _force)
-{
-  // this bit of code actually doesn't do anything physical,
-  // it simply records the forces commanded inside forceApplied.
-  if (_index >= 0 && static_cast<unsigned int>(_index) < this->GetAngleCount())
-    this->forceApplied[_index] = _force;
-  else
-    gzerr << "Something's wrong, joint [" << this->GetName()
-          << "] index [" << _index
-          << "] out of range [" << this->GetAngleCount()
-          << "] when trying to set force.\n";
-}
-
-//////////////////////////////////////////////////
-double Joint::GetForce(unsigned int _index)
-=======
 void Joint::SetForce(int _index, double _effort)
->>>>>>> 0d58d96e
 {
   if (_index < 0 || static_cast<unsigned int>(_index) >= this->GetAngleCount())
   {
@@ -547,17 +525,10 @@
   // truncating SetForce effort if velocity limit reached.
   if (this->velocityLimit[_index] >= 0)
   {
-<<<<<<< HEAD
-    gzerr << "Invalid joint index [" << _index
-          << "] out of range [" << this->GetAngleCount()
-          << "] when trying to get force\n";
-    return 0;
-=======
     if (this->GetVelocity(_index) > this->velocityLimit[_index])
       _effort = _effort > 0 ? 0 : _effort;
     else if (this->GetVelocity(_index) < -this->velocityLimit[_index])
       _effort = _effort < 0 ? 0 : _effort;
->>>>>>> 0d58d96e
   }
 
   // truncate effort if effortLimit is not negative
