/*
 * Copyright (C) 2012-2015 Open Source Robotics Foundation
 *
 * Licensed under the Apache License, Version 2.0 (the "License");
 * you may not use this file except in compliance with the License.
 * You may obtain a copy of the License at
 *
 *     http://www.apache.org/licenses/LICENSE-2.0
 *
 * Unless required by applicable law or agreed to in writing, software
 * distributed under the License is distributed on an "AS IS" BASIS,
 * WITHOUT WARRANTIES OR CONDITIONS OF ANY KIND, either express or implied.
 * See the License for the specific language governing permissions and
 * limitations under the License.
 *
*/

#ifndef _GAZEBO_SURFACEPARAMS_HH_
#define _GAZEBO_SURFACEPARAMS_HH_

#include <sdf/sdf.hh>

#include "gazebo/msgs/msgs.hh"
#include "gazebo/physics/PhysicsTypes.hh"
#include "gazebo/util/system.hh"

namespace gazebo
{
  namespace physics
  {
    /// \addtogroup gazebo_physics
    /// \{

    /// \class FrictionPyramid SurfaceParams.hh physics/physics.hh
    /// \brief Parameters used for friction pyramid model.
    class GZ_PHYSICS_VISIBLE FrictionPyramid
    {
      /// \brief Constructor.
      public: FrictionPyramid();

      /// \brief Destructor.
      public: virtual ~FrictionPyramid();

      /// \brief Get the friction coefficient in the primary direction.
      /// \return Friction coefficient in primary direction.
      /// \deprecated See const function MuPrimary
      public: double GetMuPrimary() GAZEBO_DEPRECATED(7.0);

      /// \brief Get the friction coefficient in the secondary direction.
      /// \return Friction coefficient in secondary direction.
      /// \deprecated See const function MuSecondary
      public: double GetMuSecondary() GAZEBO_DEPRECATED(7.0);

      /// \brief Get the friction coefficient in the primary direction.
      /// \return Friction coefficient in primary direction.
      public: double MuPrimary() const;

      /// \brief Get the friction coefficient in the secondary direction.
      /// \return Friction coefficient in secondary direction.
      public: double MuSecondary() const;

      /// \brief Get the torsional friction coefficient.
      /// \return Torsional friction coefficient.
      public: double MuTorsion() const;

      /// \brief Get the torsional patch radius.
      /// \return Torsional patch radius.
      public: double PatchRadius() const;

      /// \brief Get the torsional surface radius.
      /// \return Torsional surface radius.
      public: double SurfaceRadius() const;

      /// \brief Get the torsional "use patch radius" flag.
      /// \return Torsional "use patch radius" flag.
      public: bool UsePatchRadius() const;

      /// \brief Set the friction coefficient in the primary direction.
      /// \param[in] _mu Friction coefficient.
      public: void SetMuPrimary(double _mu);

      /// \brief Set the friction coefficient in the secondary direction.
      /// \param[in] _mu Friction coefficient.
      public: void SetMuSecondary(double _mu);

      /// \brief Set the torsional friction coefficient.
      /// \param[in] _mu Torsional friction coefficient.
      public: void SetMuTorsion(const double _mu);

      /// \brief Set the torsional patch radius.
      /// \param[in] _radius Torsional patch radius.
      public: void SetPatchRadius(const double _radius);

      /// \brief Set the torsional surface radius.
      /// \param[in] _radius Torsional surface radius.
      public: void SetSurfaceRadius(const double _radius);

      /// \brief Set whether to use the surface radius.
      /// \param[in] _use True to use the surface radius.
      public: void SetUsePatchRadius(const bool _use);

<<<<<<< HEAD
=======
      /// \brief Get the Poisson's ratio
      /// \return Poisson's ratio
      public: double PoissonsRatio() const;

      /// \brief Set the Poisson's ratio
      /// \param[in] _ratio Poisson's ratio
      public: void SetPoissonsRatio(const double _ratio);

      /// \brief Get the elastic modulus
      /// \return elastic modulus
      public: double ElasticModulus() const;

      /// \brief Set the elastic modulus
      /// \param[in] _modulus elastic modulus to set to
      public: void SetElasticModulus(const double _modulus);

>>>>>>> 828be8d9
      /// \brief Get the friction coefficient in a single direction.
      /// \param[in] _index Index of friction direction, 0 for primary,
      /// 1 for secondary direction.
      /// \return Friction coefficient, or negative value if invalid
      /// _index is supplied.
      private: double Mu(const unsigned int _index) const;

      /// \brief Set the friction coefficient in a single direction.
      /// If a negative value is supplied, use an astronomically high
      /// value instead.
      /// \param[in] _index Index of friction direction, 0 for primary,
      /// 1 for secondary direction.
      /// \param[in] _mu Friction coefficient.
      private: void SetMu(unsigned int _index, double _mu);

      /// \brief Vector for specifying the primary friction direction,
      /// relative to the parent collision frame. The component of this
      /// vector that is orthogonal to the surface normal will be set
      /// as the primary friction direction.
      /// If undefined, a vector consstrained to be perpendicular
      /// to the contact normal in the global y-z plane is used.
      /// \sa http://www.ode.org/ode-latest-userguide.html#sec_7_3_7
      public: math::Vector3 direction1;

      /// \brief Array of dry friction coefficients. mu[0] is in the
      /// primary direction as defined by the friction pyramid.
      /// mu[1] is in the second direction.
      /// mu[2] is in the torsional direction.
      private: double mu[3];

      /// \brief Radius of the contact patch used to calculate torsional
      /// friction. The same patch is used by all contact points in this
      /// surface.
      /// The patch is equal to the square root of the surface radius times the
      /// contact depth: a = srqt(R * d).
      private: double patchRadius;

      /// \brief Radius of the surface to be used to calculate torsional
      /// friction. The same radius is used for all contacts points in this
      /// surface.
      private: double surfaceRadius;

      /// \brief Flag for choosing the method for computing the contact
      /// patch radius in torsional friction.
      /// True to use the constant patch radius parameter. False to use the
      /// surface radius together with contact depth.
      private: bool usePatchRadius;
<<<<<<< HEAD
=======

      /// \brief Poisson's Ratio
      private: double poissonsRatio;

      /// \brief Elastic modulus.
      private: double elasticModulus;
>>>>>>> 828be8d9
    };

    /// \class SurfaceParams SurfaceParams.hh physics/physics.hh
    /// \brief SurfaceParams defines various Surface contact parameters.
    /// These parameters defines the properties of a
    /// physics::Contact constraint.
    class GZ_PHYSICS_VISIBLE SurfaceParams
    {
      /// \brief Constructor.
      public: SurfaceParams();

      /// \brief Destructor.
      public: virtual ~SurfaceParams();

      /// \brief Load the contact params.
      /// \param[in] _sdf SDF values to load from.
      public: virtual void Load(sdf::ElementPtr _sdf);

      /// \brief Fill in a surface message.
      /// \param[in] _msg Message to fill with this object's values.
      public: virtual void FillMsg(msgs::Surface &_msg);

      /// \brief Process a surface message.
      /// \param[in] _msg Message to read values from.
      public: virtual void ProcessMsg(const msgs::Surface &_msg);

      /// \brief Get access to FrictionPyramid data, if available.
      /// \return Pointer to FrictionPyramid data or NULL if class does
      /// not use FrictionPyramid data.
      /// \deprecated See function FrictionPyramid
      public: virtual FrictionPyramidPtr GetFrictionPyramid() const
          GAZEBO_DEPRECATED(7.0);

      /// \brief Get access to FrictionPyramid data, if available.
      /// \return Pointer to FrictionPyramid data or NULL if class does
      /// not use FrictionPyramid data.
      public: virtual FrictionPyramidPtr FrictionPyramid() const;

      /// \brief Allow collision checking without generating a contact joint.
      public: bool collideWithoutContact;

      /// \brief Custom collision filtering used when collideWithoutContact is
      /// true.
      public: unsigned int collideWithoutContactBitmask;

      /// \brief Custom collision filtering. Will override
      /// collideWithoutContact.
      public: unsigned int collideBitmask;
    };
    /// \}
  }
}
#endif<|MERGE_RESOLUTION|>--- conflicted
+++ resolved
@@ -99,8 +99,6 @@
       /// \param[in] _use True to use the surface radius.
       public: void SetUsePatchRadius(const bool _use);
 
-<<<<<<< HEAD
-=======
       /// \brief Get the Poisson's ratio
       /// \return Poisson's ratio
       public: double PoissonsRatio() const;
@@ -117,7 +115,6 @@
       /// \param[in] _modulus elastic modulus to set to
       public: void SetElasticModulus(const double _modulus);
 
->>>>>>> 828be8d9
       /// \brief Get the friction coefficient in a single direction.
       /// \param[in] _index Index of friction direction, 0 for primary,
       /// 1 for secondary direction.
@@ -165,15 +162,12 @@
       /// True to use the constant patch radius parameter. False to use the
       /// surface radius together with contact depth.
       private: bool usePatchRadius;
-<<<<<<< HEAD
-=======
 
       /// \brief Poisson's Ratio
       private: double poissonsRatio;
 
       /// \brief Elastic modulus.
       private: double elasticModulus;
->>>>>>> 828be8d9
     };
 
     /// \class SurfaceParams SurfaceParams.hh physics/physics.hh
