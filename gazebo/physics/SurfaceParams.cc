/*
 * Copyright (C) 2012-2014 Open Source Robotics Foundation
 *
 * Licensed under the Apache License, Version 2.0 (the "License");
 * you may not use this file except in compliance with the License.
 * You may obtain a copy of the License at
 *
 *     http://www.apache.org/licenses/LICENSE-2.0
 *
 * Unless required by applicable law or agreed to in writing, software
 * distributed under the License is distributed on an "AS IS" BASIS,
 * WITHOUT WARRANTIES OR CONDITIONS OF ANY KIND, either express or implied.
 * See the License for the specific language governing permissions and
 * limitations under the License.
 *
*/

#include "gazebo/common/Assert.hh"
#include "gazebo/common/Console.hh"
#include "gazebo/math/Helpers.hh"
#include "gazebo/physics/SurfaceParams.hh"

using namespace gazebo;
using namespace physics;

//////////////////////////////////////////////////
FrictionPyramid::FrictionPyramid()
{
  this->mu[0] = 1.0;
  this->mu[1] = 1.0;
}

//////////////////////////////////////////////////
FrictionPyramid::~FrictionPyramid()
{
}

//////////////////////////////////////////////////
double FrictionPyramid::GetMuPrimary()
{
  return this->GetMu(0);
}

//////////////////////////////////////////////////
double FrictionPyramid::GetMuSecondary()
{
  return this->GetMu(1);
}

//////////////////////////////////////////////////
void FrictionPyramid::SetMuPrimary(double _mu)
{
  this->SetMu(0, _mu);
}

//////////////////////////////////////////////////
void FrictionPyramid::SetMuSecondary(double _mu)
{
  this->SetMu(1, _mu);
}

//////////////////////////////////////////////////
double FrictionPyramid::GetMu(unsigned int _index)
{
  GZ_ASSERT(_index < 2, "Invalid _index to GetMu");
  return this->mu[_index];
}

//////////////////////////////////////////////////
void FrictionPyramid::SetMu(unsigned int _index, double _mu)
{
  GZ_ASSERT(_index < 2, "Invalid _index to SetMu");
  if (_mu < 0)
  {
    this->mu[_index] = GZ_FLT_MAX;
  }
  else
  {
<<<<<<< HEAD
    sdf::ElementPtr frictionElem = _sdf->GetElement("friction");
    GZ_ASSERT(frictionElem, "Surface sdf member is NULL");
    {
      double frictionMagnitude = frictionElem->Get<double>("magnitude");

      sdf::ElementPtr frictionOdeElem = frictionElem->GetElement("ode");
      GZ_ASSERT(frictionOdeElem, "Surface sdf member is NULL");
      this->mu1 = frictionMagnitude * frictionOdeElem->Get<double>("mu1_ratio");
      this->mu2 = frictionMagnitude * frictionOdeElem->Get<double>("mu2_ratio");

      if (this->mu1 < 0)
        this->mu1 = FLT_MAX;
      if (this->mu2 < 0)
        this->mu2 = FLT_MAX;

      this->slip1 = frictionOdeElem->Get<double>("slip1");
      this->slip2 = frictionOdeElem->Get<double>("slip2");
      this->fdir1 = frictionOdeElem->Get<math::Vector3>("fdir1");
    }
=======
    this->mu[_index] = _mu;
>>>>>>> c9dc1434
  }
}

//////////////////////////////////////////////////
SurfaceParams::SurfaceParams()
  : collideWithoutContact(false),
    collideWithoutContactBitmask(1)
{
}

//////////////////////////////////////////////////
SurfaceParams::~SurfaceParams()
{
}

//////////////////////////////////////////////////
void SurfaceParams::Load(sdf::ElementPtr _sdf)
{
  if (!_sdf)
    gzerr << "Surface _sdf is NULL" << std::endl;
  else
  {
    sdf::ElementPtr contactElem = _sdf->GetElement("contact");
    if (!contactElem)
      gzerr << "Surface contact sdf member is NULL" << std::endl;
    else
    {
      this->collideWithoutContact =
        contactElem->Get<bool>("collide_without_contact");
      this->collideWithoutContactBitmask =
          contactElem->Get<unsigned int>("collide_without_contact_bitmask");
    }
  }
}

/////////////////////////////////////////////////
void SurfaceParams::FillMsg(msgs::Surface &_msg)
{
  _msg.set_collide_without_contact(this->collideWithoutContact);
  _msg.set_collide_without_contact_bitmask(this->collideWithoutContactBitmask);
}


void SurfaceParams::ProcessMsg(const msgs::Surface &_msg)
{
  if (_msg.has_collide_without_contact())
    this->collideWithoutContact = _msg.collide_without_contact();
  if (_msg.has_collide_without_contact_bitmask())
    this->collideWithoutContactBitmask = _msg.collide_without_contact_bitmask();
}<|MERGE_RESOLUTION|>--- conflicted
+++ resolved
@@ -76,29 +76,7 @@
   }
   else
   {
-<<<<<<< HEAD
-    sdf::ElementPtr frictionElem = _sdf->GetElement("friction");
-    GZ_ASSERT(frictionElem, "Surface sdf member is NULL");
-    {
-      double frictionMagnitude = frictionElem->Get<double>("magnitude");
-
-      sdf::ElementPtr frictionOdeElem = frictionElem->GetElement("ode");
-      GZ_ASSERT(frictionOdeElem, "Surface sdf member is NULL");
-      this->mu1 = frictionMagnitude * frictionOdeElem->Get<double>("mu1_ratio");
-      this->mu2 = frictionMagnitude * frictionOdeElem->Get<double>("mu2_ratio");
-
-      if (this->mu1 < 0)
-        this->mu1 = FLT_MAX;
-      if (this->mu2 < 0)
-        this->mu2 = FLT_MAX;
-
-      this->slip1 = frictionOdeElem->Get<double>("slip1");
-      this->slip2 = frictionOdeElem->Get<double>("slip2");
-      this->fdir1 = frictionOdeElem->Get<math::Vector3>("fdir1");
-    }
-=======
     this->mu[_index] = _mu;
->>>>>>> c9dc1434
   }
 }
 
