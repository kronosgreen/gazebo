/*
 * Copyright (C) 2012-2016 Open Source Robotics Foundation
 *
 * Licensed under the Apache License, Version 2.0 (the "License");
 * you may not use this file except in compliance with the License.
 * You may obtain a copy of the License at
 *
 *     http://www.apache.org/licenses/LICENSE-2.0
 *
 * Unless required by applicable law or agreed to in writing, software
 * distributed under the License is distributed on an "AS IS" BASIS,
 * WITHOUT WARRANTIES OR CONDITIONS OF ANY KIND, either express or implied.
 * See the License for the specific language governing permissions and
 * limitations under the License.
 *
*/
#ifdef _WIN32
  // Ensure that Winsock2.h is included before Windows.h, which can get
  // pulled in by anybody (e.g., Boost).
  #include <Winsock2.h>
#endif

#include <algorithm>
#include <cmath>
#include <string>
#include <ignition/math/Helpers.hh>
#include <gazebo/gazebo_config.h>

#include "gazebo/common/Assert.hh"
#include "gazebo/common/Console.hh"
#include "gazebo/common/Image.hh"
#include "gazebo/common/CommonIface.hh"
#include "gazebo/common/SphericalCoordinates.hh"
#include "gazebo/math/gzmath.hh"
#include "gazebo/physics/World.hh"
#include "gazebo/transport/transport.hh"

#include "gazebo/physics/HeightmapShapePrivate.hh"
#include "gazebo/physics/HeightmapShape.hh"

using namespace gazebo;
using namespace physics;

//////////////////////////////////////////////////
HeightmapShape::HeightmapShape(CollisionPtr _parent)
: Shape(*new HeightmapShapePrivate, _parent),
  heightmapShapeDPtr(static_cast<HeightmapShapePrivate*>(this->shapeDPtr))
{
  this->heightmapShapeDPtr = 0;
  this->AddType(Base::HEIGHTMAP_SHAPE);
}

//////////////////////////////////////////////////
HeightmapShape::~HeightmapShape()
{
}

//////////////////////////////////////////////////
void HeightmapShape::OnRequest(ConstRequestPtr &_msg)
{
  if (_msg->request() == "heightmap_data")
  {
    msgs::Geometry msg;

    msgs::Response response;
    response.set_id(_msg->id());
    response.set_request(_msg->request());
    response.set_response("success");

    this->FillMsg(msg);
    this->FillHeights(msg);

    response.set_type(msg.GetTypeName());
    std::string *serializedData = response.mutable_serialized_data();
    msg.SerializeToString(serializedData);

    this->heightmapShapeDPtr->responsePub->Publish(response);
  }
}

//////////////////////////////////////////////////
int HeightmapShape::LoadTerrainFile(const std::string &_filename)
{
  this->heightmapShapeDPtr->heightmapData =
    common::HeightmapDataLoader::LoadTerrainFile(_filename);

  if (!this->heightmapShapeDPtr->heightmapData)
  {
    gzerr << "Unable to load heightmap data" << std::endl;
    return -1;
  }

#ifdef HAVE_GDAL
  // DEM
  auto demData = dynamic_cast<common::Dem *>(
      this->heightmapShapeDPtr->heightmapData);

  if (demData)
  {
    this->heightmapShapeDPtr->dem = *demData;
    if (this->heightmapShapeDPtr->sdf->HasElement("size"))
    {
      this->heightmapShapeDPtr->heightmapSize =
        this->heightmapShapeDPtr->sdf->Get<ignition::math::Vector3d>("size");
    }
    else
    {
<<<<<<< HEAD
      this->heightmapShapeDPtr->heightmapSize.X(
        this->heightmapShapeDPtr->dem.GetWorldWidth());
      this->heightmapShapeDPtr->heightmapSize.Y(
        this->heightmapShapeDPtr->dem.GetWorldHeight());
      this->heightmapShapeDPtr->heightmapSize.Z(
        this->heightmapShapeDPtr->dem.GetMaxElevation() -
          std::max(0.0f, this->heightmapShapeDPtr->dem.GetMinElevation()));
=======
      this->heightmapSize.x = this->dem.GetWorldWidth();
      this->heightmapSize.y = this->dem.GetWorldHeight();
      this->heightmapSize.z = this->dem.GetMaxElevation() -
          this->dem.GetMinElevation();
>>>>>>> 71d0c76a
    }

    // Modify the reference geotedic latitude/longitude.
    // A GPS sensor will use the real georeferenced coordinates of the terrain.
<<<<<<< HEAD
    common::SphericalCoordinatesPtr sphericalCoordinates =
      this->heightmapShapeDPtr->world->SphericalCoords();
=======
    common::SphericalCoordinatesPtr sphericalCoordinates;
    sphericalCoordinates = this->world->SphericalCoords();
>>>>>>> 71d0c76a

    if (sphericalCoordinates)
    {
      ignition::math::Angle latitude, longitude;
      double elevation;

      this->heightmapShapeDPtr->dem.GetGeoReferenceOrigin(latitude, longitude);
      elevation = this->heightmapShapeDPtr->dem.GetElevation(0.0, 0.0);

      sphericalCoordinates->SetLatitudeReference(latitude);
      sphericalCoordinates->SetLongitudeReference(longitude);
      sphericalCoordinates->SetElevationReference(elevation);
      sphericalCoordinates.reset();
    }
    else
      gzerr << "Unable to get a valid SphericalCoordinates pointer\n";

    return 0;
  }
  // Image
  else
#endif
  {
    auto imageData =
        dynamic_cast<common::ImageHeightmap *>(
            this->heightmapShapeDPtr->heightmapData);
    if (imageData)
    {
      this->heightmapShapeDPtr->img = *imageData;
      this->heightmapShapeDPtr->heightmapSize =
        this->heightmapShapeDPtr->sdf->Get<ignition::math::Vector3d>("size");
      return 0;
    }
  }

  return -1;
}

//////////////////////////////////////////////////
void HeightmapShape::Load(sdf::ElementPtr _sdf)
{
  Base::Load(_sdf);

  std::string filename = common::find_file(
      this->heightmapShapeDPtr->sdf->Get<std::string>("uri"));
  if (filename.empty())
  {
    gzerr << "Unable to find heightmap[" +
             this->heightmapShapeDPtr->sdf->Get<std::string>("uri") + "]\n";
    return;
  }

  if (this->LoadTerrainFile(filename) != 0)
  {
    gzerr << "Heightmap data size must be square, with a size of 2^n+1\n";
    return;
  }

  // Check if the geometry of the terrain data matches Ogre constrains
  if (this->heightmapShapeDPtr->heightmapData->GetWidth() !=
      this->heightmapShapeDPtr->heightmapData->GetHeight() ||
      !ignition::math::isPowerOfTwo(
        this->heightmapShapeDPtr->heightmapData->GetWidth() - 1))
  {
    gzerr << "Heightmap data size must be square, with a size of 2^n+1\n";
    return;
  }
}

//////////////////////////////////////////////////
int HeightmapShape::GetSubSampling() const
{
  return this->SubSampling();
}

//////////////////////////////////////////////////
int HeightmapShape::SubSampling() const
{
  return this->heightmapShapeDPtr->subSampling;
}

//////////////////////////////////////////////////
void HeightmapShape::Init()
{
  this->heightmapShapeDPtr->node = transport::NodePtr(new transport::Node());
  this->heightmapShapeDPtr->node->Init();

  this->heightmapShapeDPtr->requestSub =
    this->heightmapShapeDPtr->node->Subscribe("~/request",
      &HeightmapShape::OnRequest, this, true);

  this->heightmapShapeDPtr->responsePub =
    this->heightmapShapeDPtr->node->Advertise<msgs::Response>("~/response");

  this->heightmapShapeDPtr->subSampling = 2;

  ignition::math::Vector3d terrainSize = this->Size();

  // sampling size along image width and height
  this->heightmapShapeDPtr->vertSize = (
      this->heightmapShapeDPtr->heightmapData->GetWidth() *
      this->heightmapShapeDPtr->subSampling)-1;

  this->heightmapShapeDPtr->scale.X(
      terrainSize.X() / this->heightmapShapeDPtr->vertSize);
  this->heightmapShapeDPtr->scale.Y(
      terrainSize.Y() / this->heightmapShapeDPtr->vertSize);

<<<<<<< HEAD
  if (ignition::math::equal(
        this->heightmapShapeDPtr->heightmapData->GetMaxElevation(), 0.0f))
  {
    this->heightmapShapeDPtr->scale.Z(fabs(terrainSize.Z()));
  }
  else
  {
    this->heightmapShapeDPtr->scale.Z(fabs(terrainSize.Z()) /
                  this->heightmapShapeDPtr->heightmapData->GetMaxElevation());
  }
=======
  // TODO add a virtual HeightmapData::GetMinElevation function to avoid the
  // ifdef check. i.e. heightmapSizeZ = GetMaxElevation - GetMinElevation
  double heightmapSizeZ = this->heightmapData->GetMaxElevation();
#ifdef HAVE_GDAL
  // DEM
  auto demData = dynamic_cast<common::Dem *>(this->heightmapData);
  if (demData)
    heightmapSizeZ = heightmapSizeZ - demData->GetMinElevation();
#endif

  if (ignition::math::equal(heightmapSizeZ, 0.0))
    this->scale.z = 1.0;
  else
    this->scale.z = fabs(terrainSize.z) / heightmapSizeZ;
>>>>>>> 71d0c76a

  // Step 1: Construct the heightmap lookup table
  this->heightmapShapeDPtr->heightmapData->FillHeightMap(
      this->heightmapShapeDPtr->subSampling, this->heightmapShapeDPtr->vertSize,
      this->Size(), this->heightmapShapeDPtr->scale,
      this->heightmapShapeDPtr->flipY,
      this->heightmapShapeDPtr->heights);
}

//////////////////////////////////////////////////
void HeightmapShape::SetScale(const math::Vector3 &_scale)
{
  this->SetScale(_scale.Ign());
}

//////////////////////////////////////////////////
void HeightmapShape::SetScale(const ignition::math::Vector3d &_scale)
{
  if (this->heightmapShapeDPtr->scale == _scale)
    return;

  this->heightmapShapeDPtr->scale = _scale;
}

//////////////////////////////////////////////////
std::string HeightmapShape::GetURI() const
{
  return this->URI();
}

//////////////////////////////////////////////////
std::string HeightmapShape::URI() const
{
  return this->heightmapShapeDPtr->sdf->Get<std::string>("uri");
}

//////////////////////////////////////////////////
math::Vector3 HeightmapShape::GetSize() const
{
  return this->Size();
}

//////////////////////////////////////////////////
ignition::math::Vector3d HeightmapShape::Size() const
{
  return this->heightmapShapeDPtr->heightmapSize;
}

//////////////////////////////////////////////////
math::Vector3 HeightmapShape::GetPos() const
{
  return this->Pos();
}

//////////////////////////////////////////////////
ignition::math::Vector3d HeightmapShape::Pos() const
{
  return this->heightmapShapeDPtr->sdf->Get<ignition::math::Vector3d>("pos");
}

//////////////////////////////////////////////////
void HeightmapShape::FillMsg(msgs::Geometry &_msg)
{
  _msg.set_type(msgs::Geometry::HEIGHTMAP);

  _msg.mutable_heightmap()->set_width(this->heightmapShapeDPtr->vertSize);
  _msg.mutable_heightmap()->set_height(this->heightmapShapeDPtr->vertSize);

  msgs::Set(_msg.mutable_heightmap()->mutable_size(), this->Size());
  msgs::Set(_msg.mutable_heightmap()->mutable_origin(), this->Pos());
  _msg.mutable_heightmap()->set_filename(this->URI());
}

//////////////////////////////////////////////////
void HeightmapShape::FillHeights(msgs::Geometry &_msg) const
{
  for (unsigned int y = 0; y < this->heightmapShapeDPtr->vertSize; ++y)
  {
    for (unsigned int x = 0; x < this->heightmapShapeDPtr->vertSize; ++x)
    {
      int index = (this->heightmapShapeDPtr->vertSize - y - 1) *
        this->heightmapShapeDPtr->vertSize + x;
      _msg.mutable_heightmap()->add_heights(
          this->heightmapShapeDPtr->heights[index]);
    }
  }
}

//////////////////////////////////////////////////
void HeightmapShape::ProcessMsg(const msgs::Geometry & /*_msg*/)
{
  gzerr << "TODO: not implement yet.";
}

//////////////////////////////////////////////////
math::Vector2i HeightmapShape::GetVertexCount() const
{
  return this->VertexCount();
}

//////////////////////////////////////////////////
ignition::math::Vector2i HeightmapShape::VertexCount() const
{
  return ignition::math::Vector2i(this->heightmapShapeDPtr->vertSize,
      this->heightmapShapeDPtr->vertSize);
}

/////////////////////////////////////////////////
float HeightmapShape::GetHeight(int _x, int _y) const
{
  return this->Height(_x, _y);
}

/////////////////////////////////////////////////
float HeightmapShape::Height(const int _x, const int _y) const
{
  int index = _y * this->heightmapShapeDPtr->vertSize + _x;
  if (_x < 0 || _y < 0 ||
      index >= static_cast<int>(this->heightmapShapeDPtr->heights.size()))
    return 0.0;

  return this->heightmapShapeDPtr->heights[index];
}

/////////////////////////////////////////////////
float HeightmapShape::GetMaxHeight() const
{
  return this->MaxHeight();
}

/////////////////////////////////////////////////
float HeightmapShape::MaxHeight() const
{
  float max = IGN_FLT_MIN;
  for (unsigned int i = 0; i < this->heightmapShapeDPtr->heights.size(); ++i)
  {
    if (this->heightmapShapeDPtr->heights[i] > max)
      max = this->heightmapShapeDPtr->heights[i];
  }

  return max;
}

/////////////////////////////////////////////////
float HeightmapShape::GetMinHeight() const
{
  return this->MinHeight();
}

/////////////////////////////////////////////////
float HeightmapShape::MinHeight() const
{
  float min = IGN_FLT_MAX;
  for (unsigned int i = 0; i < this->heightmapShapeDPtr->heights.size(); ++i)
  {
    if (this->heightmapShapeDPtr->heights[i] < min)
      min = this->heightmapShapeDPtr->heights[i];
  }

  return min;
}

//////////////////////////////////////////////////
common::Image HeightmapShape::GetImage() const
{
  return this->Image();
}

//////////////////////////////////////////////////
common::Image HeightmapShape::Image() const
{
  double height = 0.0;
  unsigned char *imageData = NULL;

  /// \todo Support multiple terrain objects
  double minHeight = this->MinHeight();
  double maxHeight = this->MaxHeight() - minHeight;

  int size = (this->heightmapShapeDPtr->vertSize+1) /
    this->heightmapShapeDPtr->subSampling;

  // Create the image data buffer
  imageData = new unsigned char[size * size];

  // Get height data from all vertices
  for (uint16_t y = 0; y < size; ++y)
  {
    for (uint16_t x = 0; x < size; ++x)
    {
      int sx = static_cast<int>(x * this->heightmapShapeDPtr->subSampling);
      int sy;

      if (!this->heightmapShapeDPtr->flipY)
      {
        sy = static_cast<int>(y * this->heightmapShapeDPtr->subSampling);
      }
      else
      {
        sy = static_cast<int>(size - 1 -y) *
          this->heightmapShapeDPtr->subSampling;
      }

      // Normalize height value
      height = (this->Height(sx, sy) - minHeight) / maxHeight;

      GZ_ASSERT(height <= 1.0, "Normalized terrain height > 1.0");
      GZ_ASSERT(height >= 0.0, "Normalized terrain height < 0.0");

      // Scale height to a value between 0 and 255
      imageData[y * size + x] = static_cast<unsigned char>(height * 255.0);
    }
  }

  common::Image result;
  result.SetFromData(imageData, size, size, common::Image::L_INT8);

  delete [] imageData;
  return result;
}

//////////////////////////////////////////////////
double HeightmapShape::ComputeVolume() const
{
  return 0;
}<|MERGE_RESOLUTION|>--- conflicted
+++ resolved
@@ -105,7 +105,6 @@
     }
     else
     {
-<<<<<<< HEAD
       this->heightmapShapeDPtr->heightmapSize.X(
         this->heightmapShapeDPtr->dem.GetWorldWidth());
       this->heightmapShapeDPtr->heightmapSize.Y(
@@ -113,23 +112,12 @@
       this->heightmapShapeDPtr->heightmapSize.Z(
         this->heightmapShapeDPtr->dem.GetMaxElevation() -
           std::max(0.0f, this->heightmapShapeDPtr->dem.GetMinElevation()));
-=======
-      this->heightmapSize.x = this->dem.GetWorldWidth();
-      this->heightmapSize.y = this->dem.GetWorldHeight();
-      this->heightmapSize.z = this->dem.GetMaxElevation() -
-          this->dem.GetMinElevation();
->>>>>>> 71d0c76a
     }
 
     // Modify the reference geotedic latitude/longitude.
     // A GPS sensor will use the real georeferenced coordinates of the terrain.
-<<<<<<< HEAD
     common::SphericalCoordinatesPtr sphericalCoordinates =
       this->heightmapShapeDPtr->world->SphericalCoords();
-=======
-    common::SphericalCoordinatesPtr sphericalCoordinates;
-    sphericalCoordinates = this->world->SphericalCoords();
->>>>>>> 71d0c76a
 
     if (sphericalCoordinates)
     {
@@ -233,23 +221,6 @@
       this->heightmapShapeDPtr->heightmapData->GetWidth() *
       this->heightmapShapeDPtr->subSampling)-1;
 
-  this->heightmapShapeDPtr->scale.X(
-      terrainSize.X() / this->heightmapShapeDPtr->vertSize);
-  this->heightmapShapeDPtr->scale.Y(
-      terrainSize.Y() / this->heightmapShapeDPtr->vertSize);
-
-<<<<<<< HEAD
-  if (ignition::math::equal(
-        this->heightmapShapeDPtr->heightmapData->GetMaxElevation(), 0.0f))
-  {
-    this->heightmapShapeDPtr->scale.Z(fabs(terrainSize.Z()));
-  }
-  else
-  {
-    this->heightmapShapeDPtr->scale.Z(fabs(terrainSize.Z()) /
-                  this->heightmapShapeDPtr->heightmapData->GetMaxElevation());
-  }
-=======
   // TODO add a virtual HeightmapData::GetMinElevation function to avoid the
   // ifdef check. i.e. heightmapSizeZ = GetMaxElevation - GetMinElevation
   double heightmapSizeZ = this->heightmapData->GetMaxElevation();
@@ -264,7 +235,6 @@
     this->scale.z = 1.0;
   else
     this->scale.z = fabs(terrainSize.z) / heightmapSizeZ;
->>>>>>> 71d0c76a
 
   // Step 1: Construct the heightmap lookup table
   this->heightmapShapeDPtr->heightmapData->FillHeightMap(
