--- conflicted
+++ resolved
@@ -1002,13 +1002,11 @@
       /// \param[in] _parent Pointer to parent entity.
       protected: Link(LinkPrivate &_dataPtr, EntityPtr _parent);
 
-<<<<<<< HEAD
+      /// \brief Shared construction code.
+      private: void ConstructionHelper();
+
       /// \brief Register items in the introspection service.
       protected: virtual void RegisterIntrospectionItems();
-=======
-      /// \brief Shared construction code.
-      private: void ConstructionHelper();
->>>>>>> 511b8693
 
       /// \brief Publish timestamped link data such as velocity.
       private: void PublishData();
