--- conflicted
+++ resolved
@@ -102,19 +102,15 @@
       /// \param[in] _collid True to enable collisions.
       public: virtual void SetSelfCollide(bool _collide) = 0;
 
-<<<<<<< HEAD
-      /// \brief Set the collide mode of the body
+
+      /// \brief Set the collide mode of the body.
+      /// \param[in] _mode Collision Mode,
       /// this can be: [all|none|sensors|fixed|ghost]
       /// all: collides with everything
       /// none: collides with nothing
       /// sensors: collides with everything else but other sensors
       /// fixed: collides with everything else but other fixed
       /// ghost: collides with everything else but other ghost
-=======
-      /// \TODO: reimplment this. Make collision mode an enum.
-      /// \brief Set the collide mode of the body.
-      /// \param[in] _mode Collision Mode.
->>>>>>> 69a74d38
       public: void SetCollideMode(const std::string &_mode);
 
       /// \brief Get Self-Collision Flag, if this is true, this body will
