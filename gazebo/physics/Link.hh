/*
 * Copyright (C) 2012-2016 Open Source Robotics Foundation
 *
 * Licensed under the Apache License, Version 2.0 (the "License");
 * you may not use this file except in compliance with the License.
 * You may obtain a copy of the License at
 *
 *     http://www.apache.org/licenses/LICENSE-2.0
 *
 * Unless required by applicable law or agreed to in writing, software
 * distributed under the License is distributed on an "AS IS" BASIS,
 * WITHOUT WARRANTIES OR CONDITIONS OF ANY KIND, either express or implied.
 * See the License for the specific language governing permissions and
 * limitations under the License.
 *
*/
#ifndef _LINK_HH_
#define _LINK_HH_

#ifdef _WIN32
  // Ensure that Winsock2.h is included before Windows.h, which can get
  // pulled in by anybody (e.g., Boost).
  #include <Winsock2.h>
#endif

#include "gazebo/physics/Entity.hh"
#include "gazebo/util/system.hh"

namespace gazebo
{
  namespace physics
  {
    // Forward declare private data class
    class LinkPrivate;

    /// \addtogroup gazebo_physics
    /// \{

    /// \class Link Link.hh physics/physics.hh
    /// \brief Link class defines a rigid body entity, containing
    /// information on inertia, visual and collision properties of
    /// a rigid body.
    class GZ_PHYSICS_VISIBLE Link : public Entity
    {
      /// \brief Constructor
      /// \param[in] _parent Parent of this link.
      public: explicit Link(EntityPtr _parent);

      /// \brief Destructor.
      public: virtual ~Link();

      /// \brief Load the body based on an SDF element.
      /// \param[in] _sdf SDF parameters.
      public: virtual void Load(sdf::ElementPtr _sdf);

      /// \brief Initialize the body.
      public: virtual void Init();

      /// \brief Finalize the body.
      public: void Fini();

      /// \brief Reset the link.
      public: void Reset();
      using Entity::Reset;

      /// \brief Reset the velocity, acceleration, force and torque of link.
      public: void ResetPhysicsStates();

      /// \brief Update the parameters using new sdf values.
      /// \param[in] _sdf SDF values to load from.
      public: virtual void UpdateParameters(sdf::ElementPtr _sdf);

      /// \brief Update the collision.
      /// \param[in] _info Update information.
      public: void Update(const common::UpdateInfo &_info);
      using Base::Update;

      /// \brief Set the scale of the link.
      /// \param[in] _scale Scale to set the link to.
      /// \deprecated See version that accepts ignition::math parameters.
      public: void SetScale(const math::Vector3 &_scale) GAZEBO_DEPRECATED(7.0);

      /// \brief Set the scale of the link.
      /// \param[in] _scale Scale to set the link to.
      public: void SetScale(const ignition::math::Vector3d &_scale);

      /// \brief Set whether this body is enabled.
      /// \param[in] _enable True to enable the link in the physics engine.
      public: virtual void SetEnabled(const bool _enable) const = 0;

      /// \brief Get whether this body is enabled in the physics engine.
      /// \return True if the link is enabled.
      /// \deprecated See Enabled() const
      public: virtual bool GetEnabled() const GAZEBO_DEPRECATED(7.0);

      /// \brief Get whether this body is enabled in the physics engine.
      /// \return True if the link is enabled.
      public: virtual bool Enabled() const = 0;

      /// \brief Set whether this entity has been selected by the user
      /// through the gui
      /// \param[in] _set True to set the link as selected.
      public: virtual bool SetSelected(const bool _set);

      /// \brief Set whether gravity affects this body.
      /// \param[in] _mode True to enable gravity.
      public: virtual void SetGravityMode(const bool _mode) = 0;

      /// \brief Get the gravity mode.
      /// \return True if gravity is enabled.
      /// \deprecated See GravityMode() const
      public: virtual bool GetGravityMode() const GAZEBO_DEPRECATED(7.0);

      /// \brief Get the gravity mode.
      /// \return True if gravity is enabled.
      public: virtual bool GravityMode() const;

      /// \brief Set whether wind affects this body.
      /// \param[in] _mode True to enable wind.
      public: virtual void SetWindMode(const bool _mode);

      /// \brief Get the wind mode.
      /// \return True if wind is enabled.
      public: virtual bool WindMode() const;

      /// \brief Set whether this body will collide with others in the
      /// model.
      /// \sa GetSelfCollide
      /// \param[in] _collide True to enable collisions.
      public: virtual void SetSelfCollide(const bool _collide) = 0;

      /// \brief Set the collide mode of the body.
      /// \param[in] _mode Collision Mode,
      /// this can be: [all|none|sensors|fixed|ghost]
      /// all: collides with everything
      /// none: collides with nothing
      /// sensors: collides with everything else but other sensors
      /// fixed: collides with everything else but other fixed
      /// ghost: collides with everything else but other ghost
      public: void SetCollideMode(const std::string &_mode);

      /// \brief Get Self-Collision Flag.
      /// Two links within the same model will not collide if both have
      /// self_collide == false. \n
      /// link 1 and link2 collide = link1.self_collide || link2.self_collide
      /// Bodies connected by a joint are exempt from this, and will
      /// never collide.
      /// \return True if self collision is enabled.
      /// \deprecated See SelfCollide() const
      public: bool GetSelfCollide() const GAZEBO_DEPRECATED(7.0);

      /// \brief Get Self-Collision Flag.
      /// Two links within the same model will not collide if both have
      /// self_collide == false. \n
      /// link 1 and link2 collide = link1.self_collide || link2.self_collide
      /// Bodies connected by a joint are exempt from this, and will
      /// never collide.
      /// \return True if self collision is enabled.
      public: bool SelfCollide() const;

      /// \brief Set the laser retro reflectiveness.
      /// \param[in] _retro Retro value for all child collisions.
      public: void SetLaserRetro(const float _retro);

      /// \brief Set the linear velocity of the body.
      /// \param[in] _vel Linear velocity.
      /// \deprecated See version that accepts ignition::math parameters
      public: virtual void SetLinearVel(const math::Vector3 &_vel)
              GAZEBO_DEPRECATED(7.0);

      /// \brief Set the linear velocity of the body.
      /// \param[in] _vel Linear velocity.
      public: virtual void SetLinearVel(
                  const ignition::math::Vector3d &_vel) = 0;

      /// \brief Set the angular velocity of the body.
      /// \param[in] _vel Angular velocity.
      /// \deprecated See version that accepts ignition::math parameters
      public: virtual void SetAngularVel(const math::Vector3 &_vel)
              GAZEBO_DEPRECATED(7.0);

      /// \brief Set the angular velocity of the body.
      /// \param[in] _vel Angular velocity.
      public: virtual void SetAngularVel(
                  const ignition::math::Vector3d &_vel) = 0;

      /// \brief Set the linear acceleration of the body.
      /// \param[in] _accel Linear acceleration.
      /// \deprecated See version that accepts ignition::math parameters.
      public: void SetLinearAccel(const math::Vector3 &_accel)
              GAZEBO_DEPRECATED(7.0);

      /// \brief Set the linear acceleration of the body.
      /// \param[in] _accel Linear acceleration.
      public: void SetLinearAccel(const ignition::math::Vector3d &_accel) ;

      /// \brief Set the angular acceleration of the body.
      /// \param[in] _accel Angular acceleration.
      /// \deprecated See version that accepts ignition::math parameters
      public: void SetAngularAccel(const math::Vector3 &_accel)
              GAZEBO_DEPRECATED(7.0);

      /// \brief Set the angular acceleration of the body.
      /// \param[in] _accel Angular acceleration.
      public: void SetAngularAccel(const ignition::math::Vector3d &_accel);

      /// \brief Set the force applied to the body.
      /// \param[in] _force Force value.
      /// \deprecated See version that accepts ignition::math parameters
      public: virtual void SetForce(const math::Vector3 &_force)
              GAZEBO_DEPRECATED(7.0);

      /// \brief Set the force applied to the body.
      /// \param[in] _force Force value.
      public: virtual void SetForce(const ignition::math::Vector3d &_force) = 0;

      /// \brief Set the torque applied to the body.
      /// \param[in] _torque Torque value.
      /// \deprecated See version that accepts ignition::math parameters
      public: virtual void SetTorque(const math::Vector3 &_torque)
              GAZEBO_DEPRECATED(7.0);

      /// \brief Set the torque applied to the body.
      /// \param[in] _torque Torque value.
      public: virtual void SetTorque(
                  const ignition::math::Vector3d &_torque) = 0;

      /// \brief Add a force to the body.
      /// \param[in] _force Force to add.
      /// \deprecated See version that accepts ignition::math parameters
      public: virtual void AddForce(const math::Vector3 &_force)
              GAZEBO_DEPRECATED(7.0);

      /// \brief Add a force to the body.
      /// \param[in] _force Force to add.
      public: virtual void AddForce(const ignition::math::Vector3d &_force) = 0;

      /// \brief Add a force to the body, components are relative to the
      /// body's own frame of reference.
      /// \param[in] _force Force to add.
      /// \deprecated See version that accepts ignition::math parameters
      public: virtual void AddRelativeForce(const math::Vector3 &_force)
              GAZEBO_DEPRECATED(7.0);

      /// \brief Add a force to the body, components are relative to the
      /// body's own frame of reference.
      /// \param[in] _force Force to add.
      public: virtual void AddRelativeForce(
                  const ignition::math::Vector3d &_force) = 0;

      /// \brief Add a force to the body using a global position.
      /// \param[in] _force Force to add.
      /// \param[in] _pos Position in global coord frame to add the force.
      /// \deprecated See version that accepts ignition::math parameters
      public: virtual void AddForceAtWorldPosition(const math::Vector3 &_force,
                  const math::Vector3 &_pos) GAZEBO_DEPRECATED(7.0);

      /// \brief Add a force to the body using a global position.
      /// \param[in] _force Force to add.
      /// \param[in] _pos Position in global coord frame to add the force.
      public: virtual void AddForceAtWorldPosition(
                  const ignition::math::Vector3d &_force,
                  const ignition::math::Vector3d &_pos) = 0;

      /// \brief Add a force to the body at position expressed to the body's
      /// own frame of reference.
      /// \param[in] _force Force to add.
      /// \param[in] _relPos Position on the link to add the force.
      /// \deprecated See version that accepts ignition::math parameters
      public: virtual void AddForceAtRelativePosition(
                  const math::Vector3 &_force,
                  const math::Vector3 &_relPos) GAZEBO_DEPRECATED(7.0);

      /// \brief Add a force to the body at position expressed to the body's
      /// own frame of reference.
      /// \param[in] _force Force to add.
      /// \param[in] _relPos Position on the link to add the force.
      public: virtual void AddForceAtRelativePosition(
                  const ignition::math::Vector3d &_force,
                  const ignition::math::Vector3d &_relPos) = 0;

      /// \brief Add a force expressed in the link frame.
      /// \param[in] _force Direction vector expressed in the link frame. Each
      /// component corresponds to the force which will be added in that axis
      /// and the vector's magnitude corresponds to the total force.
      /// \param[in] _offset Offset position expressed in the link frame. It
      /// defaults to the link origin.
      /// \deprecated See version that accepts ignition::math parameters
      public: virtual void AddLinkForce(const math::Vector3 &_force,
          const math::Vector3 &_offset = math::Vector3::Zero)
              GAZEBO_DEPRECATED(7.0);

      /// \brief Add a force expressed in the link frame.
      /// \param[in] _force Direction vector expressed in the link frame. Each
      /// component corresponds to the force which will be added in that axis
      /// and the vector's magnitude corresponds to the total force.
      /// \param[in] _offset Offset position expressed in the link frame. It
      /// defaults to the link origin.
      public: virtual void AddLinkForce(
                  const ignition::math::Vector3d &_force,
                  const ignition::math::Vector3d &_offset =
                  ignition::math::Vector3d::Zero) = 0;

      /// \brief Add a torque to the body.
      /// \param[in] _torque Torque value to add to the link.
      /// \deprecated See version that accepts ignition::math parameters
      public: virtual void AddTorque(const math::Vector3 &_torque)
              GAZEBO_DEPRECATED(7.0);

      /// \brief Add a torque to the body.
      /// \param[in] _torque Torque value to add to the link.
      public: virtual void AddTorque(
                  const ignition::math::Vector3d &_torque) = 0;

      /// \brief Add a torque to the body, components are relative to the
      /// body's own frame of reference.
      /// \param[in] _torque Torque value to add.
      /// \deprecated See version that accepts ignition::math parameters
      public: virtual void AddRelativeTorque(const math::Vector3 &_torque)
              GAZEBO_DEPRECATED(7.0);

      /// \brief Add a torque to the body, components are relative to the
      /// body's own frame of reference.
      /// \param[in] _torque Torque value to add.
      public: virtual void AddRelativeTorque(
                  const ignition::math::Vector3d &_torque) = 0;

      /// \brief Get the pose of the body's center of gravity in the world
      ///        coordinate frame.
      /// \return Pose of the body's center of gravity in the world coordinate
      ///         frame.
      /// \deprecated See WorldCoGPose()
      public: math::Pose GetWorldCoGPose() const GAZEBO_DEPRECATED(7.0);

      /// \brief Get the pose of the body's center of gravity in the world
      ///        coordinate frame.
      /// \return Pose of the body's center of gravity in the world coordinate
      ///         frame.
      public: ignition::math::Pose3d WorldCoGPose() const;

      /// \brief Get the linear velocity of the origin of the link frame,
      ///        expressed in the world frame.
      /// \return Linear velocity of the link frame.
      /// \deprecated See WorldLinearVel()
      public: virtual math::Vector3 GetWorldLinearVel() const
              GAZEBO_DEPRECATED(7.0);

      /// \brief Get the linear velocity of the origin of the link frame,
      ///        expressed in the world frame.
      /// \return Linear velocity of the link frame.
      public: virtual ignition::math::Vector3d WorldLinearVel() const;

      /// \brief Get the linear velocity of a point on the body in the world
      ///        frame, using an offset expressed in a body-fixed frame. If
      ///        no offset is given, the velocity at the origin of the Link
      ///        frame will be returned.
      /// \param[in] _offset Offset of the point from the origin of the Link
      ///                    frame, expressed in the body-fixed frame.
      /// \return Linear velocity of the point on the body
      /// \deprecated See WorldLinearVel()
      public: virtual math::Vector3 GetWorldLinearVel(
                  const math::Vector3 &_offset) const
              GAZEBO_DEPRECATED(7.0);

      /// \brief Get the linear velocity of a point on the body in the world
      ///        frame, using an offset expressed in a body-fixed frame. If
      ///        no offset is given, the velocity at the origin of the Link
      ///        frame will be returned.
      /// \param[in] _offset Offset of the point from the origin of the Link
      ///                    frame, expressed in the body-fixed frame.
      /// \return Linear velocity of the point on the body
      /// \deprecated See WorldLinearVel()
      public: virtual ignition::math::Vector3d WorldLinearVel(
                  const ignition::math::Vector3d &_offset) const = 0;

      /// \brief Get the linear velocity of a point on the body in the world
      ///        frame, using an offset expressed in an arbitrary frame.
      /// \param[in] _offset Offset from the origin of the link frame expressed
      ///                    in a frame defined by _q.
      /// \param[in] _q Describes the rotation of a reference frame relative to
      ///               the world reference frame.
      /// \return Linear velocity of the point on the body in the world frame.
      /// \deprecated See WorldLinearVel()
      public: virtual math::Vector3 GetWorldLinearVel(
                  const math::Vector3 &_offset,
                  const math::Quaternion &_q) const GAZEBO_DEPRECATED(7.0);

      /// \brief Get the linear velocity of a point on the body in the world
      ///        frame, using an offset expressed in an arbitrary frame.
      /// \param[in] _offset Offset from the origin of the link frame expressed
      ///                    in a frame defined by _q.
      /// \param[in] _q Describes the rotation of a reference frame relative to
      ///               the world reference frame.
      /// \return Linear velocity of the point on the body in the world frame.
      public: virtual ignition::math::Vector3d WorldLinearVel(
                  const ignition::math::Vector3d &_offset,
                  const ignition::math::Quaterniond &_q) const = 0;

      /// \brief Get the linear velocity at the body's center of gravity in the
      ///        world frame.
      /// \return Linear velocity at the body's center of gravity in the world
      ///         frame.
      /// \deprecated See WorldCoGLinearVel()
      public: virtual math::Vector3 GetWorldCoGLinearVel() const
              GAZEBO_DEPRECATED(7.0);

      /// \brief Get the linear velocity at the body's center of gravity in the
      ///        world frame.
      /// \return Linear velocity at the body's center of gravity in the world
      ///         frame.
      public: virtual ignition::math::Vector3d WorldCoGLinearVel() const = 0;

      /// \brief Get the linear velocity of the body.
      /// \return Linear velocity of the body.
      /// \deprecated See RelativeLinearVel()
      public: math::Vector3 GetRelativeLinearVel() const GAZEBO_DEPRECATED(7.0);

      /// \brief Get the linear velocity of the body.
      /// \return Linear velocity of the body.
      public: ignition::math::Vector3d RelativeLinearVel() const;

      /// \brief Get the angular velocity of the body.
      /// \return Angular velocity of the body.
      /// \deprecated See RelativeAngularVel()
      public: math::Vector3 GetRelativeAngularVel() const
              GAZEBO_DEPRECATED(7.0);

      /// \brief Get the angular velocity of the body.
      /// \return Angular velocity of the body.
      public: ignition::math::Vector3d RelativeAngularVel() const;

      /// \brief Get the linear acceleration of the body.
      /// \return Linear acceleration of the body.
      /// \deprecated See RelativeLinearAccel()
      public: math::Vector3 GetRelativeLinearAccel() const
              GAZEBO_DEPRECATED(7.0);

      /// \brief Get the linear acceleration of the body.
      /// \return Linear acceleration of the body.
      public: ignition::math::Vector3d RelativeLinearAccel() const;

      /// \brief Get the linear acceleration of the body in the world frame.
      /// \return Linear acceleration of the body in the world frame.
      /// \deprecated See WorldLinearAccel()
      public: math::Vector3 GetWorldLinearAccel() const GAZEBO_DEPRECATED(7.0);

      /// \brief Get the linear acceleration of the body in the world frame.
      /// \return Linear acceleration of the body in the world frame.
      public: ignition::math::Vector3d WorldLinearAccel() const;

      /// \brief Get the angular acceleration of the body.
      /// \return Angular acceleration of the body.
      /// \deprecated See RelativeAngularAccel()
      public: math::Vector3 GetRelativeAngularAccel() const
              GAZEBO_DEPRECATED(7.0);

      /// \brief Get the angular acceleration of the body.
      /// \return Angular acceleration of the body.
      public: ignition::math::Vector3d RelativeAngularAccel() const;

      /// \brief Get the angular momentum of the body CoG in the world frame,
      /// which is computed as (I * w), where
      /// I: inertia matrix in world frame
      /// w: angular velocity in world frame
      /// \return Angular momentum of the body.
      /// \deprecated See WorldAngularMomentum()
      public: math::Vector3 GetWorldAngularMomentum() const
              GAZEBO_DEPRECATED(7.0);

      /// \brief Get the angular momentum of the body CoG in the world frame,
      /// which is computed as (I * w), where
      /// I: inertia matrix in world frame
      /// w: angular velocity in world frame
      /// \return Angular momentum of the body.
      public: ignition::math::Vector3d WorldAngularMomentum() const;

      /// \brief Get the angular acceleration of the body in the world frame,
      /// which is computed as (I^-1 * (T - w x L)), where
      /// I: inertia matrix in world frame
      /// T: sum of external torques in world frame
      /// L: angular momentum of CoG in world frame
      /// w: angular velocity in world frame
      /// \return Angular acceleration of the body in the world frame.
      /// \deprecated See WorldAngularAccel()
      public: math::Vector3 GetWorldAngularAccel() const GAZEBO_DEPRECATED(7.0);

      /// \brief Get the angular acceleration of the body in the world frame,
      /// which is computed as (I^-1 * (T - w x L)), where
      /// I: inertia matrix in world frame
      /// T: sum of external torques in world frame
      /// L: angular momentum of CoG in world frame
      /// w: angular velocity in world frame
      /// \return Angular acceleration of the body in the world frame.
      public: ignition::math::Vector3d WorldAngularAccel() const;

      /// \brief Get the force applied to the body.
      /// \return Force applied to the body.
      /// \deprecated See RelativeForce()
      public: math::Vector3 GetRelativeForce() const GAZEBO_DEPRECATED(7.0);

      /// \brief Get the force applied to the body.
      /// \return Force applied to the body.
      public: ignition::math::Vector3d RelativeForce() const;

      /// \brief Get the force applied to the body in the world frame.
      /// \return Force applied to the body in the world frame.
      /// \deprecated See WorldForce()
      public: virtual math::Vector3 GetWorldForce() const
              GAZEBO_DEPRECATED(7.0);

      /// \brief Get the force applied to the body in the world frame.
      /// \return Force applied to the body in the world frame.
      public: virtual ignition::math::Vector3d WorldForce() const = 0;

      /// \brief Get the torque applied to the body.
      /// \return Torque applied to the body.
      /// \deprecated See RelativeTorque()
      public: math::Vector3 GetRelativeTorque() const GAZEBO_DEPRECATED(7.0);

      /// \brief Get the torque applied to the body.
      /// \return Torque applied to the body.
      public: ignition::math::Vector3d RelativeTorque() const;

      /// \brief Get the torque applied to the body in the world frame.
      /// \return Torque applied to the body in the world frame.
      /// \deprecated See WorldTorque()
      public: virtual math::Vector3 GetWorldTorque() const
              GAZEBO_DEPRECATED(7.0);

      /// \brief Get the torque applied to the body in the world frame.
      /// \return Torque applied to the body in the world frame.
      public: virtual ignition::math::Vector3d WorldTorque() const = 0;

      /// \brief Get the model that this body belongs to.
      /// \return Model that this body belongs to.
      /// \deprecated See Model()
      public: ModelPtr GetModel() const GAZEBO_DEPRECATED(7.0);

      /// \brief Get the model that this body belongs to.
      /// \return Model that this body belongs to.
      public: ModelPtr Model() const;

      /// \brief Get the inertia of the link.
      /// \return Inertia of the link.
      /// \deprecated See Inertial()
      public: InertialPtr GetInertial() const GAZEBO_DEPRECATED(7.0);

      /// \brief Get the inertia of the link.
      /// \return Inertia of the link.
      public: InertialPtr Inertial() const;

      /// \brief Set the mass of the link.
      /// \parma[in] _inertial Inertial value for the link.
      public: void SetInertial(const InertialPtr &_inertial);

      /// \brief Get the world pose of the link inertia (cog position
      /// and Moment of Inertia frame). This differs from GetWorldCoGPose(),
      /// which returns the cog position in the link frame
      /// (not the Moment of Inertia frame).
      /// \return Inertial pose in world frame.
      /// \deprecated See WorldInertialPose()
      public: math::Pose GetWorldInertialPose() const GAZEBO_DEPRECATED(7.0);

      /// \brief Get the world pose of the link inertia (cog position
      /// and Moment of Inertia frame). This differs from GetWorldCoGPose(),
      /// which returns the cog position in the link frame
      /// (not the Moment of Inertia frame).
      /// \return Inertial pose in world frame.
      public: ignition::math::Pose3d WorldInertialPose() const;

      /// \brief Get the inertia matrix in the world frame.
      /// \return Inertia matrix in world frame, returns matrix
      /// of zeros if link has no inertia.
      /// \deprecated See WorldInertiaMatrix()
      public: math::Matrix3 GetWorldInertiaMatrix() const
              GAZEBO_DEPRECATED(7.0);

      /// \brief Get the inertia matrix in the world frame.
      /// \return Inertia matrix in world frame, returns matrix
      /// of zeros if link has no inertia.
      public: ignition::math::Matrix3d WorldInertiaMatrix() const;

      /// \cond
      /// This is an internal function
      /// \brief Get a collision by id.
      /// \param[in] _id Id of the collision object to find.
      /// \return Pointer to the collision, NULL if the id is invalid.
      /// \deprecated SeeCollisionById(unsigned int) const
      public: CollisionPtr GetCollisionById(unsigned int _id) const
              GAZEBO_DEPRECATED(7.0);
      /// \endcond

      /// \cond
      /// This is an internal function
      /// \brief Get a collision by id.
      /// \param[in] _id Id of the collision object to find.
      /// \return Pointer to the collision, NULL if the id is invalid.
      /// \deprecated SeeCollisionById(unsigned int) const
      public: CollisionPtr CollisionById(const unsigned int _id) const;
      /// \endcond

      /// \brief Get a child collision by name
      /// \param[in] _name Name of the collision object.
      /// \return Pointer to the collision, NULL if the name was not found.
      /// \deprecated See Collision(const std::string &_name)
      public: CollisionPtr GetCollision(const std::string &_name)
              GAZEBO_DEPRECATED(7.0);

      /// \brief Get a child collision by name
      /// \param[in] _name Name of the collision object.
      /// \return Pointer to the collision, NULL if the name was not found.
      public: CollisionPtr Collision(const std::string &_name) const;

      /// \brief Get a child collision by index
      /// \param[in] _index Index of the collision object.
      /// \return Pointer to the collision, NULL if the name was not found.
      /// \deprecated See Collision(const unsigned int) const;
      public: CollisionPtr GetCollision(unsigned int _index) const
              GAZEBO_DEPRECATED(7.0);

      /// \brief Get a child collision by index
      /// \param[in] _index Index of the collision object.
      /// \return Pointer to the collision, NULL if the name was not found.
      public: CollisionPtr Collision(const unsigned int _index) const;

      /// \brief Get all the child collisions.
      /// \return A std::vector of all the child collisions.
      /// \deprecated See Collisions() const
      public: Collision_V GetCollisions() const GAZEBO_DEPRECATED(7.0);

      /// \brief Get all the child collisions.
      /// \return A std::vector of all the child collisions.
      public: Collision_V Collisions() const;

      /// \brief Get the bounding box for the link and all the child
      /// elements.
      /// \return The link's bounding box.
      public: virtual ignition::math::Box BoundingBox() const;

      /// \brief Set the linear damping factor.
      /// \param[in] _damping Linear damping factor.
      public: virtual void SetLinearDamping(const double _damping) = 0;

      /// \brief Set the angular damping factor.
      /// \param[in] _damping Angular damping factor.
      public: virtual void SetAngularDamping(const double _damping) = 0;

      /// \brief Get the linear damping factor.
      /// \return Linear damping.
      /// \deprecated See LinearDamping() const
      public: double GetLinearDamping() const GAZEBO_DEPRECATED(7.0);

      /// \brief Get the linear damping factor.
      /// \return Linear damping.
      public: double LinearDamping() const;

      /// \brief Get the angular damping factor.
      /// \return Angular damping.
      /// \deprecated See AngularDamping() const
      public: double GetAngularDamping() const GAZEBO_DEPRECATED(7.0);

      /// \brief Get the angular damping factor.
      /// \return Angular damping.
      public: double AngularDamping() const;

      /// \TODO Implement this function.
      /// \brief Set whether this body is in the kinematic state.
      /// \param[in] _kinematic True to make the link kinematic only.
      public: virtual void SetKinematic(const bool _kinematic);

      /// \TODO Implement this function.
      /// \brief Get whether this body is in the kinematic state.
      /// \return True if the link is kinematic only.
      /// \deprecated See Kinematic() const
      public: virtual bool GetKinematic() const GAZEBO_DEPRECATED(7.0);

      /// \brief Get whether this body is in the kinematic state.
      /// \return True if the link is kinematic only.
      public: virtual bool Kinematic() const;

      /// \brief Get sensor count
      ///
      /// This will return the number of sensors created by the link when it
      /// was loaded. This function is commonly used with
      /// Link::GetSensorName.
      /// \return The number of sensors created by the link.
      /// \deprecated See SensorCount() const
      public: unsigned int GetSensorCount() const GAZEBO_DEPRECATED(7.0);

      /// \brief Get sensor count
      ///
      /// This will return the number of sensors created by the link when it
      /// was loaded. This function is commonly used with
      /// Link::GetSensorName.
      /// \return The number of sensors created by the link.
      public: unsigned int SensorCount() const;

      /// \brief Get sensor name
      ///
      /// Get the name of a sensor based on an index. The index should be in
      /// the range of 0...Link::GetSensorCount().
      /// \note A Link does not manage or maintain a pointer to a
      /// sensors::Sensor. Access to a Sensor object
      /// is accomplished through the sensors::SensorManager. This was done to
      /// separate the physics engine from the sensor engine.
      /// \param[in] _index Index of the sensor name.
      /// \return The name of the sensor, or empty string if the index is out of
      /// bounds.
      /// \deprecated See SensorName(const unsigned int) const
      public: std::string GetSensorName(unsigned int _index) const
              GAZEBO_DEPRECATED(7.0);

      /// \brief Get sensor name
      ///
      /// Get the name of a sensor based on an index. The index should be in
      /// the range of 0...Link::GetSensorCount().
      /// \note A Link does not manage or maintain a pointer to a
      /// sensors::Sensor. Access to a Sensor object
      /// is accomplished through the sensors::SensorManager. This was done to
      /// separate the physics engine from the sensor engine.
      /// \param[in] _index Index of the sensor name.
      /// \return The name of the sensor, or empty string if the index is out of
      /// bounds.
      public: std::string SensorName(const unsigned int _index) const;

      /// \brief Connect to the add entity signal
      /// \param[in] _subscriber Subsciber callback function.
      /// \return Pointer to the connection, which must be kept in scope.
      public: event::ConnectionPtr ConnectEnabled(
                  std::function<void(bool)> _subscriber);

      /// \brief Disconnect to the add entity signal.
      /// \param[in] _conn Connection pointer to disconnect.
      public: void DisconnectEnabled(event::ConnectionPtr &_conn);

      /// \brief Fill a link message
      /// \param[out] _msg Message to fill
      public: void FillMsg(msgs::Link &_msg);

      /// \brief Update parameters from a message
      /// \param[in] _msg Message to read.
      public: void ProcessMsg(const msgs::Link &_msg);

      /// \brief Joints that have this Link as a parent Link.
      /// \param[in] _joint Joint that is a child of this link.
      public: void AddChildJoint(JointPtr _joint);

      /// \brief Joints that have this Link as a child Link.
      /// \param[in] _joint Joint that is a parent of this link.
      public: void AddParentJoint(JointPtr _joint);

      /// \brief Remove Joints that have this Link as a child Link.
      /// \param[in] _jointName Parent Joint name.
      public: void RemoveParentJoint(const std::string &_jointName);

      /// \brief Remove Joints that have this Link as a parent Link
      /// \param[in] _jointName Child Joint name.
      public: void RemoveChildJoint(const std::string &_jointName);

      // Documentation inherited.
      public: virtual void RemoveChild(EntityPtr _child);
      using Base::RemoveChild;

      /// \brief Attach a static model to this link
      /// \param[in] _model Pointer to a static model.
      /// \param[in] _offset Pose relative to this link to place the model.
      /// \deprecated See version that accepts ignition::math parameters
      public: void AttachStaticModel(ModelPtr &_model,
                  const math::Pose &_offset) GAZEBO_DEPRECATED(7.0);

      /// \brief Attach a static model to this link
      /// \param[in] _model Pointer to a static model.
      /// \param[in] _offset Pose relative to this link to place the model.
      public: void AttachStaticModel(ModelPtr &_model,
                  const ignition::math::Pose3d &_offset);

      /// \brief Detach a static model from this link.
      /// \param[in] _modelName Name of an attached model to detach.
      public: void DetachStaticModel(const std::string &_modelName);

      /// \brief Detach all static models from this link.
      public: void DetachAllStaticModels();

      /// \internal
      /// \brief Called when the pose is changed. Do not call this directly.
      public: virtual void OnPoseChange();

      /// \brief Set the current link state.
      /// \param[in] _state The state to set the link to.
      public: void SetState(const LinkState &_state);

      /// \brief Update the mass matrix.
      public: virtual void UpdateMass() {}

      /// \brief Update surface parameters.
      public: virtual void UpdateSurface() {}

      /// \brief Allow the link to auto disable.
      /// \param[in] _disable If true, the link is allowed to auto disable.
      public: virtual void SetAutoDisable(const bool _disable) = 0;

      /// \brief Returns a vector of children Links connected by joints.
      /// \return A vector of children Links connected by joints.
      /// \deprecated See ChildJointsLinks()
      public: Link_V GetChildJointsLinks() const GAZEBO_DEPRECATED(7.0);

      /// \brief Returns a vector of children Links connected by joints.
      /// \return A vector of children Links connected by joints.
      public: Link_V ChildJointsLinks() const;

      /// \brief Returns a vector of parent Links connected by joints.
      /// \return Vector of parent Links connected by joints.
      /// \deprecated See ParentJointsLinks() const
      public: Link_V GetParentJointsLinks() const GAZEBO_DEPRECATED(7.0);

      /// \brief Returns a vector of parent Links connected by joints.
      /// \return Vector of parent Links connected by joints.
      public: Link_V ParentJointsLinks() const;

      /// \brief Enable/Disable link data publishing
      /// \param[in] _enable True to enable publishing, false to stop publishing
      public: void SetPublishData(const bool _enable);

      /// \brief Get the parent joints.
      /// \deprecated See ParentJoints()
      public: Joint_V GetParentJoints() const GAZEBO_DEPRECATED(7.0);

      /// \brief Get the parent joints.
      public: Joint_V ParentJoints() const;

      /// \brief Get the child joints.
      /// \deprecated See ChildJoints()
      public: Joint_V GetChildJoints() const GAZEBO_DEPRECATED(7.0);

      /// \brief Get the child joints.
      public: Joint_V ChildJoints() const;

      /// \brief Remove a collision from the link.
      /// \param[int] _name Name of the collision to remove.
      public: void RemoveCollision(const std::string &_name);

      /// \brief Returns this link's potential energy,
      /// based on position in world frame and gravity.
      /// \return this link's potential energy,
      /// \deprecated See WorldEnergyPotential() const
      public: double GetWorldEnergyPotential() const GAZEBO_DEPRECATED(7.0);

      /// \brief Returns this link's potential energy,
      /// based on position in world frame and gravity.
      /// \return this link's potential energy,
      /// \deprecated See WorldEnergyPotential() const
      public: double WorldEnergyPotential() const;

      /// \brief Returns this link's kinetic energy
      /// computed using link's CoG velocity in the inertial (world) frame.
      /// \return this link's kinetic energy
      /// \deprecated See WorldEnergyKinetic()
      public: double GetWorldEnergyKinetic() const GAZEBO_DEPRECATED(7.0);

      /// \brief Returns this link's kinetic energy
      /// computed using link's CoG velocity in the inertial (world) frame.
      /// \return this link's kinetic energy
      public: double WorldEnergyKinetic() const;

      /// \brief Returns this link's total energy, or
      /// sum of Link::GetWorldEnergyPotential() and
      /// Link::GetWorldEnergyKinetic().
      /// \return this link's total energy
      /// \deprecated See WorldEnergy()
      public: double GetWorldEnergy() const GAZEBO_DEPRECATED(7.0);

      /// \brief Returns this link's total energy, or
      /// sum of Link::GetWorldEnergyPotential() and
      /// Link::GetWorldEnergyKinetic().
      /// \return this link's total energy
      public: double WorldEnergy() const;

      /// \brief Returns the visual message specified by its name
      /// \param[in] name of the visual message
      /// \return visual message
      /// \deprecated See VisualMessage(const std::string &) const
      public: msgs::Visual GetVisualMessage(const std::string &_name) const
              GAZEBO_DEPRECATED(7.0);

      /// \brief Returns the visual message specified by its name
      /// \param[in] name of the visual message
      /// \return visual message
      public: msgs::Visual VisualMessage(const std::string &_name) const;

      /// \brief Freeze link to ground (inertial frame).
      /// \param[in] _static if true, freeze link to ground.  Otherwise
      /// unfreeze link.
      public: virtual void SetLinkStatic(const bool _static) = 0;

      /// \brief Move Link given source and target frames specified in
      /// world coordinates. Assuming link's relative pose to
      /// source frame (_worldReferenceFrameSrc) remains unchanged relative
      /// to destination frame (_worldReferenceFrameDst).
      /// \param[in] _worldReferenceFrameSrc initial reference frame to
      /// which this link is attached.
      /// \param[in] _worldReferenceFrameDst final location of the
      /// reference frame specified in world coordinates.
      /// \deprecated See version that accepts ignition::math parameters
      public: void MoveFrame(const math::Pose &_worldReferenceFrameSrc,
                        const math::Pose &_worldReferenceFrameDst)
              GAZEBO_DEPRECATED(7.0);

      /// \brief Move Link given source and target frames specified in
      /// world coordinates. Assuming link's relative pose to
      /// source frame (_worldReferenceFrameSrc) remains unchanged relative
      /// to destination frame (_worldReferenceFrameDst).
      /// \param[in] _worldReferenceFrameSrc initial reference frame to
      /// which this link is attached.
      /// \param[in] _worldReferenceFrameDst final location of the
      /// reference frame specified in world coordinates.
      public: void MoveFrame(
                  const ignition::math::Pose3d &_worldReferenceFrameSrc,
                  const ignition::math::Pose3d &_worldReferenceFrameDst);

      /// \brief Helper function to find all connected links of a link
      /// based on parent/child relations of joints. For example,
      /// if Link0 --> Link1 --> ... --> LinkN is a kinematic chain
      /// with Link0 being the base link.  Then, call by Link1:
      ///   Link1->FindAllConnectedLinksHelper(Link0, _list, true);
      /// should return true with _list containing Link1 through LinkN.
      /// In the case the _originalParentLink is part of a loop,
      /// _connectedLinks is cleared and the function returns false.
      /// \param[in] _originParentLink if this link is a child link of
      /// the search, we've found a loop.
      /// \param[in/out] _connectedLinks aggregate list of connected links.
      /// \param[in] _fistLink this is the first Link, skip over the parent
      /// link that matches the _originalParentLink.
      /// \return true if successfully found a subset of connected links
      public: bool FindAllConnectedLinksHelper(
        const LinkPtr &_originalParentLink,
        Link_V &_connectedLinks, bool _fistLink = false);

      /// \brief Enable/disable wind for this link.
      /// \param[in] _enable True to enable the wind.
      public: void SetWindEnabled(const bool _enable);

      /// \brief Returns this link's wind velocity in the world coordinate
      /// frame.
      /// \return this link's wind velocity.
      public: const ignition::math::Vector3d WorldWindLinearVel() const;

      /// \brief Returns this link's wind velocity.
      /// \return this link's wind velocity.
      public: const ignition::math::Vector3d RelativeWindLinearVel() const;

      /// \brief Update the wind.
      /// \param[in] _info Update information.
      public: void UpdateWind(const common::UpdateInfo &_info);

      /// \brief Get a battery by name.
      /// \param[in] _name Name of the battery to get.
      /// \return Pointer to the battery, NULL if the name is invalid.
      public: common::BatteryPtr Battery(const std::string &_name) const;

      /// \brief Get a battery based on an index.
      /// \return A pointer to a Battery. Null if the _index is invalid.
      public: common::BatteryPtr Battery(const size_t _index) const;

      /// \brief Get the number of batteries in this link.
      /// \return Size of this->batteries array.
      /// \sa Link::Battery()
      public: size_t BatteryCount() const;

      /// \brief Get the unique ID of a visual.
      /// \param[in] _visName Name of the visual.
      /// \param[out] _visualId The unique ID of the visual.
      /// \return True if getting the unique ID of the visual was successful.
      public: bool VisualId(const std::string &_visName, uint32_t &_visualId)
        const;

      /// \brief Get the pose of a visual.
      /// \param[in] _id Unique ID of visual.
      /// \param[out] _pose Pose of the visual relative to this link.
      /// \return True if getting the pose of the visual was successful.
      public: bool VisualPose(const uint32_t _id,
                  ignition::math::Pose3d &_pose) const;

      /// \brief Set the pose of a visual.
      /// \param[in] _id Unique ID of visual message.
      /// \param[in] _pose Pose relative to this link to place the visual.
      /// \return True if setting the pose of the visual was successful.
      public: bool SetVisualPose(const uint32_t _id,
                                 const ignition::math::Pose3d &_pose);

      /// \internal
      /// \brief Constructor used by inherited classes.
      /// \param[in] _dataPtr Protected data class
      /// \param[in] _parent Pointer to parent entity.
      protected: Link(LinkPrivate &_dataPtr, EntityPtr _parent);

      /// \brief Publish timestamped link data such as velocity.
      private: void PublishData();

      /// \brief Load a new collision helper function.
      /// \param[in] _sdf SDF element used to load the collision.
      private: void LoadCollision(sdf::ElementPtr _sdf);

      /// \brief Set the inertial properties based on the collision
      /// entities.
      private: void SetInertialFromCollisions();

      /// \brief On collision callback.
      /// \param[in] _msg Message that contains contact information.
      private: void OnCollision(ConstContactsPtr &_msg);

      /// \brief Parse visuals from SDF
      private: void ParseVisuals();

      /// \brief Helper function to see if _value is contained in _vector.
      /// \param[in] _vector a vector of boost link pointers.
      /// \param[in] _value a particular link pointer.
      /// \return true if value is in vector.
      private: bool ContainsLink(const Link_V &_vector, const LinkPtr &_value);

      /// \brief Update visual SDF's geometry size with the new scale.
      /// \param[in] _scale New scale applied to the visual
      private: void UpdateVisualGeomSDF(const ignition::math::Vector3d &_scale);

      /// \brief Update visual msgs.
      private: void UpdateVisualMsg();

      /// \brief Called when a new wrench message arrives. The wrench's force,
      /// torque and force offset are described in the link frame,
      /// \param[in] _msg The wrench message.
      private: void OnWrenchMsg(ConstWrenchPtr &_msg);

      /// \brief Process the message and add force and torque.
      /// \param[in] _msg The message to set the wrench from.
      private: void ProcessWrenchMsg(const msgs::Wrench &_msg);

      /// \brief Load a battery.
      /// \param[in] _sdf SDF parameter.
      private: void LoadBattery(const sdf::ElementPtr _sdf);

<<<<<<< HEAD
      /// \internal
      /// \brief Internal data pointer
      protected: LinkPrivate *linkDPtr;
=======
      /// \brief Inertial properties.
      protected: InertialPtr inertial;

      /// \brief Center of gravity visual elements.
      protected: std::vector<std::string> cgVisuals;

      /// \def Visuals_M
      /// \brief Map of unique ID to visual message.
      typedef std::map<uint32_t, msgs::Visual> Visuals_M;

      /// \brief Link visual elements.
      protected: Visuals_M visuals;

      /// \brief Linear acceleration.
      protected: math::Vector3 linearAccel;

      /// \brief Angular acceleration.
      protected: math::Vector3 angularAccel;

      /// \brief Offsets for the attached models.
      protected: std::vector<math::Pose> attachedModelsOffset;

      /// \brief This flag is set to true when the link is initialized.
      protected: bool initialized;

      /// \brief Event used when the link is enabled or disabled.
      private: event::EventT<void (bool)> enabledSignal;

      /// \brief This flag is used to trigger the enabled
      private: bool enabled;

      /// \brief Names of all the sensors attached to the link.
      private: std::vector<std::string> sensors;

      /// \brief All the parent joints.
      private: std::vector<JointPtr> parentJoints;

      /// \brief All the child joints.
      private: std::vector<JointPtr> childJoints;

      /// \brief All the attached models.
      private: std::vector<ModelPtr> attachedModels;

      /// \brief Link data publisher
      private: transport::PublisherPtr dataPub;

      /// \brief Link data message
      private: msgs::LinkData linkDataMsg;

      /// \brief True to publish data, false otherwise
      private: bool publishData;

      /// \brief Mutex to protect the publishData variable
      private: boost::recursive_mutex *publishDataMutex;

      /// \brief Cached list of collisions. This is here for performance.
      private: Collision_V collisions;

      /// \brief Wrench subscriber.
      private: transport::SubscriberPtr wrenchSub;

      /// \brief Vector of wrench messages to be processed.
      private: std::vector<msgs::Wrench> wrenchMsgs;

      /// \brief Mutex to protect the wrenchMsgs variable.
      private: boost::mutex wrenchMsgMutex;

      /// \brief Wind velocity.
      private: ignition::math::Vector3d windLinearVel;

      /// \brief Update connection to calculate wind velocity.
      private: event::ConnectionPtr updateConnection;

      /// \brief All the attached batteries.
      private: std::vector<common::BatteryPtr> batteries;

#ifdef HAVE_OPENAL
      /// \brief All the audio sources
      private: std::vector<util::OpenALSourcePtr> audioSources;

      /// \brief An audio sink
      private: util::OpenALSinkPtr audioSink;

      /// \brief Subscriber to contacts with this collision. Used for audio
      /// playback.
      private: transport::SubscriberPtr audioContactsSub;
#endif
>>>>>>> f13b0937
    };
    /// \}
  }
}
#endif<|MERGE_RESOLUTION|>--- conflicted
+++ resolved
@@ -14,8 +14,8 @@
  * limitations under the License.
  *
 */
-#ifndef _LINK_HH_
-#define _LINK_HH_
+#ifndef GAZEBO_PHYSICS_LINK_HH_
+#define GAZEBO_PHYSICS_LINK_HH_
 
 #ifdef _WIN32
   // Ensure that Winsock2.h is included before Windows.h, which can get
@@ -1037,99 +1037,9 @@
       /// \param[in] _sdf SDF parameter.
       private: void LoadBattery(const sdf::ElementPtr _sdf);
 
-<<<<<<< HEAD
       /// \internal
       /// \brief Internal data pointer
       protected: LinkPrivate *linkDPtr;
-=======
-      /// \brief Inertial properties.
-      protected: InertialPtr inertial;
-
-      /// \brief Center of gravity visual elements.
-      protected: std::vector<std::string> cgVisuals;
-
-      /// \def Visuals_M
-      /// \brief Map of unique ID to visual message.
-      typedef std::map<uint32_t, msgs::Visual> Visuals_M;
-
-      /// \brief Link visual elements.
-      protected: Visuals_M visuals;
-
-      /// \brief Linear acceleration.
-      protected: math::Vector3 linearAccel;
-
-      /// \brief Angular acceleration.
-      protected: math::Vector3 angularAccel;
-
-      /// \brief Offsets for the attached models.
-      protected: std::vector<math::Pose> attachedModelsOffset;
-
-      /// \brief This flag is set to true when the link is initialized.
-      protected: bool initialized;
-
-      /// \brief Event used when the link is enabled or disabled.
-      private: event::EventT<void (bool)> enabledSignal;
-
-      /// \brief This flag is used to trigger the enabled
-      private: bool enabled;
-
-      /// \brief Names of all the sensors attached to the link.
-      private: std::vector<std::string> sensors;
-
-      /// \brief All the parent joints.
-      private: std::vector<JointPtr> parentJoints;
-
-      /// \brief All the child joints.
-      private: std::vector<JointPtr> childJoints;
-
-      /// \brief All the attached models.
-      private: std::vector<ModelPtr> attachedModels;
-
-      /// \brief Link data publisher
-      private: transport::PublisherPtr dataPub;
-
-      /// \brief Link data message
-      private: msgs::LinkData linkDataMsg;
-
-      /// \brief True to publish data, false otherwise
-      private: bool publishData;
-
-      /// \brief Mutex to protect the publishData variable
-      private: boost::recursive_mutex *publishDataMutex;
-
-      /// \brief Cached list of collisions. This is here for performance.
-      private: Collision_V collisions;
-
-      /// \brief Wrench subscriber.
-      private: transport::SubscriberPtr wrenchSub;
-
-      /// \brief Vector of wrench messages to be processed.
-      private: std::vector<msgs::Wrench> wrenchMsgs;
-
-      /// \brief Mutex to protect the wrenchMsgs variable.
-      private: boost::mutex wrenchMsgMutex;
-
-      /// \brief Wind velocity.
-      private: ignition::math::Vector3d windLinearVel;
-
-      /// \brief Update connection to calculate wind velocity.
-      private: event::ConnectionPtr updateConnection;
-
-      /// \brief All the attached batteries.
-      private: std::vector<common::BatteryPtr> batteries;
-
-#ifdef HAVE_OPENAL
-      /// \brief All the audio sources
-      private: std::vector<util::OpenALSourcePtr> audioSources;
-
-      /// \brief An audio sink
-      private: util::OpenALSinkPtr audioSink;
-
-      /// \brief Subscriber to contacts with this collision. Used for audio
-      /// playback.
-      private: transport::SubscriberPtr audioContactsSub;
-#endif
->>>>>>> f13b0937
     };
     /// \}
   }
