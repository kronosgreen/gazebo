/*
 * Copyright (C) 2012-2015 Open Source Robotics Foundation
 *
 * Licensed under the Apache License, Version 2.0 (the "License");
 * you may not use this file except in compliance with the License.
 * You may obtain a copy of the License at
 *
 *     http://www.apache.org/licenses/LICENSE-2.0
 *
 * Unless required by applicable law or agreed to in writing, software
 * distributed under the License is distributed on an "AS IS" BASIS,
 * WITHOUT WARRANTIES OR CONDITIONS OF ANY KIND, either express or implied.
 * See the License for the specific language governing permissions and
 * limitations under the License.
 *
*/
/* Desc: Link class
 * Author: Nate Koenig
 */

#ifndef _LINK_HH_
#define _LINK_HH_

#include <map>
#include <vector>
#include <string>

#include "gazebo/msgs/msgs.hh"
#include "gazebo/transport/TransportTypes.hh"

#include "gazebo/util/UtilTypes.hh"
#include "gazebo/common/Event.hh"
#include "gazebo/common/CommonTypes.hh"

#include "gazebo/physics/LinkState.hh"
#include "gazebo/physics/Entity.hh"
#include "gazebo/physics/Inertial.hh"
#include "gazebo/physics/Joint.hh"
#include "gazebo/util/system.hh"

namespace gazebo
{
  namespace util
  {
    class OpenALSource;
    class OpenALSink;
  }

  namespace physics
  {
    class Model;
    class Collision;

    /// \addtogroup gazebo_physics
    /// \{

    /// \class Link Link.hh physics/physics.hh
    /// \brief Link class defines a rigid body entity, containing
    /// information on inertia, visual and collision properties of
    /// a rigid body.
    class GAZEBO_VISIBLE Link : public Entity
    {
      /// \brief Constructor
      /// \param[in] _parent Parent of this link.
      public: explicit Link(EntityPtr _parent);

      /// \brief Destructor.
      public: virtual ~Link();

      /// \brief Load the body based on an SDF element.
      /// \param[in] _sdf SDF parameters.
      public: virtual void Load(sdf::ElementPtr _sdf);

      /// \brief Initialize the body.
      public: virtual void Init();

      /// \brief Finalize the body.
      public: void Fini();

      /// \brief Reset the link.
      public: void Reset();

      /// \brief Reset the velocity, acceleration, force and torque of link.
      public: void ResetPhysicsStates();

      /// \brief Update the parameters using new sdf values.
      /// \param[in] _sdf SDF values to load from.
      public: virtual void UpdateParameters(sdf::ElementPtr _sdf);

      /// \brief Update the collision.
      /// \param[in] _info Update information.
      public: void Update(const common::UpdateInfo &_info);
      using Base::Update;

      /// \brief Set the scale of the link.
      /// \param[in] _scale Scale to set the link to.
      public: void SetScale(const math::Vector3 &_scale);

      /// \brief Set whether this body is enabled.
      /// \param[in] _enable True to enable the link in the physics engine.
      public: virtual void SetEnabled(bool _enable) const = 0;

      /// \brief Get whether this body is enabled in the physics engine.
      /// \return True if the link is enabled.
      public: virtual bool GetEnabled() const = 0;

      /// \brief Set whether this entity has been selected by the user
      /// through the gui
      /// \param[in] _set True to set the link as selected.
      public: virtual bool SetSelected(bool _set);

      /// \brief Set whether gravity affects this body.
      /// \param[in] _mode True to enable gravity.
      public: virtual void SetGravityMode(bool _mode) = 0;

      /// \brief Get the gravity mode.
      /// \return True if gravity is enabled.
      public: virtual bool GetGravityMode() const = 0;

      /// \brief Set whether this body will collide with others in the
      /// model.
      /// \sa GetSelfCollide
      /// \param[in] _collide True to enable collisions.
      public: virtual void SetSelfCollide(bool _collide) = 0;

      /// \brief Set the collide mode of the body.
      /// \param[in] _mode Collision Mode,
      /// this can be: [all|none|sensors|fixed|ghost]
      /// all: collides with everything
      /// none: collides with nothing
      /// sensors: collides with everything else but other sensors
      /// fixed: collides with everything else but other fixed
      /// ghost: collides with everything else but other ghost
      public: void SetCollideMode(const std::string &_mode);

      /// \brief Get Self-Collision Flag.
      /// Two links within the same model will not collide if both have
      /// self_collide == false. \n
      /// link 1 and link2 collide = link1.self_collide || link2.self_collide
      /// Bodies connected by a joint are exempt from this, and will
      /// never collide.
      /// \return True if self collision is enabled.
      public: bool GetSelfCollide() const;

      /// \brief Set the laser retro reflectiveness.
      /// \param[in] _retro Retro value for all child collisions.
      public: void SetLaserRetro(float _retro);

      /// \brief Set the linear velocity of the body.
      /// \param[in] _vel Linear velocity.
      public: virtual void SetLinearVel(const math::Vector3 &_vel) = 0;

      /// \brief Set the angular velocity of the body.
      /// \param[in] _vel Angular velocity.
      public: virtual void SetAngularVel(const math::Vector3 &_vel) = 0;

      /// \brief Set the linear acceleration of the body.
      /// \param[in] _accel Linear acceleration.
      public: void SetLinearAccel(const math::Vector3 &_accel);

      /// \brief Set the angular acceleration of the body.
      /// \param[in] _accel Angular acceleration.
      public: void SetAngularAccel(const math::Vector3 &_accel);

      /// \brief Set the force applied to the body.
      /// \param[in] _force Force value.
      public: virtual void SetForce(const math::Vector3 &_force) = 0;

      /// \brief Set the torque applied to the body.
      /// \param[in] _torque Torque value.
      public: virtual void SetTorque(const math::Vector3 &_torque) = 0;

      /// \brief Add a force to the body.
      /// \param[in] _force Force to add.
      public: virtual void AddForce(const math::Vector3 &_force) = 0;

      /// \brief Add a force to the body, components are relative to the
      /// body's own frame of reference.
      /// \param[in] _force Force to add.
      public: virtual void AddRelativeForce(const math::Vector3 &_force) = 0;

      /// \brief Add a force to the body using a global position.
      /// \param[in] _force Force to add.
      /// \param[in] _pos Position in global coord frame to add the force.
      public: virtual void AddForceAtWorldPosition(const math::Vector3 &_force,
                  const math::Vector3 &_pos) = 0;

      /// \brief Add a force to the body at position expressed to the body's
      /// own frame of reference.
      /// \param[in] _force Force to add.
      /// \param[in] _relPos Position on the link to add the force.
      public: virtual void AddForceAtRelativePosition(
                  const math::Vector3 &_force,
                  const math::Vector3 &_relPos) = 0;

      /// \brief Add a force expressed in the link frame.
<<<<<<< HEAD
      /// \param[in] _force Force is a free vector (a direction, orientation)
      /// expressed in the link frame. Each component corresponds to the force
      /// which will be added in that direction.
      /// \param[in] _offset Offset position (translation) with respect to the
      /// link frame. It defaults to the link origin.
=======
      /// \param[in] _force Direction vector expressed in the link frame. Each
      /// component corresponds to the force which will be added in that axis
      /// and the vector's magnitude corresponds to the total force.
      /// \param[in] _offset Offset position expressed in the link frame. It
      /// defaults to the link origin.
>>>>>>> d7b451e3
      public: virtual void AddLinkForce(const math::Vector3 &_force,
          const math::Vector3 &_offset = math::Vector3::Zero) = 0;

      /// \brief Add a torque to the body.
      /// \param[in] _torque Torque value to add to the link.
      public: virtual void AddTorque(const math::Vector3 &_torque) = 0;

      /// \brief Add a torque to the body, components are relative to the
      /// body's own frame of reference.
      /// \param[in] _torque Torque value to add.
      public: virtual void AddRelativeTorque(const math::Vector3 &_torque) = 0;

      /// \brief Get the pose of the body's center of gravity in the world
      ///        coordinate frame.
      /// \return Pose of the body's center of gravity in the world coordinate
      ///         frame.
      public: math::Pose GetWorldCoGPose() const;

      /// \brief Get the linear velocity of the origin of the link frame,
      ///        expressed in the world frame.
      /// \return Linear velocity of the link frame.
      public: virtual math::Vector3 GetWorldLinearVel() const
              {return this->GetWorldLinearVel(math::Vector3::Zero);}

      /// \brief Get the linear velocity of a point on the body in the world
      ///        frame, using an offset expressed in a body-fixed frame. If
      ///        no offset is given, the velocity at the origin of the Link
      ///        frame will be returned.
      /// \param[in] _offset Offset of the point from the origin of the Link
      ///                    frame, expressed in the body-fixed frame.
      /// \return Linear velocity of the point on the body
      public: virtual math::Vector3 GetWorldLinearVel(
                  const math::Vector3 &_offset) const = 0;

      /// \brief Get the linear velocity of a point on the body in the world
      ///        frame, using an offset expressed in an arbitrary frame.
      /// \param[in] _offset Offset from the origin of the link frame expressed
      ///                    in a frame defined by _q.
      /// \param[in] _q Describes the rotation of a reference frame relative to
      ///               the world reference frame.
      /// \return Linear velocity of the point on the body in the world frame.
      public: virtual math::Vector3 GetWorldLinearVel(
                  const math::Vector3 &_offset,
                  const math::Quaternion &_q) const = 0;

      /// \brief Get the linear velocity at the body's center of gravity in the
      ///        world frame.
      /// \return Linear velocity at the body's center of gravity in the world
      ///         frame.
      public: virtual math::Vector3 GetWorldCoGLinearVel() const = 0;

      /// \brief Get the linear velocity of the body.
      /// \return Linear velocity of the body.
      public: math::Vector3 GetRelativeLinearVel() const;

      /// \brief Get the angular velocity of the body.
      /// \return Angular velocity of the body.
      public: math::Vector3 GetRelativeAngularVel() const;

      /// \brief Get the linear acceleration of the body.
      /// \return Linear acceleration of the body.
      public: math::Vector3 GetRelativeLinearAccel() const;

      /// \brief Get the linear acceleration of the body in the world frame.
      /// \return Linear acceleration of the body in the world frame.
      public: math::Vector3 GetWorldLinearAccel() const;

      /// \brief Get the angular acceleration of the body.
      /// \return Angular acceleration of the body.
      public: math::Vector3 GetRelativeAngularAccel() const;

      /// \brief Get the angular momentum of the body CoG in the world frame,
      /// which is computed as (I * w), where
      /// I: inertia matrix in world frame
      /// w: angular velocity in world frame
      /// \return Angular momentum of the body.
      public: math::Vector3 GetWorldAngularMomentum() const;

      /// \brief Get the angular acceleration of the body in the world frame,
      /// which is computed as (I^-1 * (T - w x L)), where
      /// I: inertia matrix in world frame
      /// T: sum of external torques in world frame
      /// L: angular momentum of CoG in world frame
      /// w: angular velocity in world frame
      /// \return Angular acceleration of the body in the world frame.
      public: math::Vector3 GetWorldAngularAccel() const;

      /// \brief Get the force applied to the body.
      /// \return Force applied to the body.
      public: math::Vector3 GetRelativeForce() const;

      /// \brief Get the force applied to the body in the world frame.
      /// \return Force applied to the body in the world frame.
      public: virtual math::Vector3 GetWorldForce() const = 0;

      /// \brief Get the torque applied to the body.
      /// \return Torque applied to the body.
      public: math::Vector3 GetRelativeTorque() const;

      /// \brief Get the torque applied to the body in the world frame.
      /// \return Torque applied to the body in the world frame.
      public: virtual math::Vector3 GetWorldTorque() const = 0;

      /// \brief Get the model that this body belongs to.
      /// \return Model that this body belongs to.
      public: ModelPtr GetModel() const;

      /// \brief Get the inertia of the link.
      /// \return Inertia of the link.
      public: InertialPtr GetInertial() const {return this->inertial;}

      /// \brief Set the mass of the link.
      /// \parma[in] _inertial Inertial value for the link.
      public: void SetInertial(const InertialPtr &_inertial);

      /// \brief Get the world pose of the link inertia (cog position
      /// and Moment of Inertia frame). This differs from GetWorldCoGPose(),
      /// which returns the cog position in the link frame
      /// (not the Moment of Inertia frame).
      /// \return Inertial pose in world frame.
      public: math::Pose GetWorldInertialPose() const;

      /// \brief Get the inertia matrix in the world frame.
      /// \return Inertia matrix in world frame, returns matrix
      /// of zeros if link has no inertia.
      public: math::Matrix3 GetWorldInertiaMatrix() const;

      /// \cond
      /// This is an internal function
      /// \brief Get a collision by id.
      /// \param[in] _id Id of the collision object to find.
      /// \return Pointer to the collision, NULL if the id is invalid.
      public: CollisionPtr GetCollisionById(unsigned int _id) const;
      /// \endcond

      /// \brief Get a child collision by name
      /// \param[in] _name Name of the collision object.
      /// \return Pointer to the collision, NULL if the name was not found.
      public: CollisionPtr GetCollision(const std::string &_name);

      /// \brief Get a child collision by index
      /// \param[in] _index Index of the collision object.
      /// \return Pointer to the collision, NULL if the name was not found.
      public: CollisionPtr GetCollision(unsigned int _index) const;

      /// \brief Get all the child collisions.
      /// \return A std::vector of all the child collisions.
      public: Collision_V GetCollisions() const;

      /// \brief Get the bounding box for the link and all the child
      /// elements.
      /// \return The link's bounding box.
      public: virtual math::Box GetBoundingBox() const;

      /// \brief Set the linear damping factor.
      /// \param[in] _damping Linear damping factor.
      public: virtual void SetLinearDamping(double _damping) = 0;

      /// \brief Set the angular damping factor.
      /// \param[in] _damping Angular damping factor.
      public: virtual void SetAngularDamping(double _damping) = 0;

      /// \brief Get the linear damping factor.
      /// \return Linear damping.
      public: double GetLinearDamping() const;

      /// \brief Get the angular damping factor.
      /// \return Angular damping.
      public: double GetAngularDamping() const;

      /// \TODO Implement this function.
      /// \brief Set whether this body is in the kinematic state.
      /// \param[in] _kinematic True to make the link kinematic only.
      public: virtual void SetKinematic(const bool &_kinematic);

      /// \TODO Implement this function.
      /// \brief Get whether this body is in the kinematic state.
      /// \return True if the link is kinematic only.
      public: virtual bool GetKinematic() const {return false;}

      /// \brief Get sensor count
      ///
      /// This will return the number of sensors created by the link when it
      /// was loaded. This function is commonly used with
      /// Link::GetSensorName.
      /// \return The number of sensors created by the link.
      public: unsigned int GetSensorCount() const;

      /// \brief Get sensor name
      ///
      /// Get the name of a sensor based on an index. The index should be in
      /// the range of 0...Link::GetSensorCount().
      /// \note A Link does not manage or maintain a pointer to a
      /// sensors::Sensor. Access to a Sensor object
      /// is accomplished through the sensors::SensorManager. This was done to
      /// separate the physics engine from the sensor engine.
      /// \param[in] _index Index of the sensor name.
      /// \return The name of the sensor, or empty string if the index is out of
      /// bounds.
      public: std::string GetSensorName(unsigned int _index) const;

      /// \brief Connect to the add entity signal
      /// \param[in] _subscriber Subsciber callback function.
      /// \return Pointer to the connection, which must be kept in scope.
      public: template<typename T>
              event::ConnectionPtr ConnectEnabled(T _subscriber)
              {return enabledSignal.Connect(_subscriber);}

      /// \brief Disconnect to the add entity signal.
      /// \param[in] _conn Connection pointer to disconnect.
      public: void DisconnectEnabled(event::ConnectionPtr &_conn)
              {enabledSignal.Disconnect(_conn);}

      /// \brief Fill a link message
      /// \param[out] _msg Message to fill
      public: void FillMsg(msgs::Link &_msg);

      /// \brief Update parameters from a message
      /// \param[in] _msg Message to read.
      public: void ProcessMsg(const msgs::Link &_msg);

      /// \brief Joints that have this Link as a parent Link.
      /// \param[in] _joint Joint that is a child of this link.
      public: void AddChildJoint(JointPtr _joint);

      /// \brief Joints that have this Link as a child Link.
      /// \param[in] _joint Joint that is a parent of this link.
      public: void AddParentJoint(JointPtr _joint);

      /// \brief Remove Joints that have this Link as a child Link.
      /// \param[in] _jointName Parent Joint name.
      public: void RemoveParentJoint(const std::string &_jointName);

      /// \brief Remove Joints that have this Link as a parent Link
      /// \param[in] _jointName Child Joint name.
      public: void RemoveChildJoint(const std::string &_jointName);

      // Documentation inherited.
      public: virtual void RemoveChild(EntityPtr _child);
      using Base::RemoveChild;

      /// \brief Attach a static model to this link
      /// \param[in] _model Pointer to a static model.
      /// \param[in] _offset Pose relative to this link to place the model.
      public: void AttachStaticModel(ModelPtr &_model,
                                     const math::Pose &_offset);

      /// \brief Detach a static model from this link.
      /// \param[in] _modelName Name of an attached model to detach.
      public: void DetachStaticModel(const std::string &_modelName);

      /// \brief Detach all static models from this link.
      public: void DetachAllStaticModels();

      /// \internal
      /// \brief Called when the pose is changed. Do not call this directly.
      public: virtual void OnPoseChange();

      /// \brief Set the current link state.
      /// \param[in] _state The state to set the link to.
      public: void SetState(const LinkState &_state);

      /// \brief Update the mass matrix.
      public: virtual void UpdateMass() {}

      /// \brief Update surface parameters.
      public: virtual void UpdateSurface() {}

      /// \brief Allow the link to auto disable.
      /// \param[in] _disable If true, the link is allowed to auto disable.
      public: virtual void SetAutoDisable(bool _disable) = 0;

      /// \brief Returns a vector of children Links connected by joints.
      /// \return A vector of children Links connected by joints.
      public: Link_V GetChildJointsLinks() const;

      /// \brief Returns a vector of parent Links connected by joints.
      /// \return Vector of parent Links connected by joints.
      public: Link_V GetParentJointsLinks() const;

      /// \brief Enable/Disable link data publishing
      /// \param[in] _enable True to enable publishing, false to stop publishing
      public: void SetPublishData(bool _enable);

      /// \brief Get the parent joints.
      public: Joint_V GetParentJoints() const;

      /// \brief Get the child joints.
      public: Joint_V GetChildJoints() const;

      /// \brief Remove a collision from the link.
      /// \param[int] _name Name of the collision to remove.
      public: void RemoveCollision(const std::string &_name);

      /// \brief Returns this link's potential energy,
      /// based on position in world frame and gravity.
      /// \return this link's potential energy,
      public: double GetWorldEnergyPotential() const;

      /// \brief Returns this link's kinetic energy
      /// computed using link's CoG velocity in the inertial (world) frame.
      /// \return this link's kinetic energy
      public: double GetWorldEnergyKinetic() const;

      /// \brief Returns this link's total energy, or
      /// sum of Link::GetWorldEnergyPotential() and
      /// Link::GetWorldEnergyKinetic().
      /// \return this link's total energy
      public: double GetWorldEnergy() const;

      /// \brief Returns the visual message specified by its name
      /// \param[in] name of the visual message
      /// \return visual message
      public: msgs::Visual GetVisualMessage(const std::string &_name) const;

      /// \brief Freeze link to ground (inertial frame).
      /// \param[in] _static if true, freeze link to ground.  Otherwise
      /// unfreeze link.
      public: virtual void SetLinkStatic(bool _static) = 0;

      /// \brief Move Link given source and target frames specified in
      /// world coordinates. Assuming link's relative pose to
      /// source frame (_worldReferenceFrameSrc) remains unchanged relative
      /// to destination frame (_worldReferenceFrameDst).
      /// \param[in] _worldReferenceFrameSrc initial reference frame to
      /// which this link is attached.
      /// \param[in] _worldReferenceFrameDst final location of the
      /// reference frame specified in world coordinates.
      public: void MoveFrame(const math::Pose &_worldReferenceFrameSrc,
                        const math::Pose &_worldReferenceFrameDst);

      /// \brief Helper function to find all connected links of a link
      /// based on parent/child relations of joints. For example,
      /// if Link0 --> Link1 --> ... --> LinkN is a kinematic chain
      /// with Link0 being the base link.  Then, call by Link1:
      ///   Link1->FindAllConnectedLinksHelper(Link0, _list, true);
      /// should return true with _list containing Link1 through LinkN.
      /// In the case the _originalParentLink is part of a loop,
      /// _connectedLinks is cleared and the function returns false.
      /// \param[in] _originParentLink if this link is a child link of
      /// the search, we've found a loop.
      /// \param[in/out] _connectedLinks aggregate list of connected links.
      /// \param[in] _fistLink this is the first Link, skip over the parent
      /// link that matches the _originalParentLink.
      /// \return true if successfully found a subset of connected links
      public: bool FindAllConnectedLinksHelper(
        const LinkPtr &_originalParentLink,
        Link_V &_connectedLinks, bool _fistLink = false);

      /// \brief Publish timestamped link data such as velocity.
      private: void PublishData();

      /// \brief Load a new collision helper function.
      /// \param[in] _sdf SDF element used to load the collision.
      private: void LoadCollision(sdf::ElementPtr _sdf);

      /// \brief Set the inertial properties based on the collision
      /// entities.
      private: void SetInertialFromCollisions();

      /// \brief On collision callback.
      /// \param[in] _msg Message that contains contact information.
      private: void OnCollision(ConstContactsPtr &_msg);

      /// \brief Parse visuals from SDF
      private: void ParseVisuals();

      /// \brief Helper function to see if _value is contained in _vector.
      /// \param[in] _vector a vector of boost link pointers.
      /// \param[in] _value a particular link pointer.
      /// \return true if value is in vector.
      private: bool ContainsLink(const Link_V &_vector, const LinkPtr &_value);

      /// \brief Update visual SDFs.
      private: void UpdateVisualSDF();

      /// \brief Called when a new wrench message arrives. The wrench's force,
      /// torque and force_position are described in the link frame,
      /// \param[in] _msg The message to set the wrench from.
      private: void OnWrenchMsg(ConstWrenchPtr &_msg);

      /// \brief Inertial properties.
      protected: InertialPtr inertial;

      /// \brief Center of gravity visual elements.
      protected: std::vector<std::string> cgVisuals;

      /// \def Visuals_M
      /// \brief Map of unique ID to visual message.
      typedef std::map<uint32_t, msgs::Visual> Visuals_M;

      /// \brief Link visual elements.
      protected: Visuals_M visuals;

      /// \brief Linear acceleration.
      protected: math::Vector3 linearAccel;

      /// \brief Angular acceleration.
      protected: math::Vector3 angularAccel;

      /// \brief Offsets for the attached models.
      protected: std::vector<math::Pose> attachedModelsOffset;

      /// \brief This flag is set to true when the link is initialized.
      protected: bool initialized;

      /// \brief Event used when the link is enabled or disabled.
      private: event::EventT<void (bool)> enabledSignal;

      /// \brief This flag is used to trigger the enabled
      private: bool enabled;

      /// \brief Names of all the sensors attached to the link.
      private: std::vector<std::string> sensors;

      /// \brief All the parent joints.
      private: std::vector<JointPtr> parentJoints;

      /// \brief All the child joints.
      private: std::vector<JointPtr> childJoints;

      /// \brief All the attached models.
      private: std::vector<ModelPtr> attachedModels;

      /// \brief Link data publisher
      private: transport::PublisherPtr dataPub;

      /// \brief Link data message
      private: msgs::LinkData linkDataMsg;

      /// \brief True to publish data, false otherwise
      private: bool publishData;

      /// \brief Mutex to protect the publishData variable
      private: boost::recursive_mutex *publishDataMutex;

      /// \brief Cached list of collisions. This is here for performance.
      private: Collision_V collisions;

      /// \brief Wrench subscriber.
      private: transport::SubscriberPtr wrenchSub;

#ifdef HAVE_OPENAL
      /// \brief All the audio sources
      private: std::vector<util::OpenALSourcePtr> audioSources;

      /// \brief An audio sink
      private: util::OpenALSinkPtr audioSink;

      /// \brief Subscriber to contacts with this collision. Used for audio
      /// playback.
      private: transport::SubscriberPtr audioContactsSub;
#endif
    };
    /// \}
  }
}
#endif<|MERGE_RESOLUTION|>--- conflicted
+++ resolved
@@ -194,19 +194,11 @@
                   const math::Vector3 &_relPos) = 0;
 
       /// \brief Add a force expressed in the link frame.
-<<<<<<< HEAD
-      /// \param[in] _force Force is a free vector (a direction, orientation)
-      /// expressed in the link frame. Each component corresponds to the force
-      /// which will be added in that direction.
-      /// \param[in] _offset Offset position (translation) with respect to the
-      /// link frame. It defaults to the link origin.
-=======
       /// \param[in] _force Direction vector expressed in the link frame. Each
       /// component corresponds to the force which will be added in that axis
       /// and the vector's magnitude corresponds to the total force.
       /// \param[in] _offset Offset position expressed in the link frame. It
       /// defaults to the link origin.
->>>>>>> d7b451e3
       public: virtual void AddLinkForce(const math::Vector3 &_force,
           const math::Vector3 &_offset = math::Vector3::Zero) = 0;
 
