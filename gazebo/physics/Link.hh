--- conflicted
+++ resolved
@@ -24,7 +24,6 @@
 #include <map>
 #include <vector>
 #include <string>
-#include <boost/thread/recursive_mutex.hpp>
 
 #include "gazebo/msgs/msgs.hh"
 #include "gazebo/transport/TransportTypes.hh"
@@ -280,7 +279,7 @@
 
       /// \brief Set the mass of the link.
       /// \parma[in] _inertial Inertial value for the link.
-      public: void SetInertial(InertialPtr _inertial);
+      public: void SetInertial(const InertialPtr &_inertial);
 
       /// \cond
       /// This is an internal function
@@ -398,7 +397,7 @@
       /// \brief Attach a static model to this link
       /// \param[in] _model Pointer to a static model.
       /// \param[in] _offset Pose relative to this link to place the model.
-      public: void AttachStaticModel(ModelPtr _model,
+      public: void AttachStaticModel(ModelPtr &_model,
                                      const math::Pose &_offset);
 
       /// \brief Detach a static model from this link.
@@ -524,9 +523,6 @@
       private: bool publishData;
 
       /// \brief Mutex to protect the publishData variable
-<<<<<<< HEAD
-      private: boost::recursive_mutex publishDataMutex;
-=======
       private: boost::recursive_mutex *publishDataMutex;
 
       /// \brief Cached list of collisions. This is here for performance.
@@ -543,7 +539,6 @@
       /// playback.
       private: transport::SubscriberPtr audioContactsSub;
 #endif
->>>>>>> 5dda86ff
     };
     /// \}
   }
