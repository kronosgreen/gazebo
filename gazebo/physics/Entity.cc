/*
 * Copyright (C) 2012-2016 Open Source Robotics Foundation
 *
 * Licensed under the Apache License, Version 2.0 (the "License");
 * you may not use this file except in compliance with the License.
 * You may obtain a copy of the License at
 *
 *     http://www.apache.org/licenses/LICENSE-2.0
 *
 * Unless required by applicable law or agreed to in writing, software
 * distributed under the License is distributed on an "AS IS" BASIS,
 * WITHOUT WARRANTIES OR CONDITIONS OF ANY KIND, either express or implied.
 * See the License for the specific language governing permissions and
 * limitations under the License.
 *
*/
#ifdef _WIN32
  // Ensure that Winsock2.h is included before Windows.h, which can get
  // pulled in by anybody (e.g., Boost).
  #include <Winsock2.h>
#endif

#include "gazebo/msgs/msgs.hh"

#include "gazebo/common/Assert.hh"
#include "gazebo/common/Events.hh"
#include "gazebo/common/Console.hh"
#include "gazebo/common/Animation.hh"
#include "gazebo/common/KeyFrame.hh"

#include "gazebo/transport/Publisher.hh"
#include "gazebo/transport/TransportIface.hh"
#include "gazebo/transport/Node.hh"

#include "gazebo/physics/RayShape.hh"
#include "gazebo/physics/Collision.hh"
#include "gazebo/physics/Model.hh"
#include "gazebo/physics/Link.hh"
#include "gazebo/physics/World.hh"
#include "gazebo/physics/PhysicsEngine.hh"
#include "gazebo/physics/EntityPrivate.hh"
#include "gazebo/physics/Entity.hh"

using namespace gazebo;
using namespace physics;

//////////////////////////////////////////////////
Entity::Entity(BasePtr _parent)
: Base(*new EntityPrivate, _parent),
  entityDPtr(static_cast<EntityPrivate*>(this->baseDPtr))
{
  this->ConstructionHelper();
}

//////////////////////////////////////////////////
Entity::Entity(EntityPrivate &_dataPtr, BasePtr _parent)
: Base(_dataPtr, _parent),
  entityDPtr(static_cast<EntityPrivate*>(this->baseDPtr))
{
  this->ConstructionHelper();
}

//////////////////////////////////////////////////
void Entity::ConstructionHelper()
{
  this->entityDPtr->isStatic = false;
  this->entityDPtr->isCanonicalLink = false;
  this->entityDPtr->node = transport::NodePtr(new transport::Node());
  this->AddType(ENTITY);

  this->entityDPtr->visualMsg = new msgs::Visual;
  this->entityDPtr->visualMsg->set_id(this->entityDPtr->id);

  if (this->entityDPtr->world)
    this->entityDPtr->visualMsg->set_parent_name(
        this->entityDPtr->world->Name());
  else
  {
    gzerr << "No world set when constructing an Entity.\n";
    this->entityDPtr->visualMsg->set_parent_name("no_world_name");
  }

  if (this->entityDPtr->parent && this->entityDPtr->parent->HasType(ENTITY))
  {
    this->entityDPtr->parentEntity =
      std::dynamic_pointer_cast<Entity>(this->entityDPtr->parent);
    this->entityDPtr->visualMsg->set_parent_name(
        this->entityDPtr->parentEntity->ScopedName());
    this->SetStatic(this->entityDPtr->parentEntity->IsStatic());
  }

  this->entityDPtr->setWorldPoseFunc = std::bind(
      &Entity::SetWorldPoseDefault, this, std::placeholders::_1,
      std::placeholders::_2, std::placeholders::_3);

  this->entityDPtr->scale = ignition::math::Vector3d::One;
}

//////////////////////////////////////////////////
Entity::~Entity()
{
  this->Fini();
}

//////////////////////////////////////////////////
void Entity::Load(sdf::ElementPtr _sdf)
{
  Base::Load(_sdf);
  this->entityDPtr->node->Init(this->World()->Name());

  this->entityDPtr->poseSub = this->entityDPtr->node->Subscribe("~/pose/modify",
      &Entity::OnPoseMsg, this);
  this->entityDPtr->visPub =
    this->entityDPtr->node->Advertise<msgs::Visual>("~/visual", 200);
  this->entityDPtr->requestPub =
    this->entityDPtr->node->Advertise<msgs::Request>("~/request");

  this->entityDPtr->visualMsg->set_name(this->ScopedName());

  {
    if (this->entityDPtr->parent && this->entityDPtr->parentEntity)
    {
      this->entityDPtr->worldPose =
        this->entityDPtr->sdf->Get<ignition::math::Pose3d>("pose") +
        this->entityDPtr->parentEntity->WorldPose();
    }
    else
    {
      this->entityDPtr->worldPose =
        this->entityDPtr->sdf->Get<ignition::math::Pose3d>("pose");
    }

    this->entityDPtr->initialRelativePose =
      this->entityDPtr->sdf->Get<ignition::math::Pose3d>("pose");
  }

  if (this->entityDPtr->parent)
  {
    this->entityDPtr->visualMsg->set_parent_name(
        this->entityDPtr->parent->ScopedName());
    this->entityDPtr->visualMsg->set_parent_id(
        this->entityDPtr->parent->Id());
  }
  else
  {
    this->entityDPtr->visualMsg->set_parent_name(
        this->entityDPtr->world->Name());
    this->entityDPtr->visualMsg->set_parent_id(0);
  }
  msgs::Set(this->entityDPtr->visualMsg->mutable_pose(), this->RelativePose());

  if (this->HasType(Base::MODEL))
    this->entityDPtr->visualMsg->set_type(msgs::Visual::MODEL);
  if (this->HasType(Base::LINK))
    this->entityDPtr->visualMsg->set_type(msgs::Visual::LINK);
  if (this->HasType(Base::COLLISION))
    this->entityDPtr->visualMsg->set_type(msgs::Visual::COLLISION);

  this->entityDPtr->visPub->Publish(*this->entityDPtr->visualMsg);

  if (this->HasType(Base::MODEL))
  {
    this->entityDPtr->setWorldPoseFunc = std::bind(&Entity::SetWorldPoseModel,
        this, std::placeholders::_1, std::placeholders::_2,
        std::placeholders::_3);
  }
  else if (this->IsCanonicalLink())
  {
    this->entityDPtr->setWorldPoseFunc = std::bind(
        &Entity::SetWorldPoseCanonicalLink, this,
        std::placeholders::_1, std::placeholders::_2, std::placeholders::_3);
  }
  else
  {
    this->entityDPtr->setWorldPoseFunc = std::bind(&Entity::SetWorldPoseDefault,
        this, std::placeholders::_1, std::placeholders::_2,
        std::placeholders::_3);
  }
}

//////////////////////////////////////////////////
void Entity::SetName(const std::string &_name)
{
  // TODO: if an entitie's _name is changed, then the old visual is never
  // removed. Should add in functionality to modify/update the visual
  Base::SetName(_name);
}

//////////////////////////////////////////////////
void Entity::SetStatic(const bool &_s)
{
  Base_V::iterator iter;

  this->entityDPtr->isStatic = _s;

  for (iter = this->entityDPtr->children.begin();
       iter != this->entityDPtr->children.end(); ++iter)
  {
    EntityPtr e = std::dynamic_pointer_cast<Entity>(*iter);
    if (e)
      e->SetStatic(_s);
  }
}

//////////////////////////////////////////////////
bool Entity::IsStatic() const
{
  return this->entityDPtr->isStatic;
}

//////////////////////////////////////////////////
void Entity::SetInitialRelativePose(const math::Pose &_p)
{
  this->SetInitialRelativePose(_p.Ign());
}

//////////////////////////////////////////////////
void Entity::SetInitialRelativePose(const ignition::math::Pose3d &_p)
{
  this->entityDPtr->initialRelativePose = _p;
}

//////////////////////////////////////////////////
math::Pose Entity::GetInitialRelativePose() const
{
  return this->InitialRelativePose();
}

//////////////////////////////////////////////////
ignition::math::Pose3d Entity::InitialRelativePose() const
{
  return this->entityDPtr->initialRelativePose;
}

//////////////////////////////////////////////////
math::Box Entity::GetBoundingBox() const
{
  return this->BoundingBox();
}

//////////////////////////////////////////////////
ignition::math::Box Entity::BoundingBox() const
{
  return ignition::math::Box(
      ignition::math::Vector3d::Zero, ignition::math::Vector3d::One);
}

//////////////////////////////////////////////////
void Entity::SetCanonicalLink(const bool _value)
{
  this->entityDPtr->isCanonicalLink = _value;
}

//////////////////////////////////////////////////
void Entity::SetAnimation(common::PoseAnimationPtr _anim)
{
  this->entityDPtr->animationStartPose = this->entityDPtr->worldPose;

  this->entityDPtr->prevAnimationTime = this->entityDPtr->world->SimTime();
  this->entityDPtr->animation = _anim;
  this->entityDPtr->onAnimationComplete = NULL;
  this->entityDPtr->animationConnection =
    event::Events::ConnectWorldUpdateBegin(
        std::bind(&Entity::UpdateAnimation, this, std::placeholders::_1));
}

//////////////////////////////////////////////////
void Entity::SetAnimation(const common::PoseAnimationPtr &_anim,
                          std::function<void()> _onComplete)
{
  this->entityDPtr->animationStartPose = this->entityDPtr->worldPose;

  this->entityDPtr->prevAnimationTime = this->entityDPtr->world->SimTime();
  this->entityDPtr->animation = _anim;
  this->entityDPtr->onAnimationComplete = _onComplete;
  this->entityDPtr->animationConnection =
    event::Events::ConnectWorldUpdateBegin(
      std::bind(&Entity::UpdateAnimation, this, std::placeholders::_1));
}

//////////////////////////////////////////////////
void Entity::StopAnimation()
{
  this->entityDPtr->animation.reset();
<<<<<<< HEAD
  this->entityDPtr->onAnimationComplete.clear();
  this->entityDPtr->animationConnection.reset();
=======
  this->entityDPtr->onAnimationComplete = NULL;
  if (this->entityDPtr->animationConnection)
  {
    event::Events::DisconnectWorldUpdateBegin(
        this->entityDPtr->animationConnection);
    this->entityDPtr->animationConnection.reset();
  }
>>>>>>> 511b8693
}

//////////////////////////////////////////////////
void Entity::PublishPose()
{
  GZ_ASSERT(this->ParentModel() != NULL,
      "An entity without a parent model should not happen");

  this->entityDPtr->world->PublishModelPose(ModelPtr(this->ParentModel()));
}

//////////////////////////////////////////////////
math::Pose Entity::GetRelativePose() const
{
  return this->RelativePose();
}

//////////////////////////////////////////////////
ignition::math::Pose3d Entity::RelativePose() const
{
  // We return the initialRelativePose for COLLISION objects because they
  // cannot move relative to their parent link.
  // \todo Look into storing relative poses for all objects instead of world
  // poses. It may simplify pose updating.
  if (this->IsCanonicalLink() || this->HasType(COLLISION))
  {
    return this->entityDPtr->initialRelativePose;
  }
  else if (this->entityDPtr->parent && this->entityDPtr->parentEntity)
  {
    return this->entityDPtr->worldPose -
      this->entityDPtr->parentEntity->WorldPose();
  }
  else
  {
    return this->entityDPtr->worldPose;
  }
}

//////////////////////////////////////////////////
void Entity::SetRelativePose(const math::Pose &_pose, bool _notify,
        bool _publish)
{
  this->SetRelativePose(_pose.Ign(), _notify, _publish);
}

//////////////////////////////////////////////////
void Entity::SetRelativePose(const ignition::math::Pose3d &_pose,
    const bool _notify, const bool _publish)
{
  if (this->entityDPtr->parent && this->entityDPtr->parentEntity)
  {
    this->SetWorldPose(_pose +
        this->entityDPtr->parentEntity->WorldPose(), _notify, _publish);
  }
  else
  {
    this->SetWorldPose(_pose, _notify, _publish);
  }
}

//////////////////////////////////////////////////
void Entity::SetWorldTwist(const math::Vector3 &_linear,
    const math::Vector3 &_angular, bool _updateChildren)
{
  this->SetWorldTwist(_linear.Ign(), _angular.Ign(), _updateChildren);
}

//////////////////////////////////////////////////
void Entity::SetWorldTwist(const ignition::math::Vector3d &_linear,
    const ignition::math::Vector3d &_angular, const bool _updateChildren)
{
  if (this->HasType(LINK) || this->HasType(MODEL))
  {
    if (this->HasType(LINK))
    {
      Link* link = dynamic_cast<Link*>(this);
      link->SetLinearVel(_linear);
      link->SetAngularVel(_angular);
    }
    if (_updateChildren)
    {
      // force an update of all children
      for  (Base_V::iterator iter = this->entityDPtr->children.begin();
            iter != this->entityDPtr->children.end(); ++iter)
      {
        if ((*iter)->HasType(ENTITY))
        {
          EntityPtr entity = std::static_pointer_cast<Entity>(*iter);
          entity->SetWorldTwist(_linear, _angular, _updateChildren);
        }
      }
    }
  }
}

//////////////////////////////////////////////////
void Entity::SetWorldPoseModel(const ignition::math::Pose3d &_pose,
    const bool _notify, const bool _publish)
{
  ignition::math::Pose3d oldModelWorldPose = this->entityDPtr->worldPose;

  // initialization: (no children?) set own worldPose
  this->entityDPtr->worldPose = _pose;
  this->entityDPtr->worldPose.Correct();

  // (OnPoseChange uses GetWorldPose)
  if (_notify)
    this->UpdatePhysicsPose(false);

  //
  // user deliberate setting: lock and update all children's wp
  //

  // force an update of all children
  // update all children pose, moving them with the model.
  // The outer loop updates all the links.
  for (Base_V::iterator iter = this->entityDPtr->children.begin();
      iter != this->entityDPtr->children.end(); ++iter)
  {
    if ((*iter)->HasType(ENTITY))
    {
      EntityPtr entity = std::static_pointer_cast<Entity>(*iter);

      if (entity->HasType(LINK))
      {
        if (entity->IsCanonicalLink())
        {
          entity->entityDPtr->worldPose =
            (entity->entityDPtr->initialRelativePose + _pose);
        }
        else
        {
          entity->entityDPtr->worldPose =
            ((entity->entityDPtr->worldPose - oldModelWorldPose) + _pose);
          if (_publish)
            entity->PublishPose();
        }

        if (_notify)
          entity->UpdatePhysicsPose(false);

        // Tell collisions that their current world pose is dirty (needs
        // updating). We set a dirty flag instead of directly updating the
        // value to improve performance.
        for (unsigned int childIndex = 0;
             childIndex < (*iter)->ChildCount(); ++childIndex)
        {
          if ((*iter)->Child(childIndex)->HasType(COLLISION))
          {
            CollisionPtr entityC =
                std::static_pointer_cast<Collision>((*iter)->Child(childIndex));
            entityC->SetWorldPoseDirty();
          }
        }
      }
      else if (entity->HasType(MODEL))
      {
        // set pose of nested models
        entity->SetWorldPoseModel(
            (entity->entityDPtr->worldPose - oldModelWorldPose) + _pose,
            _notify, _publish);
      }
      else
      {
        gzerr << "SetWorldPoseModel error: unknown type of entity in Model."
          << std::endl;
      }
    }
  }
}

//////////////////////////////////////////////////
void Entity::SetWorldPoseCanonicalLink(
    const ignition::math::Pose3d &_pose, const bool _notify,
    const bool _publish)
{
  this->entityDPtr->worldPose = _pose;
  this->entityDPtr->worldPose.Correct();

  if (_notify)
    this->UpdatePhysicsPose(true);

  if (!this->entityDPtr->parentEntity->HasType(MODEL))
  {
    gzerr << "SetWorldPose for Canonical Body [" << this->Name()
        << "] but parent[" << this->entityDPtr->parentEntity->Name()
        << "] is not a MODEL!" << std::endl;
    return;
  }

  EntityPtr parentEnt = this->entityDPtr->parentEntity;
  ignition::math::Pose3d relativePose = this->entityDPtr->initialRelativePose;
  ignition::math::Pose3d updatePose = _pose;

  // recursively update parent model pose based on new canonical link pose
  while (parentEnt && parentEnt->HasType(MODEL))
  {
    // setting parent Model world pose from canonical link world pose
    // where _pose is the canonical link's world pose
    parentEnt->entityDPtr->worldPose = -relativePose + updatePose;

    parentEnt->entityDPtr->worldPose.Correct();

    if (_notify)
      parentEnt->UpdatePhysicsPose(false);

    if (_publish)
      this->entityDPtr->parentEntity->PublishPose();

    updatePose = parentEnt->entityDPtr->worldPose;
    relativePose = parentEnt->InitialRelativePose();

    parentEnt = std::dynamic_pointer_cast<Entity>(parentEnt->Parent());
  }

  // Tell collisions that their current world pose is dirty (needs
  // updating). We set a dirty flag instead of directly updating the
  // value to improve performance.
  for (Base_V::iterator iterC = this->entityDPtr->children.begin();
      iterC != this->entityDPtr->children.end(); ++iterC)
  {
    if ((*iterC)->HasType(COLLISION))
    {
      CollisionPtr entityC = std::static_pointer_cast<Collision>(*iterC);
      entityC->SetWorldPoseDirty();
    }
  }
}

//////////////////////////////////////////////////
void Entity::SetWorldPoseDefault(
    const ignition::math::Pose3d &_pose, const bool _notify,
    const bool /*_publish*/)
{
  this->entityDPtr->worldPose = _pose;
  this->entityDPtr->worldPose.Correct();

  if (_notify)
    this->UpdatePhysicsPose(true);
}

//////////////////////////////////////////////////
void Entity::SetWorldPose(const math::Pose &_pose, bool _notify, bool _publish)
{
  this->SetWorldPose(_pose.Ign(), _notify, _publish);
}

//////////////////////////////////////////////////
//   The entity stores an initialRelativePose and dynamic worldPose
//   When calling SetWorldPose (SWP) or SetRelativePose on an entity
//   that is a Model (M), Canonical Body (CB) or Body (B), different
//   considerations need to be taken.
// Below is a table that summarizes the current code.
//  +----------------------------------------------------------+
//  |     |     M          |  CB             |  B              |
//  |----------------------------------------------------------|
//  |SWP  | Lock           | Lock            | Set BWP         |
//  |     | Update MWP     | Set CBWP        |                 |
//  |     | SWP Children   | SWP M = CB-CBRP |                 |
//  |----------------------------------------------------------|
//  |SRP  | WP = RP + PP   | WP = RP + PP    | WP = RP + PP    |
//  |----------------------------------------------------------|
//  |GWP  | return WP      | return WP       | return WP       |
//  |----------------------------------------------------------|
//  |GRP  | RP = WP - RP   | return CBRP     | RP = WP - RP    |
//  +----------------------------------------------------------+
//  Legends
//    M    - Model
//    CB   - Canonical Body
//    B    - Non-Canonical Body
//    *WP  - *WorldPose
//    *RP  - *RelativePose (relative to parent)
//    SWP  - SetWorldPose
//    GWP  - GetWorldPose
//    MWP  - Model World Pose
//    CBRP - Canonical Body Relative (to Model) Pose
//
void Entity::SetWorldPose(const ignition::math::Pose3d &_pose,
    const bool _notify, const bool _publish)
{
  {
    std::lock_guard<std::mutex> (this->World()->WorldPoseMutex());
    // (*this.*setWorldPoseFunc)(_pose, _notify, _publish);
    this->entityDPtr->setWorldPoseFunc(_pose, _notify, _publish);
  }
  if (_publish)
    this->PublishPose();
}

//////////////////////////////////////////////////
void Entity::UpdatePhysicsPose(const bool _updateChildren)
{
  this->OnPoseChange();

  /// if children update is requested
  if (_updateChildren)
  {
    for (Base_V::iterator iter = this->entityDPtr->children.begin();
         iter != this->entityDPtr->children.end(); ++iter)
    {
      if ((*iter)->HasType(LINK))
      {
        // call child Link::OnPoseChange()
        std::static_pointer_cast<Link>(*iter)->OnPoseChange();
      }
    }
  }

  /// Static Collision objects have no corresponding ODE body
  /// So if one calls MyStaticModel.SetWorldPose(p),
  /// we should force children update
  if (this->IsStatic())
  {
    for (Base_V::iterator iter = this->entityDPtr->children.begin();
         iter != this->entityDPtr->children.end(); ++iter)
    {
      CollisionPtr coll = std::static_pointer_cast<Collision>(*iter);
      if (coll && (*iter)->HasType(COLLISION))
      {
        // update collision pose
        //   to model's world pose + it's intial relative pose
        coll->entityDPtr->worldPose.Pos() = this->entityDPtr->worldPose.Pos() +
          this->entityDPtr->worldPose.Rot().RotateVector(
              coll->entityDPtr->initialRelativePose.Pos());
        coll->entityDPtr->worldPose.Rot() = this->entityDPtr->worldPose.Rot() *
          coll->entityDPtr->initialRelativePose.Rot();
        coll->OnPoseChange();
      }
      else
      {
        // not static or not a Collision type, do nothing
      }
    }
  }
}

//////////////////////////////////////////////////
ModelPtr Entity::GetParentModel()
{
  return ModelPtr(this->ParentModel());
}

//////////////////////////////////////////////////
Model *Entity::ParentModel()
{
  if (this->HasType(MODEL))
    return dynamic_cast<Model*>(this);

  BasePtr p = this->entityDPtr->parent;
  GZ_ASSERT(p, "Parent of an entity is NULL");

  while (p->Parent() && p->Parent()->HasType(MODEL))
    p = p->Parent();

  return dynamic_cast<Model*>(p.get());
}

//////////////////////////////////////////////////
CollisionPtr Entity::GetChildCollision(const std::string &_name)
{
  return this->ChildCollision(_name);
}

//////////////////////////////////////////////////
CollisionPtr Entity::ChildCollision(const std::string &_name) const
{
  Base *base = this->BaseByName(_name);
  if (base)
    return CollisionPtr(static_cast<Collision*>(base));

  return CollisionPtr();
}

//////////////////////////////////////////////////
LinkPtr Entity::GetChildLink(const std::string &_name)
{
  return this->ChildLink(_name);
}

//////////////////////////////////////////////////
LinkPtr Entity::ChildLink(const std::string &_name) const
{
  Base *base = this->BaseByName(_name);
  if (base)
    return LinkPtr(static_cast<Link*>(base));

  return LinkPtr();
}

//////////////////////////////////////////////////
void Entity::OnPoseMsg(ConstPosePtr &_msg)
{
  if (_msg->name() == this->ScopedName())
  {
    ignition::math::Pose3d p = msgs::ConvertIgn(*_msg);
    this->SetWorldPose(p);
  }
}

//////////////////////////////////////////////////
void Entity::Fini()
{
  // TODO: put this back in
  // this->GetWorld()->GetPhysicsEngine()->RemoveEntity(this);

  if (this->entityDPtr->requestPub)
  {
    msgs::Request *msg = msgs::CreateRequest("entity_delete",
        this->ScopedName());
    this->entityDPtr->requestPub->Publish(*msg, true);
    delete msg;
  }

  // Clean transport
  {
    this->entityDPtr->posePub.reset();
    this->entityDPtr->requestPub.reset();
    this->entityDPtr->visPub.reset();

    this->entityDPtr->poseSub.reset();

    if (this->entityDPtr->node)
      this->entityDPtr->node->Fini();
    this->entityDPtr->node.reset();
  }

  this->entityDPtr->animationConnection.reset();
  this->entityDPtr->connections.clear();

  if (this->entityDPtr->visualMsg)
    delete this->entityDPtr->visualMsg;
  this->entityDPtr->visualMsg = NULL;

  this->entityDPtr->parentEntity.reset();

  Base::Fini();
}

//////////////////////////////////////////////////
void Entity::Reset()
{
  this->SetRelativePose(this->entityDPtr->initialRelativePose);
}

//////////////////////////////////////////////////
void Entity::UpdateParameters(sdf::ElementPtr _sdf)
{
  Base::UpdateParameters(_sdf);

  ignition::math::Pose3d parentPose;
  if (this->entityDPtr->parent && this->entityDPtr->parentEntity)
    parentPose = this->entityDPtr->parentEntity->entityDPtr->worldPose;

  ignition::math::Pose3d newPose = _sdf->Get<ignition::math::Pose3d>("pose");
  if (newPose != this->RelativePose())
  {
    this->SetRelativePose(newPose);
  }
}

//////////////////////////////////////////////////
void Entity::UpdateAnimation(const common::UpdateInfo &_info)
{
  common::PoseKeyFrame kf(0);

  this->entityDPtr->animation->AddTime(
      (_info.simTime - this->entityDPtr->prevAnimationTime).Double());
  this->entityDPtr->animation->GetInterpolatedKeyFrame(kf);

  ignition::math::Pose3d offset;
  offset.Pos() = kf.Translation();
  offset.Rot() = kf.Rotation();

  this->SetWorldPose(offset);
  this->entityDPtr->prevAnimationTime = _info.simTime;

  if (this->entityDPtr->animation->GetLength() <=
      this->entityDPtr->animation->GetTime())
  {
    this->entityDPtr->animationConnection.reset();
    if (this->entityDPtr->onAnimationComplete)
    {
      this->entityDPtr->onAnimationComplete();
    }
  }
}

//////////////////////////////////////////////////
math::Pose Entity::GetDirtyPose() const
{
  return this->DirtyPose();
}

//////////////////////////////////////////////////
const ignition::math::Pose3d &Entity::DirtyPose() const
{
  return this->entityDPtr->dirtyPose;
}

//////////////////////////////////////////////////
math::Box Entity::GetCollisionBoundingBox() const
{
  return this->CollisionBoundingBox();
}

//////////////////////////////////////////////////
ignition::math::Box Entity::CollisionBoundingBox() const
{
  BasePtr base = std::const_pointer_cast<Base>(shared_from_this());
  return this->CollisionBoundingBoxHelper(base);
}

//////////////////////////////////////////////////
ignition::math::Box Entity::CollisionBoundingBoxHelper(BasePtr _base) const
{
  if (_base->HasType(COLLISION))
    return std::dynamic_pointer_cast<Collision>(_base)->BoundingBox();

  ignition::math::Box box;

  for (unsigned int i = 0; i < _base->ChildCount(); i++)
  {
    box += this->CollisionBoundingBoxHelper(_base->Child(i));
  }

  return box;
}

//////////////////////////////////////////////////
void Entity::PlaceOnEntity(const std::string &_entityName)
{
  EntityPtr onEntity = this->World()->EntityByName(_entityName);
  ignition::math::Box box = this->CollisionBoundingBox();
  ignition::math::Box onBox = onEntity->CollisionBoundingBox();

  ignition::math::Pose3d p = onEntity->WorldPose();
  p.Pos().Z() = onBox.Max().Z() + box.ZLength()*0.5;
  this->SetWorldPose(p);
}

//////////////////////////////////////////////////
void Entity::GetNearestEntityBelow(double &_distBelow,
                                   std::string &_entityName)
{
  return this->NearestEntityBelow(_distBelow, _entityName);
}

//////////////////////////////////////////////////
void Entity::NearestEntityBelow(double &_distBelow,
                                   std::string &_entityName) const
{
  this->World()->Physics()->InitForThread();
  RayShapePtr rayShape = std::dynamic_pointer_cast<RayShape>(
    this->World()->Physics()->CreateShape("ray", CollisionPtr()));

  ignition::math::Box box = this->CollisionBoundingBox();
  ignition::math::Vector3d start = this->WorldPose().Pos();
  ignition::math::Vector3d end = start;
  start.Z() = box.Min().Z() - 0.00001;
  end.Z() -= 1000;
  rayShape->SetPoints(start, end);
  rayShape->Intersection(_distBelow, _entityName);
  _distBelow += 0.00001;
}

//////////////////////////////////////////////////
void Entity::PlaceOnNearestEntityBelow()
{
  double dist;
  std::string entityName;
  this->NearestEntityBelow(dist, entityName);
  if (dist > 0.0)
  {
    ignition::math::Pose3d p = this->WorldPose();
    p.Pos().Z() -= dist;
    this->SetWorldPose(p);
  }
}

//////////////////////////////////////////////////
math::Pose Entity::GetWorldPose() const
{
  return this->WorldPose();
}

//////////////////////////////////////////////////
const ignition::math::Pose3d &Entity::WorldPose() const
{
  return this->entityDPtr->worldPose;
}

//////////////////////////////////////////////////
math::Vector3 Entity::GetRelativeLinearVel() const
{
  return this->RelativeLinearVel();
}

//////////////////////////////////////////////////
ignition::math::Vector3d Entity::RelativeLinearVel() const
{
  return ignition::math::Vector3d::Zero;
}

//////////////////////////////////////////////////
math::Vector3 Entity::GetWorldLinearVel() const
{
  return this->WorldLinearVel();
}

//////////////////////////////////////////////////
ignition::math::Vector3d Entity::WorldLinearVel() const
{
  return ignition::math::Vector3d::Zero;
}

//////////////////////////////////////////////////
math::Vector3 Entity::GetRelativeAngularVel() const
{
  return this->RelativeAngularVel();
}

//////////////////////////////////////////////////
ignition::math::Vector3d Entity::RelativeAngularVel() const
{
  return ignition::math::Vector3d::Zero;
}

//////////////////////////////////////////////////
math::Vector3 Entity::GetWorldAngularVel() const
{
  return this->WorldAngularVel();
}

//////////////////////////////////////////////////
ignition::math::Vector3d Entity::WorldAngularVel() const
{
  return ignition::math::Vector3d::Zero;
}

//////////////////////////////////////////////////
math::Vector3 Entity::GetRelativeLinearAccel() const
{
  return this->RelativeLinearAccel();
}

//////////////////////////////////////////////////
ignition::math::Vector3d Entity::RelativeLinearAccel() const
{
  return ignition::math::Vector3d::Zero;
}

//////////////////////////////////////////////////
math::Vector3 Entity::GetWorldLinearAccel() const
{
  return this->WorldLinearAccel();
}

//////////////////////////////////////////////////
ignition::math::Vector3d Entity::WorldLinearAccel() const
{
  return ignition::math::Vector3d::Zero;
}

//////////////////////////////////////////////////
math::Vector3 Entity::GetRelativeAngularAccel() const
{
  return this->RelativeAngularAccel();
}

//////////////////////////////////////////////////
ignition::math::Vector3d Entity::RelativeAngularAccel() const
{
  return ignition::math::Vector3d::Zero;
}

//////////////////////////////////////////////////
math::Vector3 Entity::GetWorldAngularAccel() const
{
  return this->WorldAngularAccel();
}

//////////////////////////////////////////////////
ignition::math::Vector3d Entity::WorldAngularAccel() const
{
  return ignition::math::Vector3d::Zero;
}

//////////////////////////////////////////////////
bool Entity::IsCanonicalLink() const
{
  return this->entityDPtr->isCanonicalLink;
}
<|MERGE_RESOLUTION|>--- conflicted
+++ resolved
@@ -282,18 +282,8 @@
 void Entity::StopAnimation()
 {
   this->entityDPtr->animation.reset();
-<<<<<<< HEAD
   this->entityDPtr->onAnimationComplete.clear();
   this->entityDPtr->animationConnection.reset();
-=======
-  this->entityDPtr->onAnimationComplete = NULL;
-  if (this->entityDPtr->animationConnection)
-  {
-    event::Events::DisconnectWorldUpdateBegin(
-        this->entityDPtr->animationConnection);
-    this->entityDPtr->animationConnection.reset();
-  }
->>>>>>> 511b8693
 }
 
 //////////////////////////////////////////////////
