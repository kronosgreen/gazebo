/*
 * Copyright 2012 Open Source Robotics Foundation
 *
 * Licensed under the Apache License, Version 2.0 (the "License");
 * you may not use this file except in compliance with the License.
 * You may obtain a copy of the License at
 *
 *     http://www.apache.org/licenses/LICENSE-2.0
 *
 * Unless required by applicable law or agreed to in writing, software
 * distributed under the License is distributed on an "AS IS" BASIS,
 * WITHOUT WARRANTIES OR CONDITIONS OF ANY KIND, either express or implied.
 * See the License for the specific language governing permissions and
 * limitations under the License.
 *
*/
/* Desc: External interfaces for Gazebo
 * Author: Nate Koenig
 * Date: 03 Apr 2007
 */

#include <boost/thread/recursive_mutex.hpp>

#include "msgs/msgs.hh"

#include "gazebo/common/Assert.hh"
#include "gazebo/common/Events.hh"
#include "gazebo/common/Console.hh"
#include "gazebo/common/Animation.hh"
#include "gazebo/common/KeyFrame.hh"

#include "gazebo/transport/Publisher.hh"
#include "gazebo/transport/Transport.hh"
#include "gazebo/transport/Node.hh"

#include "gazebo/physics/RayShape.hh"
#include "gazebo/physics/Collision.hh"
#include "gazebo/physics/Model.hh"
#include "gazebo/physics/Link.hh"
#include "gazebo/physics/World.hh"
#include "gazebo/physics/PhysicsEngine.hh"
#include "gazebo/physics/Entity.hh"

using namespace gazebo;
using namespace physics;

//////////////////////////////////////////////////
Entity::Entity(BasePtr _parent)
  : Base(_parent)
{
  this->isCanonicalLink = false;
  this->node = transport::NodePtr(new transport::Node());
  this->AddType(ENTITY);

  this->visualMsg = new msgs::Visual;
<<<<<<< HEAD
  this->visualMsg->set_id(this->id);
=======
  this->visualMsg->set_parent_name(this->world->GetName());
  this->poseMsg = new msgs::Pose;
>>>>>>> 8ea5f94b

  if (this->parent && this->parent->HasType(ENTITY))
  {
    this->parentEntity = boost::dynamic_pointer_cast<Entity>(this->parent);
    this->visualMsg->set_parent_name(this->parentEntity->GetScopedName());
    this->SetStatic(this->parentEntity->IsStatic());
  }

  this->setWorldPoseFunc = &Entity::SetWorldPoseDefault;
}

//////////////////////////////////////////////////
Entity::~Entity()
{
  Base_V::iterator iter;

  // TODO: put this back in
  // this->GetWorld()->GetPhysicsEngine()->RemoveEntity(this);

  delete this->visualMsg;
  this->visualMsg = NULL;

  this->visPub.reset();
  this->requestPub.reset();
  this->poseSub.reset();
  this->node.reset();
}

//////////////////////////////////////////////////
void Entity::Load(sdf::ElementPtr _sdf)
{
  Base::Load(_sdf);
  this->node->Init(this->GetWorld()->GetName());

  this->poseSub = this->node->Subscribe("~/pose/modify",
      &Entity::OnPoseMsg, this);
  this->visPub = this->node->Advertise<msgs::Visual>("~/visual", 200);
  this->requestPub = this->node->Advertise<msgs::Request>("~/request");

  this->visualMsg->set_name(this->GetScopedName());

  if (this->sdf->HasElement("pose"))
  {
    if (this->parent && this->parentEntity)
      this->worldPose = this->sdf->GetValuePose("pose") +
                        this->parentEntity->worldPose;
    else
      this->worldPose = this->sdf->GetValuePose("pose");

    this->initialRelativePose = this->sdf->GetValuePose("pose");
  }

  if (this->parent)
  {
    this->visualMsg->set_parent_name(this->parent->GetScopedName());
<<<<<<< HEAD
    this->visualMsg->set_parent_id(this->parent->GetId());
  }
=======
  else
    this->visualMsg->set_parent_name(this->world->GetName());

>>>>>>> 8ea5f94b
  msgs::Set(this->visualMsg->mutable_pose(), this->GetRelativePose());

  this->visPub->Publish(*this->visualMsg);

  if (this->HasType(Base::MODEL))
    this->setWorldPoseFunc = &Entity::SetWorldPoseModel;
  else if (this->IsCanonicalLink())
    this->setWorldPoseFunc = &Entity::SetWorldPoseCanonicalLink;
  else
    this->setWorldPoseFunc = &Entity::SetWorldPoseDefault;
}

//////////////////////////////////////////////////
void Entity::SetName(const std::string &_name)
{
  // TODO: if an entitie's _name is changed, then the old visual is never
  // removed. Should add in functionality to modify/update the visual
  Base::SetName(_name);
}

//////////////////////////////////////////////////
void Entity::SetStatic(const bool &_s)
{
  Base_V::iterator iter;

  this->isStatic = _s;

  for (iter = this->children.begin(); iter != this->childrenEnd; ++iter)
  {
    EntityPtr e = boost::dynamic_pointer_cast<Entity>(*iter);
    if (e)
      e->SetStatic(_s);
  }
}

//////////////////////////////////////////////////
bool Entity::IsStatic() const
{
  return this->isStatic;
}

//////////////////////////////////////////////////
void Entity::SetInitialRelativePose(const math::Pose &_p)
{
  this->initialRelativePose = _p;
}

//////////////////////////////////////////////////
math::Pose Entity::GetInitialRelativePose() const
{
  return this->initialRelativePose;
}

//////////////////////////////////////////////////
math::Box Entity::GetBoundingBox() const
{
  return math::Box(math::Vector3(0, 0, 0), math::Vector3(1, 1, 1));
}

//////////////////////////////////////////////////
void Entity::SetCanonicalLink(bool _value)
{
  this->isCanonicalLink = _value;
}

//////////////////////////////////////////////////
void Entity::SetAnimation(common::PoseAnimationPtr _anim)
{
  this->animationStartPose = this->worldPose;

  this->prevAnimationTime = this->world->GetSimTime();
  this->animation = _anim;
  this->onAnimationComplete.clear();
  this->animationConnection = event::Events::ConnectWorldUpdateBegin(
      boost::bind(&Entity::UpdateAnimation, this, _1));
}

//////////////////////////////////////////////////
void Entity::SetAnimation(const common::PoseAnimationPtr &_anim,
                          boost::function<void()> _onComplete)
{
  this->animationStartPose = this->worldPose;

  this->prevAnimationTime = this->world->GetSimTime();
  this->animation = _anim;
  this->onAnimationComplete = _onComplete;
  this->animationConnection = event::Events::ConnectWorldUpdateBegin(
      boost::bind(&Entity::UpdateAnimation, this, _1));
}

//////////////////////////////////////////////////
void Entity::StopAnimation()
{
  this->animation.reset();
  this->onAnimationComplete.clear();
  if (this->animationConnection)
  {
    event::Events::DisconnectWorldUpdateBegin(this->animationConnection);
    this->animationConnection.reset();
  }
}

//////////////////////////////////////////////////
void Entity::PublishPose()
{
  GZ_ASSERT(this->GetParentModel() != NULL,
      "An entity without a parent model should not happen");

  this->world->PublishModelPose(this->GetParentModel());
}

//////////////////////////////////////////////////
math::Pose Entity::GetRelativePose() const
{
  // We return the initialRelativePose for COLLISION objects because they
  // cannot move relative to their parent link.
  // \todo Look into storing relative poses for all objects instead of world
  // poses. It may simplify pose updating.
  if (this->IsCanonicalLink() || this->HasType(COLLISION))
  {
    return this->initialRelativePose;
  }
  else if (this->parent && this->parentEntity)
  {
    return this->worldPose - this->parentEntity->GetWorldPose();
  }
  else
  {
    return this->worldPose;
  }
}

//////////////////////////////////////////////////
void Entity::SetRelativePose(const math::Pose &_pose, bool _notify,
        bool _publish)
{
  if (this->parent && this->parentEntity)
    this->SetWorldPose(_pose + this->parentEntity->GetWorldPose(), _notify,
                              _publish);
  else
    this->SetWorldPose(_pose, _notify, _publish);
}

//////////////////////////////////////////////////
void Entity::SetWorldTwist(const math::Vector3 &_linear,
    const math::Vector3 &_angular, bool _updateChildren)
{
  if (this->HasType(LINK) || this->HasType(MODEL))
  {
    if (this->HasType(LINK))
    {
      Link* link = dynamic_cast<Link*>(this);
      link->SetLinearVel(_linear);
      link->SetAngularVel(_angular);
    }
    if (_updateChildren)
    {
      // force an update of all children
      for  (Base_V::iterator iter = this->children.begin();
            iter != this->childrenEnd; ++iter)
      {
        if ((*iter)->HasType(ENTITY))
        {
          EntityPtr entity = boost::static_pointer_cast<Entity>(*iter);
          entity->SetWorldTwist(_linear, _angular, _updateChildren);
        }
      }
    }
  }
}

//////////////////////////////////////////////////
void Entity::SetWorldPoseModel(const math::Pose &_pose, bool _notify,
        bool _publish)
{
  math::Pose oldModelWorldPose = this->worldPose;

  // initialization: (no children?) set own worldPose
  this->worldPose = _pose;
  this->worldPose.Correct();

  // (OnPoseChange uses GetWorldPose)
  if (_notify)
    this->UpdatePhysicsPose(false);

  //
  // user deliberate setting: lock and update all children's wp
  //

  // force an update of all children
  // update all children pose, moving them with the model.
  // The outer loop updates all the links.
  for (Base_V::iterator iter = this->children.begin();
      iter != this->childrenEnd; ++iter)
  {
    if ((*iter)->HasType(ENTITY))
    {
      EntityPtr entity = boost::static_pointer_cast<Entity>(*iter);

      if (entity->IsCanonicalLink())
        entity->worldPose = (entity->initialRelativePose + _pose);
      else
      {
        entity->worldPose = ((entity->worldPose - oldModelWorldPose) + _pose);
        if (_publish)
          entity->PublishPose();
      }

      if (_notify)
        entity->UpdatePhysicsPose(false);
    }
  }
}

//////////////////////////////////////////////////
void Entity::SetWorldPoseCanonicalLink(const math::Pose &_pose, bool _notify,
        bool _publish)
{
  this->worldPose = _pose;
  this->worldPose.Correct();

  if (_notify)
    this->UpdatePhysicsPose(true);

  // also update parent model's pose
  if (this->parentEntity->HasType(MODEL))
  {
    // setting parent Model world pose from canonical link world pose
    // where _pose is the canonical link's world pose
    this->parentEntity->worldPose = (-this->initialRelativePose) + _pose;

    this->parentEntity->worldPose.Correct();

    if (_notify)
      this->parentEntity->UpdatePhysicsPose(false);

    if (_publish)
      this->parentEntity->PublishPose();
  }
  else
    gzerr << "SWP for CB[" << this->GetName() << "] but parent["
      << this->parentEntity->GetName() << "] is not a MODEL!\n";
}

//////////////////////////////////////////////////
void Entity::SetWorldPoseDefault(const math::Pose &_pose, bool _notify,
        bool /*_publish*/)
{
  this->worldPose = _pose;
  this->worldPose.Correct();

  if (_notify)
    this->UpdatePhysicsPose(true);
}


//////////////////////////////////////////////////
//   The entity stores an initialRelativePose and dynamic worldPose
//   When calling SetWorldPose (SWP) or SetRelativePose on an entity
//   that is a Model (M), Canonical Body (CB) or Body (B), different
//   considerations need to be taken.
// Below is a table that summarizes the current code.
//  +----------------------------------------------------------+
//  |     |     M          |  CB             |  B              |
//  |----------------------------------------------------------|
//  |SWP  | Lock           | Lock            | Set BWP         |
//  |     | Update MWP     | Set CBWP        |                 |
//  |     | SWP Children   | SWP M = CB-CBRP |                 |
//  |----------------------------------------------------------|
//  |SRP  | WP = RP + PP   | WP = RP + PP    | WP = RP + PP    |
//  |----------------------------------------------------------|
//  |GWP  | return WP      | return WP       | return WP       |
//  |----------------------------------------------------------|
//  |GRP  | RP = WP - RP   | return CBRP     | RP = WP - RP    |
//  +----------------------------------------------------------+
//  Legends
//    M    - Model
//    CB   - Canonical Body
//    B    - Non-Canonical Body
//    *WP  - *WorldPose
//    *RP  - *RelativePose (relative to parent)
//    SWP  - SetWorldPose
//    GWP  - GetWorldPose
//    MWP  - Model World Pose
//    CBRP - Canonical Body Relative (to Model) Pose
//
void Entity::SetWorldPose(const math::Pose &_pose, bool _notify, bool _publish)
{
  {
    boost::mutex::scoped_lock lock(*this->GetWorld()->GetSetWorldPoseMutex());
    (*this.*setWorldPoseFunc)(_pose, _notify, _publish);
  }
  if (_publish)
    this->PublishPose();
}

//////////////////////////////////////////////////
void Entity::UpdatePhysicsPose(bool _updateChildren)
{
  this->OnPoseChange();

  /// if children update is requested
  if (_updateChildren)
  {
    for (Base_V::iterator iter = this->children.begin();
         iter != this->childrenEnd; ++iter)
    {
      if ((*iter)->HasType(LINK))
      {
        // call child Link::OnPoseChange()
        boost::static_pointer_cast<Link>(*iter)->OnPoseChange();
      }
    }
  }

  /// Static Collision objects have no corresponding ODE body
  /// So if one calls MyStaticModel.SetWorldPose(p),
  /// we should force children update
  if (this->IsStatic())
  {
    for (Base_V::iterator iter = this->children.begin();
         iter != this->childrenEnd; ++iter)
    {
      CollisionPtr coll = boost::static_pointer_cast<Collision>(*iter);
      if (coll && (*iter)->HasType(COLLISION))
      {
        // update collision pose
        //   to model's world pose + it's intial relative pose
        coll->worldPose.pos = this->worldPose.pos +
          this->worldPose.rot.RotateVector(coll->initialRelativePose.pos);
        coll->worldPose.rot = this->worldPose.rot *
          coll->initialRelativePose.rot;
        coll->OnPoseChange();
      }
      else
      {
        // not static or not a Collision type, do nothing
      }
    }
  }
}

//////////////////////////////////////////////////
ModelPtr Entity::GetParentModel()
{
  BasePtr p;
  if (this->HasType(MODEL))
    return boost::dynamic_pointer_cast<Model>(shared_from_this());

  p = this->parent;
  GZ_ASSERT(p, "Parent of an entity is NULL");

  while (p->GetParent() && p->GetParent()->HasType(MODEL))
    p = p->GetParent();

  return boost::dynamic_pointer_cast<Model>(p);
}

//////////////////////////////////////////////////
CollisionPtr Entity::GetChildCollision(const std::string &_name)
{
  BasePtr base = this->GetByName(_name);
  if (base)
    return boost::dynamic_pointer_cast<Collision>(base);

  return CollisionPtr();
}

//////////////////////////////////////////////////
LinkPtr Entity::GetChildLink(const std::string &_name)
{
  BasePtr base = this->GetByName(_name);
  if (base)
    return boost::dynamic_pointer_cast<Link>(base);

  return LinkPtr();
}

//////////////////////////////////////////////////
void Entity::OnPoseMsg(ConstPosePtr &_msg)
{
  if (_msg->name() == this->GetScopedName())
  {
    math::Pose p = msgs::Convert(*_msg);
    this->SetWorldPose(p);
  }
}

//////////////////////////////////////////////////
void Entity::Fini()
{
  if (this->requestPub)
  {
    msgs::Request *msg = msgs::CreateRequest("entity_delete",
        this->GetScopedName());
    this->requestPub->Publish(*msg, true);
  }

  this->parentEntity.reset();
  Base::Fini();

  this->connections.clear();
  this->node->Fini();
}

//////////////////////////////////////////////////
void Entity::Reset()
{
  if (this->HasType(Base::MODEL))
    this->SetWorldPose(this->initialRelativePose);
  else
    this->SetRelativePose(this->initialRelativePose);
}

//////////////////////////////////////////////////
void Entity::UpdateParameters(sdf::ElementPtr _sdf)
{
  Base::UpdateParameters(_sdf);

  math::Pose parentPose;
  if (this->parent && this->parentEntity)
    parentPose = this->parentEntity->worldPose;

  math::Pose newPose = _sdf->GetValuePose("pose");
  if (newPose != this->GetRelativePose())
  {
    this->SetRelativePose(newPose);
  }
}

//////////////////////////////////////////////////
void Entity::UpdateAnimation(const common::UpdateInfo &_info)
{
  common::PoseKeyFrame kf(0);

  this->animation->AddTime((_info.simTime - this->prevAnimationTime).Double());
  this->animation->GetInterpolatedKeyFrame(kf);

  math::Pose offset;
  offset.pos = kf.GetTranslation();
  offset.rot = kf.GetRotation();

  this->SetWorldPose(offset);
  this->prevAnimationTime = _info.simTime;

  if (this->animation->GetLength() <= this->animation->GetTime())
  {
    event::Events::DisconnectWorldUpdateBegin(this->animationConnection);
    this->animationConnection.reset();
    if (this->onAnimationComplete)
    {
      this->onAnimationComplete();
    }
  }
}

//////////////////////////////////////////////////
const math::Pose &Entity::GetDirtyPose() const
{
  return this->dirtyPose;
}

//////////////////////////////////////////////////
math::Box Entity::GetCollisionBoundingBox() const
{
  math::Box box;
  for (Base_V::const_iterator iter = this->children.begin();
       iter != this->children.end(); ++iter)
  {
    box += this->GetCollisionBoundingBoxHelper(*iter);
  }

  return box;
}

//////////////////////////////////////////////////
math::Box Entity::GetCollisionBoundingBoxHelper(BasePtr _base) const
{
  if (_base->HasType(COLLISION))
    return boost::dynamic_pointer_cast<Collision>(_base)->GetBoundingBox();

  math::Box box;

  for (unsigned int i = 0; i < _base->GetChildCount(); i++)
  {
    box += this->GetCollisionBoundingBoxHelper(_base->GetChild(i));
  }

  return box;
}

//////////////////////////////////////////////////
void Entity::PlaceOnEntity(const std::string &_entityName)
{
  EntityPtr onEntity = this->GetWorld()->GetEntity(_entityName);
  math::Box box = this->GetCollisionBoundingBox();
  math::Box onBox = onEntity->GetCollisionBoundingBox();

  math::Pose p = onEntity->GetWorldPose();
  p.pos.z = onBox.max.z + box.GetZLength()*0.5;
  this->SetWorldPose(p);
}

//////////////////////////////////////////////////
void Entity::GetNearestEntityBelow(double &_distBelow,
                                   std::string &_entityName)
{
  this->GetWorld()->GetPhysicsEngine()->InitForThread();
  RayShapePtr rayShape = boost::dynamic_pointer_cast<RayShape>(
    this->GetWorld()->GetPhysicsEngine()->CreateShape("ray", CollisionPtr()));

  math::Box box = this->GetCollisionBoundingBox();
  math::Vector3 start = this->GetWorldPose().pos;
  math::Vector3 end = start;
  start.z = box.min.z - 0.00001;
  end.z -= 1000;
  rayShape->SetPoints(start, end);
  rayShape->GetIntersection(_distBelow, _entityName);
  _distBelow += 0.00001;
}

//////////////////////////////////////////////////
void Entity::PlaceOnNearestEntityBelow()
{
  double dist;
  std::string entityName;
  this->GetNearestEntityBelow(dist, entityName);
  if (dist > 0.0)
  {
    math::Pose p = this->GetWorldPose();
    p.pos.z -= dist;
    this->SetWorldPose(p);
  }
}<|MERGE_RESOLUTION|>--- conflicted
+++ resolved
@@ -53,12 +53,8 @@
   this->AddType(ENTITY);
 
   this->visualMsg = new msgs::Visual;
-<<<<<<< HEAD
   this->visualMsg->set_id(this->id);
-=======
   this->visualMsg->set_parent_name(this->world->GetName());
-  this->poseMsg = new msgs::Pose;
->>>>>>> 8ea5f94b
 
   if (this->parent && this->parent->HasType(ENTITY))
   {
@@ -114,14 +110,13 @@
   if (this->parent)
   {
     this->visualMsg->set_parent_name(this->parent->GetScopedName());
-<<<<<<< HEAD
     this->visualMsg->set_parent_id(this->parent->GetId());
   }
-=======
   else
+  {
     this->visualMsg->set_parent_name(this->world->GetName());
-
->>>>>>> 8ea5f94b
+    this->visualMsg->set_parent_id(0);
+  }
   msgs::Set(this->visualMsg->mutable_pose(), this->GetRelativePose());
 
   this->visPub->Publish(*this->visualMsg);
