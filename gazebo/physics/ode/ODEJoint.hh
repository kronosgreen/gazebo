--- conflicted
+++ resolved
@@ -89,13 +89,6 @@
         double _stiffness, double _damping, double _reference = 0);
 
       // Documentation inherited.
-      public: virtual void SetStiffness(int _index, const double _stiffness);
-
-      // Documentation inherited.
-      public: virtual void SetStiffnessDamping(unsigned int _index,
-        double _stiffness, double _damping, double _reference = 0);
-
-      // Documentation inherited.
       public: virtual void Attach(LinkPtr _parent, LinkPtr _child);
 
       // Documentation inherited.
@@ -121,15 +114,9 @@
       /// \return Pointer to the joint feedback.
       public: dJointFeedback *GetFeedback();
 
-<<<<<<< HEAD
-      /// \brief simulating damping with CFM and meddling with Joint limits
-      /// Deprecated by ODEJoint::ApplyImplicitStiffnessDamping()
-      public: void CFMDamping() GAZEBO_DEPRECATED(3.0);
-=======
       /// \brief Get flag indicating whether implicit spring damper is enabled.
       /// \return True if implicit spring damper is used.
       public: bool UsesImplicitSpringDamper();
->>>>>>> c9dc1434
 
       /// \brief simulate implicit spring and damper with CFM/ERP
       /// and meddling with Joint limits.
@@ -161,12 +148,8 @@
       /// high force (|f| > fThreshold) scenarios.
       /// Stability region is determined by:
       ///   max_damping_coefficient = f / ( sign(v) * max( |v|, vThreshold ) )
-<<<<<<< HEAD
-      private: double ApplyAdaptiveDamping(int _index, const double _damping);
-=======
       private: double ApplyAdaptiveDamping(unsigned int _index,
                    const double _damping);
->>>>>>> c9dc1434
 
       /// \brief Helper funciton to convert Kp and Kd to CFM and ERP
       /// \param[in] _dt time step size
