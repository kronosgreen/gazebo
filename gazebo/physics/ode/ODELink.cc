--- conflicted
+++ resolved
@@ -43,13 +43,7 @@
 //////////////////////////////////////////////////
 ODELink::~ODELink()
 {
-<<<<<<< HEAD
-  if (this->linkId)
-    dBodyDestroy(this->linkId);
-  this->linkId = nullptr;
-=======
   this->Fini();
->>>>>>> 55ad6de4
 }
 
 //////////////////////////////////////////////////
