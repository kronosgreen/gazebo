include (${gazebo_cmake_dir}/GazeboUtils.cmake)

include_directories(SYSTEM ${CMAKE_SOURCE_DIR}/deps/opende/include)

link_directories(
  ${CCD_LIBRARY_DIRS}
)

<<<<<<< HEAD

set (sources ODEPhysics.cc
             ODECollision.cc
             ODELink.cc
             ODEJoint.cc
             ODESliderJoint.cc
             ODEHingeJoint.cc
             ODEGearboxJoint.cc
             ODEHinge2Joint.cc
             ODEUniversalJoint.cc
             ODEBallJoint.cc
             ODEMeshShape.cc
             ODERayShape.cc
             ODEMultiRayShape.cc
             ODEHeightmapShape.cc
             ODEScrewJoint.cc
=======
set (sources
  ODEBallJoint.cc
  ODECollision.cc
  ODEGearboxJoint.cc
  ODEHeightmapShape.cc
  ODEHinge2Joint.cc
  ODEHingeJoint.cc
  ODEJoint.cc
  ODELink.cc
  ODEMesh.cc
  ODEMeshShape.cc
  ODEMultiRayShape.cc
  ODEPhysics.cc
  ODEPolylineShape.cc
  ODERayShape.cc
  ODEScrewJoint.cc
  ODESliderJoint.cc
  ODESurfaceParams.cc
  ODEUniversalJoint.cc
>>>>>>> 79827dee
)

SET (headers
  ode_inc.h
  ODEBallJoint.hh
  ODEBoxShape.hh
  ODECollision.hh
<<<<<<< HEAD
  ODELink.hh
  ODEJoint.hh
  ODESliderJoint.hh
  ODEHingeJoint.hh
  ODEGearboxJoint.hh
=======
  ODECylinderShape.hh
  ODEGearboxJoint.hh
  ODEHeightmapShape.hh
>>>>>>> 79827dee
  ODEHinge2Joint.hh
  ODEHingeJoint.hh
  ODEJoint.hh
  ODELink.hh
  ODEMesh.hh
  ODEMeshShape.hh
  ODEMultiRayShape.hh
  ODEPhysics.hh
  ODEPlaneShape.hh
  ODEPolylineShape.hh
  ODERayShape.hh
  ODEScrewJoint.hh
  ODESliderJoint.hh
  ODESphereShape.hh
  ODESurfaceParams.hh
  ODETypes.hh
  ODEUniversalJoint.hh
)

set (gtest_sources
  ODEPhysics_TEST.cc
  ODEGearboxJoint_TEST.cc
)
gz_build_tests(${gtest_sources})

gz_add_library(gazebo_physics_ode ${headers} ${sources})
target_link_libraries(gazebo_physics_ode
  gazebo_ode
  gazebo_opcode
  gazebo_math
  gazebo_common
  ${TBB_LIBRARIES}
)

gz_install_library(gazebo_physics_ode)
gz_install_includes("physics/ode" ${headers})

# unit tests
set (gtest_sources
)
gz_build_tests(${gtest_sources})<|MERGE_RESOLUTION|>--- conflicted
+++ resolved
@@ -6,24 +6,6 @@
   ${CCD_LIBRARY_DIRS}
 )
 
-<<<<<<< HEAD
-
-set (sources ODEPhysics.cc
-             ODECollision.cc
-             ODELink.cc
-             ODEJoint.cc
-             ODESliderJoint.cc
-             ODEHingeJoint.cc
-             ODEGearboxJoint.cc
-             ODEHinge2Joint.cc
-             ODEUniversalJoint.cc
-             ODEBallJoint.cc
-             ODEMeshShape.cc
-             ODERayShape.cc
-             ODEMultiRayShape.cc
-             ODEHeightmapShape.cc
-             ODEScrewJoint.cc
-=======
 set (sources
   ODEBallJoint.cc
   ODECollision.cc
@@ -43,7 +25,6 @@
   ODESliderJoint.cc
   ODESurfaceParams.cc
   ODEUniversalJoint.cc
->>>>>>> 79827dee
 )
 
 SET (headers
@@ -51,17 +32,9 @@
   ODEBallJoint.hh
   ODEBoxShape.hh
   ODECollision.hh
-<<<<<<< HEAD
-  ODELink.hh
-  ODEJoint.hh
-  ODESliderJoint.hh
-  ODEHingeJoint.hh
-  ODEGearboxJoint.hh
-=======
   ODECylinderShape.hh
   ODEGearboxJoint.hh
   ODEHeightmapShape.hh
->>>>>>> 79827dee
   ODEHinge2Joint.hh
   ODEHingeJoint.hh
   ODEJoint.hh
@@ -83,7 +56,6 @@
 
 set (gtest_sources
   ODEPhysics_TEST.cc
-  ODEGearboxJoint_TEST.cc
 )
 gz_build_tests(${gtest_sources})
 
