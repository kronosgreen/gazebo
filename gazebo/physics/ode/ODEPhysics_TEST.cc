--- conflicted
+++ resolved
@@ -229,7 +229,6 @@
     EXPECT_EQ(param, frictionModel);
   }
 
-<<<<<<< HEAD
   // Test island_threads
   {
     // island_threads should be 0 by default
@@ -238,7 +237,7 @@
       boost::any_cast<int>(odePhysics->GetParam("island_threads")));
     EXPECT_FALSE(islandThreads);
 
-    // try turning it off, then on again
+    // try enabling threads, then disabling
     std::vector<int> threads = {1, 2, 3, 0};
     for (auto const islandThreadsSet : threads)
     {
@@ -249,8 +248,6 @@
     }
   }
 
-=======
->>>>>>> 339cb21f
   // Test ode_quiet
   // convenient for disabling LCP internal error messages from world solver
   {
@@ -260,11 +257,7 @@
       odeQuiet = boost::any_cast<bool>(odePhysics->GetParam("ode_quiet")));
     EXPECT_FALSE(odeQuiet);
 
-<<<<<<< HEAD
-    // try turning it off, then on again
-=======
     // try turning it on, then off again
->>>>>>> 339cb21f
     std::vector<bool> bools = {true, false};
     for (const bool odeQuietSet : bools)
     {
