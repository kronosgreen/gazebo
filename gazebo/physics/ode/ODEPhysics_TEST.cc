/*
 * Copyright (C) 2012-2015 Open Source Robotics Foundation
 *
 * Licensed under the Apache License, Version 2.0 (the "License");
 * you may not use this file except in compliance with the License.
 * You may obtain a copy of the License at
 *
 *     http://www.apache.org/licenses/LICENSE-2.0
 *
 * Unless required by applicable law or agreed to in writing, software
 * distributed under the License is distributed on an "AS IS" BASIS,
 * WITHOUT WARRANTIES OR CONDITIONS OF ANY KIND, either express or implied.
 * See the License for the specific language governing permissions and
 * limitations under the License.
 *
*/

#include <gtest/gtest.h>

#include "gazebo/physics/physics.hh"
#include "gazebo/physics/PhysicsEngine.hh"
#include "gazebo/physics/ode/ODEPhysics.hh"
#include "gazebo/physics/ode/ODETypes.hh"
#include "gazebo/test/ServerFixture.hh"

using namespace gazebo;
using namespace physics;

class ODEPhysics_TEST : public ServerFixture
{
  public: void PhysicsMsgParam();
  public: void OnPhysicsMsgResponse(ConstResponsePtr &_msg);
  public: static msgs::Physics physicsPubMsg;
  public: static msgs::Physics physicsResponseMsg;
};

msgs::Physics ODEPhysics_TEST::physicsPubMsg;
msgs::Physics ODEPhysics_TEST::physicsResponseMsg;

/////////////////////////////////////////////////
/// Test setting and getting ode physics params
TEST_F(ODEPhysics_TEST, PhysicsParam)
{
  std::string physicsEngineStr = "ode";
  Load("worlds/empty.world", true, physicsEngineStr);
  WorldPtr world = get_world("default");
  ASSERT_TRUE(world != NULL);

  PhysicsEnginePtr physics = world->GetPhysicsEngine();
  ASSERT_TRUE(physics != NULL);
  EXPECT_EQ(physics->GetType(), physicsEngineStr);

  ODEPhysicsPtr odePhysics
      = boost::static_pointer_cast<ODEPhysics>(physics);
  ASSERT_TRUE(odePhysics != NULL);

  std::string type = "quick";
  int preconIters = 5;
  int iters = 45;
  double sor = 1.2;
  double cfm = 0.3;
  double erp = 0.12;
  double contactMaxCorrectingVel = 50;
  double contactSurfaceLayer = 0.02;

  // test setting/getting physics engine params
  EXPECT_TRUE(odePhysics->SetParam("solver_type", type));
  EXPECT_TRUE(odePhysics->SetParam("precon_iters", preconIters));
  EXPECT_TRUE(odePhysics->SetParam("iters", iters));
  EXPECT_TRUE(odePhysics->SetParam("sor", sor));
  EXPECT_TRUE(odePhysics->SetParam("cfm", cfm));
  EXPECT_TRUE(odePhysics->SetParam("erp", erp));
  EXPECT_TRUE(odePhysics->SetParam("contact_max_correcting_vel",
                                    contactMaxCorrectingVel));
  EXPECT_TRUE(odePhysics->SetParam("contact_surface_layer",
                                    contactSurfaceLayer));

  boost::any value;
  value = odePhysics->GetParam("solver_type");
  std::string typeRet = boost::any_cast<std::string>(value);
  EXPECT_EQ(type, typeRet);
  value = odePhysics->GetParam("precon_iters");
  int preconItersRet = boost::any_cast<int>(value);
  EXPECT_EQ(preconIters, preconItersRet);
  value = odePhysics->GetParam("iters");
  int itersRet = boost::any_cast<int>(value);
  EXPECT_EQ(iters, itersRet);
  value = odePhysics->GetParam("sor");
  double sorRet = boost::any_cast<double>(value);
  EXPECT_DOUBLE_EQ(sor, sorRet);
  value = odePhysics->GetParam("cfm");
  double cfmRet = boost::any_cast<double>(value);
  EXPECT_DOUBLE_EQ(cfm, cfmRet);
  value = odePhysics->GetParam("erp");
  double erpRet = boost::any_cast<double>(value);
  EXPECT_DOUBLE_EQ(erp, erpRet);
  value = odePhysics->GetParam("contact_max_correcting_vel");
  double contactMaxCorrectingVelRet = boost::any_cast<double>(value);
  EXPECT_DOUBLE_EQ(contactMaxCorrectingVel, contactMaxCorrectingVelRet);
  value = odePhysics->GetParam("contact_surface_layer");
  double contactSurfaceLayerRet = boost::any_cast<double>(value);
  EXPECT_DOUBLE_EQ(contactSurfaceLayer, contactSurfaceLayerRet);

  // verify against equivalent functions
  EXPECT_EQ(type, odePhysics->GetStepType());
  EXPECT_EQ(preconIters, odePhysics->GetSORPGSPreconIters());
  EXPECT_EQ(iters, odePhysics->GetSORPGSIters());
  EXPECT_DOUBLE_EQ(sor, odePhysics->GetSORPGSW());
  EXPECT_DOUBLE_EQ(cfm, odePhysics->GetWorldCFM());
  EXPECT_DOUBLE_EQ(erp, odePhysics->GetWorldERP());
  EXPECT_DOUBLE_EQ(contactMaxCorrectingVel,
      odePhysics->GetContactMaxCorrectingVel());
  EXPECT_DOUBLE_EQ(contactSurfaceLayer, odePhysics->GetContactSurfaceLayer());

  // Set params to different values and verify the old values are correctly
  // replaced by the new ones.
  type = "world";
  preconIters = 10;
  iters = 55;
  sor = 1.4;
  cfm = 0.1;
  erp = 0.22;
  contactMaxCorrectingVel = 40;
  contactSurfaceLayer = 0.03;

  EXPECT_TRUE(odePhysics->SetParam("solver_type", type));
  EXPECT_TRUE(odePhysics->SetParam("precon_iters", preconIters));
  EXPECT_TRUE(odePhysics->SetParam("iters", iters));
  EXPECT_TRUE(odePhysics->SetParam("sor", sor));
  EXPECT_TRUE(odePhysics->SetParam("cfm", cfm));
  EXPECT_TRUE(odePhysics->SetParam("erp", erp));
  EXPECT_TRUE(odePhysics->SetParam("contact_max_correcting_vel",
                                    contactMaxCorrectingVel));
  EXPECT_TRUE(odePhysics->SetParam("contact_surface_layer",
                                    contactSurfaceLayer));

  value = odePhysics->GetParam("solver_type");
  typeRet = boost::any_cast<std::string>(value);
  EXPECT_EQ(type, typeRet);
  value = odePhysics->GetParam("iters");
  itersRet = boost::any_cast<int>(value);
  EXPECT_EQ(iters, itersRet);
  value = odePhysics->GetParam("precon_iters");
  preconItersRet = boost::any_cast<int>(value);
  EXPECT_EQ(preconIters, preconItersRet);
  value = odePhysics->GetParam("sor");
  sorRet = boost::any_cast<double>(value);
  EXPECT_DOUBLE_EQ(sor, sorRet);
  value = odePhysics->GetParam("cfm");
  cfmRet = boost::any_cast<double>(value);
  EXPECT_DOUBLE_EQ(cfm, cfmRet);
  value = odePhysics->GetParam("erp");
  erpRet = boost::any_cast<double>(value);
  EXPECT_DOUBLE_EQ(erp, erpRet);
  value = odePhysics->GetParam("contact_max_correcting_vel");
  contactMaxCorrectingVelRet = boost::any_cast<double>(value);
  EXPECT_DOUBLE_EQ(contactMaxCorrectingVel, contactMaxCorrectingVelRet);
  value = odePhysics->GetParam("contact_surface_layer");
  contactSurfaceLayerRet = boost::any_cast<double>(value);
  EXPECT_DOUBLE_EQ(contactSurfaceLayer, contactSurfaceLayerRet);

  EXPECT_EQ(type, odePhysics->GetStepType());
  EXPECT_EQ(preconIters, odePhysics->GetSORPGSPreconIters());
  EXPECT_EQ(iters, odePhysics->GetSORPGSIters());
  EXPECT_DOUBLE_EQ(sor, odePhysics->GetSORPGSW());
  EXPECT_DOUBLE_EQ(cfm, odePhysics->GetWorldCFM());
  EXPECT_DOUBLE_EQ(erp, odePhysics->GetWorldERP());
  EXPECT_DOUBLE_EQ(contactMaxCorrectingVel,
      odePhysics->GetContactMaxCorrectingVel());
  EXPECT_DOUBLE_EQ(contactSurfaceLayer, odePhysics->GetContactSurfaceLayer());

  // Test dynamic MOI modification flag
  {
    std::vector<std::string> keys;
    const std::string key1 = "inertia_ratio_reduction";
    const std::string key2 = "use_dynamic_moi_rescaling";
    keys.push_back(key1);
    keys.push_back(key2);

    std::vector<bool> bools;
    bools.push_back(true);
    bools.push_back(false);

    // Set each keys with each flag value
    for (auto const &key : keys)
    {
      for (const bool &flag : bools)
      {
        gzdbg << "SetParam(" << key << ", " << flag << ")" << std::endl;
        EXPECT_TRUE(odePhysics->SetParam(key, flag));

        // Check both keys
        EXPECT_EQ(flag, boost::any_cast<bool>(odePhysics->GetParam(key1)));
        EXPECT_EQ(flag, boost::any_cast<bool>(odePhysics->GetParam(key2)));
      }
    }
  }

  // Test friction model
  {
    // Default value "pyramid_model"
    const std::string frictionModel = "pyramid_model";
    EXPECT_EQ(odePhysics->GetFrictionModel(), frictionModel);
    std::string param;
    EXPECT_NO_THROW(param = boost::any_cast<std::string>(
      odePhysics->GetParam("friction_model")));
    EXPECT_EQ(param, frictionModel);
  }

  {
    // Switch to "cone_model" using SetFrictionModel
    const std::string frictionModel = "cone_model";
    odePhysics->SetFrictionModel(frictionModel);
    EXPECT_EQ(odePhysics->GetFrictionModel(), frictionModel);
    std::string param;
    EXPECT_NO_THROW(param = boost::any_cast<std::string>(
      odePhysics->GetParam("friction_model")));
    EXPECT_EQ(param, frictionModel);
  }

  {
    // Switch to "box_model" using SetParam
    const std::string frictionModel = "box_model";
    odePhysics->SetParam("friction_model", frictionModel);
    EXPECT_EQ(odePhysics->GetFrictionModel(), frictionModel);
    std::string param;
    EXPECT_NO_THROW(param = boost::any_cast<std::string>(
      odePhysics->GetParam("friction_model")));
    EXPECT_EQ(param, frictionModel);
  }

<<<<<<< HEAD
  // Test island_threads
  {
    // island_threads should be 0 by default
    int islandThreads;
    EXPECT_NO_THROW(islandThreads =
      boost::any_cast<int>(odePhysics->GetParam("island_threads")));
    EXPECT_FALSE(islandThreads);

    // try turning it off, then on again
    std::vector<int> threads = {1, 2, 3, 0};
    for (auto const islandThreadsSet : threads)
    {
      odePhysics->SetParam("island_threads", islandThreadsSet);
      EXPECT_NO_THROW(islandThreads =
        boost::any_cast<int>(odePhysics->GetParam("island_threads")));
      EXPECT_EQ(islandThreads, islandThreadsSet);
    }
  }

  // Test ode_quiet
  // convenient for disabling LCP internal error messages from world solver
  {
    // ode_quiet should be off by default
    bool odeQuiet;
    EXPECT_NO_THROW(
      odeQuiet = boost::any_cast<bool>(odePhysics->GetParam("ode_quiet")));
    EXPECT_FALSE(odeQuiet);

    // try turning it off, then on again
    std::vector<bool> bools = {true, false};
    for (const bool odeQuietSet : bools)
    {
      odePhysics->SetParam("ode_quiet", odeQuietSet);
      EXPECT_NO_THROW(
        odeQuiet = boost::any_cast<bool>(odePhysics->GetParam("ode_quiet")));
      EXPECT_EQ(odeQuiet, odeQuietSet);
    }
=======
  // Test world step solvers
  {
    // Default value "ODE_DANTZIG"
    const std::string worldSolverType = "ODE_DANTZIG";
    EXPECT_EQ(odePhysics->GetWorldStepSolverType(), worldSolverType);
    std::string param;
    EXPECT_NO_THROW(param = boost::any_cast<std::string>(
      odePhysics->GetParam("world_step_solver")));
    EXPECT_EQ(param, worldSolverType);
  }

  {
    // Switch to "DART_PGS" using SetWorldStepSolverType
    const std::string worldSolverType = "DART_PGS";
    odePhysics->SetWorldStepSolverType(worldSolverType);
    EXPECT_EQ(odePhysics->GetWorldStepSolverType(), worldSolverType);
    std::string param;
    EXPECT_NO_THROW(param = boost::any_cast<std::string>(
      odePhysics->GetParam("world_step_solver")));
    EXPECT_EQ(param, worldSolverType);
  }

  {
    // Switch to "BULLET_PGS" using SetParam
    const std::string worldSolverType = "BULLET_PGS";
    odePhysics->SetParam("world_step_solver", worldSolverType);
    EXPECT_EQ(odePhysics->GetWorldStepSolverType(), worldSolverType);
    std::string param;
    EXPECT_NO_THROW(param = boost::any_cast<std::string>(
      odePhysics->GetParam("world_step_solver")));
    EXPECT_EQ(param, worldSolverType);
>>>>>>> eb9a0703
  }
}

/////////////////////////////////////////////////
void ODEPhysics_TEST::OnPhysicsMsgResponse(ConstResponsePtr &_msg)
{
  if (_msg->type() == physicsPubMsg.GetTypeName())
    physicsResponseMsg.ParseFromString(_msg->serialized_data());
}

/////////////////////////////////////////////////
void ODEPhysics_TEST::PhysicsMsgParam()
{
  physicsPubMsg.Clear();
  physicsResponseMsg.Clear();

  std::string physicsEngineStr = "ode";
  Load("worlds/empty.world", false, physicsEngineStr);
  physics::WorldPtr world = physics::get_world("default");
  ASSERT_TRUE(world != NULL);

  physics::PhysicsEnginePtr engine = world->GetPhysicsEngine();
  ASSERT_TRUE(engine != NULL);

  transport::NodePtr phyNode;
  phyNode = transport::NodePtr(new transport::Node());
  phyNode->Init();

  transport::PublisherPtr physicsPub
       = phyNode->Advertise<msgs::Physics>("~/physics");
  transport::PublisherPtr requestPub
      = phyNode->Advertise<msgs::Request>("~/request");
  transport::SubscriberPtr responseSub = phyNode->Subscribe("~/response",
      &ODEPhysics_TEST::OnPhysicsMsgResponse, this);

  physicsPubMsg.set_enable_physics(true);
  physicsPubMsg.set_max_step_size(0.001);
  physicsPubMsg.set_real_time_update_rate(800);
  physicsPubMsg.set_real_time_factor(1.1);
  physicsPubMsg.set_iters(60);
  physicsPubMsg.set_sor(1.5);
  physicsPubMsg.set_cfm(0.1);
  physicsPubMsg.set_erp(0.25);
  physicsPubMsg.set_contact_max_correcting_vel(10);
  physicsPubMsg.set_contact_surface_layer(0.01);

  physicsPubMsg.set_type(msgs::Physics::ODE);
  physicsPubMsg.set_solver_type("quick");

  physicsPub->Publish(physicsPubMsg);

  msgs::Request *requestMsg = msgs::CreateRequest("physics_info", "");
  requestPub->Publish(*requestMsg);

  int waitCount = 0, maxWaitCount = 3000;
  while (physicsResponseMsg.ByteSize() == 0 && ++waitCount < maxWaitCount)
    common::Time::MSleep(10);
  ASSERT_LT(waitCount, maxWaitCount);

  EXPECT_DOUBLE_EQ(physicsResponseMsg.max_step_size(),
      physicsPubMsg.max_step_size());
  EXPECT_DOUBLE_EQ(physicsResponseMsg.real_time_update_rate(),
      physicsPubMsg.real_time_update_rate());
  EXPECT_DOUBLE_EQ(physicsResponseMsg.real_time_factor(),
      physicsPubMsg.real_time_factor());
  EXPECT_EQ(physicsResponseMsg.solver_type(),
      physicsPubMsg.solver_type());
  EXPECT_EQ(physicsResponseMsg.enable_physics(),
      physicsPubMsg.enable_physics());
  EXPECT_EQ(physicsResponseMsg.iters(),
      physicsPubMsg.iters());
  EXPECT_DOUBLE_EQ(physicsResponseMsg.sor(),
      physicsPubMsg.sor());
  EXPECT_DOUBLE_EQ(physicsResponseMsg.cfm(),
      physicsPubMsg.cfm());
  EXPECT_DOUBLE_EQ(physicsResponseMsg.contact_max_correcting_vel(),
      physicsPubMsg.contact_max_correcting_vel());
  EXPECT_DOUBLE_EQ(physicsResponseMsg.contact_surface_layer(),
      physicsPubMsg.contact_surface_layer());

  phyNode->Fini();
}

/////////////////////////////////////////////////
TEST_F(ODEPhysics_TEST, PhysicsMsgParam)
{
  PhysicsMsgParam();
}

/////////////////////////////////////////////////
/// Main
int main(int argc, char **argv)
{
  ::testing::InitGoogleTest(&argc, argv);
  return RUN_ALL_TESTS();
}<|MERGE_RESOLUTION|>--- conflicted
+++ resolved
@@ -229,7 +229,38 @@
     EXPECT_EQ(param, frictionModel);
   }
 
-<<<<<<< HEAD
+  // Test world step solvers
+  {
+    // Default value "ODE_DANTZIG"
+    const std::string worldSolverType = "ODE_DANTZIG";
+    EXPECT_EQ(odePhysics->GetWorldStepSolverType(), worldSolverType);
+    std::string param;
+    EXPECT_NO_THROW(param = boost::any_cast<std::string>(
+      odePhysics->GetParam("world_step_solver")));
+    EXPECT_EQ(param, worldSolverType);
+  }
+
+  {
+    // Switch to "DART_PGS" using SetWorldStepSolverType
+    const std::string worldSolverType = "DART_PGS";
+    odePhysics->SetWorldStepSolverType(worldSolverType);
+    EXPECT_EQ(odePhysics->GetWorldStepSolverType(), worldSolverType);
+    std::string param;
+    EXPECT_NO_THROW(param = boost::any_cast<std::string>(
+      odePhysics->GetParam("world_step_solver")));
+    EXPECT_EQ(param, worldSolverType);
+  }
+
+  {
+    // Switch to "BULLET_PGS" using SetParam
+    const std::string worldSolverType = "BULLET_PGS";
+    odePhysics->SetParam("world_step_solver", worldSolverType);
+    EXPECT_EQ(odePhysics->GetWorldStepSolverType(), worldSolverType);
+    std::string param;
+    EXPECT_NO_THROW(param = boost::any_cast<std::string>(
+      odePhysics->GetParam("world_step_solver")));
+    EXPECT_EQ(param, worldSolverType);
+  }
   // Test island_threads
   {
     // island_threads should be 0 by default
@@ -267,39 +298,6 @@
         odeQuiet = boost::any_cast<bool>(odePhysics->GetParam("ode_quiet")));
       EXPECT_EQ(odeQuiet, odeQuietSet);
     }
-=======
-  // Test world step solvers
-  {
-    // Default value "ODE_DANTZIG"
-    const std::string worldSolverType = "ODE_DANTZIG";
-    EXPECT_EQ(odePhysics->GetWorldStepSolverType(), worldSolverType);
-    std::string param;
-    EXPECT_NO_THROW(param = boost::any_cast<std::string>(
-      odePhysics->GetParam("world_step_solver")));
-    EXPECT_EQ(param, worldSolverType);
-  }
-
-  {
-    // Switch to "DART_PGS" using SetWorldStepSolverType
-    const std::string worldSolverType = "DART_PGS";
-    odePhysics->SetWorldStepSolverType(worldSolverType);
-    EXPECT_EQ(odePhysics->GetWorldStepSolverType(), worldSolverType);
-    std::string param;
-    EXPECT_NO_THROW(param = boost::any_cast<std::string>(
-      odePhysics->GetParam("world_step_solver")));
-    EXPECT_EQ(param, worldSolverType);
-  }
-
-  {
-    // Switch to "BULLET_PGS" using SetParam
-    const std::string worldSolverType = "BULLET_PGS";
-    odePhysics->SetParam("world_step_solver", worldSolverType);
-    EXPECT_EQ(odePhysics->GetWorldStepSolverType(), worldSolverType);
-    std::string param;
-    EXPECT_NO_THROW(param = boost::any_cast<std::string>(
-      odePhysics->GetParam("world_step_solver")));
-    EXPECT_EQ(param, worldSolverType);
->>>>>>> eb9a0703
   }
 }
 
