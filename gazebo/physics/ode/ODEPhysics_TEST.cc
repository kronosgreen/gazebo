--- conflicted
+++ resolved
@@ -165,18 +165,6 @@
   warmStartFactor = 0.9;
   extraFrictionIterations = 14;
 
-<<<<<<< HEAD
-  odePhysics->SetParam("solver_type", type);
-  odePhysics->SetParam("precon_iters", preconIters);
-  odePhysics->SetParam("iters", iters);
-  odePhysics->SetParam("sor", sor);
-  odePhysics->SetParam("cfm", cfm);
-  odePhysics->SetParam("erp", erp);
-  odePhysics->SetParam("contact_max_correcting_vel",
-      contactMaxCorrectingVel);
-  odePhysics->SetParam("contact_surface_layer",
-      contactSurfaceLayer);
-=======
   EXPECT_TRUE(odePhysics->SetParam("solver_type", type));
   EXPECT_TRUE(odePhysics->SetParam("precon_iters", preconIters));
   EXPECT_TRUE(odePhysics->SetParam("iters", iters));
@@ -199,7 +187,6 @@
                                     warmStartFactor));
   EXPECT_TRUE(odePhysics->SetParam("extra_friction_iterations",
                                     extraFrictionIterations));
->>>>>>> ec4717ec
 
   value = odePhysics->GetParam("solver_type");
   typeRet = boost::any_cast<std::string>(value);
@@ -387,15 +374,6 @@
   physicsPubMsg.set_max_step_size(0.001);
   physicsPubMsg.set_real_time_update_rate(800);
   physicsPubMsg.set_real_time_factor(1.1);
-<<<<<<< HEAD
-
-  // physicsPubMsg.set_iters(60);
-  // physicsPubMsg.set_sor(1.5);
-  // physicsPubMsg.set_cfm(0.1);
-  // physicsPubMsg.set_erp(0.25);
-  // physicsPubMsg.set_contact_max_correcting_vel(10);
-  // physicsPubMsg.set_contact_surface_layer(0.01);
-=======
   physicsPubMsg.set_iters(60);
   physicsPubMsg.set_sor(1.5);
   physicsPubMsg.set_cfm(0.1);
@@ -410,7 +388,6 @@
   // physicsPubMsg.set_experimental_row_reordering(true);
   // physicsPubMsg.set_warm_start_factor(0.6);
   // physicsPubMsg.set_extra_friction_iterations(89);
->>>>>>> ec4717ec
 
   physicsPubMsg.set_type(msgs::Physics::ODE);
   physicsPubMsg.set_solver_type("quick");
@@ -435,18 +412,6 @@
       physicsPubMsg.solver_type());
   EXPECT_EQ(physicsResponseMsg.enable_physics(),
       physicsPubMsg.enable_physics());
-<<<<<<< HEAD
-  // EXPECT_EQ(physicsResponseMsg.iters(),
-  //     physicsPubMsg.iters());
-  // EXPECT_DOUBLE_EQ(physicsResponseMsg.sor(),
-  //     physicsPubMsg.sor());
-  // EXPECT_DOUBLE_EQ(physicsResponseMsg.cfm(),
-  //     physicsPubMsg.cfm());
-  // EXPECT_DOUBLE_EQ(physicsResponseMsg.contact_max_correcting_vel(),
-  //     physicsPubMsg.contact_max_correcting_vel());
-  // EXPECT_DOUBLE_EQ(physicsResponseMsg.contact_surface_layer(),
-  //     physicsPubMsg.contact_surface_layer());
-=======
   EXPECT_EQ(physicsResponseMsg.iters(),
       physicsPubMsg.iters());
   EXPECT_DOUBLE_EQ(physicsResponseMsg.sor(),
@@ -471,7 +436,6 @@
   //     physicsPubMsg.warm_start_factor());
   // EXPECT_DOUBLE_EQ(physicsResponseMsg.extra_friction_iterations(),
   //     physicsPubMsg.extra_friction_iterations());
->>>>>>> ec4717ec
 
   phyNode->Fini();
 }
