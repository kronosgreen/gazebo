/*
 * Copyright (C) 2012-2015 Open Source Robotics Foundation
 *
 * Licensed under the Apache License, Version 2.0 (the "License");
 * you may not use this file except in compliance with the License.
 * You may obtain a copy of the License at
 *
 *     http://www.apache.org/licenses/LICENSE-2.0
 *
 * Unless required by applicable law or agreed to in writing, software
 * distributed under the License is distributed on an "AS IS" BASIS,
 * WITHOUT WARRANTIES OR CONDITIONS OF ANY KIND, either express or implied.
 * See the License for the specific language governing permissions and
 * limitations under the License.
 *
*/
#include <tbb/parallel_for.h>
#include <tbb/blocked_range.h>

#include <sdf/sdf.hh>

#include <algorithm>
#include <map>
#include <string>
#include <utility>
#include <vector>

#include "gazebo/util/Diagnostics.hh"
#include "gazebo/common/Assert.hh"
#include "gazebo/common/Console.hh"
#include "gazebo/common/Exception.hh"
#include "gazebo/math/Vector3.hh"
#include "gazebo/math/Rand.hh"
#include "gazebo/common/Time.hh"
#include "gazebo/common/Timer.hh"

#include "gazebo/transport/Publisher.hh"

#include "gazebo/physics/PhysicsTypes.hh"
#include "gazebo/physics/PhysicsFactory.hh"
#include "gazebo/physics/World.hh"
#include "gazebo/physics/Entity.hh"
#include "gazebo/physics/Model.hh"
#include "gazebo/physics/SurfaceParams.hh"
#include "gazebo/physics/Collision.hh"
#include "gazebo/physics/MapShape.hh"
#include "gazebo/physics/ContactManager.hh"

#include "gazebo/physics/ode/ODECollision.hh"
#include "gazebo/physics/ode/ODELink.hh"
#include "gazebo/physics/ode/ODEScrewJoint.hh"
#include "gazebo/physics/ode/ODEHingeJoint.hh"
#include "gazebo/physics/ode/ODEGearboxJoint.hh"
#include "gazebo/physics/ode/ODEHinge2Joint.hh"
#include "gazebo/physics/ode/ODESliderJoint.hh"
#include "gazebo/physics/ode/ODEBallJoint.hh"
#include "gazebo/physics/ode/ODEUniversalJoint.hh"

#include "gazebo/physics/ode/ODERayShape.hh"
#include "gazebo/physics/ode/ODEBoxShape.hh"
#include "gazebo/physics/ode/ODESphereShape.hh"
#include "gazebo/physics/ode/ODECylinderShape.hh"
#include "gazebo/physics/ode/ODEPlaneShape.hh"
#include "gazebo/physics/ode/ODEMeshShape.hh"
#include "gazebo/physics/ode/ODEMultiRayShape.hh"
#include "gazebo/physics/ode/ODEHeightmapShape.hh"
#include "gazebo/physics/ode/ODEPolylineShape.hh"

#include "gazebo/physics/ode/ODEPhysics.hh"
#include "gazebo/physics/ode/ODESurfaceParams.hh"

#include "gazebo/physics/ode/ODEPhysicsPrivate.hh"

using namespace gazebo;
using namespace physics;

GZ_REGISTER_PHYSICS_ENGINE("ode", ODEPhysics)

/*
class ContactUpdate_TBB
{
  public: ContactUpdate_TBB(tbb::concurrent_vector<ContactFeedback> *_contacts)
          : contacts(contacts) {}
  public: void operator() (const tbb::blocked_range<size_t> &_r) const
  {
    for (size_t i = _r.begin(); i != _r.end(); i++)
    {
      this->engine->ProcessContactFeedback((*this->contacts)[i]);
    }
  }

  private: tbb::concurrent_vector<ContactFeedback> *contacts;
  private: ODEPhysics *engine;
};
*/

class Colliders_TBB
{
  public: Colliders_TBB(
              std::vector<std::pair<ODECollision*, ODECollision*> > *_colliders,
              ODEPhysics *_engine,
              dContactGeom* _contactCollisions) :
    colliders(_colliders),
              engine(_engine), contactCollisions(_contactCollisions)
  {
    // dAllocateODEDataForThread(dAllocateMaskAll);
  }

  public: void operator() (const tbb::blocked_range<size_t> &_r) const
  {
    for (size_t i = _r.begin(); i != _r.end(); i++)
    {
      ODECollision *collision1 = (*this->colliders)[i].first;
      ODECollision *collision2 = (*this->colliders)[i].second;
      this->engine->Collide(collision1, collision2, contactCollisions);
    }
  }

  private: std::vector< std::pair<ODECollision*, ODECollision*> > *colliders;
  private: ODEPhysics *engine;
  private: dContactGeom* contactCollisions;
};

//////////////////////////////////////////////////
ODEPhysics::ODEPhysics(WorldPtr _world)
    : PhysicsEngine(_world), dataPtr(new ODEPhysicsPrivate)
{
  this->dataPtr->physicsStepFunc = NULL;
  this->dataPtr->maxContacts = 0;

  // Collision detection init
  dInitODE2(0);

  dAllocateODEDataForThread(dAllocateMaskAll);

  this->dataPtr->worldId = dWorldCreate();

  this->dataPtr->spaceId = dHashSpaceCreate(0);
  dHashSpaceSetLevels(this->dataPtr->spaceId, -2, 8);

  this->dataPtr->contactGroup = dJointGroupCreate(0);

  this->dataPtr->colliders.resize(100);

  // Set random seed for physics engine based on gazebo's random seed.
  // Note: this was moved from physics::PhysicsEngine constructor.
  this->SetSeed(math::Rand::GetSeed());
}

//////////////////////////////////////////////////
ODEPhysics::~ODEPhysics()
{
  dCloseODE();

  dJointGroupDestroy(this->dataPtr->contactGroup);

  // Delete all the joint feedbacks.
  for (std::vector<ODEJointFeedback*>::iterator iter =
      this->dataPtr->jointFeedbacks.begin(); iter !=
          this->dataPtr->jointFeedbacks.end(); ++iter)
  {
    delete *iter;
  }
  this->dataPtr->jointFeedbacks.clear();

  if (this->dataPtr->spaceId)
  {
    dSpaceSetCleanup(this->dataPtr->spaceId, 0);
    dSpaceDestroy(this->dataPtr->spaceId);
  }

  if (this->dataPtr->worldId)
    dWorldDestroy(this->dataPtr->worldId);

  this->dataPtr->spaceId = NULL;
  this->dataPtr->worldId = NULL;
  delete this->dataPtr;
  this->dataPtr = NULL;
}

//////////////////////////////////////////////////
void ODEPhysics::Load(sdf::ElementPtr _sdf)
{
  PhysicsEngine::Load(_sdf);

  this->dataPtr->maxContacts = _sdf->Get<unsigned int>("max_contacts");
  this->SetMaxContacts(this->dataPtr->maxContacts);

  sdf::ElementPtr odeElem = this->sdf->GetElement("ode");
  sdf::ElementPtr solverElem = odeElem->GetElement("solver");

  this->dataPtr->stepType = solverElem->Get<std::string>("type");
  if (solverElem->HasElement("use_dynamic_moi_rescaling"))
  {
    dWorldSetQuickStepInertiaRatioReduction(this->dataPtr->worldId,
      solverElem->Get<bool>("use_dynamic_moi_rescaling"));
  }
  else
  {
    dWorldSetQuickStepInertiaRatioReduction(this->dataPtr->worldId, true);
  }

  dWorldSetDamping(this->dataPtr->worldId, 0.0001, 0.0001);

  // Help prevent "popping of deeply embedded object
  dWorldSetContactMaxCorrectingVel(this->dataPtr->worldId,
      odeElem->GetElement("constraints")->Get<double>(
        "contact_max_correcting_vel"));

  // This helps prevent jittering problems.
  dWorldSetContactSurfaceLayer(this->dataPtr->worldId,
       odeElem->GetElement("constraints")->Get<double>(
        "contact_surface_layer"));

  // Enable auto-disable by default. Models with joints are excluded from
  // auto-disable
  dWorldSetAutoDisableFlag(this->dataPtr->worldId, 1);

  dWorldSetAutoDisableTime(this->dataPtr->worldId, 1);
  dWorldSetAutoDisableLinearThreshold(this->dataPtr->worldId, 0.1);
  dWorldSetAutoDisableAngularThreshold(this->dataPtr->worldId, 0.1);
  dWorldSetAutoDisableSteps(this->dataPtr->worldId, 5);

  math::Vector3 g = this->sdf->Get<math::Vector3>("gravity");

  if (g == math::Vector3(0, 0, 0))
    gzwarn << "Gravity vector is (0, 0, 0). Objects will float.\n";

  dWorldSetGravity(this->dataPtr->worldId, g.x, g.y, g.z);

  if (odeElem->HasElement("constraints"))
  {
    dWorldSetCFM(this->dataPtr->worldId,
        odeElem->GetElement("constraints")->Get<double>("cfm"));
    dWorldSetERP(this->dataPtr->worldId,
        odeElem->GetElement("constraints")->Get<double>("erp"));
  }
  else
    dWorldSetERP(this->dataPtr->worldId, 0.2);

  dWorldSetQuickStepNumIterations(this->dataPtr->worldId,
    this->GetSORPGSIters());
  dWorldSetQuickStepW(this->dataPtr->worldId, this->GetSORPGSW());

  // Set the physics update function
  this->SetStepType(this->dataPtr->stepType);
  if (this->dataPtr->physicsStepFunc == NULL)
    gzthrow(std::string("Invalid step type[") + this->dataPtr->stepType);
}

/////////////////////////////////////////////////
void ODEPhysics::OnRequest(ConstRequestPtr &_msg)
{
  msgs::Response response;
  response.set_id(_msg->id());
  response.set_request(_msg->request());
  response.set_response("success");
  std::string *serializedData = response.mutable_serialized_data();

  if (_msg->request() == "physics_info")
  {
    msgs::Physics physicsMsg;
    physicsMsg.set_type(msgs::Physics::ODE);
    physicsMsg.set_solver_type(this->dataPtr->stepType);
    // min_step_size is defined but not yet used
    physicsMsg.set_min_step_size(
        boost::any_cast<double>(this->GetParam("min_step_size")));
    physicsMsg.set_precon_iters(this->GetSORPGSPreconIters());
    physicsMsg.set_iters(this->GetSORPGSIters());
    physicsMsg.set_enable_physics(this->world->GetEnablePhysicsEngine());
    physicsMsg.set_sor(this->GetSORPGSW());
    physicsMsg.set_cfm(this->GetWorldCFM());
    physicsMsg.set_erp(this->GetWorldERP());
    physicsMsg.set_contact_max_correcting_vel(
      this->GetContactMaxCorrectingVel());
    physicsMsg.set_contact_surface_layer(
      this->GetContactSurfaceLayer());
    physicsMsg.mutable_gravity()->CopyFrom(msgs::Convert(this->GetGravity()));
    physicsMsg.set_real_time_update_rate(this->realTimeUpdateRate);
    physicsMsg.set_real_time_factor(this->targetRealTimeFactor);
    physicsMsg.set_max_step_size(this->maxStepSize);

    response.set_type(physicsMsg.GetTypeName());
    physicsMsg.SerializeToString(serializedData);
    this->responsePub->Publish(response);
  }
}

/////////////////////////////////////////////////
void ODEPhysics::OnPhysicsMsg(ConstPhysicsPtr &_msg)
{
  if (_msg->has_solver_type())
    this->SetStepType(_msg->solver_type());

  if (_msg->has_min_step_size())
    this->SetParam("min_step_size", _msg->min_step_size());

  if (_msg->has_precon_iters())
    this->SetSORPGSPreconIters(_msg->precon_iters());

  if (_msg->has_iters())
    this->SetSORPGSIters(_msg->iters());

  if (_msg->has_sor())
    this->SetSORPGSW(_msg->sor());

  if (_msg->has_cfm())
    this->SetWorldCFM(_msg->cfm());

  if (_msg->has_erp())
    this->SetWorldERP(_msg->erp());

  if (_msg->has_enable_physics())
    this->world->EnablePhysicsEngine(_msg->enable_physics());

  if (_msg->has_contact_max_correcting_vel())
    this->SetContactMaxCorrectingVel(_msg->contact_max_correcting_vel());

  if (_msg->has_contact_surface_layer())
    this->SetContactSurfaceLayer(_msg->contact_surface_layer());

  if (_msg->has_gravity())
    this->SetGravity(msgs::Convert(_msg->gravity()));

  if (_msg->has_real_time_factor())
    this->SetTargetRealTimeFactor(_msg->real_time_factor());

  if (_msg->has_real_time_update_rate())
  {
    this->SetRealTimeUpdateRate(_msg->real_time_update_rate());
  }

  if (_msg->has_max_step_size())
  {
    this->SetMaxStepSize(_msg->max_step_size());
  }

  /// Make sure all models get at least on update cycle.
  this->world->EnableAllModels();

  // Parent class handles many generic parameters
  PhysicsEngine::OnPhysicsMsg(_msg);
}



//////////////////////////////////////////////////
void ODEPhysics::Init()
{
}

//////////////////////////////////////////////////
void ODEPhysics::InitForThread()
{
  dAllocateODEDataForThread(dAllocateMaskAll);
}

//////////////////////////////////////////////////
void ODEPhysics::UpdateCollision()
{
  DIAG_TIMER_START("ODEPhysics::UpdateCollision");

  boost::recursive_mutex::scoped_lock lock(*this->physicsUpdateMutex);
  dJointGroupEmpty(this->dataPtr->contactGroup);

  unsigned int i = 0;
  this->dataPtr->collidersCount = 0;
  this->dataPtr->trimeshCollidersCount = 0;
  this->dataPtr->jointFeedbackIndex = 0;

  // Reset the contact count
  this->contactManager->ResetCount();

  // Do collision detection; this will add contacts to the contact group
  dSpaceCollide(this->dataPtr->spaceId, this, CollisionCallback);
  DIAG_TIMER_LAP("ODEPhysics::UpdateCollision", "dSpaceCollide");

  // Generate non-trimesh collisions.
  for (i = 0; i < this->dataPtr->collidersCount; ++i)
  {
    this->Collide(this->dataPtr->colliders[i].first,
        this->dataPtr->colliders[i].second, this->dataPtr->contactCollisions);
  }
  DIAG_TIMER_LAP("ODEPhysics::UpdateCollision", "collideShapes");

  // Generate trimesh collision.
  // This must happen in this thread sequentially
  for (i = 0; i < this->dataPtr->trimeshCollidersCount; ++i)
  {
    ODECollision *collision1 = this->dataPtr->trimeshColliders[i].first;
    ODECollision *collision2 = this->dataPtr->trimeshColliders[i].second;
    this->Collide(collision1, collision2, this->dataPtr->contactCollisions);
  }
  DIAG_TIMER_LAP("ODEPhysics::UpdateCollision", "collideTrimeshes");

  DIAG_TIMER_STOP("ODEPhysics::UpdateCollision");
}

//////////////////////////////////////////////////
void ODEPhysics::UpdatePhysics()
{
  DIAG_TIMER_START("ODEPhysics::UpdatePhysics");

  // need to lock, otherwise might conflict with world resetting
  {
    boost::recursive_mutex::scoped_lock lock(*this->physicsUpdateMutex);

    // Update the dynamical model
    (*(this->dataPtr->physicsStepFunc))
      (this->dataPtr->worldId, this->maxStepSize);

    math::Vector3 f1, f2, t1, t2;

    // Set the joint contact feedback for each contact.
    for (unsigned int i = 0; i < this->dataPtr->jointFeedbackIndex; ++i)
    {
      Contact *contactFeedback = this->dataPtr->jointFeedbacks[i]->contact;
      Collision *col1 = contactFeedback->collision1;
      Collision *col2 = contactFeedback->collision2;

      GZ_ASSERT(col1 != NULL, "Collision 1 is NULL");
      GZ_ASSERT(col2 != NULL, "Collision 2 is NULL");

      for (int j = 0; j < this->dataPtr->jointFeedbacks[i]->count; ++j)
      {
        dJointFeedback fb = this->dataPtr->jointFeedbacks[i]->feedbacks[j];
        f1.Set(fb.f1[0], fb.f1[1], fb.f1[2]);
        f2.Set(fb.f2[0], fb.f2[1], fb.f2[2]);
        t1.Set(fb.t1[0], fb.t1[1], fb.t1[2]);
        t2.Set(fb.t2[0], fb.t2[1], fb.t2[2]);

        // set force torque in link frame
        this->dataPtr->jointFeedbacks[i]->contact->wrench[j].body1Force =
             col1->GetLink()->GetWorldPose().rot.RotateVectorReverse(f1);
        this->dataPtr->jointFeedbacks[i]->contact->wrench[j].body2Force =
             col2->GetLink()->GetWorldPose().rot.RotateVectorReverse(f2);
        this->dataPtr->jointFeedbacks[i]->contact->wrench[j].body1Torque =
             col1->GetLink()->GetWorldPose().rot.RotateVectorReverse(t1);
        this->dataPtr->jointFeedbacks[i]->contact->wrench[j].body2Torque =
             col2->GetLink()->GetWorldPose().rot.RotateVectorReverse(t2);
      }
    }
  }

  DIAG_TIMER_STOP("ODEPhysics::UpdatePhysics");
}

//////////////////////////////////////////////////
void ODEPhysics::Fini()
{
  PhysicsEngine::Fini();
}

//////////////////////////////////////////////////
void ODEPhysics::Reset()
{
  boost::recursive_mutex::scoped_lock lock(*this->physicsUpdateMutex);
  // Very important to clear out the contact group
  dJointGroupEmpty(this->dataPtr->contactGroup);
}

//////////////////////////////////////////////////
LinkPtr ODEPhysics::CreateLink(ModelPtr _parent)
{
  if (_parent == NULL)
    gzthrow("Link must have a parent\n");

  std::map<std::string, dSpaceID>::iterator iter;
  iter = this->dataPtr->spaces.find(_parent->GetName());

  if (iter == this->dataPtr->spaces.end())
    this->dataPtr->spaces[_parent->GetName()] =
      dSimpleSpaceCreate(this->dataPtr->spaceId);

  ODELinkPtr link(new ODELink(_parent));

  link->SetSpaceId(this->dataPtr->spaces[_parent->GetName()]);
  link->SetWorld(_parent->GetWorld());

  return link;
}

//////////////////////////////////////////////////
CollisionPtr ODEPhysics::CreateCollision(const std::string &_type,
                                         LinkPtr _body)
{
  ODECollisionPtr collision(new ODECollision(_body));
  ShapePtr shape = this->CreateShape(_type, collision);
  collision->SetShape(shape);
  shape->SetWorld(_body->GetWorld());
  return collision;
}

//////////////////////////////////////////////////
ShapePtr ODEPhysics::CreateShape(const std::string &_type,
                                 CollisionPtr _collision)
{
  ShapePtr shape;
  ODECollisionPtr collision =
    boost::dynamic_pointer_cast<ODECollision>(_collision);

  if (_type == "sphere")
    shape.reset(new ODESphereShape(collision));
  else if (_type == "plane")
    shape.reset(new ODEPlaneShape(collision));
  else if (_type == "box")
    shape.reset(new ODEBoxShape(collision));
  else if (_type == "cylinder")
    shape.reset(new ODECylinderShape(collision));
  else if (_type == "polyline")
    shape.reset(new ODEPolylineShape(collision));
  else if (_type == "multiray")
    shape.reset(new ODEMultiRayShape(collision));
  else if (_type == "mesh" || _type == "trimesh")
    shape.reset(new ODEMeshShape(collision));
  else if (_type == "heightmap")
    shape.reset(new ODEHeightmapShape(collision));
  else if (_type == "map" || _type == "image")
    shape.reset(new MapShape(collision));
  else if (_type == "ray")
    if (_collision)
      shape.reset(new ODERayShape(collision));
    else
      shape.reset(new ODERayShape(this->world->GetPhysicsEngine()));
  else
    gzerr << "Unable to create collision of type[" << _type << "]\n";

  return shape;
}

//////////////////////////////////////////////////
dWorldID ODEPhysics::GetWorldId()
{
  return this->dataPtr->worldId;
}

//////////////////////////////////////////////////
void ODEPhysics::ConvertMass(InertialPtr _inertial, void *_engineMass)
{
  dMass *odeMass = static_cast<dMass*>(_engineMass);

  _inertial->SetMass(odeMass->mass);
  _inertial->SetCoG(odeMass->c[0], odeMass->c[1], odeMass->c[2]);
  _inertial->SetInertiaMatrix(odeMass->I[0*4+0], odeMass->I[1*4+1],
      odeMass->I[2*4+2], odeMass->I[0*4+1],
      odeMass->I[0*4+2], odeMass->I[1*4+2]);
}

//////////////////////////////////////////////////
void ODEPhysics::SetSORPGSPreconIters(unsigned int _iters)
{
  this->sdf->GetElement("ode")->GetElement("solver")->
    GetElement("precon_iters")->Set(_iters);

  dWorldSetQuickStepPreconIterations(this->dataPtr->worldId, _iters);
}

//////////////////////////////////////////////////
void ODEPhysics::SetSORPGSIters(unsigned int _iters)
{
  this->sdf->GetElement("ode")->GetElement(
      "solver")->GetElement("iters")->Set(_iters);
  dWorldSetQuickStepNumIterations(this->dataPtr->worldId, _iters);
}

//////////////////////////////////////////////////
void ODEPhysics::SetSORPGSW(double _w)
{
  this->sdf->GetElement("ode")->GetElement(
      "solver")->GetElement("sor")->Set(_w);
  dWorldSetQuickStepW(this->dataPtr->worldId, _w);
}

//////////////////////////////////////////////////
void ODEPhysics::SetWorldCFM(double _cfm)
{
  sdf::ElementPtr elem = this->sdf->GetElement("ode");
  elem = elem->GetElement("constraints");
  elem->GetElement("cfm")->Set(_cfm);

  dWorldSetCFM(this->dataPtr->worldId, _cfm);
}

//////////////////////////////////////////////////
void ODEPhysics::SetWorldERP(double _erp)
{
  sdf::ElementPtr elem = this->sdf->GetElement("ode");
  elem = elem->GetElement("constraints");
  elem->GetElement("erp")->Set(_erp);
  dWorldSetERP(this->dataPtr->worldId, _erp);
}

//////////////////////////////////////////////////
void ODEPhysics::SetContactMaxCorrectingVel(double _vel)
{
  this->sdf->GetElement("ode")->GetElement(
      "constraints")->GetElement(
        "contact_max_correcting_vel")->Set(_vel);
  dWorldSetContactMaxCorrectingVel(this->dataPtr->worldId, _vel);
}

//////////////////////////////////////////////////
void ODEPhysics::SetContactSurfaceLayer(double _depth)
{
  this->sdf->GetElement("ode")->GetElement(
      "constraints")->GetElement("contact_surface_layer")->Set(_depth);
  dWorldSetContactSurfaceLayer(this->dataPtr->worldId, _depth);
}

//////////////////////////////////////////////////
void ODEPhysics::SetMaxContacts(unsigned int _maxContacts)
{
  this->dataPtr->maxContacts = _maxContacts;
  this->sdf->GetElement("max_contacts")->GetValue()->Set(_maxContacts);
}

//////////////////////////////////////////////////
int ODEPhysics::GetSORPGSPreconIters()
{
  return this->sdf->GetElement("ode")->GetElement(
      "solver")->Get<int>("precon_iters");
}
//////////////////////////////////////////////////
int ODEPhysics::GetSORPGSIters()
{
  return this->sdf->GetElement("ode")->GetElement(
      "solver")->Get<int>("iters");
}

//////////////////////////////////////////////////
double ODEPhysics::GetSORPGSW()
{
  return this->sdf->GetElement("ode")->GetElement(
      "solver")->Get<double>("sor");
}

//////////////////////////////////////////////////
double ODEPhysics::GetWorldCFM()
{
  sdf::ElementPtr elem = this->sdf->GetElement("ode");
  elem = elem->GetElement("constraints");
  return elem->Get<double>("cfm");
}

//////////////////////////////////////////////////
double ODEPhysics::GetWorldERP()
{
  sdf::ElementPtr elem = this->sdf->GetElement("ode");
  elem = elem->GetElement("constraints");
  return elem->Get<double>("erp");
}

//////////////////////////////////////////////////
double ODEPhysics::GetContactMaxCorrectingVel()
{
  return this->sdf->GetElement("ode")->GetElement(
      "constraints")->Get<double>("contact_max_correcting_vel");
}

//////////////////////////////////////////////////
double ODEPhysics::GetContactSurfaceLayer()
{
  return this->sdf->GetElement("ode")->GetElement(
      "constraints")->Get<double>("contact_surface_layer");
}

//////////////////////////////////////////////////
unsigned int ODEPhysics::GetMaxContacts()
{
  return this->dataPtr->maxContacts;
}

//////////////////////////////////////////////////
void ODEPhysics::ConvertMass(void *_engineMass, InertialPtr _inertial)
{
  dMass *odeMass = static_cast<dMass*>(_engineMass);

  odeMass->mass = _inertial->GetMass();
  odeMass->c[0] = _inertial->GetCoG()[0];
  odeMass->c[1] = _inertial->GetCoG()[1];
  odeMass->c[2] = _inertial->GetCoG()[2];

  odeMass->I[0*4+0] = _inertial->GetPrincipalMoments()[0];
  odeMass->I[1*4+1] = _inertial->GetPrincipalMoments()[1];
  odeMass->I[2*4+2] = _inertial->GetPrincipalMoments()[2];

  odeMass->I[0*4+1] = _inertial->GetProductsofInertia()[0];
  odeMass->I[1*4+0] = _inertial->GetProductsofInertia()[0];

  odeMass->I[0*4+2] = _inertial->GetProductsofInertia()[1];
  odeMass->I[1*4+0] = _inertial->GetProductsofInertia()[1];

  odeMass->I[1*4+2] = _inertial->GetProductsofInertia()[2];
  odeMass->I[2*4+1] = _inertial->GetProductsofInertia()[2];
}

//////////////////////////////////////////////////
JointPtr ODEPhysics::CreateJoint(const std::string &_type, ModelPtr _parent)
{
  JointPtr joint;

  if (_type == "prismatic")
    joint.reset(new ODESliderJoint(this->dataPtr->worldId, _parent));
  else if (_type == "screw")
    joint.reset(new ODEScrewJoint(this->dataPtr->worldId, _parent));
  else if (_type == "revolute")
    joint.reset(new ODEHingeJoint(this->dataPtr->worldId, _parent));
  else if (_type == "gearbox")
    joint.reset(new ODEGearboxJoint(this->dataPtr->worldId, _parent));
  else if (_type == "revolute2")
    joint.reset(new ODEHinge2Joint(this->dataPtr->worldId, _parent));
  else if (_type == "ball")
    joint.reset(new ODEBallJoint(this->dataPtr->worldId, _parent));
  else if (_type == "universal")
    joint.reset(new ODEUniversalJoint(this->dataPtr->worldId, _parent));
  else
    gzthrow("Unable to create joint of type[" << _type << "]");

  return joint;
}

//////////////////////////////////////////////////
dSpaceID ODEPhysics::GetSpaceId() const
{
  return this->dataPtr->spaceId;
}

//////////////////////////////////////////////////
std::string ODEPhysics::GetStepType() const
{
  sdf::ElementPtr elem = this->sdf->GetElement("ode")->GetElement("solver");
  return elem->Get<std::string>("type");
}

//////////////////////////////////////////////////
void ODEPhysics::SetStepType(const std::string &_type)
{
  sdf::ElementPtr elem = this->sdf->GetElement("ode")->GetElement("solver");
  elem->GetElement("type")->Set(_type);
  this->dataPtr->stepType = _type;

  // Set the physics update function
  if (this->dataPtr->stepType == "quick")
    this->dataPtr->physicsStepFunc = &dWorldQuickStep;
  else if (this->dataPtr->stepType == "world")
    this->dataPtr->physicsStepFunc = &dWorldStep;
  else
    gzerr << "Invalid step type[" << this->dataPtr->stepType
          << "]" << std::endl;
}

//////////////////////////////////////////////////
void ODEPhysics::SetGravity(const gazebo::math::Vector3 &_gravity)
{
  this->sdf->GetElement("gravity")->Set(_gravity);
  dWorldSetGravity(this->dataPtr->worldId, _gravity.x, _gravity.y, _gravity.z);
}

//////////////////////////////////////////////////
void ODEPhysics::CollisionCallback(void *_data, dGeomID _o1, dGeomID _o2)
{
  dBodyID b1 = dGeomGetBody(_o1);
  dBodyID b2 = dGeomGetBody(_o2);

  // exit without doing anything if the two bodies are connected by a joint
  if (b1 && b2 && dAreConnectedExcluding(b1, b2, dJointTypeContact))
    return;

  // Get a pointer to the physics engine
  ODEPhysics *self = static_cast<ODEPhysics*>(_data);

  // Check if either are spaces
  if (dGeomIsSpace(_o1) || dGeomIsSpace(_o2))
  {
    dSpaceCollide2(_o1, _o2, self, &CollisionCallback);
  }
  else
  {
    ODECollision *collision1 = NULL;
    ODECollision *collision2 = NULL;

    // Exit if both bodies are not enabled
    if (dGeomGetCategoryBits(_o1) != GZ_SENSOR_COLLIDE &&
        dGeomGetCategoryBits(_o2) != GZ_SENSOR_COLLIDE &&
        ((b1 && b2 && !dBodyIsEnabled(b1) && !dBodyIsEnabled(b2)) ||
        (!b2 && b1 && !dBodyIsEnabled(b1)) ||
        (!b1 && b2 && !dBodyIsEnabled(b2))))
    {
      return;
    }

    // Get pointers to the underlying collisions
    if (dGeomGetClass(_o1) == dGeomTransformClass)
      collision1 =
        static_cast<ODECollision*>(dGeomGetData(dGeomTransformGetGeom(_o1)));
    else
      collision1 = static_cast<ODECollision*>(dGeomGetData(_o1));

    if (dGeomGetClass(_o2) == dGeomTransformClass)
      collision2 =
        static_cast<ODECollision*>(dGeomGetData(dGeomTransformGetGeom(_o2)));
    else
      collision2 = static_cast<ODECollision*>(dGeomGetData(_o2));

    // Make sure both collision pointers are valid.
    if (collision1 && collision2)
    {
      // Add either a tri-mesh collider or a regular collider.
      if (collision1->HasType(Base::MESH_SHAPE) ||
          collision2->HasType(Base::MESH_SHAPE))
        self->AddTrimeshCollider(collision1, collision2);
      else
      {
        self->AddCollider(collision1, collision2);
      }
    }
  }
}


//////////////////////////////////////////////////
void ODEPhysics::Collide(ODECollision *_collision1, ODECollision *_collision2,
                         dContactGeom *_contactCollisions)
{
  // Filter collisions based on contact bitmask if collide_without_contact is
  // on.The bitmask is set mainly for speed improvements otherwise a collision
  // with collide_without_contact may potentially generate a large number of
  // contacts.
  if (_collision1->GetSurface()->collideWithoutContact ||
      _collision2->GetSurface()->collideWithoutContact)
  {
    if ((_collision1->GetSurface()->collideWithoutContactBitmask &
         _collision2->GetSurface()->collideWithoutContactBitmask) == 0)
    {
      return;
    }
  }

  /*
  if (_collision1->GetCollisionId() && _collision2->GetCollisionId())
  {
    const dVector3 *pos1 =
      (const dVector3*)dGeomGetPosition(_collision1->GetCollisionId());
    const dVector3 *pos2 =
      (const dVector3*)dGeomGetPosition(_collision2->GetCollisionId());
    std::cout << "1[" << (*pos1)[0]<< " " << (*pos1)[1] << " "
              << (*pos1)[2] << "] "
      << "2[" << (*pos2)[0]<< " " << (*pos2)[1] << " " << (*pos2)[2] << "]\n";
  }*/

  unsigned int numc = 0;
  dContact contact;

  // maxCollide must less than the size of this->dataPtr->indices
  // Check the header
  unsigned int maxCollide = MAX_CONTACT_JOINTS;

  // max_contacts specified globally
  if (this->GetMaxContacts() > 0 && this->GetMaxContacts() < MAX_CONTACT_JOINTS)
    maxCollide = this->GetMaxContacts();

  // over-ride with minimum of max_contacts from both collisions
  if (_collision1->GetMaxContacts() < maxCollide)
    maxCollide = _collision1->GetMaxContacts();

  if (_collision2->GetMaxContacts() < maxCollide)
    maxCollide = _collision2->GetMaxContacts();

  // Generate the contacts
  numc = dCollide(_collision1->GetCollisionId(), _collision2->GetCollisionId(),
      MAX_COLLIDE_RETURNS, _contactCollisions, sizeof(_contactCollisions[0]));

  // Return if no contacts.
  if (numc == 0)
    return;

  // Store the indices of the contacts.
  for (int i = 0; i < MAX_CONTACT_JOINTS; i++)
    this->dataPtr->indices[i] = i;

  // Choose only the best contacts if too many were generated.
  if (numc > maxCollide)
  {
    double max = _contactCollisions[maxCollide-1].depth;
    for (unsigned int i = maxCollide; i < numc; ++i)
    {
      if (_contactCollisions[i].depth > max)
      {
        max = _contactCollisions[i].depth;
        this->dataPtr->indices[maxCollide-1] = i;
      }
    }

    // Make sure numc has the valid number of contacts.
    numc = maxCollide;
  }

  // Set the contact surface parameter flags.
  contact.surface.mode = dContactBounce |
                         dContactMu2 |
                         dContactSoftERP |
                         dContactSoftCFM |
                         dContactApprox1 |
                         dContactSlip1 |
                         dContactSlip2;

  ODESurfaceParamsPtr surf1 = _collision1->GetODESurface();
  ODESurfaceParamsPtr surf2 = _collision2->GetODESurface();

  // Compute the CFM and ERP by assuming the two bodies form a
  // spring-damper system.
  double kp = 1.0 / (1.0 / surf1->kp + 1.0 / surf2->kp);
  double kd = surf1->kd + surf2->kd;

  contact.surface.soft_erp = (this->maxStepSize * kp) /
                             (this->maxStepSize * kp + kd);

  contact.surface.soft_cfm = 1.0 / (this->maxStepSize * kp + kd);

  // contact.surface.soft_erp = 0.5*(_collision1->surface->softERP +
  //                                _collision2->surface->softERP);
  // contact.surface.soft_cfm = 0.5*(_collision1->surface->softCFM +
  //                                _collision2->surface->softCFM);

  // assign fdir1 if not set as 0
  math::Vector3 fd = surf1->frictionPyramid.direction1;
  if (fd != math::Vector3::Zero)
  {
    // fdir1 is in body local frame, rotate it into world frame
    fd = _collision1->GetWorldPose().rot.RotateVector(fd);
  }

  /// \TODO: Better treatment when both surfaces have fdir1 specified.
  /// Ideally, we want to use fdir1 specified by surface with
  /// a smaller friction coefficient, but it's not clear how
  /// that can be determined with friction pyramid approximations.
  /// As a hack, we'll simply compare mu1 from
  /// both surfaces for now, and use fdir1 specified by
  /// surface with smaller mu1.
  math::Vector3 fd2 = surf2->frictionPyramid.direction1;
  if (fd2 != math::Vector3::Zero && (fd == math::Vector3::Zero ||
        surf1->frictionPyramid.GetMuPrimary() >
        surf2->frictionPyramid.GetMuPrimary()))
  {
    // fdir1 is in body local frame, rotate it into world frame
    fd2 = _collision2->GetWorldPose().rot.RotateVector(fd2);

    /// \TODO: uncomment gzlog below once we confirm it does not affect
    /// performance
    /// if (fd2 != math::Vector3::Zero && fd != math::Vector3::Zero &&
    ///       _collision1->surface->mu1 > _collision2->surface->mu1)
    ///   gzlog << "both contact surfaces have non-zero fdir1, comparing"
    ///         << " comparing mu1 from both surfaces, and use fdir1"
    ///         << " from surface with smaller mu1\n";
  }

  if (fd != math::Vector3::Zero)
  {
    contact.surface.mode |= dContactFDir1;
    contact.fdir1[0] = fd.x;
    contact.fdir1[1] = fd.y;
    contact.fdir1[2] = fd.z;
  }

  // Set the friction coefficients.
  contact.surface.mu = std::min(surf1->frictionPyramid.GetMuPrimary(),
                                surf2->frictionPyramid.GetMuPrimary());
  contact.surface.mu2 = std::min(surf1->frictionPyramid.GetMuSecondary(),
                                 surf2->frictionPyramid.GetMuSecondary());


  // Set the slip values
  contact.surface.slip1 = std::min(surf1->slip1,
                                   surf2->slip1);
  contact.surface.slip2 = std::min(surf1->slip2,
                                   surf2->slip2);

  // Set the bounce values
  contact.surface.bounce = std::min(surf1->bounce,
                                    surf2->bounce);
  contact.surface.bounce_vel =
    std::min(surf1->bounceThreshold,
             surf2->bounceThreshold);

  // Get the ODE body IDs
  dBodyID b1 = dGeomGetBody(_collision1->GetCollisionId());
  dBodyID b2 = dGeomGetBody(_collision2->GetCollisionId());

  // Add a new contact to the manager. This will return NULL if no one is
  // listening for contact information.
  Contact *contactFeedback = this->contactManager->NewContact(_collision1,
      _collision2, this->world->GetSimTime());

  ODEJointFeedback *jointFeedback = NULL;

  // Create a joint feedback mechanism
  if (contactFeedback)
  {
    if (this->dataPtr->jointFeedbackIndex <
        this->dataPtr->jointFeedbacks.size())
      jointFeedback =
          this->dataPtr->jointFeedbacks[this->dataPtr->jointFeedbackIndex];
    else
    {
      jointFeedback = new ODEJointFeedback();
      this->dataPtr->jointFeedbacks.push_back(jointFeedback);
    }

    this->dataPtr->jointFeedbackIndex++;
    jointFeedback->count = 0;
    jointFeedback->contact = contactFeedback;
  }

  // Create a joint for each contact
  for (unsigned int j = 0; j < numc; ++j)
  {
    contact.geom = _contactCollisions[this->dataPtr->indices[j]];

    // Create the contact joint. This introduces the contact constraint to
    // ODE
    dJointID contactJoint = dJointCreateContact(this->dataPtr->worldId,
      this->dataPtr->contactGroup, &contact);

    // Store contact information.
    if (contactFeedback && jointFeedback)
    {
      // Store the contact depth
      contactFeedback->depths[j] =
        _contactCollisions[this->dataPtr->indices[j]].depth;

      // Store the contact position
      contactFeedback->positions[j].Set(
          _contactCollisions[this->dataPtr->indices[j]].pos[0],
          _contactCollisions[this->dataPtr->indices[j]].pos[1],
          _contactCollisions[this->dataPtr->indices[j]].pos[2]);

      // Store the contact normal
      contactFeedback->normals[j].Set(
          _contactCollisions[this->dataPtr->indices[j]].normal[0],
          _contactCollisions[this->dataPtr->indices[j]].normal[1],
          _contactCollisions[this->dataPtr->indices[j]].normal[2]);

      // Set the joint feedback.
      dJointSetFeedback(contactJoint, &(jointFeedback->feedbacks[j]));

      // Increase the counters
      contactFeedback->count++;
      jointFeedback->count++;
    }

    // Attach the contact joint if collideWithoutContact flags aren't set.
    if (!_collision1->GetSurface()->collideWithoutContact &&
        !_collision2->GetSurface()->collideWithoutContact)
      dJointAttach(contactJoint, b1, b2);
  }
}

/////////////////////////////////////////////////
void ODEPhysics::AddTrimeshCollider(ODECollision *_collision1,
                                    ODECollision *_collision2)
{
  if (this->dataPtr->trimeshCollidersCount >=
      this->dataPtr->trimeshColliders.size())
    this->dataPtr->trimeshColliders.resize(
      this->dataPtr->trimeshColliders.size() + 100);

  this->dataPtr->trimeshColliders[this->dataPtr->trimeshCollidersCount].first  =
    _collision1;
  this->dataPtr->trimeshColliders[this->dataPtr->trimeshCollidersCount].second =
    _collision2;
  this->dataPtr->trimeshCollidersCount++;
}

/////////////////////////////////////////////////
void ODEPhysics::AddCollider(ODECollision *_collision1,
                             ODECollision *_collision2)
{
  if (this->dataPtr->collidersCount >= this->dataPtr->colliders.size())
    this->dataPtr->colliders.resize(this->dataPtr->colliders.size() + 100);

  this->dataPtr->colliders[this->dataPtr->collidersCount].first  = _collision1;
  this->dataPtr->colliders[this->dataPtr->collidersCount].second = _collision2;
  this->dataPtr->collidersCount++;
}

/////////////////////////////////////////////////
void ODEPhysics::DebugPrint() const
{
  dBodyID b;
  std::cout << "Debug Print[" <<
    dWorldGetBodyCount(this->dataPtr->worldId) << "]\n";
  for (int i = 0; i < dWorldGetBodyCount(this->dataPtr->worldId); ++i)
  {
    b = dWorldGetBody(this->dataPtr->worldId, i);
    ODELink *link = static_cast<ODELink*>(dBodyGetData(b));
    math::Pose pose = link->GetWorldPose();
    const dReal *pos = dBodyGetPosition(b);
    const dReal *rot = dBodyGetRotation(b);
    math::Vector3 dpos(pos[0], pos[1], pos[2]);
    math::Quaternion drot(rot[0], rot[1], rot[2], rot[3]);

    std::cout << "Body[" << link->GetScopedName() << "]\n";
    std::cout << "  World: Pos[" << dpos << "] Rot[" << drot << "]\n";
    if (pose.pos != dpos)
      std::cout << "    Incorrect world pos[" << pose.pos << "]\n";
    if (pose.rot != drot)
      std::cout << "    Incorrect world rot[" << pose.rot << "]\n";

    dMass mass;
    dBodyGetMass(b, &mass);
    std::cout << "  Mass[" << mass.mass << "] COG[" << mass.c[0]
              << " " << mass.c[1] << " " << mass.c[2] << "]\n";

    dGeomID g = dBodyGetFirstGeom(b);
    while (g)
    {
      ODECollision *coll = static_cast<ODECollision*>(dGeomGetData(g));

      pose = coll->GetWorldPose();
      const dReal *gpos = dGeomGetPosition(g);
      const dReal *grot = dGeomGetRotation(g);
      dpos.Set(gpos[0], gpos[1], gpos[2]);
      drot.Set(grot[0], grot[1], grot[2], grot[3]);

      std::cout << "    Geom[" << coll->GetScopedName() << "]\n";
      std::cout << "      World: Pos[" << dpos << "] Rot[" << drot << "]\n";

      if (pose.pos != dpos)
        std::cout << "      Incorrect world pos[" << pose.pos << "]\n";
      if (pose.rot != drot)
        std::cout << "      Incorrect world rot[" << pose.rot << "]\n";

      g = dBodyGetNextGeom(g);
    }
  }
}

/////////////////////////////////////////////////
void ODEPhysics::SetSeed(uint32_t _seed)
{
  dRandSetSeed(_seed);
}

//////////////////////////////////////////////////
bool ODEPhysics::SetParam(const std::string &_key, const boost::any &_value)
{
  sdf::ElementPtr odeElem = this->sdf->GetElement("ode");
  GZ_ASSERT(odeElem != NULL, "ODE SDF element does not exist");

  try
  {
    if (_key == "solver_type")
    {
      this->SetStepType(boost::any_cast<std::string>(_value));
    }
    else if (_key == "cfm")
    {
      double value = boost::any_cast<double>(_value);
      odeElem->GetElement("constraints")->GetElement("cfm")->Set(value);
      dWorldSetCFM(this->dataPtr->worldId, value);
    }
    else if (_key == "erp")
    {
      double value = boost::any_cast<double>(_value);
      odeElem->GetElement("constraints")->GetElement("erp")->Set(value);
      dWorldSetERP(this->dataPtr->worldId, value);
    }
    else if (_key == "precon_iters")
    {
      int value = boost::any_cast<int>(_value);
      odeElem->GetElement("solver")->GetElement("precon_iters")->Set(value);
      dWorldSetQuickStepPreconIterations(this->dataPtr->worldId, value);
    }
    else if (_key == "iters")
    {
      int value = boost::any_cast<int>(_value);
      odeElem->GetElement("solver")->GetElement("iters")->Set(value);
      dWorldSetQuickStepNumIterations(this->dataPtr->worldId, value);
    }
    else if (_key == "sor")
    {
      double value = boost::any_cast<double>(_value);
      odeElem->GetElement("solver")->GetElement("sor")->Set(value);
      dWorldSetQuickStepW(this->dataPtr->worldId, value);
    }
    else if (_key == "contact_max_correcting_vel")
    {
      double value = boost::any_cast<double>(_value);
      odeElem->GetElement("constraints")->GetElement(
          "contact_max_correcting_vel")->Set(value);
      dWorldSetContactMaxCorrectingVel(this->dataPtr->worldId, value);
    }
    else if (_key == "contact_surface_layer")
    {
      double value = boost::any_cast<double>(_value);
      odeElem->GetElement("constraints")->GetElement(
          "contact_surface_layer")->Set(value);
      dWorldSetContactSurfaceLayer(this->dataPtr->worldId, value);
    }
    else if (_key == "max_contacts")
    {
      int value = boost::any_cast<int>(_value);
      this->sdf->GetElement("max_contacts")->GetValue()->Set(value);
    }
    else if (_key == "min_step_size")
    {
      /// TODO: Implement min step size param
      double value = boost::any_cast<double>(_value);
      odeElem->GetElement("solver")->GetElement("min_step_size")->Set(value);
    }
    else if (_key == "max_step_size")
    {
      this->SetMaxStepSize(boost::any_cast<double>(_value));
    }
    else if (_key == "sor_lcp_tolerance")
    {
      dWorldSetQuickStepTolerance(this->dataPtr->worldId,
          boost::any_cast<double>(_value));
    }
    else if (_key == "rms_error_tolerance")
    {
      gzwarn << "please use sor_lcp_tolerance in the future.\n";
      dWorldSetQuickStepTolerance(this->dataPtr->worldId,
          boost::any_cast<double>(_value));
    }
    else if (_key == "inertia_ratio_reduction")
    {
      bool value = boost::any_cast<bool>(_value);
      dWorldSetQuickStepInertiaRatioReduction(this->dataPtr->worldId, value);
      if (odeElem->GetElement("solver")->HasElement(
            "use_dynamic_moi_rescaling"))
      {
        odeElem->GetElement("solver")->GetElement(
            "use_dynamic_moi_rescaling")->Set(value);
      }
    }
    else if (_key == "contact_residual_smoothing")
    {
      dWorldSetQuickStepContactResidualSmoothing(this->dataPtr->worldId,
        boost::any_cast<double>(_value));
    }
    else if (_key == "experimental_row_reordering")
    {
      dWorldSetQuickStepExperimentalRowReordering(this->dataPtr->worldId,
        boost::any_cast<bool>(_value));
    }
    else if (_key == "warm_start_factor")
    {
<<<<<<< HEAD
      gzerr << "boost any_cast error:" << e.what() << "\n";
      return false;
    }
    odeElem->GetElement("solver")->GetElement("min_step_size")->Set(value);
  }
  else if (_key == "max_step_size")
  {
    try
    {
      this->SetMaxStepSize(boost::any_cast<double>(_value));
    }
    catch(const boost::bad_any_cast &e)
    {
      gzerr << "boost any_cast error:" << e.what() << "\n";
      return false;
    }
  }
  else if (_key == "sor_lcp_tolerance")
  {
    dWorldSetQuickStepTolerance(this->dataPtr->worldId,
        boost::any_cast<double>(_value));
  }
  else if (_key == "rms_error_tolerance")
  {
    gzwarn << "please use sor_lcp_tolerance in the future.\n";
    dWorldSetQuickStepTolerance(this->dataPtr->worldId,
=======
      dWorldSetQuickStepWarmStartFactor(this->dataPtr->worldId,
>>>>>>> 138f5fbb
        boost::any_cast<double>(_value));
    }
    else if (_key == "extra_friction_iterations")
    {
      dWorldSetQuickStepExtraFrictionIterations(this->dataPtr->worldId,
        boost::any_cast<int>(_value));
    }
    else
    {
      gzwarn << _key << " is not supported in ode" << std::endl;
      return false;
    }
  }
  catch(boost::bad_any_cast &e)
  {
    gzerr << "ODEPhysics::SetParam(" << _key << ") boost::any_cast error: "
          << e.what() << std::endl;
    return false;
  }
  return true;
}

//////////////////////////////////////////////////
boost::any ODEPhysics::GetParam(const std::string &_key) const
{
  sdf::ElementPtr odeElem = this->sdf->GetElement("ode");
  GZ_ASSERT(odeElem != NULL, "ODE SDF element does not exist");

  if (_key == "solver_type")
  {
    return odeElem->GetElement("solver")->Get<std::string>("type");
  }
  else if (_key == "cfm")
  {
    return odeElem->GetElement("constraints")->Get<double>("cfm");
  }
  else if (_key == "erp")
    return odeElem->GetElement("constraints")->Get<double>("erp");
  else if (_key == "precon_iters")
    return odeElem->GetElement("solver")->Get<int>("precon_iters");
  else if (_key == "iters")
    return odeElem->GetElement("solver")->Get<int>("iters");
  else if (_key == "sor")
    return odeElem->GetElement("solver")->Get<double>("sor");
  else if (_key == "contact_max_correcting_vel")
    return odeElem->GetElement("constraints")->Get<double>(
        "contact_max_correcting_vel");
  else if (_key == "contact_surface_layer")
    return odeElem->GetElement("constraints")->Get<double>(
        "contact_surface_layer");
  else if (_key == "max_contacts")
    return this->sdf->Get<int>("max_contacts");
  else if (_key == "min_step_size")
    return odeElem->GetElement("solver")->Get<double>("min_step_size");
  else if (_key == "max_step_size")
    return this->GetMaxStepSize();
  else if (_key == "sor_lcp_tolerance")
    return dWorldGetQuickStepTolerance(this->dataPtr->worldId);
  else if (_key == "rms_error_tolerance")
  {
    gzwarn << "please use sor_lcp_tolerance in the future.\n";
    return dWorldGetQuickStepTolerance(this->dataPtr->worldId);
  }
  else if (_key == "rms_error")
    return dWorldGetQuickStepRMSDeltaLambda(this->dataPtr->worldId);
  else if (_key == "constraint_residual")
    return dWorldGetQuickStepRMSConstraintResidual(this->dataPtr->worldId);
  else if (_key == "num_contacts")
    return dWorldGetQuickStepNumContacts(this->dataPtr->worldId);
  else if (_key == "inertia_ratio_reduction")
    return dWorldGetQuickStepInertiaRatioReduction(this->dataPtr->worldId);
  else if (_key == "contact_residual_smoothing")
    return dWorldGetQuickStepContactResidualSmoothing (this->dataPtr->worldId);
  else if (_key == "experimental_row_reordering")
    return dWorldGetQuickStepExperimentalRowReordering (this->dataPtr->worldId);
  else if (_key == "warm_start_factor")
    return dWorldGetQuickStepWarmStartFactor (this->dataPtr->worldId);
  else if (_key == "extra_friction_iterations")
    return dWorldGetQuickStepExtraFrictionIterations (this->dataPtr->worldId);
  else
  {
    gzwarn << _key << " is not supported in ode" << std::endl;
    return 0;
  }
}<|MERGE_RESOLUTION|>--- conflicted
+++ resolved
@@ -1246,36 +1246,7 @@
     }
     else if (_key == "warm_start_factor")
     {
-<<<<<<< HEAD
-      gzerr << "boost any_cast error:" << e.what() << "\n";
-      return false;
-    }
-    odeElem->GetElement("solver")->GetElement("min_step_size")->Set(value);
-  }
-  else if (_key == "max_step_size")
-  {
-    try
-    {
-      this->SetMaxStepSize(boost::any_cast<double>(_value));
-    }
-    catch(const boost::bad_any_cast &e)
-    {
-      gzerr << "boost any_cast error:" << e.what() << "\n";
-      return false;
-    }
-  }
-  else if (_key == "sor_lcp_tolerance")
-  {
-    dWorldSetQuickStepTolerance(this->dataPtr->worldId,
-        boost::any_cast<double>(_value));
-  }
-  else if (_key == "rms_error_tolerance")
-  {
-    gzwarn << "please use sor_lcp_tolerance in the future.\n";
-    dWorldSetQuickStepTolerance(this->dataPtr->worldId,
-=======
       dWorldSetQuickStepWarmStartFactor(this->dataPtr->worldId,
->>>>>>> 138f5fbb
         boost::any_cast<double>(_value));
     }
     else if (_key == "extra_friction_iterations")
