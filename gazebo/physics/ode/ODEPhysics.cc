/*
 * Copyright (C) 2012-2015 Open Source Robotics Foundation
 *
 * Licensed under the Apache License, Version 2.0 (the "License");
 * you may not use this file except in compliance with the License.
 * You may obtain a copy of the License at
 *
 *     http://www.apache.org/licenses/LICENSE-2.0
 *
 * Unless required by applicable law or agreed to in writing, software
 * distributed under the License is distributed on an "AS IS" BASIS,
 * WITHOUT WARRANTIES OR CONDITIONS OF ANY KIND, either express or implied.
 * See the License for the specific language governing permissions and
 * limitations under the License.
 *
*/

#ifdef _WIN32
  // Ensure that Winsock2.h is included before Windows.h, which can get
  // pulled in by anybody (e.g., Boost).
  #include <Winsock2.h>
#endif

#include <tbb/parallel_for.h>
#include <tbb/blocked_range.h>

#include <sdf/sdf.hh>

#include <algorithm>
#include <map>
#include <string>
#include <utility>
#include <vector>

#include "gazebo/util/Diagnostics.hh"
#include "gazebo/common/Assert.hh"
#include "gazebo/common/Console.hh"
#include "gazebo/common/Exception.hh"
#include "gazebo/math/Vector3.hh"
#include "gazebo/math/Rand.hh"
#include "gazebo/common/Time.hh"
#include "gazebo/common/Timer.hh"

#include "gazebo/transport/Publisher.hh"

#include "gazebo/physics/PhysicsTypes.hh"
#include "gazebo/physics/PhysicsFactory.hh"
#include "gazebo/physics/World.hh"
#include "gazebo/physics/Entity.hh"
#include "gazebo/physics/Model.hh"
#include "gazebo/physics/SurfaceParams.hh"
#include "gazebo/physics/Collision.hh"
#include "gazebo/physics/MapShape.hh"
#include "gazebo/physics/ContactManager.hh"

#include "gazebo/physics/ode/ODECollision.hh"
#include "gazebo/physics/ode/ODELink.hh"
#include "gazebo/physics/ode/ODEScrewJoint.hh"
#include "gazebo/physics/ode/ODEHingeJoint.hh"
#include "gazebo/physics/ode/ODEGearboxJoint.hh"
#include "gazebo/physics/ode/ODEHinge2Joint.hh"
#include "gazebo/physics/ode/ODESliderJoint.hh"
#include "gazebo/physics/ode/ODEBallJoint.hh"
#include "gazebo/physics/ode/ODEUniversalJoint.hh"
#include "gazebo/physics/ode/ODEFixedJoint.hh"

#include "gazebo/physics/ode/ODERayShape.hh"
#include "gazebo/physics/ode/ODEBoxShape.hh"
#include "gazebo/physics/ode/ODESphereShape.hh"
#include "gazebo/physics/ode/ODECylinderShape.hh"
#include "gazebo/physics/ode/ODEPlaneShape.hh"
#include "gazebo/physics/ode/ODEMeshShape.hh"
#include "gazebo/physics/ode/ODEMultiRayShape.hh"
#include "gazebo/physics/ode/ODEHeightmapShape.hh"
#include "gazebo/physics/ode/ODEPolylineShape.hh"

#include "gazebo/physics/ode/ODEPhysics.hh"
#include "gazebo/physics/ode/ODESurfaceParams.hh"

#include "gazebo/physics/ode/ODEPhysicsPrivate.hh"

using namespace gazebo;
using namespace physics;

GZ_REGISTER_PHYSICS_ENGINE("ode", ODEPhysics)

/*
class ContactUpdate_TBB
{
  public: ContactUpdate_TBB(tbb::concurrent_vector<ContactFeedback> *_contacts)
          : contacts(contacts) {}
  public: void operator() (const tbb::blocked_range<size_t> &_r) const
  {
    for (size_t i = _r.begin(); i != _r.end(); i++)
    {
      this->engine->ProcessContactFeedback((*this->contacts)[i]);
    }
  }

  private: tbb::concurrent_vector<ContactFeedback> *contacts;
  private: ODEPhysics *engine;
};
*/

class Colliders_TBB
{
  public: Colliders_TBB(
              std::vector<std::pair<ODECollision*, ODECollision*> > *_colliders,
              ODEPhysics *_engine,
              dContactGeom* _contactCollisions) :
    colliders(_colliders),
              engine(_engine), contactCollisions(_contactCollisions)
  {
    // dAllocateODEDataForThread(dAllocateMaskAll);
  }

  public: void operator() (const tbb::blocked_range<size_t> &_r) const
  {
    for (size_t i = _r.begin(); i != _r.end(); i++)
    {
      ODECollision *collision1 = (*this->colliders)[i].first;
      ODECollision *collision2 = (*this->colliders)[i].second;
      this->engine->Collide(collision1, collision2, contactCollisions);
    }
  }

  private: std::vector< std::pair<ODECollision*, ODECollision*> > *colliders;
  private: ODEPhysics *engine;
  private: dContactGeom* contactCollisions;
};

//////////////////////////////////////////////////
ODEPhysics::ODEPhysics(WorldPtr _world)
    : PhysicsEngine(_world), dataPtr(new ODEPhysicsPrivate)
{
  this->dataPtr->physicsStepFunc = NULL;
  this->dataPtr->maxContacts = 0;

  // Collision detection init
  dInitODE2(0);

  dAllocateODEDataForThread(dAllocateMaskAll);

  this->dataPtr->worldId = dWorldCreate();

  this->dataPtr->spaceId = dHashSpaceCreate(0);
  dHashSpaceSetLevels(this->dataPtr->spaceId, -2, 8);

  this->dataPtr->contactGroup = dJointGroupCreate(0);

  this->dataPtr->colliders.resize(100);

  // Set random seed for physics engine based on gazebo's random seed.
  // Note: this was moved from physics::PhysicsEngine constructor.
  this->SetSeed(math::Rand::GetSeed());
}

//////////////////////////////////////////////////
ODEPhysics::~ODEPhysics()
{
  dCloseODE();

  dJointGroupDestroy(this->dataPtr->contactGroup);

  // Delete all the joint feedbacks.
  for (std::vector<ODEJointFeedback*>::iterator iter =
      this->dataPtr->jointFeedbacks.begin(); iter !=
          this->dataPtr->jointFeedbacks.end(); ++iter)
  {
    delete *iter;
  }
  this->dataPtr->jointFeedbacks.clear();

  if (this->dataPtr->spaceId)
  {
    dSpaceSetCleanup(this->dataPtr->spaceId, 0);
    dSpaceDestroy(this->dataPtr->spaceId);
  }

  if (this->dataPtr->worldId)
    dWorldDestroy(this->dataPtr->worldId);

  this->dataPtr->spaceId = NULL;
  this->dataPtr->worldId = NULL;
  delete this->dataPtr;
  this->dataPtr = NULL;
}

//////////////////////////////////////////////////
void ODEPhysics::Load(sdf::ElementPtr _sdf)
{
  PhysicsEngine::Load(_sdf);

  this->dataPtr->maxContacts = _sdf->Get<unsigned int>("max_contacts");
  this->SetMaxContacts(this->dataPtr->maxContacts);

  sdf::ElementPtr odeElem = this->sdf->GetElement("ode");
  sdf::ElementPtr solverElem = odeElem->GetElement("solver");

  this->dataPtr->stepType = solverElem->Get<std::string>("type");
  if (solverElem->HasElement("use_dynamic_moi_rescaling"))
  {
    dWorldSetQuickStepInertiaRatioReduction(this->dataPtr->worldId,
      solverElem->Get<bool>("use_dynamic_moi_rescaling"));
  }
  else
  {
    dWorldSetQuickStepInertiaRatioReduction(this->dataPtr->worldId, true);
  }

  /// \TODO: defaultvelocity decay!? This is BAD if it's true.
  dWorldSetDamping(this->dataPtr->worldId, 0.0001, 0.0001);

  // Help prevent "popping of deeply embedded object
  dWorldSetContactMaxCorrectingVel(this->dataPtr->worldId,
      odeElem->GetElement("constraints")->Get<double>(
        "contact_max_correcting_vel"));

  // This helps prevent jittering problems.
  dWorldSetContactSurfaceLayer(this->dataPtr->worldId,
       odeElem->GetElement("constraints")->Get<double>(
        "contact_surface_layer"));

  // Enable auto-disable by default. Models with joints are excluded from
  // auto-disable
  dWorldSetAutoDisableFlag(this->dataPtr->worldId, 1);

  dWorldSetAutoDisableTime(this->dataPtr->worldId, 1);
  dWorldSetAutoDisableLinearThreshold(this->dataPtr->worldId, 0.1);
  dWorldSetAutoDisableAngularThreshold(this->dataPtr->worldId, 0.1);
  dWorldSetAutoDisableSteps(this->dataPtr->worldId, 5);

<<<<<<< HEAD
  /*if (g == math::Vector3(0, 0, 0))
    gzwarn << "Gravity vector is (0, 0, 0). Objects will float.\n";

  dWorldSetGravity(this->dataPtr->worldId, g.x, g.y, g.z);
  */
=======
  auto g = this->world->Gravity();

  if (g == ignition::math::Vector3d::Zero)
    gzwarn << "Gravity vector is (0, 0, 0). Objects will float.\n";

  dWorldSetGravity(this->dataPtr->worldId, g.X(), g.Y(), g.Z());
>>>>>>> 3e666c83

  if (odeElem->HasElement("constraints"))
  {
    dWorldSetCFM(this->dataPtr->worldId,
        odeElem->GetElement("constraints")->Get<double>("cfm"));
    dWorldSetERP(this->dataPtr->worldId,
        odeElem->GetElement("constraints")->Get<double>("erp"));
  }
  else
    dWorldSetERP(this->dataPtr->worldId, 0.2);

  dWorldSetQuickStepNumIterations(this->dataPtr->worldId,
    this->GetSORPGSIters());
  dWorldSetQuickStepW(this->dataPtr->worldId, this->GetSORPGSW());

  // Set the physics update function
  this->SetStepType(this->dataPtr->stepType);
  if (this->dataPtr->physicsStepFunc == NULL)
    gzthrow(std::string("Invalid step type[") + this->dataPtr->stepType);
}

/////////////////////////////////////////////////
void ODEPhysics::OnRequest(ConstRequestPtr &_msg)
{
  msgs::Response response;
  response.set_id(_msg->id());
  response.set_request(_msg->request());
  response.set_response("success");
  std::string *serializedData = response.mutable_serialized_data();

  if (_msg->request() == "physics_info")
  {
    msgs::Physics physicsMsg;
    physicsMsg.set_type(msgs::Physics::ODE);
    physicsMsg.set_solver_type(this->dataPtr->stepType);
    // min_step_size is defined but not yet used
    boost::any min_step_size;
    try
    {
      if (this->GetParam("min_step_size", min_step_size))
        physicsMsg.set_min_step_size(boost::any_cast<double>(min_step_size));
    }
    catch(boost::bad_any_cast &_e)
    {
      gzerr << "Failed boost::any_cast in ODEPhysics.cc: " << _e.what();
    }
    physicsMsg.set_precon_iters(this->GetSORPGSPreconIters());
    physicsMsg.set_iters(this->GetSORPGSIters());
    physicsMsg.set_enable_physics(this->world->GetEnablePhysicsEngine());
    physicsMsg.set_sor(this->GetSORPGSW());
    physicsMsg.set_cfm(this->GetWorldCFM());
    physicsMsg.set_erp(this->GetWorldERP());
    physicsMsg.set_contact_max_correcting_vel(
      this->GetContactMaxCorrectingVel());
    physicsMsg.set_contact_surface_layer(
      this->GetContactSurfaceLayer());
    physicsMsg.mutable_gravity()->CopyFrom(
      msgs::Convert(this->GetGravity().Ign()));
    physicsMsg.mutable_magnetic_field()->CopyFrom(
      msgs::Convert(this->MagneticField()));
    physicsMsg.set_real_time_update_rate(this->realTimeUpdateRate);
    physicsMsg.set_real_time_factor(this->targetRealTimeFactor);
    physicsMsg.set_max_step_size(this->maxStepSize);

    response.set_type(physicsMsg.GetTypeName());
    physicsMsg.SerializeToString(serializedData);
    this->responsePub->Publish(response);
  }
}

/////////////////////////////////////////////////
void ODEPhysics::OnPhysicsMsg(ConstPhysicsPtr &_msg)
{
  // Parent class handles many generic parameters
  // This should be done first so that the profile settings
  // can be over-ridden by other message parameters.
  PhysicsEngine::OnPhysicsMsg(_msg);

  if (_msg->has_solver_type())
    this->SetStepType(_msg->solver_type());

  if (_msg->has_min_step_size())
    this->SetParam("min_step_size", _msg->min_step_size());

  if (_msg->has_precon_iters())
    this->SetSORPGSPreconIters(_msg->precon_iters());

  if (_msg->has_iters())
    this->SetSORPGSIters(_msg->iters());

  if (_msg->has_sor())
    this->SetSORPGSW(_msg->sor());

  if (_msg->has_cfm())
    this->SetWorldCFM(_msg->cfm());

  if (_msg->has_erp())
    this->SetWorldERP(_msg->erp());

  if (_msg->has_enable_physics())
    this->world->EnablePhysicsEngine(_msg->enable_physics());

  if (_msg->has_contact_max_correcting_vel())
    this->SetContactMaxCorrectingVel(_msg->contact_max_correcting_vel());

  if (_msg->has_contact_surface_layer())
    this->SetContactSurfaceLayer(_msg->contact_surface_layer());

  if (_msg->has_gravity())
    this->SetGravity(msgs::ConvertIgn(_msg->gravity()));

  if (_msg->has_real_time_factor())
    this->SetTargetRealTimeFactor(_msg->real_time_factor());

  if (_msg->has_real_time_update_rate())
  {
    this->SetRealTimeUpdateRate(_msg->real_time_update_rate());
  }

  if (_msg->has_max_step_size())
  {
    this->SetMaxStepSize(_msg->max_step_size());
  }

  /// Make sure all models get at least on update cycle.
  this->world->EnableAllModels();
}



//////////////////////////////////////////////////
void ODEPhysics::Init()
{
}

//////////////////////////////////////////////////
void ODEPhysics::InitForThread()
{
  dAllocateODEDataForThread(dAllocateMaskAll);
}

//////////////////////////////////////////////////
void ODEPhysics::UpdateCollision()
{
  DIAG_TIMER_START("ODEPhysics::UpdateCollision");

  boost::recursive_mutex::scoped_lock lock(*this->physicsUpdateMutex);
  dJointGroupEmpty(this->dataPtr->contactGroup);

  unsigned int i = 0;
  this->dataPtr->collidersCount = 0;
  this->dataPtr->trimeshCollidersCount = 0;
  this->dataPtr->jointFeedbackIndex = 0;

  // Reset the contact count
  this->contactManager->ResetCount();

  // Do collision detection; this will add contacts to the contact group
  dSpaceCollide(this->dataPtr->spaceId, this, CollisionCallback);
  DIAG_TIMER_LAP("ODEPhysics::UpdateCollision", "dSpaceCollide");

  // Generate non-trimesh collisions.
  for (i = 0; i < this->dataPtr->collidersCount; ++i)
  {
    this->Collide(this->dataPtr->colliders[i].first,
        this->dataPtr->colliders[i].second, this->dataPtr->contactCollisions);
  }
  DIAG_TIMER_LAP("ODEPhysics::UpdateCollision", "collideShapes");

  // Generate trimesh collision.
  // This must happen in this thread sequentially
  for (i = 0; i < this->dataPtr->trimeshCollidersCount; ++i)
  {
    ODECollision *collision1 = this->dataPtr->trimeshColliders[i].first;
    ODECollision *collision2 = this->dataPtr->trimeshColliders[i].second;
    this->Collide(collision1, collision2, this->dataPtr->contactCollisions);
  }
  DIAG_TIMER_LAP("ODEPhysics::UpdateCollision", "collideTrimeshes");

  DIAG_TIMER_STOP("ODEPhysics::UpdateCollision");
}

//////////////////////////////////////////////////
void ODEPhysics::UpdatePhysics()
{
  DIAG_TIMER_START("ODEPhysics::UpdatePhysics");

  // need to lock, otherwise might conflict with world resetting
  {
    boost::recursive_mutex::scoped_lock lock(*this->physicsUpdateMutex);

    // Update the dynamical model
    (*(this->dataPtr->physicsStepFunc))
      (this->dataPtr->worldId, this->maxStepSize);

    math::Vector3 f1, f2, t1, t2;

    // Set the joint contact feedback for each contact.
    for (unsigned int i = 0; i < this->dataPtr->jointFeedbackIndex; ++i)
    {
      Contact *contactFeedback = this->dataPtr->jointFeedbacks[i]->contact;
      Collision *col1 = contactFeedback->collision1;
      Collision *col2 = contactFeedback->collision2;

      GZ_ASSERT(col1 != NULL, "Collision 1 is NULL");
      GZ_ASSERT(col2 != NULL, "Collision 2 is NULL");

      for (int j = 0; j < this->dataPtr->jointFeedbacks[i]->count; ++j)
      {
        dJointFeedback fb = this->dataPtr->jointFeedbacks[i]->feedbacks[j];
        f1.Set(fb.f1[0], fb.f1[1], fb.f1[2]);
        f2.Set(fb.f2[0], fb.f2[1], fb.f2[2]);
        t1.Set(fb.t1[0], fb.t1[1], fb.t1[2]);
        t2.Set(fb.t2[0], fb.t2[1], fb.t2[2]);

        // set force torque in link frame
        this->dataPtr->jointFeedbacks[i]->contact->wrench[j].body1Force =
             col1->GetLink()->GetWorldPose().rot.RotateVectorReverse(f1);
        this->dataPtr->jointFeedbacks[i]->contact->wrench[j].body2Force =
             col2->GetLink()->GetWorldPose().rot.RotateVectorReverse(f2);
        this->dataPtr->jointFeedbacks[i]->contact->wrench[j].body1Torque =
             col1->GetLink()->GetWorldPose().rot.RotateVectorReverse(t1);
        this->dataPtr->jointFeedbacks[i]->contact->wrench[j].body2Torque =
             col2->GetLink()->GetWorldPose().rot.RotateVectorReverse(t2);
      }
    }
  }

  DIAG_TIMER_STOP("ODEPhysics::UpdatePhysics");
}

//////////////////////////////////////////////////
void ODEPhysics::Fini()
{
  PhysicsEngine::Fini();
}

//////////////////////////////////////////////////
void ODEPhysics::Reset()
{
  boost::recursive_mutex::scoped_lock lock(*this->physicsUpdateMutex);
  // Very important to clear out the contact group
  dJointGroupEmpty(this->dataPtr->contactGroup);
}

//////////////////////////////////////////////////
LinkPtr ODEPhysics::CreateLink(ModelPtr _parent)
{
  if (_parent == NULL)
    gzthrow("Link must have a parent\n");

  std::map<std::string, dSpaceID>::iterator iter;
  iter = this->dataPtr->spaces.find(_parent->GetName());

  if (iter == this->dataPtr->spaces.end())
    this->dataPtr->spaces[_parent->GetName()] =
      dSimpleSpaceCreate(this->dataPtr->spaceId);

  ODELinkPtr link(new ODELink(_parent));

  link->SetSpaceId(this->dataPtr->spaces[_parent->GetName()]);
  link->SetWorld(_parent->GetWorld());

  return link;
}

//////////////////////////////////////////////////
CollisionPtr ODEPhysics::CreateCollision(const std::string &_type,
                                         LinkPtr _body)
{
  ODECollisionPtr collision(new ODECollision(_body));
  ShapePtr shape = this->CreateShape(_type, collision);
  collision->SetShape(shape);
  shape->SetWorld(_body->GetWorld());
  return collision;
}

//////////////////////////////////////////////////
ShapePtr ODEPhysics::CreateShape(const std::string &_type,
                                 CollisionPtr _collision)
{
  ShapePtr shape;
  ODECollisionPtr collision =
    boost::dynamic_pointer_cast<ODECollision>(_collision);

  if (_type == "sphere")
    shape.reset(new ODESphereShape(collision));
  else if (_type == "plane")
    shape.reset(new ODEPlaneShape(collision));
  else if (_type == "box")
    shape.reset(new ODEBoxShape(collision));
  else if (_type == "cylinder")
    shape.reset(new ODECylinderShape(collision));
  else if (_type == "polyline")
    shape.reset(new ODEPolylineShape(collision));
  else if (_type == "multiray")
  {
    if (_collision)
      shape.reset(new ODEMultiRayShape(collision));
    else
    {
      shape.reset(new ODEMultiRayShape(this->world->GetPhysicsEngine()));
      shape->SetWorld(this->world);
    }
  }
  else if (_type == "mesh" || _type == "trimesh")
    shape.reset(new ODEMeshShape(collision));
  else if (_type == "heightmap")
    shape.reset(new ODEHeightmapShape(collision));
  else if (_type == "map" || _type == "image")
    shape.reset(new MapShape(collision));
  else if (_type == "ray")
  {
    if (_collision)
      shape.reset(new ODERayShape(collision));
    else
      shape.reset(new ODERayShape(this->world->GetPhysicsEngine()));
  }
  else
    gzerr << "Unable to create collision of type[" << _type << "]\n";

  return shape;
}

//////////////////////////////////////////////////
dWorldID ODEPhysics::GetWorldId()
{
  return this->dataPtr->worldId;
}

//////////////////////////////////////////////////
void ODEPhysics::ConvertMass(InertialPtr _inertial, void *_engineMass)
{
  dMass *odeMass = static_cast<dMass*>(_engineMass);

  _inertial->SetMass(odeMass->mass);
  _inertial->SetCoG(odeMass->c[0], odeMass->c[1], odeMass->c[2]);
  _inertial->SetInertiaMatrix(odeMass->I[0*4+0], odeMass->I[1*4+1],
      odeMass->I[2*4+2], odeMass->I[0*4+1],
      odeMass->I[0*4+2], odeMass->I[1*4+2]);
}

//////////////////////////////////////////////////
Friction_Model ODEPhysics::ConvertFrictionModel(const std::string &_fricModel)
{
  Friction_Model result = pyramid_friction;
  if (_fricModel.compare("pyramid_model") == 0)
      result = pyramid_friction;
  else if (_fricModel.compare("cone_model") == 0)
      result = cone_friction;
  else if (_fricModel.compare("box_model") == 0)
      result = box_friction;
  else
    gzerr << "Unrecognized friction model ["
          << _fricModel
          << "], returning pyramid friction"
          << std::endl;
  return result;
}

//////////////////////////////////////////////////
std::string ODEPhysics::ConvertFrictionModel(const Friction_Model _fricModel)
{
  std::string result;
  switch (_fricModel)
  {
    case pyramid_friction:
    {
      result = "pyramid_model";
      break;
    }
    case cone_friction:
    {
      result = "cone_model";
      break;
    }
    case box_friction:
    {
      result = "box_model";
      break;
    }
    default:
    {
      result = "unknown";
      gzerr << "Unrecognized friction model [" << _fricModel << "]"
            << std::endl;
    }
  }
  return result;
}

//////////////////////////////////////////////////
World_Solver_Type
ODEPhysics::ConvertWorldStepSolverType(const std::string &_solverType)
{
  World_Solver_Type result = ODE_DEFAULT;
  if (_solverType.compare("ODE_DANTZIG") == 0)
    result = ODE_DEFAULT;
  else if (_solverType.compare("DART_PGS") == 0)
    result = DART_PGS;
  else if (_solverType.compare("BULLET_LEMKE") == 0)
    result = BULLET_LEMKE;
  else if (_solverType.compare("BULLET_PGS") == 0)
    result = BULLET_PGS;
  else
  {
    gzerr << "Unrecognized world step solver ["
          << _solverType
          << "], returning ODE_DANTZIG"
          << std::endl;
  }
  return result;
}

//////////////////////////////////////////////////
std::string
ODEPhysics::ConvertWorldStepSolverType(const World_Solver_Type _solverType)
{
  std::string result;
  switch (_solverType)
  {
    case ODE_DEFAULT:
    {
      result = "ODE_DANTZIG";
      break;
    }
    case DART_PGS:
    {
      result = "DART_PGS";
      break;
    }
    case BULLET_LEMKE:
    {
      result = "BULLET_LEMKE";
      break;
    }
    case BULLET_PGS:
    {
      result = "BULLET_PGS";
      break;
    }
    default:
    {
      result = "unknown";
      gzerr << "Unrecognized world step solver [" << _solverType << "]"
            << std::endl;
    }
  }
  return result;
}

//////////////////////////////////////////////////
void ODEPhysics::SetSORPGSPreconIters(unsigned int _iters)
{
  this->sdf->GetElement("ode")->GetElement("solver")->
    GetElement("precon_iters")->Set(_iters);

  dWorldSetQuickStepPreconIterations(this->dataPtr->worldId, _iters);
}

//////////////////////////////////////////////////
void ODEPhysics::SetSORPGSIters(unsigned int _iters)
{
  this->sdf->GetElement("ode")->GetElement(
      "solver")->GetElement("iters")->Set(_iters);
  dWorldSetQuickStepNumIterations(this->dataPtr->worldId, _iters);
}

//////////////////////////////////////////////////
void ODEPhysics::SetSORPGSW(double _w)
{
  this->sdf->GetElement("ode")->GetElement(
      "solver")->GetElement("sor")->Set(_w);
  dWorldSetQuickStepW(this->dataPtr->worldId, _w);
}

//////////////////////////////////////////////////
void ODEPhysics::SetFrictionModel(const std::string &_fricModel)
{
  /// Uncomment this until sdformat changes (sdformat repo issue #96)
  ///
  /// this->sdf->GetElement("ode")->GetElement(
  ///   "solver")->GetElement("friction_model")->Set(_fricModel);
  dWorldSetQuickStepFrictionModel(this->dataPtr->worldId,
    ConvertFrictionModel(_fricModel));
}

//////////////////////////////////////////////////
void ODEPhysics::SetWorldCFM(double _cfm)
{
  sdf::ElementPtr elem = this->sdf->GetElement("ode");
  elem = elem->GetElement("constraints");
  elem->GetElement("cfm")->Set(_cfm);

  dWorldSetCFM(this->dataPtr->worldId, _cfm);
}

//////////////////////////////////////////////////
void ODEPhysics::SetWorldERP(double _erp)
{
  sdf::ElementPtr elem = this->sdf->GetElement("ode");
  elem = elem->GetElement("constraints");
  elem->GetElement("erp")->Set(_erp);
  dWorldSetERP(this->dataPtr->worldId, _erp);
}

//////////////////////////////////////////////////
void ODEPhysics::SetContactMaxCorrectingVel(double _vel)
{
  this->sdf->GetElement("ode")->GetElement(
      "constraints")->GetElement(
        "contact_max_correcting_vel")->Set(_vel);
  dWorldSetContactMaxCorrectingVel(this->dataPtr->worldId, _vel);
}

//////////////////////////////////////////////////
void ODEPhysics::SetContactSurfaceLayer(double _depth)
{
  this->sdf->GetElement("ode")->GetElement(
      "constraints")->GetElement("contact_surface_layer")->Set(_depth);
  dWorldSetContactSurfaceLayer(this->dataPtr->worldId, _depth);
}

//////////////////////////////////////////////////
void ODEPhysics::SetMaxContacts(unsigned int _maxContacts)
{
  this->dataPtr->maxContacts = _maxContacts;
  this->sdf->GetElement("max_contacts")->GetValue()->Set(_maxContacts);
}

//////////////////////////////////////////////////
void ODEPhysics::SetWorldStepSolverType(const std::string &_worldSolverType)
{
    dWorldSetWorldStepSolverType(this->dataPtr->worldId,
    ConvertWorldStepSolverType(_worldSolverType));
}

//////////////////////////////////////////////////
int ODEPhysics::GetSORPGSPreconIters()
{
  return this->sdf->GetElement("ode")->GetElement(
      "solver")->Get<int>("precon_iters");
}
//////////////////////////////////////////////////
int ODEPhysics::GetSORPGSIters()
{
  return this->sdf->GetElement("ode")->GetElement(
      "solver")->Get<int>("iters");
}

//////////////////////////////////////////////////
double ODEPhysics::GetSORPGSW()
{
  return this->sdf->GetElement("ode")->GetElement(
      "solver")->Get<double>("sor");
}

//////////////////////////////////////////////////
std::string ODEPhysics::GetFrictionModel() const
{
  return ConvertFrictionModel(
    dWorldGetQuickStepFrictionModel(this->dataPtr->worldId));
}

//////////////////////////////////////////////////
std::string ODEPhysics::GetWorldStepSolverType() const
{
  return ConvertWorldStepSolverType(
    dWorldGetWorldStepSolverType(this->dataPtr->worldId));
}

//////////////////////////////////////////////////
double ODEPhysics::GetWorldCFM()
{
  sdf::ElementPtr elem = this->sdf->GetElement("ode");
  elem = elem->GetElement("constraints");
  return elem->Get<double>("cfm");
}

//////////////////////////////////////////////////
double ODEPhysics::GetWorldERP()
{
  sdf::ElementPtr elem = this->sdf->GetElement("ode");
  elem = elem->GetElement("constraints");
  return elem->Get<double>("erp");
}

//////////////////////////////////////////////////
double ODEPhysics::GetContactMaxCorrectingVel()
{
  return this->sdf->GetElement("ode")->GetElement(
      "constraints")->Get<double>("contact_max_correcting_vel");
}

//////////////////////////////////////////////////
double ODEPhysics::GetContactSurfaceLayer()
{
  return this->sdf->GetElement("ode")->GetElement(
      "constraints")->Get<double>("contact_surface_layer");
}

//////////////////////////////////////////////////
unsigned int ODEPhysics::GetMaxContacts()
{
  return this->dataPtr->maxContacts;
}

//////////////////////////////////////////////////
void ODEPhysics::ConvertMass(void *_engineMass, InertialPtr _inertial)
{
  dMass *odeMass = static_cast<dMass*>(_engineMass);

  odeMass->mass = _inertial->GetMass();
  odeMass->c[0] = _inertial->GetCoG()[0];
  odeMass->c[1] = _inertial->GetCoG()[1];
  odeMass->c[2] = _inertial->GetCoG()[2];

  odeMass->I[0*4+0] = _inertial->GetPrincipalMoments()[0];
  odeMass->I[1*4+1] = _inertial->GetPrincipalMoments()[1];
  odeMass->I[2*4+2] = _inertial->GetPrincipalMoments()[2];

  odeMass->I[0*4+1] = _inertial->GetProductsofInertia()[0];
  odeMass->I[1*4+0] = _inertial->GetProductsofInertia()[0];

  odeMass->I[0*4+2] = _inertial->GetProductsofInertia()[1];
  odeMass->I[1*4+0] = _inertial->GetProductsofInertia()[1];

  odeMass->I[1*4+2] = _inertial->GetProductsofInertia()[2];
  odeMass->I[2*4+1] = _inertial->GetProductsofInertia()[2];
}

//////////////////////////////////////////////////
JointPtr ODEPhysics::CreateJoint(const std::string &_type, ModelPtr _parent)
{
  JointPtr joint;

  if (_type == "prismatic")
    joint.reset(new ODESliderJoint(this->dataPtr->worldId, _parent));
  else if (_type == "screw")
    joint.reset(new ODEScrewJoint(this->dataPtr->worldId, _parent));
  else if (_type == "revolute")
    joint.reset(new ODEHingeJoint(this->dataPtr->worldId, _parent));
  else if (_type == "gearbox")
    joint.reset(new ODEGearboxJoint(this->dataPtr->worldId, _parent));
  else if (_type == "revolute2")
    joint.reset(new ODEHinge2Joint(this->dataPtr->worldId, _parent));
  else if (_type == "ball")
    joint.reset(new ODEBallJoint(this->dataPtr->worldId, _parent));
  else if (_type == "universal")
    joint.reset(new ODEUniversalJoint(this->dataPtr->worldId, _parent));
  else if (_type == "fixed")
    joint.reset(new ODEFixedJoint(this->dataPtr->worldId, _parent));
  else
    gzthrow("Unable to create joint of type[" << _type << "]");

  return joint;
}

//////////////////////////////////////////////////
dSpaceID ODEPhysics::GetSpaceId() const
{
  return this->dataPtr->spaceId;
}

//////////////////////////////////////////////////
std::string ODEPhysics::GetStepType() const
{
  sdf::ElementPtr elem = this->sdf->GetElement("ode")->GetElement("solver");
  return elem->Get<std::string>("type");
}

//////////////////////////////////////////////////
void ODEPhysics::SetStepType(const std::string &_type)
{
  sdf::ElementPtr elem = this->sdf->GetElement("ode")->GetElement("solver");
  elem->GetElement("type")->Set(_type);
  this->dataPtr->stepType = _type;

  // Set the physics update function
  if (this->dataPtr->stepType == "quick")
    this->dataPtr->physicsStepFunc = &dWorldQuickStep;
  else if (this->dataPtr->stepType == "world")
    this->dataPtr->physicsStepFunc = &dWorldStep;
  else
    gzerr << "Invalid step type[" << this->dataPtr->stepType
          << "]" << std::endl;
}

//////////////////////////////////////////////////
void ODEPhysics::SetGravity(const gazebo::math::Vector3 &_gravity)
{
<<<<<<< HEAD
  this->gravity = _gravity;
=======
  this->world->SetGravitySDF(_gravity.Ign());
>>>>>>> 3e666c83
  dWorldSetGravity(this->dataPtr->worldId, _gravity.x, _gravity.y, _gravity.z);
}

//////////////////////////////////////////////////
void ODEPhysics::CollisionCallback(void *_data, dGeomID _o1, dGeomID _o2)
{
  dBodyID b1 = dGeomGetBody(_o1);
  dBodyID b2 = dGeomGetBody(_o2);

  // exit without doing anything if the two bodies are connected by a joint
  if (b1 && b2 && dAreConnectedExcluding(b1, b2, dJointTypeContact))
    return;

  // Get a pointer to the physics engine
  ODEPhysics *self = static_cast<ODEPhysics*>(_data);

  // Check if either are spaces
  if (dGeomIsSpace(_o1) || dGeomIsSpace(_o2))
  {
    dSpaceCollide2(_o1, _o2, self, &CollisionCallback);
  }
  else
  {
    ODECollision *collision1 = NULL;
    ODECollision *collision2 = NULL;

    // Exit if both bodies are not enabled
    if (dGeomGetCategoryBits(_o1) != GZ_SENSOR_COLLIDE &&
        dGeomGetCategoryBits(_o2) != GZ_SENSOR_COLLIDE &&
        ((b1 && b2 && !dBodyIsEnabled(b1) && !dBodyIsEnabled(b2)) ||
        (!b2 && b1 && !dBodyIsEnabled(b1)) ||
        (!b1 && b2 && !dBodyIsEnabled(b2))))
    {
      return;
    }

    // Get pointers to the underlying collisions
    if (dGeomGetClass(_o1) == dGeomTransformClass)
      collision1 =
        static_cast<ODECollision*>(dGeomGetData(dGeomTransformGetGeom(_o1)));
    else
      collision1 = static_cast<ODECollision*>(dGeomGetData(_o1));

    if (dGeomGetClass(_o2) == dGeomTransformClass)
      collision2 =
        static_cast<ODECollision*>(dGeomGetData(dGeomTransformGetGeom(_o2)));
    else
      collision2 = static_cast<ODECollision*>(dGeomGetData(_o2));

    // Make sure both collision pointers are valid.
    if (collision1 && collision2)
    {
      // Add either a tri-mesh collider or a regular collider.
      if (collision1->HasType(Base::MESH_SHAPE) ||
          collision2->HasType(Base::MESH_SHAPE))
        self->AddTrimeshCollider(collision1, collision2);
      else
      {
        self->AddCollider(collision1, collision2);
      }
    }
  }
}


//////////////////////////////////////////////////
void ODEPhysics::Collide(ODECollision *_collision1, ODECollision *_collision2,
                         dContactGeom *_contactCollisions)
{
  // Filter collisions based on collide bitmask.
  if ((_collision1->GetSurface()->collideBitmask &
        _collision2->GetSurface()->collideBitmask) == 0)
    return;

  // Filter collisions based on contact bitmask if collide_without_contact is
  // on.The bitmask is set mainly for speed improvements otherwise a collision
  // with collide_without_contact may potentially generate a large number of
  // contacts.
  if (_collision1->GetSurface()->collideWithoutContact ||
      _collision2->GetSurface()->collideWithoutContact)
  {
    if ((_collision1->GetSurface()->collideWithoutContactBitmask &
         _collision2->GetSurface()->collideWithoutContactBitmask) == 0)
    {
      return;
    }
  }

  /*
  if (_collision1->GetCollisionId() && _collision2->GetCollisionId())
  {
    const dVector3 *pos1 =
      (const dVector3*)dGeomGetPosition(_collision1->GetCollisionId());
    const dVector3 *pos2 =
      (const dVector3*)dGeomGetPosition(_collision2->GetCollisionId());
    std::cout << "1[" << (*pos1)[0]<< " " << (*pos1)[1] << " "
              << (*pos1)[2] << "] "
      << "2[" << (*pos2)[0]<< " " << (*pos2)[1] << " " << (*pos2)[2] << "]\n";
  }*/

  unsigned int numc = 0;
  dContact contact;

  // maxCollide must less than the size of this->dataPtr->indices
  // Check the header
  unsigned int maxCollide = MAX_CONTACT_JOINTS;

  // max_contacts specified globally
  if (this->GetMaxContacts() > 0 && this->GetMaxContacts() < MAX_CONTACT_JOINTS)
    maxCollide = this->GetMaxContacts();

  // over-ride with minimum of max_contacts from both collisions
  if (_collision1->GetMaxContacts() < maxCollide)
    maxCollide = _collision1->GetMaxContacts();

  if (_collision2->GetMaxContacts() < maxCollide)
    maxCollide = _collision2->GetMaxContacts();

  // Generate the contacts
  numc = dCollide(_collision1->GetCollisionId(), _collision2->GetCollisionId(),
      MAX_COLLIDE_RETURNS, _contactCollisions, sizeof(_contactCollisions[0]));

  // Return if no contacts.
  if (numc == 0)
    return;

  // Store the indices of the contacts.
  for (int i = 0; i < MAX_CONTACT_JOINTS; i++)
    this->dataPtr->indices[i] = i;

  // Choose only the best contacts if too many were generated.
  if (numc > maxCollide)
  {
    double max = _contactCollisions[maxCollide-1].depth;
    for (unsigned int i = maxCollide; i < numc; ++i)
    {
      if (_contactCollisions[i].depth > max)
      {
        max = _contactCollisions[i].depth;
        this->dataPtr->indices[maxCollide-1] = i;
      }
    }

    // Make sure numc has the valid number of contacts.
    numc = maxCollide;
  }

  // Set the contact surface parameter flags.
  contact.surface.mode = dContactBounce |
                         dContactMu2 |
                         dContactSoftERP |
                         dContactSoftCFM |
                         dContactApprox1 |
                         dContactApprox3 |
                         dContactSlip1 |
                         dContactSlip2;

  ODESurfaceParamsPtr surf1 = _collision1->GetODESurface();
  ODESurfaceParamsPtr surf2 = _collision2->GetODESurface();

  // Compute the CFM and ERP by assuming the two bodies form a
  // spring-damper system.
  double kp = 1.0 / (1.0 / surf1->kp + 1.0 / surf2->kp);
  double kd = surf1->kd + surf2->kd;

  contact.surface.soft_erp = (this->maxStepSize * kp) /
                             (this->maxStepSize * kp + kd);

  contact.surface.soft_cfm = 1.0 / (this->maxStepSize * kp + kd);

  // contact.surface.soft_erp = 0.5*(_collision1->surface->softERP +
  //                                _collision2->surface->softERP);
  // contact.surface.soft_cfm = 0.5*(_collision1->surface->softCFM +
  //                                _collision2->surface->softCFM);

  // assign fdir1 if not set as 0
  math::Vector3 fd = surf1->FrictionPyramid()->direction1;
  if (fd != math::Vector3::Zero)
  {
    // fdir1 is in body local frame, rotate it into world frame
    fd = _collision1->GetWorldPose().rot.RotateVector(fd);
  }

  /// \TODO: Better treatment when both surfaces have fdir1 specified.
  /// Ideally, we want to use fdir1 specified by surface with
  /// a smaller friction coefficient, but it's not clear how
  /// that can be determined with friction pyramid approximations.
  /// As a hack, we'll simply compare mu1 from
  /// both surfaces for now, and use fdir1 specified by
  /// surface with smaller mu1.
  math::Vector3 fd2 = surf2->FrictionPyramid()->direction1;
  if (fd2 != math::Vector3::Zero && (fd == math::Vector3::Zero ||
        surf1->FrictionPyramid()->MuPrimary() >
        surf2->FrictionPyramid()->MuPrimary()))
  {
    // fdir1 is in body local frame, rotate it into world frame
    fd2 = _collision2->GetWorldPose().rot.RotateVector(fd2);

    /// \TODO: uncomment gzlog below once we confirm it does not affect
    /// performance
    /// if (fd2 != math::Vector3::Zero && fd != math::Vector3::Zero &&
    ///       _collision1->surface->mu1 > _collision2->surface->mu1)
    ///   gzlog << "both contact surfaces have non-zero fdir1, comparing"
    ///         << " comparing mu1 from both surfaces, and use fdir1"
    ///         << " from surface with smaller mu1\n";
  }

  if (fd != math::Vector3::Zero)
  {
    contact.surface.mode |= dContactFDir1;
    contact.fdir1[0] = fd.x;
    contact.fdir1[1] = fd.y;
    contact.fdir1[2] = fd.z;
  }

  // Set the friction coefficients.
  contact.surface.mu = std::min(surf1->FrictionPyramid()->MuPrimary(),
                                surf2->FrictionPyramid()->MuPrimary());
  contact.surface.mu2 = std::min(surf1->FrictionPyramid()->MuSecondary(),
                                 surf2->FrictionPyramid()->MuSecondary());
  contact.surface.mu3 = std::min(surf1->FrictionPyramid()->MuTorsion(),
                                 surf2->FrictionPyramid()->MuTorsion());

  // Set the slip values
  contact.surface.slip1 = std::min(surf1->slip1,
                                   surf2->slip1);
  contact.surface.slip2 = std::min(surf1->slip2,
                                   surf2->slip2);
  contact.surface.slip3 = std::min(surf1->slipTorsion,
                                   surf2->slipTorsion);

  // Combine torsional friction patch radius values
  contact.surface.patch_radius =
      std::max(surf1->FrictionPyramid()->PatchRadius(),
               surf2->FrictionPyramid()->PatchRadius());

  // For torsional friction, the curvature is combined using
  //   1/R = 1/R1 + 1/R2
  // we can consider doing the same for the patch radius
  double curv1 = 0;
  if (surf1->FrictionPyramid()->SurfaceRadius() > 0)
    curv1 = 1 / surf1->FrictionPyramid()->SurfaceRadius();

  double curv2 = 0;
  if (surf2->FrictionPyramid()->SurfaceRadius() > 0)
    curv2 = 1 / surf2->FrictionPyramid()->SurfaceRadius();

  double curvSum = curv1 + curv2;
  contact.surface.surface_radius = 0;
  if (curvSum > 0)
    contact.surface.surface_radius = 1 / curvSum;

  /// \todo Not sure how to combine these logic flags
  /// If user wanted to use patch radius, but got settings
  /// overwritten by the logic combination, how do we make sure the
  /// the surface radius is specified or makes sense?
  contact.surface.use_patch_radius =
      surf1->FrictionPyramid()->UsePatchRadius() &&
      surf2->FrictionPyramid()->UsePatchRadius();

  if (contact.surface.mu3 > 0)
  {
    // Patch radius
    if ((contact.surface.use_patch_radius &&
        contact.surface.patch_radius > 0) ||
    // Surface radius
        (!contact.surface.use_patch_radius &&
        contact.surface.surface_radius > 0))
    {
      contact.surface.mode |= dContactMu3;

      if (contact.surface.slip3 > 0)
      {
        contact.surface.mode |= dContactSlip3;
      }
    }
  }

  // Set the elastic modulus
  // Using Hertzian contact
  // equation 5.26 from Contact Mechanics and Friction by Popov
  double nu1 = surf1->FrictionPyramid()->PoissonsRatio();
  double nu2 = surf2->FrictionPyramid()->PoissonsRatio();
  double e1 = surf1->FrictionPyramid()->ElasticModulus();
  double e2 = surf2->FrictionPyramid()->ElasticModulus();
  if (e1 > 0 && e2 > 0)
  {
    contact.surface.elastic_modulus = 1.0 /
      ((1.0 - nu1*nu1)/e1 + (1.0 - nu2*nu2)/e2);

    // Turn on Contact Elastic Modulus model if elastic modulus > 0
    if (contact.surface.elastic_modulus > 0.0)
    {
      contact.surface.mode |= dContactEM;
    }
  }

  // Set the bounce values
  contact.surface.bounce = std::min(surf1->bounce,
                                    surf2->bounce);
  contact.surface.bounce_vel =
    std::min(surf1->bounceThreshold,
             surf2->bounceThreshold);

  // Get the ODE body IDs
  dBodyID b1 = dGeomGetBody(_collision1->GetCollisionId());
  dBodyID b2 = dGeomGetBody(_collision2->GetCollisionId());

  // Add a new contact to the manager. This will return NULL if no one is
  // listening for contact information.
  Contact *contactFeedback = this->contactManager->NewContact(_collision1,
      _collision2, this->world->GetSimTime());

  ODEJointFeedback *jointFeedback = NULL;

  // Create a joint feedback mechanism
  if (contactFeedback)
  {
    if (this->dataPtr->jointFeedbackIndex <
        this->dataPtr->jointFeedbacks.size())
      jointFeedback =
          this->dataPtr->jointFeedbacks[this->dataPtr->jointFeedbackIndex];
    else
    {
      jointFeedback = new ODEJointFeedback();
      this->dataPtr->jointFeedbacks.push_back(jointFeedback);
    }

    this->dataPtr->jointFeedbackIndex++;
    jointFeedback->count = 0;
    jointFeedback->contact = contactFeedback;
  }

  // Create a joint for each contact
  for (unsigned int j = 0; j < numc; ++j)
  {
    contact.geom = _contactCollisions[this->dataPtr->indices[j]];

    // Create the contact joint. This introduces the contact constraint to
    // ODE
    dJointID contactJoint = dJointCreateContact(this->dataPtr->worldId,
      this->dataPtr->contactGroup, &contact);

    // Store contact information.
    if (contactFeedback && jointFeedback)
    {
      // Store the contact depth
      contactFeedback->depths[j] =
        _contactCollisions[this->dataPtr->indices[j]].depth;

      // Store the contact position
      contactFeedback->positions[j].Set(
          _contactCollisions[this->dataPtr->indices[j]].pos[0],
          _contactCollisions[this->dataPtr->indices[j]].pos[1],
          _contactCollisions[this->dataPtr->indices[j]].pos[2]);

      // Store the contact normal
      contactFeedback->normals[j].Set(
          _contactCollisions[this->dataPtr->indices[j]].normal[0],
          _contactCollisions[this->dataPtr->indices[j]].normal[1],
          _contactCollisions[this->dataPtr->indices[j]].normal[2]);

      // Set the joint feedback.
      dJointSetFeedback(contactJoint, &(jointFeedback->feedbacks[j]));

      // Increase the counters
      contactFeedback->count++;
      jointFeedback->count++;
    }

    // Attach the contact joint if collideWithoutContact flags aren't set.
    if (!_collision1->GetSurface()->collideWithoutContact &&
        !_collision2->GetSurface()->collideWithoutContact)
      dJointAttach(contactJoint, b1, b2);
  }
}

/////////////////////////////////////////////////
void ODEPhysics::AddTrimeshCollider(ODECollision *_collision1,
                                    ODECollision *_collision2)
{
  if (this->dataPtr->trimeshCollidersCount >=
      this->dataPtr->trimeshColliders.size())
    this->dataPtr->trimeshColliders.resize(
      this->dataPtr->trimeshColliders.size() + 100);

  this->dataPtr->trimeshColliders[this->dataPtr->trimeshCollidersCount].first  =
    _collision1;
  this->dataPtr->trimeshColliders[this->dataPtr->trimeshCollidersCount].second =
    _collision2;
  this->dataPtr->trimeshCollidersCount++;
}

/////////////////////////////////////////////////
void ODEPhysics::AddCollider(ODECollision *_collision1,
                             ODECollision *_collision2)
{
  if (this->dataPtr->collidersCount >= this->dataPtr->colliders.size())
    this->dataPtr->colliders.resize(this->dataPtr->colliders.size() + 100);

  this->dataPtr->colliders[this->dataPtr->collidersCount].first  = _collision1;
  this->dataPtr->colliders[this->dataPtr->collidersCount].second = _collision2;
  this->dataPtr->collidersCount++;
}

/////////////////////////////////////////////////
void ODEPhysics::DebugPrint() const
{
  dBodyID b;
  std::cout << "Debug Print[" <<
    dWorldGetBodyCount(this->dataPtr->worldId) << "]\n";
  for (int i = 0; i < dWorldGetBodyCount(this->dataPtr->worldId); ++i)
  {
    b = dWorldGetBody(this->dataPtr->worldId, i);
    ODELink *link = static_cast<ODELink*>(dBodyGetData(b));
    math::Pose pose = link->GetWorldPose();
    const dReal *pos = dBodyGetPosition(b);
    const dReal *rot = dBodyGetRotation(b);
    math::Vector3 dpos(pos[0], pos[1], pos[2]);
    math::Quaternion drot(rot[0], rot[1], rot[2], rot[3]);

    std::cout << "Body[" << link->GetScopedName() << "]\n";
    std::cout << "  World: Pos[" << dpos << "] Rot[" << drot << "]\n";
    if (pose.pos != dpos)
      std::cout << "    Incorrect world pos[" << pose.pos << "]\n";
    if (pose.rot != drot)
      std::cout << "    Incorrect world rot[" << pose.rot << "]\n";

    dMass mass;
    dBodyGetMass(b, &mass);
    std::cout << "  Mass[" << mass.mass << "] COG[" << mass.c[0]
              << " " << mass.c[1] << " " << mass.c[2] << "]\n";

    dGeomID g = dBodyGetFirstGeom(b);
    while (g)
    {
      ODECollision *coll = static_cast<ODECollision*>(dGeomGetData(g));

      pose = coll->GetWorldPose();
      const dReal *gpos = dGeomGetPosition(g);
      const dReal *grot = dGeomGetRotation(g);
      dpos.Set(gpos[0], gpos[1], gpos[2]);
      drot.Set(grot[0], grot[1], grot[2], grot[3]);

      std::cout << "    Geom[" << coll->GetScopedName() << "]\n";
      std::cout << "      World: Pos[" << dpos << "] Rot[" << drot << "]\n";

      if (pose.pos != dpos)
        std::cout << "      Incorrect world pos[" << pose.pos << "]\n";
      if (pose.rot != drot)
        std::cout << "      Incorrect world rot[" << pose.rot << "]\n";

      g = dBodyGetNextGeom(g);
    }
  }
}

/////////////////////////////////////////////////
void ODEPhysics::SetSeed(uint32_t _seed)
{
  dRandSetSeed(_seed);
}

//////////////////////////////////////////////////
bool ODEPhysics::SetParam(const std::string &_key, const boost::any &_value)
{
  sdf::ElementPtr odeElem = this->sdf->GetElement("ode");
  GZ_ASSERT(odeElem != NULL, "ODE SDF element does not exist");

  try
  {
    if (_key == "solver_type")
    {
      this->SetStepType(boost::any_cast<std::string>(_value));
    }
    else if (_key == "cfm")
    {
      double value = boost::any_cast<double>(_value);
      odeElem->GetElement("constraints")->GetElement("cfm")->Set(value);
      dWorldSetCFM(this->dataPtr->worldId, value);
    }
    else if (_key == "erp")
    {
      double value = boost::any_cast<double>(_value);
      odeElem->GetElement("constraints")->GetElement("erp")->Set(value);
      dWorldSetERP(this->dataPtr->worldId, value);
    }
    else if (_key == "precon_iters")
    {
      int value = boost::any_cast<int>(_value);
      odeElem->GetElement("solver")->GetElement("precon_iters")->Set(value);
      dWorldSetQuickStepPreconIterations(this->dataPtr->worldId, value);
    }
    else if (_key == "iters")
    {
      int value = boost::any_cast<int>(_value);
      odeElem->GetElement("solver")->GetElement("iters")->Set(value);
      dWorldSetQuickStepNumIterations(this->dataPtr->worldId, value);
    }
    else if (_key == "sor")
    {
      double value = boost::any_cast<double>(_value);
      odeElem->GetElement("solver")->GetElement("sor")->Set(value);
      dWorldSetQuickStepW(this->dataPtr->worldId, value);
    }
    else if (_key == "friction_model")
      this->SetFrictionModel(boost::any_cast<std::string>(_value));
    else if (_key == "world_step_solver")
      this->SetWorldStepSolverType(boost::any_cast<std::string>(_value));
    else if (_key == "contact_max_correcting_vel")
    {
      double value = boost::any_cast<double>(_value);
      odeElem->GetElement("constraints")->GetElement(
          "contact_max_correcting_vel")->Set(value);
      dWorldSetContactMaxCorrectingVel(this->dataPtr->worldId, value);
    }
    else if (_key == "contact_surface_layer")
    {
      double value = boost::any_cast<double>(_value);
      odeElem->GetElement("constraints")->GetElement(
          "contact_surface_layer")->Set(value);
      dWorldSetContactSurfaceLayer(this->dataPtr->worldId, value);
    }
    else if (_key == "max_contacts")
    {
      int value = boost::any_cast<int>(_value);
      this->sdf->GetElement("max_contacts")->GetValue()->Set(value);
    }
    else if (_key == "min_step_size")
    {
      /// TODO: Implement min step size param
      double value = boost::any_cast<double>(_value);
      odeElem->GetElement("solver")->GetElement("min_step_size")->Set(value);
    }
    else if (_key == "sor_lcp_tolerance")
    {
      dWorldSetQuickStepTolerance(this->dataPtr->worldId,
          boost::any_cast<double>(_value));
    }
    else if (_key == "rms_error_tolerance")
    {
      gzwarn << "please use sor_lcp_tolerance in the future.\n";
      dWorldSetQuickStepTolerance(this->dataPtr->worldId,
          boost::any_cast<double>(_value));
    }
    else if (_key == "inertia_ratio_reduction" ||
             _key == "use_dynamic_moi_rescaling")
    {
      bool value = boost::any_cast<bool>(_value);
      dWorldSetQuickStepInertiaRatioReduction(this->dataPtr->worldId, value);
      if (odeElem->GetElement("solver")->HasElement(
            "use_dynamic_moi_rescaling"))
      {
        odeElem->GetElement("solver")->GetElement(
            "use_dynamic_moi_rescaling")->Set(value);
      }
    }
    else if (_key == "contact_residual_smoothing")
    {
      dWorldSetQuickStepContactResidualSmoothing(this->dataPtr->worldId,
        boost::any_cast<double>(_value));
    }
    else if (_key == "contact_sor_scale")
    {
      dWorldSetQuickStepContactSORScalingFactor(this->dataPtr->worldId,
        boost::any_cast<double>(_value));
    }
    else if (_key == "thread_position_correction")
    {
      dWorldSetQuickStepThreadPositionCorrection(this->dataPtr->worldId,
        boost::any_cast<bool>(_value));
    }
    else if (_key == "experimental_row_reordering")
    {
      dWorldSetQuickStepExperimentalRowReordering(this->dataPtr->worldId,
        boost::any_cast<bool>(_value));
    }
    else if (_key == "warm_start_factor")
    {
      dWorldSetQuickStepWarmStartFactor(this->dataPtr->worldId,
        boost::any_cast<double>(_value));
    }
    else if (_key == "extra_friction_iterations")
    {
      dWorldSetQuickStepExtraFrictionIterations(this->dataPtr->worldId,
        boost::any_cast<int>(_value));
    }
    else
    {
      return PhysicsEngine::SetParam(_key, _value);
    }
  }
  catch(boost::bad_any_cast &e)
  {
    gzerr << "ODEPhysics::SetParam(" << _key << ") boost::any_cast error: "
          << e.what() << std::endl;
    return false;
  }
  return true;
}

//////////////////////////////////////////////////
boost::any ODEPhysics::GetParam(const std::string &_key) const
{
  boost::any value;
  this->GetParam(_key, value);
  return value;
}

//////////////////////////////////////////////////
bool ODEPhysics::GetParam(const std::string &_key, boost::any &_value) const
{
  sdf::ElementPtr odeElem = this->sdf->GetElement("ode");
  GZ_ASSERT(odeElem != NULL, "ODE SDF element does not exist");

  if (_key == "solver_type")
  {
    _value = odeElem->GetElement("solver")->Get<std::string>("type");
  }
  else if (_key == "cfm")
  {
    _value = odeElem->GetElement("constraints")->Get<double>("cfm");
  }
  else if (_key == "erp")
    _value = odeElem->GetElement("constraints")->Get<double>("erp");
  else if (_key == "precon_iters")
    _value = odeElem->GetElement("solver")->Get<int>("precon_iters");
  else if (_key == "iters")
    _value = odeElem->GetElement("solver")->Get<int>("iters");
  else if (_key == "sor")
    _value = odeElem->GetElement("solver")->Get<double>("sor");
  else if (_key == "contact_max_correcting_vel")
    _value = odeElem->GetElement("constraints")->Get<double>(
        "contact_max_correcting_vel");
  else if (_key == "contact_surface_layer")
    _value = odeElem->GetElement("constraints")->Get<double>(
        "contact_surface_layer");
  else if (_key == "max_contacts")
    _value = this->sdf->Get<int>("max_contacts");
  else if (_key == "min_step_size")
    _value = odeElem->GetElement("solver")->Get<double>("min_step_size");
  else if (_key == "sor_lcp_tolerance")
    _value = dWorldGetQuickStepTolerance(this->dataPtr->worldId);
  else if (_key == "rms_error_tolerance")
  {
    gzwarn << "please use sor_lcp_tolerance in the future.\n";
    _value = dWorldGetQuickStepTolerance(this->dataPtr->worldId);
  }
  else if (_key == "rms_error")
    _value = dWorldGetQuickStepRMSDeltaLambda(this->dataPtr->worldId);
  else if (_key == "constraint_residual")
    _value = dWorldGetQuickStepRMSConstraintResidual(this->dataPtr->worldId);
  else if (_key == "num_contacts")
    _value = dWorldGetQuickStepNumContacts(this->dataPtr->worldId);
  else if (_key == "inertia_ratio_reduction" ||
           _key == "use_dynamic_moi_rescaling")
    _value = dWorldGetQuickStepInertiaRatioReduction(this->dataPtr->worldId);
  else if (_key == "contact_residual_smoothing")
    _value = dWorldGetQuickStepContactResidualSmoothing(this->dataPtr->worldId);
  else if (_key == "contact_sor_scale")
    _value = dWorldGetQuickStepContactSORScalingFactor(this->dataPtr->worldId);
  else if (_key == "thread_position_correction")
    _value = dWorldGetQuickStepThreadPositionCorrection(this->dataPtr->worldId);
  else if (_key == "experimental_row_reordering")
  {
    _value = dWorldGetQuickStepExperimentalRowReordering
        (this->dataPtr->worldId);
  }
  else if (_key == "warm_start_factor")
    _value = dWorldGetQuickStepWarmStartFactor(this->dataPtr->worldId);
  else if (_key == "extra_friction_iterations")
    _value = dWorldGetQuickStepExtraFrictionIterations(this->dataPtr->worldId);
  else if (_key == "friction_model")
    _value = this->GetFrictionModel();
  else if (_key == "world_step_solver")
    _value = this->GetWorldStepSolverType();
  else
  {
    return PhysicsEngine::GetParam(_key, _value);
  }
  return true;
}<|MERGE_RESOLUTION|>--- conflicted
+++ resolved
@@ -230,20 +230,12 @@
   dWorldSetAutoDisableAngularThreshold(this->dataPtr->worldId, 0.1);
   dWorldSetAutoDisableSteps(this->dataPtr->worldId, 5);
 
-<<<<<<< HEAD
-  /*if (g == math::Vector3(0, 0, 0))
-    gzwarn << "Gravity vector is (0, 0, 0). Objects will float.\n";
-
-  dWorldSetGravity(this->dataPtr->worldId, g.x, g.y, g.z);
-  */
-=======
   auto g = this->world->Gravity();
 
   if (g == ignition::math::Vector3d::Zero)
     gzwarn << "Gravity vector is (0, 0, 0). Objects will float.\n";
 
   dWorldSetGravity(this->dataPtr->worldId, g.X(), g.Y(), g.Z());
->>>>>>> 3e666c83
 
   if (odeElem->HasElement("constraints"))
   {
@@ -935,11 +927,7 @@
 //////////////////////////////////////////////////
 void ODEPhysics::SetGravity(const gazebo::math::Vector3 &_gravity)
 {
-<<<<<<< HEAD
-  this->gravity = _gravity;
-=======
   this->world->SetGravitySDF(_gravity.Ign());
->>>>>>> 3e666c83
   dWorldSetGravity(this->dataPtr->worldId, _gravity.x, _gravity.y, _gravity.z);
 }
 
