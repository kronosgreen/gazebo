/*
 * Copyright (C) 2012-2015 Open Source Robotics Foundation
 *
 * Licensed under the Apache License, Version 2.0 (the "License");
 * you may not use this file except in compliance with the License.
 * You may obtain a copy of the License at
 *
 *     http://www.apache.org/licenses/LICENSE-2.0
 *
 * Unless required by applicable law or agreed to in writing, software
 * distributed under the License is distributed on an "AS IS" BASIS,
 * WITHOUT WARRANTIES OR CONDITIONS OF ANY KIND, either express or implied.
 * See the License for the specific language governing permissions and
 * limitations under the License.
 *
*/

#ifdef _WIN32
  // Ensure that Winsock2.h is included before Windows.h, which can get
  // pulled in by anybody (e.g., Boost).
  #include <Winsock2.h>
#endif

#include <tbb/parallel_for.h>
#include <tbb/blocked_range.h>

#include <sdf/sdf.hh>

#include <algorithm>
#include <map>
#include <string>
#include <utility>
#include <vector>

#include "gazebo/util/Diagnostics.hh"
#include "gazebo/common/Assert.hh"
#include "gazebo/common/Console.hh"
#include "gazebo/common/Exception.hh"
#include "gazebo/math/Vector3.hh"
#include "gazebo/math/Rand.hh"
#include "gazebo/common/Time.hh"
#include "gazebo/common/Timer.hh"

#include "gazebo/transport/Publisher.hh"

#include "gazebo/physics/PhysicsTypes.hh"
#include "gazebo/physics/PhysicsFactory.hh"
#include "gazebo/physics/World.hh"
#include "gazebo/physics/Entity.hh"
#include "gazebo/physics/Model.hh"
#include "gazebo/physics/SurfaceParams.hh"
#include "gazebo/physics/Collision.hh"
#include "gazebo/physics/MapShape.hh"
#include "gazebo/physics/ContactManager.hh"

#include "gazebo/physics/ode/ODECollision.hh"
#include "gazebo/physics/ode/ODELink.hh"
#include "gazebo/physics/ode/ODEScrewJoint.hh"
#include "gazebo/physics/ode/ODEHingeJoint.hh"
#include "gazebo/physics/ode/ODEGearboxJoint.hh"
#include "gazebo/physics/ode/ODEHinge2Joint.hh"
#include "gazebo/physics/ode/ODESliderJoint.hh"
#include "gazebo/physics/ode/ODEBallJoint.hh"
#include "gazebo/physics/ode/ODEUniversalJoint.hh"
#include "gazebo/physics/ode/ODEFixedJoint.hh"

#include "gazebo/physics/ode/ODERayShape.hh"
#include "gazebo/physics/ode/ODEBoxShape.hh"
#include "gazebo/physics/ode/ODESphereShape.hh"
#include "gazebo/physics/ode/ODECylinderShape.hh"
#include "gazebo/physics/ode/ODEPlaneShape.hh"
#include "gazebo/physics/ode/ODEMeshShape.hh"
#include "gazebo/physics/ode/ODEMultiRayShape.hh"
#include "gazebo/physics/ode/ODEHeightmapShape.hh"
#include "gazebo/physics/ode/ODEPolylineShape.hh"

#include "gazebo/physics/ode/ODEPhysics.hh"
#include "gazebo/physics/ode/ODESurfaceParams.hh"

#include "gazebo/physics/ode/ODEPhysicsPrivate.hh"

using namespace gazebo;
using namespace physics;

GZ_REGISTER_PHYSICS_ENGINE("ode", ODEPhysics)

/*
class ContactUpdate_TBB
{
  public: ContactUpdate_TBB(tbb::concurrent_vector<ContactFeedback> *_contacts)
          : contacts(contacts) {}
  public: void operator() (const tbb::blocked_range<size_t> &_r) const
  {
    for (size_t i = _r.begin(); i != _r.end(); i++)
    {
      this->engine->ProcessContactFeedback((*this->contacts)[i]);
    }
  }

  private: tbb::concurrent_vector<ContactFeedback> *contacts;
  private: ODEPhysics *engine;
};
*/

class Colliders_TBB
{
  public: Colliders_TBB(
              std::vector<std::pair<ODECollision*, ODECollision*> > *_colliders,
              ODEPhysics *_engine,
              dContactGeom* _contactCollisions) :
    colliders(_colliders),
              engine(_engine), contactCollisions(_contactCollisions)
  {
    // dAllocateODEDataForThread(dAllocateMaskAll);
  }

  public: void operator() (const tbb::blocked_range<size_t> &_r) const
  {
    for (size_t i = _r.begin(); i != _r.end(); i++)
    {
      ODECollision *collision1 = (*this->colliders)[i].first;
      ODECollision *collision2 = (*this->colliders)[i].second;
      this->engine->Collide(collision1, collision2, contactCollisions);
    }
  }

  private: std::vector< std::pair<ODECollision*, ODECollision*> > *colliders;
  private: ODEPhysics *engine;
  private: dContactGeom* contactCollisions;
};

//////////////////////////////////////////////////
ODEPhysics::ODEPhysics(WorldPtr _world)
    : PhysicsEngine(_world), dataPtr(new ODEPhysicsPrivate)
{
  this->dataPtr->physicsStepFunc = NULL;
  this->dataPtr->maxContacts = 0;

  // Collision detection init
  dInitODE2(0);

  dAllocateODEDataForThread(dAllocateMaskAll);

  this->dataPtr->worldId = dWorldCreate();

  this->dataPtr->spaceId = dHashSpaceCreate(0);
  dHashSpaceSetLevels(this->dataPtr->spaceId, -2, 8);

  this->dataPtr->contactGroup = dJointGroupCreate(0);

  this->dataPtr->colliders.resize(100);

  // Set random seed for physics engine based on gazebo's random seed.
  // Note: this was moved from physics::PhysicsEngine constructor.
  this->SetSeed(math::Rand::GetSeed());
}

//////////////////////////////////////////////////
ODEPhysics::~ODEPhysics()
{
  dCloseODE();

  dJointGroupDestroy(this->dataPtr->contactGroup);

  // Delete all the joint feedbacks.
  for (std::vector<ODEJointFeedback*>::iterator iter =
      this->dataPtr->jointFeedbacks.begin(); iter !=
          this->dataPtr->jointFeedbacks.end(); ++iter)
  {
    delete *iter;
  }
  this->dataPtr->jointFeedbacks.clear();

  if (this->dataPtr->spaceId)
  {
    dSpaceSetCleanup(this->dataPtr->spaceId, 0);
    dSpaceDestroy(this->dataPtr->spaceId);
  }

  if (this->dataPtr->worldId)
    dWorldDestroy(this->dataPtr->worldId);

  this->dataPtr->spaceId = NULL;
  this->dataPtr->worldId = NULL;
  delete this->dataPtr;
  this->dataPtr = NULL;
}

//////////////////////////////////////////////////
void ODEPhysics::Load(sdf::ElementPtr _sdf)
{
  PhysicsEngine::Load(_sdf);

  this->dataPtr->maxContacts = _sdf->Get<unsigned int>("max_contacts");
  this->SetMaxContacts(this->dataPtr->maxContacts);

  sdf::ElementPtr odeElem = this->sdf->GetElement("ode");
  sdf::ElementPtr solverElem = odeElem->GetElement("solver");

  this->dataPtr->stepType = solverElem->Get<std::string>("type");
  if (solverElem->HasElement("use_dynamic_moi_rescaling"))
  {
    dWorldSetQuickStepInertiaRatioReduction(this->dataPtr->worldId,
      solverElem->Get<bool>("use_dynamic_moi_rescaling"));
  }
  else
  {
    dWorldSetQuickStepInertiaRatioReduction(this->dataPtr->worldId, true);
  }

  /// \TODO: defaultvelocity decay!? This is BAD if it's true.
  dWorldSetDamping(this->dataPtr->worldId, 0.0001, 0.0001);

  // Help prevent "popping of deeply embedded object
  dWorldSetContactMaxCorrectingVel(this->dataPtr->worldId,
      odeElem->GetElement("constraints")->Get<double>(
        "contact_max_correcting_vel"));

  // This helps prevent jittering problems.
  dWorldSetContactSurfaceLayer(this->dataPtr->worldId,
       odeElem->GetElement("constraints")->Get<double>(
        "contact_surface_layer"));

  // Enable auto-disable by default. Models with joints are excluded from
  // auto-disable
  dWorldSetAutoDisableFlag(this->dataPtr->worldId, 1);

  dWorldSetAutoDisableTime(this->dataPtr->worldId, 1);
  dWorldSetAutoDisableLinearThreshold(this->dataPtr->worldId, 0.1);
  dWorldSetAutoDisableAngularThreshold(this->dataPtr->worldId, 0.1);
  dWorldSetAutoDisableSteps(this->dataPtr->worldId, 5);

  math::Vector3 g = this->sdf->Get<math::Vector3>("gravity");

  if (g == math::Vector3(0, 0, 0))
    gzwarn << "Gravity vector is (0, 0, 0). Objects will float.\n";

  dWorldSetGravity(this->dataPtr->worldId, g.x, g.y, g.z);

  if (odeElem->HasElement("constraints"))
  {
    dWorldSetCFM(this->dataPtr->worldId,
        odeElem->GetElement("constraints")->Get<double>("cfm"));
    dWorldSetERP(this->dataPtr->worldId,
        odeElem->GetElement("constraints")->Get<double>("erp"));
  }
  else
    dWorldSetERP(this->dataPtr->worldId, 0.2);

  dWorldSetQuickStepNumIterations(this->dataPtr->worldId,
    this->GetSORPGSIters());
  dWorldSetQuickStepW(this->dataPtr->worldId, this->GetSORPGSW());

  // Set the physics update function
  this->SetStepType(this->dataPtr->stepType);
  if (this->dataPtr->physicsStepFunc == NULL)
    gzthrow(std::string("Invalid step type[") + this->dataPtr->stepType);
}

/////////////////////////////////////////////////
void ODEPhysics::OnRequest(ConstRequestPtr &_msg)
{
  msgs::Response response;
  response.set_id(_msg->id());
  response.set_request(_msg->request());
  response.set_response("success");
  std::string *serializedData = response.mutable_serialized_data();

  if (_msg->request() == "physics_info")
  {
    msgs::Physics physicsMsg;
    physicsMsg.set_type(msgs::Physics::ODE);
    physicsMsg.set_solver_type(this->dataPtr->stepType);
    // min_step_size is defined but not yet used
    boost::any min_step_size;
    try
    {
      if (this->GetParam("min_step_size", min_step_size))
        physicsMsg.set_min_step_size(boost::any_cast<double>(min_step_size));
    }
    catch(boost::bad_any_cast &_e)
    {
      gzerr << "Failed boost::any_cast in ODEPhysics.cc: " << _e.what();
    }
    physicsMsg.set_precon_iters(this->GetSORPGSPreconIters());
    physicsMsg.set_iters(this->GetSORPGSIters());
    physicsMsg.set_enable_physics(this->world->GetEnablePhysicsEngine());
    physicsMsg.set_sor(this->GetSORPGSW());
    physicsMsg.set_cfm(this->GetWorldCFM());
    physicsMsg.set_erp(this->GetWorldERP());
    physicsMsg.set_contact_max_correcting_vel(
      this->GetContactMaxCorrectingVel());
    physicsMsg.set_contact_surface_layer(
      this->GetContactSurfaceLayer());
    physicsMsg.mutable_gravity()->CopyFrom(
      msgs::Convert(this->GetGravity().Ign()));
    physicsMsg.mutable_magnetic_field()->CopyFrom(
      msgs::Convert(this->MagneticField()));
    physicsMsg.set_real_time_update_rate(this->realTimeUpdateRate);
    physicsMsg.set_real_time_factor(this->targetRealTimeFactor);
    physicsMsg.set_max_step_size(this->maxStepSize);

    response.set_type(physicsMsg.GetTypeName());
    physicsMsg.SerializeToString(serializedData);
    this->responsePub->Publish(response);
  }
}

/////////////////////////////////////////////////
void ODEPhysics::OnPhysicsMsg(ConstPhysicsPtr &_msg)
{
  // Parent class handles many generic parameters
  // This should be done first so that the profile settings
  // can be over-ridden by other message parameters.
  PhysicsEngine::OnPhysicsMsg(_msg);

  if (_msg->has_solver_type())
    this->SetStepType(_msg->solver_type());

  if (_msg->has_min_step_size())
    this->SetParam("min_step_size", _msg->min_step_size());

  if (_msg->has_precon_iters())
    this->SetSORPGSPreconIters(_msg->precon_iters());

  if (_msg->has_iters())
    this->SetSORPGSIters(_msg->iters());

  if (_msg->has_sor())
    this->SetSORPGSW(_msg->sor());

  if (_msg->has_cfm())
    this->SetWorldCFM(_msg->cfm());

  if (_msg->has_erp())
    this->SetWorldERP(_msg->erp());

  if (_msg->has_enable_physics())
    this->world->EnablePhysicsEngine(_msg->enable_physics());

  if (_msg->has_contact_max_correcting_vel())
    this->SetContactMaxCorrectingVel(_msg->contact_max_correcting_vel());

  if (_msg->has_contact_surface_layer())
    this->SetContactSurfaceLayer(_msg->contact_surface_layer());

  if (_msg->has_gravity())
    this->SetGravity(msgs::ConvertIgn(_msg->gravity()));

  if (_msg->has_real_time_factor())
    this->SetTargetRealTimeFactor(_msg->real_time_factor());

  if (_msg->has_real_time_update_rate())
  {
    this->SetRealTimeUpdateRate(_msg->real_time_update_rate());
  }

  if (_msg->has_max_step_size())
  {
    this->SetMaxStepSize(_msg->max_step_size());
  }

  /// Make sure all models get at least on update cycle.
  this->world->EnableAllModels();
}



//////////////////////////////////////////////////
void ODEPhysics::Init()
{
}

//////////////////////////////////////////////////
void ODEPhysics::InitForThread()
{
  dAllocateODEDataForThread(dAllocateMaskAll);
}

//////////////////////////////////////////////////
void ODEPhysics::UpdateCollision()
{
  DIAG_TIMER_START("ODEPhysics::UpdateCollision");

  boost::recursive_mutex::scoped_lock lock(*this->physicsUpdateMutex);
  dJointGroupEmpty(this->dataPtr->contactGroup);

  unsigned int i = 0;
  this->dataPtr->collidersCount = 0;
  this->dataPtr->trimeshCollidersCount = 0;
  this->dataPtr->jointFeedbackIndex = 0;

  // Reset the contact count
  this->contactManager->ResetCount();

  // Do collision detection; this will add contacts to the contact group
  dSpaceCollide(this->dataPtr->spaceId, this, CollisionCallback);
  DIAG_TIMER_LAP("ODEPhysics::UpdateCollision", "dSpaceCollide");

  // Generate non-trimesh collisions.
  for (i = 0; i < this->dataPtr->collidersCount; ++i)
  {
    this->Collide(this->dataPtr->colliders[i].first,
        this->dataPtr->colliders[i].second, this->dataPtr->contactCollisions);
  }
  DIAG_TIMER_LAP("ODEPhysics::UpdateCollision", "collideShapes");

  // Generate trimesh collision.
  // This must happen in this thread sequentially
  for (i = 0; i < this->dataPtr->trimeshCollidersCount; ++i)
  {
    ODECollision *collision1 = this->dataPtr->trimeshColliders[i].first;
    ODECollision *collision2 = this->dataPtr->trimeshColliders[i].second;
    this->Collide(collision1, collision2, this->dataPtr->contactCollisions);
  }
  DIAG_TIMER_LAP("ODEPhysics::UpdateCollision", "collideTrimeshes");

  DIAG_TIMER_STOP("ODEPhysics::UpdateCollision");
}

//////////////////////////////////////////////////
void ODEPhysics::UpdatePhysics()
{
  DIAG_TIMER_START("ODEPhysics::UpdatePhysics");

  // need to lock, otherwise might conflict with world resetting
  {
    boost::recursive_mutex::scoped_lock lock(*this->physicsUpdateMutex);

    // Update the dynamical model
    (*(this->dataPtr->physicsStepFunc))
      (this->dataPtr->worldId, this->maxStepSize);

    math::Vector3 f1, f2, t1, t2;

    // Set the joint contact feedback for each contact.
    for (unsigned int i = 0; i < this->dataPtr->jointFeedbackIndex; ++i)
    {
      Contact *contactFeedback = this->dataPtr->jointFeedbacks[i]->contact;
      Collision *col1 = contactFeedback->collision1;
      Collision *col2 = contactFeedback->collision2;

      GZ_ASSERT(col1 != NULL, "Collision 1 is NULL");
      GZ_ASSERT(col2 != NULL, "Collision 2 is NULL");

      for (int j = 0; j < this->dataPtr->jointFeedbacks[i]->count; ++j)
      {
        dJointFeedback fb = this->dataPtr->jointFeedbacks[i]->feedbacks[j];
        f1.Set(fb.f1[0], fb.f1[1], fb.f1[2]);
        f2.Set(fb.f2[0], fb.f2[1], fb.f2[2]);
        t1.Set(fb.t1[0], fb.t1[1], fb.t1[2]);
        t2.Set(fb.t2[0], fb.t2[1], fb.t2[2]);

        // set force torque in link frame
        this->dataPtr->jointFeedbacks[i]->contact->wrench[j].body1Force =
             col1->GetLink()->GetWorldPose().rot.RotateVectorReverse(f1);
        this->dataPtr->jointFeedbacks[i]->contact->wrench[j].body2Force =
             col2->GetLink()->GetWorldPose().rot.RotateVectorReverse(f2);
        this->dataPtr->jointFeedbacks[i]->contact->wrench[j].body1Torque =
             col1->GetLink()->GetWorldPose().rot.RotateVectorReverse(t1);
        this->dataPtr->jointFeedbacks[i]->contact->wrench[j].body2Torque =
             col2->GetLink()->GetWorldPose().rot.RotateVectorReverse(t2);
      }
    }
  }

  DIAG_TIMER_STOP("ODEPhysics::UpdatePhysics");
}

//////////////////////////////////////////////////
void ODEPhysics::Fini()
{
  PhysicsEngine::Fini();
}

//////////////////////////////////////////////////
void ODEPhysics::Reset()
{
  boost::recursive_mutex::scoped_lock lock(*this->physicsUpdateMutex);
  // Very important to clear out the contact group
  dJointGroupEmpty(this->dataPtr->contactGroup);
}

//////////////////////////////////////////////////
LinkPtr ODEPhysics::CreateLink(ModelPtr _parent)
{
  if (_parent == NULL)
    gzthrow("Link must have a parent\n");

  std::map<std::string, dSpaceID>::iterator iter;
  iter = this->dataPtr->spaces.find(_parent->GetName());

  if (iter == this->dataPtr->spaces.end())
    this->dataPtr->spaces[_parent->GetName()] =
      dSimpleSpaceCreate(this->dataPtr->spaceId);

  ODELinkPtr link(new ODELink(_parent));

  link->SetSpaceId(this->dataPtr->spaces[_parent->GetName()]);
  link->SetWorld(_parent->GetWorld());

  return link;
}

//////////////////////////////////////////////////
CollisionPtr ODEPhysics::CreateCollision(const std::string &_type,
                                         LinkPtr _body)
{
  ODECollisionPtr collision(new ODECollision(_body));
  ShapePtr shape = this->CreateShape(_type, collision);
  collision->SetShape(shape);
  shape->SetWorld(_body->GetWorld());
  return collision;
}

//////////////////////////////////////////////////
ShapePtr ODEPhysics::CreateShape(const std::string &_type,
                                 CollisionPtr _collision)
{
  ShapePtr shape;
  ODECollisionPtr collision =
    boost::dynamic_pointer_cast<ODECollision>(_collision);

  if (_type == "sphere")
    shape.reset(new ODESphereShape(collision));
  else if (_type == "plane")
    shape.reset(new ODEPlaneShape(collision));
  else if (_type == "box")
    shape.reset(new ODEBoxShape(collision));
  else if (_type == "cylinder")
    shape.reset(new ODECylinderShape(collision));
  else if (_type == "polyline")
    shape.reset(new ODEPolylineShape(collision));
  else if (_type == "multiray")
    shape.reset(new ODEMultiRayShape(collision));
  else if (_type == "mesh" || _type == "trimesh")
    shape.reset(new ODEMeshShape(collision));
  else if (_type == "heightmap")
    shape.reset(new ODEHeightmapShape(collision));
  else if (_type == "map" || _type == "image")
    shape.reset(new MapShape(collision));
  else if (_type == "ray")
    if (_collision)
      shape.reset(new ODERayShape(collision));
    else
      shape.reset(new ODERayShape(this->world->GetPhysicsEngine()));
  else
    gzerr << "Unable to create collision of type[" << _type << "]\n";

  return shape;
}

//////////////////////////////////////////////////
dWorldID ODEPhysics::GetWorldId()
{
  return this->dataPtr->worldId;
}

//////////////////////////////////////////////////
void ODEPhysics::ConvertMass(InertialPtr _inertial, void *_engineMass)
{
  dMass *odeMass = static_cast<dMass*>(_engineMass);

  _inertial->SetMass(odeMass->mass);
  _inertial->SetCoG(odeMass->c[0], odeMass->c[1], odeMass->c[2]);
  _inertial->SetInertiaMatrix(odeMass->I[0*4+0], odeMass->I[1*4+1],
      odeMass->I[2*4+2], odeMass->I[0*4+1],
      odeMass->I[0*4+2], odeMass->I[1*4+2]);
}

//////////////////////////////////////////////////
Friction_Model ODEPhysics::ConvertFrictionModel(const std::string &_fricModel)
{
  Friction_Model result = pyramid_friction;
  if (_fricModel.compare("pyramid_model") == 0)
      result = pyramid_friction;
  else if (_fricModel.compare("cone_model") == 0)
      result = cone_friction;
  else if (_fricModel.compare("box_model") == 0)
      result = box_friction;
  else
    gzerr << "Unrecognized friction model ["
          << _fricModel
          << "], returning pyramid friction"
          << std::endl;
  return result;
}

//////////////////////////////////////////////////
std::string ODEPhysics::ConvertFrictionModel(const Friction_Model _fricModel)
{
  std::string result;
  switch (_fricModel)
  {
    case pyramid_friction:
    {
      result = "pyramid_model";
      break;
    }
    case cone_friction:
    {
      result = "cone_model";
      break;
    }
    case box_friction:
    {
      result = "box_model";
      break;
    }
    default:
    {
      result = "unknown";
      gzerr << "Unrecognized friction model [" << _fricModel << "]"
            << std::endl;
    }
  }
  return result;
}

//////////////////////////////////////////////////
World_Solver_Type
ODEPhysics::ConvertWorldStepSolverType(const std::string &_solverType)
{
  World_Solver_Type result = ODE_DEFAULT;
  if (_solverType.compare("ODE_DANTZIG") == 0)
    result = ODE_DEFAULT;
  else if (_solverType.compare("DART_PGS") == 0)
    result = DART_PGS;
  else if (_solverType.compare("BULLET_PGS") == 0)
    result = BULLET_PGS;
  else
  {
    gzerr << "Unrecognized world step solver ["
          << _solverType
          << "], returning ODE_DANTZIG"
          << std::endl;
  }
  return result;
}

//////////////////////////////////////////////////
std::string
ODEPhysics::ConvertWorldStepSolverType(const World_Solver_Type _solverType)
{
  std::string result;
  switch (_solverType)
  {
    case ODE_DEFAULT:
    {
      result = "ODE_DANTZIG";
      break;
    }
    case DART_PGS:
    {
      result = "DART_PGS";
      break;
    }
    case BULLET_PGS:
    {
      result = "BULLET_PGS";
      break;
    }
    default:
    {
      result = "unknown";
      gzerr << "Unrecognized world step solver [" << _solverType << "]"
            << std::endl;
    }
  }
  return result;
}

//////////////////////////////////////////////////
void ODEPhysics::SetSORPGSPreconIters(unsigned int _iters)
{
  this->sdf->GetElement("ode")->GetElement("solver")->
    GetElement("precon_iters")->Set(_iters);

  dWorldSetQuickStepPreconIterations(this->dataPtr->worldId, _iters);
}

//////////////////////////////////////////////////
void ODEPhysics::SetSORPGSIters(unsigned int _iters)
{
  this->sdf->GetElement("ode")->GetElement(
      "solver")->GetElement("iters")->Set(_iters);
  dWorldSetQuickStepNumIterations(this->dataPtr->worldId, _iters);
}

//////////////////////////////////////////////////
void ODEPhysics::SetSORPGSW(double _w)
{
  this->sdf->GetElement("ode")->GetElement(
      "solver")->GetElement("sor")->Set(_w);
  dWorldSetQuickStepW(this->dataPtr->worldId, _w);
}

//////////////////////////////////////////////////
void ODEPhysics::SetFrictionModel(const std::string &_fricModel)
{
  /// Uncomment this until sdformat changes (sdformat repo issue #96)
  ///
  /// this->sdf->GetElement("ode")->GetElement(
  ///   "solver")->GetElement("friction_model")->Set(_fricModel);
  dWorldSetQuickStepFrictionModel(this->dataPtr->worldId,
    ConvertFrictionModel(_fricModel));
}

//////////////////////////////////////////////////
void ODEPhysics::SetWorldCFM(double _cfm)
{
  sdf::ElementPtr elem = this->sdf->GetElement("ode");
  elem = elem->GetElement("constraints");
  elem->GetElement("cfm")->Set(_cfm);

  dWorldSetCFM(this->dataPtr->worldId, _cfm);
}

//////////////////////////////////////////////////
void ODEPhysics::SetWorldERP(double _erp)
{
  sdf::ElementPtr elem = this->sdf->GetElement("ode");
  elem = elem->GetElement("constraints");
  elem->GetElement("erp")->Set(_erp);
  dWorldSetERP(this->dataPtr->worldId, _erp);
}

//////////////////////////////////////////////////
void ODEPhysics::SetContactMaxCorrectingVel(double _vel)
{
  this->sdf->GetElement("ode")->GetElement(
      "constraints")->GetElement(
        "contact_max_correcting_vel")->Set(_vel);
  dWorldSetContactMaxCorrectingVel(this->dataPtr->worldId, _vel);
}

//////////////////////////////////////////////////
void ODEPhysics::SetContactSurfaceLayer(double _depth)
{
  this->sdf->GetElement("ode")->GetElement(
      "constraints")->GetElement("contact_surface_layer")->Set(_depth);
  dWorldSetContactSurfaceLayer(this->dataPtr->worldId, _depth);
}

//////////////////////////////////////////////////
void ODEPhysics::SetMaxContacts(unsigned int _maxContacts)
{
  this->dataPtr->maxContacts = _maxContacts;
  this->sdf->GetElement("max_contacts")->GetValue()->Set(_maxContacts);
}

//////////////////////////////////////////////////
void ODEPhysics::SetWorldStepSolverType(const std::string &_worldSolverType)
{
    dWorldSetWorldStepSolverType(this->dataPtr->worldId,
    ConvertWorldStepSolverType(_worldSolverType));
}

//////////////////////////////////////////////////
int ODEPhysics::GetSORPGSPreconIters()
{
  return this->sdf->GetElement("ode")->GetElement(
      "solver")->Get<int>("precon_iters");
}
//////////////////////////////////////////////////
int ODEPhysics::GetSORPGSIters()
{
  return this->sdf->GetElement("ode")->GetElement(
      "solver")->Get<int>("iters");
}

//////////////////////////////////////////////////
double ODEPhysics::GetSORPGSW()
{
  return this->sdf->GetElement("ode")->GetElement(
      "solver")->Get<double>("sor");
}

//////////////////////////////////////////////////
std::string ODEPhysics::GetFrictionModel() const
{
  return ConvertFrictionModel(
    dWorldGetQuickStepFrictionModel(this->dataPtr->worldId));
}

//////////////////////////////////////////////////
std::string ODEPhysics::GetWorldStepSolverType() const
{
  return ConvertWorldStepSolverType(
    dWorldGetWorldStepSolverType(this->dataPtr->worldId));
}

//////////////////////////////////////////////////
double ODEPhysics::GetWorldCFM()
{
  sdf::ElementPtr elem = this->sdf->GetElement("ode");
  elem = elem->GetElement("constraints");
  return elem->Get<double>("cfm");
}

//////////////////////////////////////////////////
double ODEPhysics::GetWorldERP()
{
  sdf::ElementPtr elem = this->sdf->GetElement("ode");
  elem = elem->GetElement("constraints");
  return elem->Get<double>("erp");
}

//////////////////////////////////////////////////
double ODEPhysics::GetContactMaxCorrectingVel()
{
  return this->sdf->GetElement("ode")->GetElement(
      "constraints")->Get<double>("contact_max_correcting_vel");
}

//////////////////////////////////////////////////
double ODEPhysics::GetContactSurfaceLayer()
{
  return this->sdf->GetElement("ode")->GetElement(
      "constraints")->Get<double>("contact_surface_layer");
}

//////////////////////////////////////////////////
unsigned int ODEPhysics::GetMaxContacts()
{
  return this->dataPtr->maxContacts;
}

//////////////////////////////////////////////////
void ODEPhysics::ConvertMass(void *_engineMass, InertialPtr _inertial)
{
  dMass *odeMass = static_cast<dMass*>(_engineMass);

  odeMass->mass = _inertial->GetMass();
  odeMass->c[0] = _inertial->GetCoG()[0];
  odeMass->c[1] = _inertial->GetCoG()[1];
  odeMass->c[2] = _inertial->GetCoG()[2];

  odeMass->I[0*4+0] = _inertial->GetPrincipalMoments()[0];
  odeMass->I[1*4+1] = _inertial->GetPrincipalMoments()[1];
  odeMass->I[2*4+2] = _inertial->GetPrincipalMoments()[2];

  odeMass->I[0*4+1] = _inertial->GetProductsofInertia()[0];
  odeMass->I[1*4+0] = _inertial->GetProductsofInertia()[0];

  odeMass->I[0*4+2] = _inertial->GetProductsofInertia()[1];
  odeMass->I[1*4+0] = _inertial->GetProductsofInertia()[1];

  odeMass->I[1*4+2] = _inertial->GetProductsofInertia()[2];
  odeMass->I[2*4+1] = _inertial->GetProductsofInertia()[2];
}

//////////////////////////////////////////////////
JointPtr ODEPhysics::CreateJoint(const std::string &_type, ModelPtr _parent)
{
  JointPtr joint;

  if (_type == "prismatic")
    joint.reset(new ODESliderJoint(this->dataPtr->worldId, _parent));
  else if (_type == "screw")
    joint.reset(new ODEScrewJoint(this->dataPtr->worldId, _parent));
  else if (_type == "revolute")
    joint.reset(new ODEHingeJoint(this->dataPtr->worldId, _parent));
  else if (_type == "gearbox")
    joint.reset(new ODEGearboxJoint(this->dataPtr->worldId, _parent));
  else if (_type == "revolute2")
    joint.reset(new ODEHinge2Joint(this->dataPtr->worldId, _parent));
  else if (_type == "ball")
    joint.reset(new ODEBallJoint(this->dataPtr->worldId, _parent));
  else if (_type == "universal")
    joint.reset(new ODEUniversalJoint(this->dataPtr->worldId, _parent));
  else if (_type == "fixed")
    joint.reset(new ODEFixedJoint(this->dataPtr->worldId, _parent));
  else
    gzthrow("Unable to create joint of type[" << _type << "]");

  return joint;
}

//////////////////////////////////////////////////
dSpaceID ODEPhysics::GetSpaceId() const
{
  return this->dataPtr->spaceId;
}

//////////////////////////////////////////////////
std::string ODEPhysics::GetStepType() const
{
  sdf::ElementPtr elem = this->sdf->GetElement("ode")->GetElement("solver");
  return elem->Get<std::string>("type");
}

//////////////////////////////////////////////////
void ODEPhysics::SetStepType(const std::string &_type)
{
  sdf::ElementPtr elem = this->sdf->GetElement("ode")->GetElement("solver");
  elem->GetElement("type")->Set(_type);
  this->dataPtr->stepType = _type;

  // Set the physics update function
  if (this->dataPtr->stepType == "quick")
    this->dataPtr->physicsStepFunc = &dWorldQuickStep;
  else if (this->dataPtr->stepType == "world")
    this->dataPtr->physicsStepFunc = &dWorldStep;
  else
    gzerr << "Invalid step type[" << this->dataPtr->stepType
          << "]" << std::endl;
}

//////////////////////////////////////////////////
void ODEPhysics::SetGravity(const gazebo::math::Vector3 &_gravity)
{
  this->sdf->GetElement("gravity")->Set(_gravity);
  dWorldSetGravity(this->dataPtr->worldId, _gravity.x, _gravity.y, _gravity.z);
}

//////////////////////////////////////////////////
void ODEPhysics::CollisionCallback(void *_data, dGeomID _o1, dGeomID _o2)
{
  dBodyID b1 = dGeomGetBody(_o1);
  dBodyID b2 = dGeomGetBody(_o2);

  // exit without doing anything if the two bodies are connected by a joint
  if (b1 && b2 && dAreConnectedExcluding(b1, b2, dJointTypeContact))
    return;

  // Get a pointer to the physics engine
  ODEPhysics *self = static_cast<ODEPhysics*>(_data);

  // Check if either are spaces
  if (dGeomIsSpace(_o1) || dGeomIsSpace(_o2))
  {
    dSpaceCollide2(_o1, _o2, self, &CollisionCallback);
  }
  else
  {
    ODECollision *collision1 = NULL;
    ODECollision *collision2 = NULL;

    // Exit if both bodies are not enabled
    if (dGeomGetCategoryBits(_o1) != GZ_SENSOR_COLLIDE &&
        dGeomGetCategoryBits(_o2) != GZ_SENSOR_COLLIDE &&
        ((b1 && b2 && !dBodyIsEnabled(b1) && !dBodyIsEnabled(b2)) ||
        (!b2 && b1 && !dBodyIsEnabled(b1)) ||
        (!b1 && b2 && !dBodyIsEnabled(b2))))
    {
      return;
    }

    // Get pointers to the underlying collisions
    if (dGeomGetClass(_o1) == dGeomTransformClass)
      collision1 =
        static_cast<ODECollision*>(dGeomGetData(dGeomTransformGetGeom(_o1)));
    else
      collision1 = static_cast<ODECollision*>(dGeomGetData(_o1));

    if (dGeomGetClass(_o2) == dGeomTransformClass)
      collision2 =
        static_cast<ODECollision*>(dGeomGetData(dGeomTransformGetGeom(_o2)));
    else
      collision2 = static_cast<ODECollision*>(dGeomGetData(_o2));

    // Make sure both collision pointers are valid.
    if (collision1 && collision2)
    {
      // Add either a tri-mesh collider or a regular collider.
      if (collision1->HasType(Base::MESH_SHAPE) ||
          collision2->HasType(Base::MESH_SHAPE))
        self->AddTrimeshCollider(collision1, collision2);
      else
      {
        self->AddCollider(collision1, collision2);
      }
    }
  }
}


//////////////////////////////////////////////////
void ODEPhysics::Collide(ODECollision *_collision1, ODECollision *_collision2,
                         dContactGeom *_contactCollisions)
{
  // Filter collisions based on collide bitmask.
  if ((_collision1->GetSurface()->collideBitmask &
        _collision2->GetSurface()->collideBitmask) == 0)
    return;

  // Filter collisions based on contact bitmask if collide_without_contact is
  // on.The bitmask is set mainly for speed improvements otherwise a collision
  // with collide_without_contact may potentially generate a large number of
  // contacts.
  if (_collision1->GetSurface()->collideWithoutContact ||
      _collision2->GetSurface()->collideWithoutContact)
  {
    if ((_collision1->GetSurface()->collideWithoutContactBitmask &
         _collision2->GetSurface()->collideWithoutContactBitmask) == 0)
    {
      return;
    }
  }

  /*
  if (_collision1->GetCollisionId() && _collision2->GetCollisionId())
  {
    const dVector3 *pos1 =
      (const dVector3*)dGeomGetPosition(_collision1->GetCollisionId());
    const dVector3 *pos2 =
      (const dVector3*)dGeomGetPosition(_collision2->GetCollisionId());
    std::cout << "1[" << (*pos1)[0]<< " " << (*pos1)[1] << " "
              << (*pos1)[2] << "] "
      << "2[" << (*pos2)[0]<< " " << (*pos2)[1] << " " << (*pos2)[2] << "]\n";
  }*/

  unsigned int numc = 0;
  dContact contact;

  // maxCollide must less than the size of this->dataPtr->indices
  // Check the header
  unsigned int maxCollide = MAX_CONTACT_JOINTS;

  // max_contacts specified globally
  if (this->GetMaxContacts() > 0 && this->GetMaxContacts() < MAX_CONTACT_JOINTS)
    maxCollide = this->GetMaxContacts();

  // over-ride with minimum of max_contacts from both collisions
  if (_collision1->GetMaxContacts() < maxCollide)
    maxCollide = _collision1->GetMaxContacts();

  if (_collision2->GetMaxContacts() < maxCollide)
    maxCollide = _collision2->GetMaxContacts();

  // Generate the contacts
  numc = dCollide(_collision1->GetCollisionId(), _collision2->GetCollisionId(),
      MAX_COLLIDE_RETURNS, _contactCollisions, sizeof(_contactCollisions[0]));

  // Return if no contacts.
  if (numc == 0)
    return;

  // Store the indices of the contacts.
  for (int i = 0; i < MAX_CONTACT_JOINTS; i++)
    this->dataPtr->indices[i] = i;

  // Choose only the best contacts if too many were generated.
  if (numc > maxCollide)
  {
    double max = _contactCollisions[maxCollide-1].depth;
    for (unsigned int i = maxCollide; i < numc; ++i)
    {
      if (_contactCollisions[i].depth > max)
      {
        max = _contactCollisions[i].depth;
        this->dataPtr->indices[maxCollide-1] = i;
      }
    }

    // Make sure numc has the valid number of contacts.
    numc = maxCollide;
  }

  // Set the contact surface parameter flags.
  contact.surface.mode = dContactBounce |
                         dContactMu2 |
                         dContactMu3 |
                         dContactSoftERP |
                         dContactSoftCFM |
                         dContactApprox1 |
                         dContactApprox3 |
                         dContactSlip1 |
                         dContactSlip2 |
                         dContactSlip3;

  ODESurfaceParamsPtr surf1 = _collision1->GetODESurface();
  ODESurfaceParamsPtr surf2 = _collision2->GetODESurface();

  // Compute the CFM and ERP by assuming the two bodies form a
  // spring-damper system.
  double kp = 1.0 / (1.0 / surf1->kp + 1.0 / surf2->kp);
  double kd = surf1->kd + surf2->kd;

  contact.surface.soft_erp = (this->maxStepSize * kp) /
                             (this->maxStepSize * kp + kd);

  contact.surface.soft_cfm = 1.0 / (this->maxStepSize * kp + kd);

  // contact.surface.soft_erp = 0.5*(_collision1->surface->softERP +
  //                                _collision2->surface->softERP);
  // contact.surface.soft_cfm = 0.5*(_collision1->surface->softCFM +
  //                                _collision2->surface->softCFM);

  // assign fdir1 if not set as 0
  math::Vector3 fd = surf1->FrictionPyramid()->direction1;
  if (fd != math::Vector3::Zero)
  {
    // fdir1 is in body local frame, rotate it into world frame
    fd = _collision1->GetWorldPose().rot.RotateVector(fd);
  }

  /// \TODO: Better treatment when both surfaces have fdir1 specified.
  /// Ideally, we want to use fdir1 specified by surface with
  /// a smaller friction coefficient, but it's not clear how
  /// that can be determined with friction pyramid approximations.
  /// As a hack, we'll simply compare mu1 from
  /// both surfaces for now, and use fdir1 specified by
  /// surface with smaller mu1.
  math::Vector3 fd2 = surf2->FrictionPyramid()->direction1;
  if (fd2 != math::Vector3::Zero && (fd == math::Vector3::Zero ||
        surf1->FrictionPyramid()->MuPrimary() >
        surf2->FrictionPyramid()->MuPrimary()))
  {
    // fdir1 is in body local frame, rotate it into world frame
    fd2 = _collision2->GetWorldPose().rot.RotateVector(fd2);

    /// \TODO: uncomment gzlog below once we confirm it does not affect
    /// performance
    /// if (fd2 != math::Vector3::Zero && fd != math::Vector3::Zero &&
    ///       _collision1->surface->mu1 > _collision2->surface->mu1)
    ///   gzlog << "both contact surfaces have non-zero fdir1, comparing"
    ///         << " comparing mu1 from both surfaces, and use fdir1"
    ///         << " from surface with smaller mu1\n";
  }

  if (fd != math::Vector3::Zero)
  {
    contact.surface.mode |= dContactFDir1;
    contact.fdir1[0] = fd.x;
    contact.fdir1[1] = fd.y;
    contact.fdir1[2] = fd.z;
  }

  // Set the friction coefficients.
<<<<<<< HEAD
  contact.surface.mu = std::min(surf1->GetFrictionPyramid()->GetMuPrimary(),
                                surf2->GetFrictionPyramid()->GetMuPrimary());
  contact.surface.mu2 = std::min(surf1->GetFrictionPyramid()->GetMuSecondary(),
                                 surf2->GetFrictionPyramid()->GetMuSecondary());
  contact.surface.mu3 = std::min(surf1->GetFrictionPyramid()->GetMuTorsion(),
                                 surf2->GetFrictionPyramid()->GetMuTorsion());
  contact.surface.patch_radius =
      std::max(surf1->GetFrictionPyramid()->GetPatchRadius(),
               surf2->GetFrictionPyramid()->GetPatchRadius());
  // the curvature is combined using 1/R = 1/R1 + 1/R2
  // we can consider doing the same for the patch radius
  contact.surface.surface_radius = 1/
      (1/surf1->GetFrictionPyramid()->GetSurfaceRadius()+
      1/surf2->GetFrictionPyramid()->GetSurfaceRadius());
  // not sure how to combine these logic flags
  contact.surface.use_patch_radius =
      surf1->GetFrictionPyramid()->GetUsePatchRadius() &&
      surf2->GetFrictionPyramid()->GetUsePatchRadius();
=======
  contact.surface.mu = std::min(surf1->FrictionPyramid()->MuPrimary(),
                                surf2->FrictionPyramid()->MuPrimary());
  contact.surface.mu2 = std::min(surf1->FrictionPyramid()->MuSecondary(),
                                 surf2->FrictionPyramid()->MuSecondary());
  contact.surface.mu3 = std::min(surf1->FrictionPyramid()->MuTorsion(),
                                 surf2->FrictionPyramid()->MuTorsion());
>>>>>>> ccc1d325

  // Set the slip values
  contact.surface.slip1 = std::min(surf1->slip1,
                                   surf2->slip1);
  contact.surface.slip2 = std::min(surf1->slip2,
                                   surf2->slip2);
  contact.surface.slip3 = std::min(surf1->slipTorsion,
                                   surf2->slipTorsion);
<<<<<<< HEAD
=======

  if (contact.surface.mu3 > 0)
  {
    contact.surface.mode |= dContactMu3;
    contact.surface.patch_radius =
        std::max(surf1->FrictionPyramid()->PatchRadius(),
                 surf2->FrictionPyramid()->PatchRadius());
    // the curvature is combined using 1/R = 1/R1 + 1/R2
    // we can consider doing the same for the patch radius
    contact.surface.surface_radius = 1/
        (1/surf1->FrictionPyramid()->SurfaceRadius()+
        1/surf2->FrictionPyramid()->SurfaceRadius());
    // not sure how to combine these logic flags
    contact.surface.use_patch_radius =
        surf1->FrictionPyramid()->UsePatchRadius() &&
        surf2->FrictionPyramid()->UsePatchRadius();

    if (contact.surface.slip3 > 0)
    {
      contact.surface.mode |= dContactSlip3;
    }
  }
>>>>>>> ccc1d325

  // Set the bounce values
  contact.surface.bounce = std::min(surf1->bounce,
                                    surf2->bounce);
  contact.surface.bounce_vel =
    std::min(surf1->bounceThreshold,
             surf2->bounceThreshold);

  // Get the ODE body IDs
  dBodyID b1 = dGeomGetBody(_collision1->GetCollisionId());
  dBodyID b2 = dGeomGetBody(_collision2->GetCollisionId());

  // Add a new contact to the manager. This will return NULL if no one is
  // listening for contact information.
  Contact *contactFeedback = this->contactManager->NewContact(_collision1,
      _collision2, this->world->GetSimTime());

  ODEJointFeedback *jointFeedback = NULL;

  // Create a joint feedback mechanism
  if (contactFeedback)
  {
    if (this->dataPtr->jointFeedbackIndex <
        this->dataPtr->jointFeedbacks.size())
      jointFeedback =
          this->dataPtr->jointFeedbacks[this->dataPtr->jointFeedbackIndex];
    else
    {
      jointFeedback = new ODEJointFeedback();
      this->dataPtr->jointFeedbacks.push_back(jointFeedback);
    }

    this->dataPtr->jointFeedbackIndex++;
    jointFeedback->count = 0;
    jointFeedback->contact = contactFeedback;
  }

  // Create a joint for each contact
  for (unsigned int j = 0; j < numc; ++j)
  {
    contact.geom = _contactCollisions[this->dataPtr->indices[j]];

    // Create the contact joint. This introduces the contact constraint to
    // ODE
    dJointID contactJoint = dJointCreateContact(this->dataPtr->worldId,
      this->dataPtr->contactGroup, &contact);

    // Store contact information.
    if (contactFeedback && jointFeedback)
    {
      // Store the contact depth
      contactFeedback->depths[j] =
        _contactCollisions[this->dataPtr->indices[j]].depth;

      // Store the contact position
      contactFeedback->positions[j].Set(
          _contactCollisions[this->dataPtr->indices[j]].pos[0],
          _contactCollisions[this->dataPtr->indices[j]].pos[1],
          _contactCollisions[this->dataPtr->indices[j]].pos[2]);

      // Store the contact normal
      contactFeedback->normals[j].Set(
          _contactCollisions[this->dataPtr->indices[j]].normal[0],
          _contactCollisions[this->dataPtr->indices[j]].normal[1],
          _contactCollisions[this->dataPtr->indices[j]].normal[2]);

      // Set the joint feedback.
      dJointSetFeedback(contactJoint, &(jointFeedback->feedbacks[j]));

      // Increase the counters
      contactFeedback->count++;
      jointFeedback->count++;
    }

    // Attach the contact joint if collideWithoutContact flags aren't set.
    if (!_collision1->GetSurface()->collideWithoutContact &&
        !_collision2->GetSurface()->collideWithoutContact)
      dJointAttach(contactJoint, b1, b2);
  }
}

/////////////////////////////////////////////////
void ODEPhysics::AddTrimeshCollider(ODECollision *_collision1,
                                    ODECollision *_collision2)
{
  if (this->dataPtr->trimeshCollidersCount >=
      this->dataPtr->trimeshColliders.size())
    this->dataPtr->trimeshColliders.resize(
      this->dataPtr->trimeshColliders.size() + 100);

  this->dataPtr->trimeshColliders[this->dataPtr->trimeshCollidersCount].first  =
    _collision1;
  this->dataPtr->trimeshColliders[this->dataPtr->trimeshCollidersCount].second =
    _collision2;
  this->dataPtr->trimeshCollidersCount++;
}

/////////////////////////////////////////////////
void ODEPhysics::AddCollider(ODECollision *_collision1,
                             ODECollision *_collision2)
{
  if (this->dataPtr->collidersCount >= this->dataPtr->colliders.size())
    this->dataPtr->colliders.resize(this->dataPtr->colliders.size() + 100);

  this->dataPtr->colliders[this->dataPtr->collidersCount].first  = _collision1;
  this->dataPtr->colliders[this->dataPtr->collidersCount].second = _collision2;
  this->dataPtr->collidersCount++;
}

/////////////////////////////////////////////////
void ODEPhysics::DebugPrint() const
{
  dBodyID b;
  std::cout << "Debug Print[" <<
    dWorldGetBodyCount(this->dataPtr->worldId) << "]\n";
  for (int i = 0; i < dWorldGetBodyCount(this->dataPtr->worldId); ++i)
  {
    b = dWorldGetBody(this->dataPtr->worldId, i);
    ODELink *link = static_cast<ODELink*>(dBodyGetData(b));
    math::Pose pose = link->GetWorldPose();
    const dReal *pos = dBodyGetPosition(b);
    const dReal *rot = dBodyGetRotation(b);
    math::Vector3 dpos(pos[0], pos[1], pos[2]);
    math::Quaternion drot(rot[0], rot[1], rot[2], rot[3]);

    std::cout << "Body[" << link->GetScopedName() << "]\n";
    std::cout << "  World: Pos[" << dpos << "] Rot[" << drot << "]\n";
    if (pose.pos != dpos)
      std::cout << "    Incorrect world pos[" << pose.pos << "]\n";
    if (pose.rot != drot)
      std::cout << "    Incorrect world rot[" << pose.rot << "]\n";

    dMass mass;
    dBodyGetMass(b, &mass);
    std::cout << "  Mass[" << mass.mass << "] COG[" << mass.c[0]
              << " " << mass.c[1] << " " << mass.c[2] << "]\n";

    dGeomID g = dBodyGetFirstGeom(b);
    while (g)
    {
      ODECollision *coll = static_cast<ODECollision*>(dGeomGetData(g));

      pose = coll->GetWorldPose();
      const dReal *gpos = dGeomGetPosition(g);
      const dReal *grot = dGeomGetRotation(g);
      dpos.Set(gpos[0], gpos[1], gpos[2]);
      drot.Set(grot[0], grot[1], grot[2], grot[3]);

      std::cout << "    Geom[" << coll->GetScopedName() << "]\n";
      std::cout << "      World: Pos[" << dpos << "] Rot[" << drot << "]\n";

      if (pose.pos != dpos)
        std::cout << "      Incorrect world pos[" << pose.pos << "]\n";
      if (pose.rot != drot)
        std::cout << "      Incorrect world rot[" << pose.rot << "]\n";

      g = dBodyGetNextGeom(g);
    }
  }
}

/////////////////////////////////////////////////
void ODEPhysics::SetSeed(uint32_t _seed)
{
  dRandSetSeed(_seed);
}

//////////////////////////////////////////////////
bool ODEPhysics::SetParam(const std::string &_key, const boost::any &_value)
{
  sdf::ElementPtr odeElem = this->sdf->GetElement("ode");
  GZ_ASSERT(odeElem != NULL, "ODE SDF element does not exist");

  try
  {
    if (_key == "solver_type")
    {
      this->SetStepType(boost::any_cast<std::string>(_value));
    }
    else if (_key == "cfm")
    {
      double value = boost::any_cast<double>(_value);
      odeElem->GetElement("constraints")->GetElement("cfm")->Set(value);
      dWorldSetCFM(this->dataPtr->worldId, value);
    }
    else if (_key == "erp")
    {
      double value = boost::any_cast<double>(_value);
      odeElem->GetElement("constraints")->GetElement("erp")->Set(value);
      dWorldSetERP(this->dataPtr->worldId, value);
    }
    else if (_key == "precon_iters")
    {
      int value = boost::any_cast<int>(_value);
      odeElem->GetElement("solver")->GetElement("precon_iters")->Set(value);
      dWorldSetQuickStepPreconIterations(this->dataPtr->worldId, value);
    }
    else if (_key == "iters")
    {
      int value = boost::any_cast<int>(_value);
      odeElem->GetElement("solver")->GetElement("iters")->Set(value);
      dWorldSetQuickStepNumIterations(this->dataPtr->worldId, value);
    }
    else if (_key == "sor")
    {
      double value = boost::any_cast<double>(_value);
      odeElem->GetElement("solver")->GetElement("sor")->Set(value);
      dWorldSetQuickStepW(this->dataPtr->worldId, value);
    }
    else if (_key == "friction_model")
      this->SetFrictionModel(boost::any_cast<std::string>(_value));
    else if (_key == "world_step_solver")
      this->SetWorldStepSolverType(boost::any_cast<std::string>(_value));
    else if (_key == "contact_max_correcting_vel")
    {
      double value = boost::any_cast<double>(_value);
      odeElem->GetElement("constraints")->GetElement(
          "contact_max_correcting_vel")->Set(value);
      dWorldSetContactMaxCorrectingVel(this->dataPtr->worldId, value);
    }
    else if (_key == "contact_surface_layer")
    {
      double value = boost::any_cast<double>(_value);
      odeElem->GetElement("constraints")->GetElement(
          "contact_surface_layer")->Set(value);
      dWorldSetContactSurfaceLayer(this->dataPtr->worldId, value);
    }
    else if (_key == "max_contacts")
    {
      int value = boost::any_cast<int>(_value);
      this->sdf->GetElement("max_contacts")->GetValue()->Set(value);
    }
    else if (_key == "min_step_size")
    {
      /// TODO: Implement min step size param
      double value = boost::any_cast<double>(_value);
      odeElem->GetElement("solver")->GetElement("min_step_size")->Set(value);
    }
    else if (_key == "sor_lcp_tolerance")
    {
      dWorldSetQuickStepTolerance(this->dataPtr->worldId,
          boost::any_cast<double>(_value));
    }
    else if (_key == "rms_error_tolerance")
    {
      gzwarn << "please use sor_lcp_tolerance in the future.\n";
      dWorldSetQuickStepTolerance(this->dataPtr->worldId,
          boost::any_cast<double>(_value));
    }
    else if (_key == "inertia_ratio_reduction" ||
             _key == "use_dynamic_moi_rescaling")
    {
      bool value = boost::any_cast<bool>(_value);
      dWorldSetQuickStepInertiaRatioReduction(this->dataPtr->worldId, value);
      if (odeElem->GetElement("solver")->HasElement(
            "use_dynamic_moi_rescaling"))
      {
        odeElem->GetElement("solver")->GetElement(
            "use_dynamic_moi_rescaling")->Set(value);
      }
    }
    else if (_key == "contact_residual_smoothing")
    {
      dWorldSetQuickStepContactResidualSmoothing(this->dataPtr->worldId,
        boost::any_cast<double>(_value));
    }
    else if (_key == "thread_position_correction")
    {
      dWorldSetQuickStepThreadPositionCorrection(this->dataPtr->worldId,
        boost::any_cast<bool>(_value));
    }
    else if (_key == "experimental_row_reordering")
    {
      dWorldSetQuickStepExperimentalRowReordering(this->dataPtr->worldId,
        boost::any_cast<bool>(_value));
    }
    else if (_key == "warm_start_factor")
    {
      dWorldSetQuickStepWarmStartFactor(this->dataPtr->worldId,
        boost::any_cast<double>(_value));
    }
    else if (_key == "extra_friction_iterations")
    {
      dWorldSetQuickStepExtraFrictionIterations(this->dataPtr->worldId,
        boost::any_cast<int>(_value));
    }
    else
    {
      return PhysicsEngine::SetParam(_key, _value);
    }
  }
  catch(boost::bad_any_cast &e)
  {
    gzerr << "ODEPhysics::SetParam(" << _key << ") boost::any_cast error: "
          << e.what() << std::endl;
    return false;
  }
  return true;
}

//////////////////////////////////////////////////
boost::any ODEPhysics::GetParam(const std::string &_key) const
{
  boost::any value;
  this->GetParam(_key, value);
  return value;
}

//////////////////////////////////////////////////
bool ODEPhysics::GetParam(const std::string &_key, boost::any &_value) const
{
  sdf::ElementPtr odeElem = this->sdf->GetElement("ode");
  GZ_ASSERT(odeElem != NULL, "ODE SDF element does not exist");

  if (_key == "solver_type")
  {
    _value = odeElem->GetElement("solver")->Get<std::string>("type");
  }
  else if (_key == "cfm")
  {
    _value = odeElem->GetElement("constraints")->Get<double>("cfm");
  }
  else if (_key == "erp")
    _value = odeElem->GetElement("constraints")->Get<double>("erp");
  else if (_key == "precon_iters")
    _value = odeElem->GetElement("solver")->Get<int>("precon_iters");
  else if (_key == "iters")
    _value = odeElem->GetElement("solver")->Get<int>("iters");
  else if (_key == "sor")
    _value = odeElem->GetElement("solver")->Get<double>("sor");
  else if (_key == "contact_max_correcting_vel")
    _value = odeElem->GetElement("constraints")->Get<double>(
        "contact_max_correcting_vel");
  else if (_key == "contact_surface_layer")
    _value = odeElem->GetElement("constraints")->Get<double>(
        "contact_surface_layer");
  else if (_key == "max_contacts")
    _value = this->sdf->Get<int>("max_contacts");
  else if (_key == "min_step_size")
    _value = odeElem->GetElement("solver")->Get<double>("min_step_size");
  else if (_key == "sor_lcp_tolerance")
    _value = dWorldGetQuickStepTolerance(this->dataPtr->worldId);
  else if (_key == "rms_error_tolerance")
  {
    gzwarn << "please use sor_lcp_tolerance in the future.\n";
    _value = dWorldGetQuickStepTolerance(this->dataPtr->worldId);
  }
  else if (_key == "rms_error")
    _value = dWorldGetQuickStepRMSDeltaLambda(this->dataPtr->worldId);
  else if (_key == "constraint_residual")
    _value = dWorldGetQuickStepRMSConstraintResidual(this->dataPtr->worldId);
  else if (_key == "num_contacts")
    _value = dWorldGetQuickStepNumContacts(this->dataPtr->worldId);
  else if (_key == "inertia_ratio_reduction" ||
           _key == "use_dynamic_moi_rescaling")
    _value = dWorldGetQuickStepInertiaRatioReduction(this->dataPtr->worldId);
  else if (_key == "contact_residual_smoothing")
    _value = dWorldGetQuickStepContactResidualSmoothing(this->dataPtr->worldId);
  else if (_key == "thread_position_correction")
    _value = dWorldGetQuickStepThreadPositionCorrection(this->dataPtr->worldId);
  else if (_key == "experimental_row_reordering")
  {
    _value = dWorldGetQuickStepExperimentalRowReordering
        (this->dataPtr->worldId);
  }
  else if (_key == "warm_start_factor")
    _value = dWorldGetQuickStepWarmStartFactor(this->dataPtr->worldId);
  else if (_key == "extra_friction_iterations")
    _value = dWorldGetQuickStepExtraFrictionIterations(this->dataPtr->worldId);
  else if (_key == "friction_model")
    _value = this->GetFrictionModel();
  else if (_key == "world_step_solver")
    _value = this->GetWorldStepSolverType();
  else
  {
    return PhysicsEngine::GetParam(_key, _value);
  }
  return true;
}<|MERGE_RESOLUTION|>--- conflicted
+++ resolved
@@ -1061,14 +1061,12 @@
   // Set the contact surface parameter flags.
   contact.surface.mode = dContactBounce |
                          dContactMu2 |
-                         dContactMu3 |
                          dContactSoftERP |
                          dContactSoftCFM |
                          dContactApprox1 |
                          dContactApprox3 |
                          dContactSlip1 |
-                         dContactSlip2 |
-                         dContactSlip3;
+                         dContactSlip2;
 
   ODESurfaceParamsPtr surf1 = _collision1->GetODESurface();
   ODESurfaceParamsPtr surf2 = _collision2->GetODESurface();
@@ -1129,33 +1127,12 @@
   }
 
   // Set the friction coefficients.
-<<<<<<< HEAD
-  contact.surface.mu = std::min(surf1->GetFrictionPyramid()->GetMuPrimary(),
-                                surf2->GetFrictionPyramid()->GetMuPrimary());
-  contact.surface.mu2 = std::min(surf1->GetFrictionPyramid()->GetMuSecondary(),
-                                 surf2->GetFrictionPyramid()->GetMuSecondary());
-  contact.surface.mu3 = std::min(surf1->GetFrictionPyramid()->GetMuTorsion(),
-                                 surf2->GetFrictionPyramid()->GetMuTorsion());
-  contact.surface.patch_radius =
-      std::max(surf1->GetFrictionPyramid()->GetPatchRadius(),
-               surf2->GetFrictionPyramid()->GetPatchRadius());
-  // the curvature is combined using 1/R = 1/R1 + 1/R2
-  // we can consider doing the same for the patch radius
-  contact.surface.surface_radius = 1/
-      (1/surf1->GetFrictionPyramid()->GetSurfaceRadius()+
-      1/surf2->GetFrictionPyramid()->GetSurfaceRadius());
-  // not sure how to combine these logic flags
-  contact.surface.use_patch_radius =
-      surf1->GetFrictionPyramid()->GetUsePatchRadius() &&
-      surf2->GetFrictionPyramid()->GetUsePatchRadius();
-=======
   contact.surface.mu = std::min(surf1->FrictionPyramid()->MuPrimary(),
                                 surf2->FrictionPyramid()->MuPrimary());
   contact.surface.mu2 = std::min(surf1->FrictionPyramid()->MuSecondary(),
                                  surf2->FrictionPyramid()->MuSecondary());
   contact.surface.mu3 = std::min(surf1->FrictionPyramid()->MuTorsion(),
                                  surf2->FrictionPyramid()->MuTorsion());
->>>>>>> ccc1d325
 
   // Set the slip values
   contact.surface.slip1 = std::min(surf1->slip1,
@@ -1164,8 +1141,6 @@
                                    surf2->slip2);
   contact.surface.slip3 = std::min(surf1->slipTorsion,
                                    surf2->slipTorsion);
-<<<<<<< HEAD
-=======
 
   if (contact.surface.mu3 > 0)
   {
@@ -1188,7 +1163,6 @@
       contact.surface.mode |= dContactSlip3;
     }
   }
->>>>>>> ccc1d325
 
   // Set the bounce values
   contact.surface.bounce = std::min(surf1->bounce,
