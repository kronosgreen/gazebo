--- conflicted
+++ resolved
@@ -374,159 +374,116 @@
 {
   if (_key == "fudge_factor")
   {
-<<<<<<< HEAD
-    this->SetParam(dParamFudgeFactor, boost::any_cast<double>(_value));
+    try
+    {
+      this->SetParam(dParamFudgeFactor, boost::any_cast<double>(_value));
+    }
+    catch(boost::bad_any_cast &e)
+    {
+      gzerr << "boost any_cast error:" << e.what() << "\n";
+    }
   }
   else if (_key == "suspension_erp")
   {
-    this->SetParam(dParamSuspensionERP, boost::any_cast<double>(_value));
+    try
+    {
+      this->SetParam(dParamSuspensionERP, boost::any_cast<double>(_value));
+    }
+    catch(boost::bad_any_cast &e)
+    {
+      gzerr << "boost any_cast error:" << e.what() << "\n";
+    }
   }
   else if (_key == "suspension_cfm")
   {
-    this->SetParam(dParamSuspensionCFM, boost::any_cast<double>(_value));
+    try
+    {
+      this->SetParam(dParamSuspensionCFM, boost::any_cast<double>(_value));
+    }
+    catch(boost::bad_any_cast &e)
+    {
+      gzerr << "boost any_cast error:" << e.what() << "\n";
+    }
   }
   else if (_key == "stop_erp")
   {
-    this->SetParam(dParamStopERP, boost::any_cast<double>(_value));
+    try
+    {
+      this->SetParam(dParamStopERP, boost::any_cast<double>(_value));
+    }
+    catch(boost::bad_any_cast &e)
+    {
+      gzerr << "boost any_cast error:" << e.what() << "\n";
+    }
   }
   else if (_key == "stop_cfm")
   {
-    this->SetParam(dParamStopCFM, boost::any_cast<double>(_value));
+    try
+    {
+      this->SetParam(dParamStopCFM, boost::any_cast<double>(_value));
+    }
+    catch(boost::bad_any_cast &e)
+    {
+      gzerr << "boost any_cast error:" << e.what() << "\n";
+    }
   }
   else if (_key == "erp")
   {
-    this->SetParam(dParamERP, boost::any_cast<double>(_value));
+    try
+    {
+      this->SetParam(dParamERP, boost::any_cast<double>(_value));
+    }
+    catch(boost::bad_any_cast &e)
+    {
+      gzerr << "boost any_cast error:" << e.what() << "\n";
+    }
   }
   else if (_key == "cfm")
   {
-    this->SetParam(dParamCFM, boost::any_cast<double>(_value));
+    try
+    {
+      this->SetParam(dParamCFM, boost::any_cast<double>(_value));
+    }
+    catch(boost::bad_any_cast &e)
+    {
+      gzerr << "boost any_cast error:" << e.what() << "\n";
+    }
   }
   else if (_key == "fmax")
   {
-    this->SetParam(dParamFMax, boost::any_cast<double>(_value));
+    try
+    {
+      this->SetParam(dParamFMax, boost::any_cast<double>(_value));
+    }
+    catch(boost::bad_any_cast &e)
+    {
+      gzerr << "boost any_cast error:" << e.what() << "\n";
+    }
   }
   else if (_key == "vel")
   {
-    this->SetParam(dParamVel, boost::any_cast<double>(_value));
+    try
+    {
+      this->SetParam(dParamVel, boost::any_cast<double>(_value));
+    }
+    catch(boost::bad_any_cast &e)
+    {
+      gzerr << "boost any_cast error:" << e.what() << "\n";
+    }
   }
   else if (_key == "hi_stop")
   {
-    this->SetParam(dParamHiStop, boost::any_cast<double>(_value));
+    try
+    {
+      this->SetParam(dParamHiStop, boost::any_cast<double>(_value));
+    }
+    catch(boost::bad_any_cast &e)
+    {
+      gzerr << "boost any_cast error:" << e.what() << "\n";
+    }
   }
   else if (_key == "lo_stop")
   {
-    this->SetParam(dParamLoStop, boost::any_cast<double>(_value));
-=======
-    try
-    {
-      this->SetParam(dParamFudgeFactor, boost::any_cast<double>(_value));
-    }
-    catch(boost::bad_any_cast &e)
-    {
-      gzerr << "boost any_cast error:" << e.what() << "\n";
-    }
-  }
-  else if (_key == "suspension_erp")
-  {
-    try
-    {
-      this->SetParam(dParamSuspensionERP, boost::any_cast<double>(_value));
-    }
-    catch(boost::bad_any_cast &e)
-    {
-      gzerr << "boost any_cast error:" << e.what() << "\n";
-    }
-  }
-  else if (_key == "suspension_cfm")
-  {
-    try
-    {
-      this->SetParam(dParamSuspensionCFM, boost::any_cast<double>(_value));
-    }
-    catch(boost::bad_any_cast &e)
-    {
-      gzerr << "boost any_cast error:" << e.what() << "\n";
-    }
-  }
-  else if (_key == "stop_erp")
-  {
-    try
-    {
-      this->SetParam(dParamStopERP, boost::any_cast<double>(_value));
-    }
-    catch(boost::bad_any_cast &e)
-    {
-      gzerr << "boost any_cast error:" << e.what() << "\n";
-    }
-  }
-  else if (_key == "stop_cfm")
-  {
-    try
-    {
-      this->SetParam(dParamStopCFM, boost::any_cast<double>(_value));
-    }
-    catch(boost::bad_any_cast &e)
-    {
-      gzerr << "boost any_cast error:" << e.what() << "\n";
-    }
-  }
-  else if (_key == "erp")
-  {
-    try
-    {
-      this->SetParam(dParamERP, boost::any_cast<double>(_value));
-    }
-    catch(boost::bad_any_cast &e)
-    {
-      gzerr << "boost any_cast error:" << e.what() << "\n";
-    }
-  }
-  else if (_key == "cfm")
-  {
-    try
-    {
-      this->SetParam(dParamCFM, boost::any_cast<double>(_value));
-    }
-    catch(boost::bad_any_cast &e)
-    {
-      gzerr << "boost any_cast error:" << e.what() << "\n";
-    }
-  }
-  else if (_key == "fmax")
-  {
-    try
-    {
-      this->SetParam(dParamFMax, boost::any_cast<double>(_value));
-    }
-    catch(boost::bad_any_cast &e)
-    {
-      gzerr << "boost any_cast error:" << e.what() << "\n";
-    }
-  }
-  else if (_key == "vel")
-  {
-    try
-    {
-      this->SetParam(dParamVel, boost::any_cast<double>(_value));
-    }
-    catch(boost::bad_any_cast &e)
-    {
-      gzerr << "boost any_cast error:" << e.what() << "\n";
-    }
-  }
-  else if (_key == "hi_stop")
-  {
-    try
-    {
-      this->SetParam(dParamHiStop, boost::any_cast<double>(_value));
-    }
-    catch(boost::bad_any_cast &e)
-    {
-      gzerr << "boost any_cast error:" << e.what() << "\n";
-    }
-  }
-  else if (_key == "lo_stop")
-  {
     try
     {
       this->SetParam(dParamLoStop, boost::any_cast<double>(_value));
@@ -535,21 +492,12 @@
     {
       gzerr << "boost any_cast error:" << e.what() << "\n";
     }
->>>>>>> 092f23fe
   }
   else if (_key == "thread_pitch")
   {
     ScrewJoint<ODEJoint>* screwJoint =
       dynamic_cast<ScrewJoint<ODEJoint>* >(this);
     if (screwJoint != NULL)
-<<<<<<< HEAD
-      screwJoint->SetThreadPitch(0, boost::any_cast<double>(_value));
-  }
-  else
-  {
-    gzerr << "Unable to handle joint attribute["
-          << boost::any_cast<std::string>(_value) << "]\n";
-=======
     {
       try
       {
@@ -572,7 +520,6 @@
     {
       gzerr << "boost any_cast error:" << e.what() << "\n";
     }
->>>>>>> 092f23fe
   }
 }
 
