/*
 * Copyright (C) 2012-2015 Open Source Robotics Foundation
 *
 * Licensed under the Apache License, Version 2.0 (the "License");
 * you may not use this file except in compliance with the License.
 * You may obtain a copy of the License at
 *
 *     http://www.apache.org/licenses/LICENSE-2.0
 *
 * Unless required by applicable law or agreed to in writing, software
 * distributed under the License is distributed on an "AS IS" BASIS,
 * WITHOUT WARRANTIES OR CONDITIONS OF ANY KIND, either express or implied.
 * See the License for the specific language governing permissions and
 * limitations under the License.
 *
*/
#include <boost/bind.hpp>
#include "gazebo/common/Exception.hh"
#include "gazebo/common/Console.hh"
#include "gazebo/common/Assert.hh"

#include "gazebo/physics/World.hh"
#include "gazebo/physics/Link.hh"
#include "gazebo/physics/PhysicsEngine.hh"
#include "gazebo/physics/ode/ODELink.hh"
#include "gazebo/physics/GearboxJoint.hh"
#include "gazebo/physics/ScrewJoint.hh"
#include "gazebo/physics/JointWrench.hh"

#include "gazebo/physics/ode/ODEJointPrivate.hh"
#include "gazebo/physics/ode/ODEJoint.hh"
<<<<<<< HEAD
=======

>>>>>>> 6014174e
using namespace gazebo;
using namespace physics;

//////////////////////////////////////////////////
ODEJoint::ODEJoint(BasePtr _parent)
<<<<<<< HEAD
: Joint(_parent),
=======
: Joint(*new ODEJointProtected, _parent),
>>>>>>> 6014174e
  odeJointDPtr(std::static_pointer_cast<ODEJointProtected>(this->jointDPtr)),
  dataPtr(new ODEJointPrivate)
{
  this->odeJointDPtr->jointId = NULL;
  this->dataPtr->implicitDampingState[0] = ODEJoint::NONE;
  this->dataPtr->implicitDampingState[1] = ODEJoint::NONE;
  this->dataPtr->stiffnessDampingInitialized = false;
  this->dataPtr->feedback = NULL;
  this->dataPtr->currentKd[0] = 0;
  this->dataPtr->currentKd[1] = 0;
  this->dataPtr->currentKp[0] = 0;
  this->dataPtr->currentKp[1] = 0;
  this->dataPtr->forceApplied[0] = 0;
  this->dataPtr->forceApplied[1] = 0;
  this->dataPtr->useImplicitSpringDamper = false;
  this->dataPtr->stopERP = 0.0;
  this->dataPtr->stopCFM = 0.0;
}

//////////////////////////////////////////////////
ODEJoint::~ODEJoint()
{
<<<<<<< HEAD
  if (this->odeJointDPtr->applyDamping)
    physics::Joint::DisconnectJointUpdate(this->odeJointDPtr->applyDamping);
=======
  if (this->jointDPtr->applyDamping)
    physics::Joint::DisconnectJointUpdate(this->jointDPtr->applyDamping);
>>>>>>> 6014174e

  delete this->dataPtr->feedback;
  this->Detach();

  if (this->odeJointDPtr->jointId)
    dJointDestroy(this->odeJointDPtr->jointId);
}

//////////////////////////////////////////////////
void ODEJoint::Load(sdf::ElementPtr _sdf)
{
  Joint::Load(_sdf);

<<<<<<< HEAD
  if (this->odeJointDPtr->sdf->HasElement("physics") &&
      this->odeJointDPtr->sdf->GetElement("physics")->HasElement("ode"))
  {
    sdf::ElementPtr elem =
      this->odeJointDPtr->sdf->GetElement("physics")->GetElement("ode");
=======
  if (this->jointDPtr->sdf->HasElement("physics") &&
      this->jointDPtr->sdf->GetElement("physics")->HasElement("ode"))
  {
    sdf::ElementPtr elem = this->jointDPtr->sdf->GetElement("physics")->GetElement("ode");
>>>>>>> 6014174e

    if (elem->HasElement("implicit_spring_damper"))
    {
      this->dataPtr->useImplicitSpringDamper = elem->Get<bool>("implicit_spring_damper");
    }

    // initializa both axis, \todo: make cfm, erp per axis
    this->dataPtr->stopERP = elem->GetElement("limit")->Get<double>("erp");
    for (unsigned int i = 0; i < this->AngleCount(); ++i)
      this->SetParam("stop_erp", i, this->dataPtr->stopERP);

    // initializa both axis, \todo: make cfm, erp per axis
    this->dataPtr->stopCFM = elem->GetElement("limit")->Get<double>("cfm");
    for (unsigned int i = 0; i < this->AngleCount(); ++i)
      this->SetParam("stop_cfm", i, this->dataPtr->stopCFM);

    if (elem->HasElement("suspension"))
    {
      this->SetParam(dParamSuspensionERP,
          elem->GetElement("suspension")->Get<double>("erp"));
      this->SetParam(dParamSuspensionCFM,
          elem->GetElement("suspension")->Get<double>("cfm"));
    }

    if (elem->HasElement("fudge_factor"))
      this->SetParam(dParamFudgeFactor,
          elem->GetElement("fudge_factor")->Get<double>());

    if (elem->HasElement("cfm"))
        this->SetParam("cfm", 0, elem->Get<double>("cfm"));

    if (elem->HasElement("erp"))
        this->SetParam("erp", 0, elem->Get<double>("erp"));

    if (elem->HasElement("bounce"))
        this->SetParam(dParamBounce,
          elem->GetElement("bounce")->Get<double>());

    if (elem->HasElement("max_force"))
      this->SetParam(dParamFMax,
          elem->GetElement("max_force")->Get<double>());

    if (elem->HasElement("velocity"))
      this->SetParam(dParamVel,
          elem->GetElement("velocity")->Get<double>());
  }
}

//////////////////////////////////////////////////
LinkPtr ODEJoint::JointLink(const unsigned int _index) const
{
  LinkPtr result;
  if (!this->odeJointDPtr->jointId)
  {
    gzerr << "ODE Joint ID is invalid\n";
    return result;
  }

  if (_index == 0 || _index == 1)
  {
<<<<<<< HEAD
    ODELinkPtr odeLink1 = boost::static_pointer_cast<ODELink>(
        this->jointDPtr->childLink);
    ODELinkPtr odeLink2 = boost::static_pointer_cast<ODELink>(
        this->jointDPtr->parentLink);

    if (odeLink1 != NULL &&
        dJointGetBody(this->odeJointDPtr->jointId, _index) == odeLink1->ODEId())
    {
      result = this->jointDPtr->childLink;
    }
    else if (odeLink2)
    {
      result = this->jointDPtr->parentLink;
    }
=======
    ODELinkPtr odeLink1 = boost::static_pointer_cast<ODELink>(this->jointDPtr->childLink);
    ODELinkPtr odeLink2 = boost::static_pointer_cast<ODELink>(this->jointDPtr->parentLink);
    if (odeLink1 != NULL &&
        dJointGetBody(this->odeJointDPtr->jointId, _index) == odeLink1->ODEId())
      result = this->jointDPtr->childLink;
    else if (odeLink2)
      result = this->jointDPtr->parentLink;
>>>>>>> 6014174e
  }

  return result;
}

//////////////////////////////////////////////////
bool ODEJoint::AreConnected(LinkPtr _one, LinkPtr _two) const
{
  ODELinkPtr odeLink1 = boost::dynamic_pointer_cast<ODELink>(_one);
  ODELinkPtr odeLink2 = boost::dynamic_pointer_cast<ODELink>(_two);

  if (odeLink1 == NULL || odeLink2 == NULL)
    gzthrow("ODEJoint requires ODE bodies\n");

  return dAreConnected(odeLink1->ODEId(), odeLink2->ODEId());
}

//////////////////////////////////////////////////
// child classes where appropriate
double ODEJoint::Param(const unsigned int /*parameter*/) const
{
  return 0;
}

//////////////////////////////////////////////////
void ODEJoint::Attach(LinkPtr _parent, LinkPtr _child)
{
  Joint::Attach(_parent, _child);

<<<<<<< HEAD
  ODELinkPtr odechild = boost::dynamic_pointer_cast<ODELink>(
      this->jointDPtr->childLink);
=======
  ODELinkPtr odechild = boost::dynamic_pointer_cast<ODELink>(this->jointDPtr->childLink);
>>>>>>> 6014174e
  ODELinkPtr odeparent = boost::dynamic_pointer_cast<ODELink>(this->jointDPtr->parentLink);

  if (odechild == NULL && odeparent == NULL)
    gzthrow("ODEJoint requires at least one ODE link\n");

  if (!this->odeJointDPtr->jointId)
    gzerr << "ODE Joint ID is invalid\n";

  if (this->HasType(Base::HINGE2_JOINT) &&
      (odechild == NULL || odeparent == NULL))
    gzthrow("ODEHinge2Joint cannot be connected to the world");

  if (!odechild && odeparent)
  {
    dJointAttach(this->odeJointDPtr->jointId, 0, odeparent->ODEId());
  }
  else if (odechild && !odeparent)
  {
    dJointAttach(this->odeJointDPtr->jointId, odechild->ODEId(), 0);
  }
  else if (odechild && odeparent)
  {
    if (this->HasType(Base::HINGE2_JOINT))
      dJointAttach(this->odeJointDPtr->jointId, odeparent->ODEId(), odechild->ODEId());
    else
      dJointAttach(this->odeJointDPtr->jointId, odechild->ODEId(), odeparent->ODEId());
  }
}

//////////////////////////////////////////////////
void ODEJoint::Detach()
{
  Joint::Detach();
  this->jointDPtr->childLink.reset();
  this->jointDPtr->parentLink.reset();

  if (this->odeJointDPtr->jointId)
    dJointAttach(this->odeJointDPtr->jointId, 0, 0);
  else
    gzerr << "ODE Joint ID is invalid\n";
}

//////////////////////////////////////////////////
// where appropriate
void ODEJoint::SetParam(const unsigned int /*parameter*/,
    const double /*value*/)
{
  if (this->jointDPtr->childLink)
    this->jointDPtr->childLink->SetEnabled(true);
  if (this->jointDPtr->parentLink)
    this->jointDPtr->parentLink->SetEnabled(true);
}

//////////////////////////////////////////////////
void ODEJoint::SetERP(const double _newERP)
{
  this->SetParam(dParamSuspensionERP, _newERP);
}

//////////////////////////////////////////////////
double ODEJoint::GetERP()
{
  return this->ERP();
}

//////////////////////////////////////////////////
double ODEJoint::ERP()
{
  return this->Param(dParamSuspensionERP);
}

//////////////////////////////////////////////////
void ODEJoint::SetCFM(const double _newCFM)
{
  this->SetParam(dParamSuspensionCFM, _newCFM);
}

//////////////////////////////////////////////////
double ODEJoint::GetCFM()
{
  return this->CFM();
}

//////////////////////////////////////////////////
double ODEJoint::CFM() const
{
  return this->Param(dParamSuspensionCFM);
}

//////////////////////////////////////////////////
dJointFeedback *ODEJoint::GetFeedback()
{
  return this->Feedback();
}

//////////////////////////////////////////////////
dJointFeedback *ODEJoint::Feedback() const
{
  if (this->odeJointDPtr->jointId)
    return dJointGetFeedback(this->odeJointDPtr->jointId);
  else
    gzerr << "ODE Joint ID is invalid\n";
  return NULL;
}

//////////////////////////////////////////////////
bool ODEJoint::SetHighStop(const unsigned int _index,
    const ignition::math::Angle &_angle)
{
  Joint::SetHighStop(_index, _angle);
  switch (_index)
  {
    case 0:
      this->SetParam(dParamHiStop, _angle.Radian());
      return true;
    case 1:
      this->SetParam(dParamHiStop2, _angle.Radian());
      return true;
    case 2:
      this->SetParam(dParamHiStop3, _angle.Radian());
      return true;
    default:
      gzerr << "Invalid index[" << _index << "]\n";
      return false;
  };
}

//////////////////////////////////////////////////
bool ODEJoint::SetLowStop(const unsigned int _index,
    const ignition::math::Angle &_angle)
{
  Joint::SetLowStop(_index, _angle);
  switch (_index)
  {
    case 0:
      this->SetParam(dParamLoStop, _angle.Radian());
      return true;
    case 1:
      this->SetParam(dParamLoStop2, _angle.Radian());
      return true;
    case 2:
      this->SetParam(dParamLoStop3, _angle.Radian());
      return true;
    default:
      gzerr << "Invalid index[" << _index << "]\n";
      return false;
  };
}

//////////////////////////////////////////////////
ignition::math::Angle ODEJoint::HighStop(const unsigned int _index) const
{
  return this->UpperLimit(_index);
}

//////////////////////////////////////////////////
ignition::math::Angle ODEJoint::LowStop(const unsigned int _index) const
{
  return this->LowerLimit(_index);
}

//////////////////////////////////////////////////
ignition::math::Vector3d ODEJoint::LinkForce(const unsigned int _index) const
{
  ignition::math::Vector3d result;

  if (!this->odeJointDPtr->jointId)
  {
    gzerr << "ODE Joint ID is invalid\n";
    return result;
  }

<<<<<<< HEAD
  dJointFeedback *jointFeedback = dJointGetFeedback(
      this->odeJointDPtr->jointId);
=======
  dJointFeedback *jointFeedback = dJointGetFeedback(this->odeJointDPtr->jointId);
>>>>>>> 6014174e

  if (_index == 0)
  {
    result.Set(jointFeedback->f1[0], jointFeedback->f1[1],
               jointFeedback->f1[2]);
  }
  else
  {
    result.Set(jointFeedback->f2[0], jointFeedback->f2[1],
               jointFeedback->f2[2]);
  }

  return result;
}

//////////////////////////////////////////////////
ignition::math::Vector3d ODEJoint::LinkTorque(const unsigned int _index) const
{
  ignition::math::Vector3d result;

  if (!this->odeJointDPtr->jointId)
  {
    gzerr << "ODE Joint ID is invalid\n";
    return result;
  }

<<<<<<< HEAD
  dJointFeedback *jointFeedback =
    dJointGetFeedback(this->odeJointDPtr->jointId);

=======
  dJointFeedback *jointFeedback = dJointGetFeedback(this->odeJointDPtr->jointId);
>>>>>>> 6014174e
  if (!jointFeedback)
  {
    gzerr << "Joint feedback uninitialized" << std::endl;
    return result;
  }

  if (_index == 0)
  {
    result.Set(jointFeedback->t1[0], jointFeedback->t1[1],
               jointFeedback->t1[2]);
  }
  else
  {
    result.Set(jointFeedback->t2[0], jointFeedback->t2[1],
               jointFeedback->t2[2]);
  }

  return result;
}

//////////////////////////////////////////////////
void ODEJoint::SetAxis(const unsigned int _index,
    const ignition::math::Vector3d &_axis)
{
  // record axis in sdf element
  if (_index == 0)
<<<<<<< HEAD
    this->odeJointDPtr->sdf->GetElement("axis")->GetElement("xyz")->Set(_axis);
  else if (_index == 1)
    this->odeJointDPtr->sdf->GetElement("axis2")->GetElement("xyz")->Set(_axis);
=======
    this->jointDPtr->sdf->GetElement("axis")->GetElement("xyz")->Set(_axis);
  else if (_index == 1)
    this->jointDPtr->sdf->GetElement("axis2")->GetElement("xyz")->Set(_axis);
>>>>>>> 6014174e
  else
    gzerr << "SetAxis index [" << _index << "] out of bounds\n";
}

//////////////////////////////////////////////////
bool ODEJoint::SetParam(const std::string &_key, const unsigned int _index,
                        const boost::any &_value)
{
  // Axis parameters for multi-axis joints use a group bitmask
  // to identify the variable.
  unsigned int group;
  switch (_index)
  {
    case 0:
      group = dParamGroup1;
      break;
    case 1:
      group = dParamGroup2;
      break;
    case 2:
      group = dParamGroup3;
      break;
    default:
      gzerr << "Invalid index[" << _index << "]\n";
      return false;
  };

  // try because boost::any_cast can throw
  try
  {
    if (_key == "fudge_factor")
    {
      this->SetParam(dParamFudgeFactor, boost::any_cast<double>(_value));
    }
    else if (_key == "suspension_erp")
    {
      this->SetParam(dParamSuspensionERP, boost::any_cast<double>(_value));
    }
    else if (_key == "suspension_cfm")
    {
      this->SetParam(dParamSuspensionCFM, boost::any_cast<double>(_value));
    }
    else if (_key == "stop_erp")
    {
      this->SetParam(dParamStopERP | group, boost::any_cast<double>(_value));
    }
    else if (_key == "stop_cfm")
    {
      this->SetParam(dParamStopCFM | group, boost::any_cast<double>(_value));
    }
    else if (_key == "erp")
    {
      this->SetParam(dParamERP, boost::any_cast<double>(_value));
    }
    else if (_key == "cfm")
    {
      this->SetParam(dParamCFM, boost::any_cast<double>(_value));
    }
    else if (_key == "fmax")
    {
      this->SetParam(dParamFMax | group, boost::any_cast<double>(_value));
    }
    else if (_key == "friction")
    {
      // To represent Coulomb friction,
      //  set FMax to friction value
      //  set Vel to 0
      this->SetParam(group | dParamFMax, boost::any_cast<double>(_value));
      this->SetParam(group | dParamVel, 0.0);
    }
    else if (_key == "vel")
    {
      this->SetParam(dParamVel | group, boost::any_cast<double>(_value));
    }
    else if (_key == "hi_stop")
    {
      this->SetParam(dParamHiStop | group, boost::any_cast<double>(_value));
    }
    else if (_key == "lo_stop")
    {
      this->SetParam(dParamLoStop | group, boost::any_cast<double>(_value));
    }
    else if (_key == "thread_pitch")
    {
      ScrewJoint<ODEJoint>* screwJoint =
        dynamic_cast<ScrewJoint<ODEJoint>* >(this);
      if (screwJoint != NULL)
      {
        screwJoint->SetThreadPitch(boost::any_cast<double>(_value));
      }
      else
      {
        gzerr << "Trying to set " << _key << " for non-screw joints."
              << std::endl;
        return 0;
      }
    }
    else if (_key == "gearbox_ratio")
    {
      GearboxJoint<ODEJoint>* gearboxJoint =
        dynamic_cast<GearboxJoint<ODEJoint>* >(this);
      if (gearboxJoint != NULL)
      {
        gearboxJoint->SetGearboxRatio(boost::any_cast<double>(_value));
      }
      else
      {
        gzerr << "Trying to set " << _key << " for non-gearbox joints."
              << std::endl;
        return 0;
      }
    }
    else
    {
      gzerr << "Unable to handle joint attribute[" << _key << "]\n";
      return false;
    }
  }
  catch(const boost::bad_any_cast &e)
  {
    gzerr << "SetParam(" << _key << ")"
          << " boost any_cast error:" << e.what()
          << std::endl;
    return false;
  }
  return true;
}

//////////////////////////////////////////////////
double ODEJoint::Param(const std::string &_key, const unsigned int _index) const
{
  // Axis parameters for multi-axis joints use a group bitmask
  // to identify the variable.
  unsigned int group;
  switch (_index)
  {
    case 0:
      group = dParamGroup1;
      break;
    case 1:
      group = dParamGroup2;
      break;
    case 2:
      group = dParamGroup3;
      break;
    default:
      gzerr << "Invalid index[" << _index << "]\n";
      return false;
  }

  try
  {
    if (_key == "fudge_factor")
    {
      return this->Param(dParamFudgeFactor);
    }
    else if (_key == "suspension_erp")
    {
      return this->Param(dParamSuspensionERP);
    }
    else if (_key == "suspension_cfm")
    {
      return this->Param(dParamSuspensionCFM);
    }
    else if (_key == "stop_erp")
    {
      return this->Param(dParamStopERP | group);
    }
    else if (_key == "stop_cfm")
    {
      return this->Param(dParamStopCFM | group);
    }
    else if (_key == "erp")
    {
      return this->Param(dParamERP);
    }
    else if (_key == "cfm")
    {
      return this->Param(dParamCFM);
    }
    else if (_key == "fmax")
    {
      return this->Param(dParamFMax | group);
    }
    else if (_key == "friction")
    {
      return this->Param(dParamFMax | group);
    }
    else if (_key == "vel")
    {
      return this->Param(dParamVel | group);
    }
    else if (_key == "hi_stop")
    {
      return this->Param(dParamHiStop | group);
    }
    else if (_key == "lo_stop")
    {
      return this->Param(dParamLoStop | group);
    }
  }
  catch(common::Exception &e)
  {
    gzerr << "GetParam(" << _key << ") error:"
          << e.GetErrorStr()
          << std::endl;
    return 0;
  }

  gzerr << "Unable to get joint attribute[" << _key << "]"
        << std::endl;
  return 0;
}

//////////////////////////////////////////////////
void ODEJoint::Reset()
{
  if (this->odeJointDPtr->jointId)
    dJointReset(this->odeJointDPtr->jointId);
  else
    gzerr << "ODE Joint ID is invalid\n";

  Joint::Reset();
}

//////////////////////////////////////////////////
void ODEJoint::CacheForceTorque()
{
  // Does nothing for now, will add when recovering pull request #1721
}

//////////////////////////////////////////////////
JointWrench ODEJoint::ForceTorque(const unsigned int /*_index*/) const
{
  // Note that:
  // f2, t2 are the force torque measured on parent body's cg
  // f1, t1 are the force torque measured on child body's cg
  dJointFeedback *fb = this->Feedback();
  if (fb)
  {
    // kind of backwards here, body1 (parent) corresponds go f2, t2
    // and body2 (child) corresponds go f1, t1
    this->jointDPtr->wrench.body2Force.Set(fb->f1[0], fb->f1[1], fb->f1[2]);
    this->jointDPtr->wrench.body2Torque.Set(fb->t1[0], fb->t1[1], fb->t1[2]);
    this->jointDPtr->wrench.body1Force.Set(fb->f2[0], fb->f2[1], fb->f2[2]);
    this->jointDPtr->wrench.body1Torque.Set(fb->t2[0], fb->t2[1], fb->t2[2]);

    // get force applied through SetForce
    physics::JointWrench wrenchAppliedWorld;
    if (this->HasType(physics::Base::HINGE_JOINT))
    {
      // rotate force into child link frame
      // GetLocalAxis is the axis specified in parent link frame!!!
      wrenchAppliedWorld.body2Torque =
        this->Force(0u) * this->LocalAxis(0u);

      // gzerr << "body2Torque [" << wrenchAppliedWorld.body2Torque
      //       << "] axis [" << this->LocalAxis(0u)
      //       << "]\n";

      wrenchAppliedWorld.body1Torque = -wrenchAppliedWorld.body2Torque;
    }
    else if (this->HasType(physics::Base::SLIDER_JOINT))
    {
      // rotate force into child link frame
      wrenchAppliedWorld.body2Force =
        this->Force(0u) * this->LocalAxis(0u);
      wrenchAppliedWorld.body1Force = -wrenchAppliedWorld.body2Force;
    }
    else if (this->HasType(physics::Base::FIXED_JOINT))
    {
      // no correction are necessary for fixed joint
    }
    else
    {
      /// \TODO: fix for multi-axis joints
      gzerr << "force torque for joint type [" << this->Type()
            << "] not implemented, returns false results!!\n";
    }

    // convert wrench from child cg location to child link frame
    if (this->jointDPtr->childLink)
    {
<<<<<<< HEAD
      ignition::math::Pose3d childPose =
        this->jointDPtr->childLink->WorldPose();

      // convert torque from about child CG to joint anchor location
      // cg position specified in child link frame
      ignition::math::Pose3d cgPose;
      physics::InertialPtr inertial = this->jointDPtr->childLink->Inertial();
=======
      math::Pose childPose = this->jointDPtr->childLink->GetWorldPose();

      // convert torque from about child CG to joint anchor location
      // cg position specified in child link frame
      math::Pose cgPose;
      auto inertial = this->jointDPtr->childLink->GetInertial();
>>>>>>> 6014174e
      if (inertial)
        cgPose = inertial->GetPose().Ign();

      // anchorPose location of joint in child frame
      // childMomentArm: from child CG to joint location in child link frame
      // moment arm rotated into world frame (given feedback is in world frame)
      ignition::math::Vector3d childMomentArm = childPose.Rot().RotateVector(
        (this->jointDPtr->anchorPose -
         ignition::math::Pose3d(cgPose.Pos(),
           ignition::math::Quaterniond())).Pos());

      // gzerr << "anchor [" << anchorPose
<<<<<<< HEAD
      //       << "] iarm[" <<
      //       this->jointDPtr->childLink->Inertial()->GetPose().pos
=======
      //       << "] iarm[" << this->jointDPtr->childLink->GetInertial()->GetPose().pos
>>>>>>> 6014174e
      //       << "] childMomentArm[" << childMomentArm
      //       << "] f1[" << this->jointDPtr->wrench.body2Force
      //       << "] t1[" << this->jointDPtr->wrench.body2Torque
      //       << "] fxp[" <<
      //       this->jointDPtr->wrench.body2Force.Cross(childMomentArm)
      //       << "]\n";

      this->jointDPtr->wrench.body2Torque +=
        this->jointDPtr->wrench.body2Force.Cross(childMomentArm);

      // rotate resulting body2Force in world frame into link frame
      this->jointDPtr->wrench.body2Force = childPose.Rot().RotateVectorReverse(
        -this->jointDPtr->wrench.body2Force.Ign());

      // rotate resulting body2Torque in world frame into link frame
      this->jointDPtr->wrench.body2Torque = childPose.Rot().RotateVectorReverse(
        -this->jointDPtr->wrench.body2Torque.Ign());
    }

    // convert torque from about parent CG to joint anchor location
    if (this->jointDPtr->parentLink)
    {
      // get child pose, or it's the inertial world if childLink is NULL
<<<<<<< HEAD
      ignition::math::Pose3d childPose;
      if (this->jointDPtr->childLink)
        childPose = this->jointDPtr->childLink->WorldPose();
      else
        gzerr << "missing child link, double check model.";

      ignition::math::Pose3d parentPose =
        this->jointDPtr->parentLink->WorldPose();
=======
      math::Pose childPose;
      if (this->jointDPtr->childLink)
        childPose = this->jointDPtr->childLink->GetWorldPose();
      else
        gzerr << "missing child link, double check model.";

      math::Pose parentPose = this->jointDPtr->parentLink->GetWorldPose();
>>>>>>> 6014174e

      // if parent link exists, convert torque from about parent
      // CG to joint anchor location

      // parent cg specified in parent link frame
<<<<<<< HEAD
      ignition::math::Pose3d cgPose;
      InertialPtr inertial = this->jointDPtr->parentLink->Inertial();
=======
      math::Pose cgPose;
      auto inertial = this->jointDPtr->parentLink->GetInertial();
>>>>>>> 6014174e
      if (inertial)
        cgPose = inertial->GetPose().Ign();

      // get parent CG pose in child link frame
      ignition::math::Pose3d parentCGInChildLink =
        ignition::math::Pose3d(cgPose.Pos(), ignition::math::Quaterniond()) -
        (childPose - parentPose);

      // anchor location in parent CG frame
      // this is the moment arm, but it's in parent CG frame, we need
      // to convert it into world frame
      ignition::math::Pose3d anchorInParendCGFrame =
        this->jointDPtr->anchorPose - parentCGInChildLink;

      // paretnCGFrame in world frame
      ignition::math::Pose3d parentCGInWorld = cgPose + parentPose;

      // rotate momeent arms into world frame
      ignition::math::Vector3d parentMomentArm =
        parentCGInWorld.Rot().RotateVector(
        (this->jointDPtr->anchorPose - parentCGInChildLink).Pos());

      // gzerr << "anchor [" << this->jointDPtr->anchorPose
      //       << "] pcginc[" << parentCGInChildLink
      //       << "] iarm[" << cgPose
      //       << "] anc2pcg[" << this->jointDPtr->anchorPose -
      //       parentCGInChildLink
      //       << "] parentMomentArm[" << parentMomentArm
      //       << "] f1[" << this->jointDPtr->wrench.body1Force
      //       << "] t1[" << this->jointDPtr->wrench.body1Torque
      //       << "] fxp[" << this->jointDPtr->wrench.body1Force.Cross(
      //       parentMomentArm)
      //       << "]\n";

      this->jointDPtr->wrench.body1Torque +=
        this->jointDPtr->wrench.body1Force.Cross(parentMomentArm);

      // rotate resulting body1Force in world frame into link frame
      this->jointDPtr->wrench.body1Force = parentPose.Rot().RotateVectorReverse(
        -this->jointDPtr->wrench.body1Force.Ign());

      // rotate resulting body1Torque in world frame into link frame
      this->jointDPtr->wrench.body1Torque =
        parentPose.Rot().RotateVectorReverse(
        -this->jointDPtr->wrench.body1Torque.Ign());

      if (!this->jointDPtr->childLink)
      {
<<<<<<< HEAD
        gzlog << "Joint [" << this->ScopedName()
              << "] with parent Link ["
              << this->jointDPtr->parentLink->ScopedName()
=======
        gzlog << "Joint [" << this->GetScopedName()
              << "] with parent Link [" << this->jointDPtr->parentLink->GetScopedName()
>>>>>>> 6014174e
              << "] but no child Link.  Child Link must be world.\n";
        // if child link does not exist, use equal and opposite
        this->jointDPtr->wrench.body2Force =
          -this->jointDPtr->wrench.body1Force;
        this->jointDPtr->wrench.body2Torque =
          -this->jointDPtr->wrench.body1Torque;

        // force/torque are in parent link frame, transform them into
        // child link(world) frame.
<<<<<<< HEAD
        ignition::math::Pose3d parentToWorldTransform =
          this->jointDPtr->parentLink->WorldPose();
        this->jointDPtr->wrench.body1Force =
          parentToWorldTransform.Rot().RotateVector(
          this->jointDPtr->wrench.body1Force.Ign());
        this->jointDPtr->wrench.body1Torque =
          parentToWorldTransform.Rot().RotateVector(
          this->jointDPtr->wrench.body1Torque.Ign());
=======
        math::Pose parentToWorldTransform = this->jointDPtr->parentLink->GetWorldPose();
        this->wrench.body1Force =
          parentToWorldTransform.rot.RotateVector(
          this->wrench.body1Force);
        this->wrench.body1Torque =
          parentToWorldTransform.rot.RotateVector(
          this->wrench.body1Torque);
>>>>>>> 6014174e
      }
    }
    else
    {
      if (!this->jointDPtr->childLink)
      {
        gzerr << "Both parent and child links are invalid, abort.\n";
        return JointWrench();
      }
      else
      {
<<<<<<< HEAD
        gzlog << "Joint [" << this->ScopedName()
              << "] with child Link ["
              << this->jointDPtr->childLink->ScopedName()
=======
        gzlog << "Joint [" << this->GetScopedName()
              << "] with child Link [" << this->jointDPtr->childLink->GetScopedName()
>>>>>>> 6014174e
              << "] but no parent Link.  Parent Link must be world.\n";
        // if parentLink does not exist, use equal opposite body1 wrench
        this->jointDPtr->wrench.body1Force =
          -this->jointDPtr->wrench.body2Force;
        this->jointDPtr->wrench.body1Torque =
          -this->jointDPtr->wrench.body2Torque;

        // force/torque are in child link frame, transform them into
        // parent link frame.  Here, parent link is world, so zero transform.
<<<<<<< HEAD
        ignition::math::Pose3d childToWorldTransform =
          this->jointDPtr->childLink->WorldPose();
        this->jointDPtr->wrench.body1Force =
          childToWorldTransform.Rot().RotateVector(
          this->jointDPtr->wrench.body1Force.Ign());
        this->jointDPtr->wrench.body1Torque =
          childToWorldTransform.Rot().RotateVector(
          this->jointDPtr->wrench.body1Torque.Ign());
=======
        math::Pose childToWorldTransform = this->jointDPtr->childLink->GetWorldPose();
        this->wrench.body1Force =
          childToWorldTransform.rot.RotateVector(
          this->wrench.body1Force);
        this->wrench.body1Torque =
          childToWorldTransform.rot.RotateVector(
          this->wrench.body1Torque);
>>>>>>> 6014174e
      }
    }
    this->jointDPtr->wrench = this->jointDPtr->wrench - wrenchAppliedWorld;
  }
  else
  {
    // forgot to set provide_feedback?
    gzwarn << "GetForceTorque: forgot to set <provide_feedback>?\n";
  }

  return this->jointDPtr->wrench;
}

//////////////////////////////////////////////////
bool ODEJoint::UsesImplicitSpringDamper()
{
  return this->dataPtr->useImplicitSpringDamper;
}

//////////////////////////////////////////////////
void ODEJoint::UseImplicitSpringDamper(const bool _implicit)
{
  this->dataPtr->useImplicitSpringDamper = _implicit;
}

//////////////////////////////////////////////////
void ODEJoint::ApplyImplicitStiffnessDamping()
{
  // check if we are violating joint limits
  if (this->AngleCount() > 2)
  {
     gzerr << "Incompatible joint type, AngleCount() = "
           << this->AngleCount() << " > 2\n";
     return;
  }

<<<<<<< HEAD
  double dt = this->World()->GetPhysicsEngine()->GetMaxStepSize();
=======
  double dt = this->GetWorld()->GetPhysicsEngine()->GetMaxStepSize();
>>>>>>> 6014174e
  for (unsigned int i = 0; i < this->AngleCount(); ++i)
  {
    double angle = this->Angle(i).Radian();
    double dAngle = 2.0 * this->Velocity(i) * dt;
    angle += dAngle;

    if ((ignition::math::equal(
            this->jointDPtr->dissipationCoefficient[i], 0.0) &&
         ignition::math::equal(this->jointDPtr->stiffnessCoefficient[i], 0.0)) ||
        angle >= this->jointDPtr->upperLimit[i].Radian() ||
        angle <= this->jointDPtr->lowerLimit[i].Radian())
    {
      if (this->dataPtr->implicitDampingState[i] != ODEJoint::JOINT_LIMIT)
      {
        // We have hit the actual joint limit!
        // turn off simulated damping by recovering cfm and erp,
        // and recover joint limits
        this->SetParam("stop_erp", i, this->dataPtr->stopERP);
        this->SetParam("stop_cfm", i, this->dataPtr->stopCFM);
<<<<<<< HEAD
        this->SetParam("hi_stop", i, this->jointDPtr->upperLimit[i].Radian());
        this->SetParam("lo_stop", i, this->jointDPtr->lowerLimit[i].Radian());
        this->SetParam("hi_stop", i, this->jointDPtr->upperLimit[i].Radian());
=======
        this->SetParam("hi_stop", i, this->upperLimit[i].Radian());
        this->SetParam("lo_stop", i, this->lowerLimit[i].Radian());
        this->SetParam("hi_stop", i, this->upperLimit[i].Radian());
>>>>>>> 6014174e
        this->dataPtr->implicitDampingState[i] = ODEJoint::JOINT_LIMIT;
      }
      /* test to see if we can reduce jitter at joint limits
      // apply spring damper explicitly if in joint limit
      // this limits oscillations if spring is pushing joint
      // into the limit.
      {
        double dampingForce = -fabs(this->jointDPtr->dissipationCoefficient[i])
          * this->Velocity(i);
        double springForce = this->jointDPtr->stiffnessCoefficient[i]
          * (this->jointDPtr->springReferencePosition[i] - this->Angle(i).Radian());
        this->SetForceImpl(i, dampingForce + springForce);
      }
      */
    }
    else if (!ignition::math::equal(
          this->jointDPtr->dissipationCoefficient[i], 0.0) ||
        !ignition::math::equal(this->jointDPtr->stiffnessCoefficient[i], 0.0))
    {
      double kd = fabs(this->jointDPtr->dissipationCoefficient[i]);
      double kp = this->jointDPtr->stiffnessCoefficient[i];

      /// \TODO: This bit of code involving adaptive damping
      /// might be too complicated, add some more comments or simplify it.
      if (this->jointDPtr->dissipationCoefficient[i] < 0)
        kd = this->ApplyAdaptiveDamping(i, kd);

      // update if going into DAMPING_ACTIVE mode, or
      // if current applied damping value is not the same as predicted.
      if (this->dataPtr->implicitDampingState[i] != ODEJoint::DAMPING_ACTIVE ||
<<<<<<< HEAD
          !ignition::math::equal(kd, this->dataPtr->currentKd[i]) ||
          !ignition::math::equal(kp, this->dataPtr->currentKp[i]))
=======
          !math::equal(kd, this->dataPtr->currentKd[i]) ||
          !math::equal(kp, this->dataPtr->currentKp[i]))
>>>>>>> 6014174e
      {
        // save kp, kd applied for efficiency
        this->dataPtr->currentKd[i] = kd;
        this->dataPtr->currentKp[i] = kp;

        // convert kp, kd to cfm, erp
        double erp, cfm;
        this->KpKdToCFMERP(dt, kp, kd, cfm, erp);

        // add additional constraint row by fake hitting joint limit
        // then, set erp and cfm to simulate viscous joint damping
        this->SetParam("stop_erp", i, erp);
        this->SetParam("stop_cfm", i, cfm);
<<<<<<< HEAD
        this->SetParam("hi_stop", i,
            this->jointDPtr->springReferencePosition[i]);
        this->SetParam("lo_stop", i,
            this->jointDPtr->springReferencePosition[i]);
        this->SetParam("hi_stop", i,
            this->jointDPtr->springReferencePosition[i]);
=======
        this->SetParam("hi_stop", i, this->springReferencePosition[i]);
        this->SetParam("lo_stop", i, this->springReferencePosition[i]);
        this->SetParam("hi_stop", i, this->springReferencePosition[i]);
>>>>>>> 6014174e
        this->dataPtr->implicitDampingState[i] = ODEJoint::DAMPING_ACTIVE;
      }
    }
  }
}

//////////////////////////////////////////////////
double ODEJoint::ApplyAdaptiveDamping(unsigned int _index,
    const double _damping)
{
  /// \TODO: hardcoded thresholds for now, make them params.
  static double vThreshold = 0.01;
  static double fThreshold = 1.0;

  double f = this->Force(_index);
  double v = this->Velocity(_index);

  if (fabs(v) < vThreshold && fabs(f) > fThreshold)
  {
    // guess what the stable damping value might be based on v.
    double tmpDStable = f / (v/fabs(v)*std::max(fabs(v), vThreshold));

    // debug
    // gzerr << "joint [" << this->Name()
    //       << "] damping[" << _damping
    //       << "] f [" << f
    //       << "] v [" << v
    //       << "] f*v [" << f*v
    //       << "] f/v [" << tmpDStable
    //       << "] cur currentKd[" << _index
    //       << "] = [" << currentKd[_index] << "]\n";

    // limit v(n+1)/v(n) to 2.0 by multiplying tmpDStable by 0.5
    return std::max(_damping, 0.5*tmpDStable);
  }
  else
    return _damping;
}

//////////////////////////////////////////////////
void ODEJoint::KpKdToCFMERP(const double _dt,
                           const double _kp, const double _kd,
                           double &_cfm, double &_erp)
{
  /// \TODO: check for NaN cases
  _erp = _dt * _kp / (_dt * _kp + _kd);
  _cfm = 1.0 / (_dt * _kp + _kd);
}

//////////////////////////////////////////////////
void ODEJoint::CFMERPToKpKd(const double _dt,
                            const double _cfm, const double _erp,
                            double &_kp, double &_kd)
{
  /// \TODO: check for NaN cases
  _kp = _erp / (_dt * _cfm);
  _kd = (1.0 - _erp) / _cfm;
}

//////////////////////////////////////////////////
void ODEJoint::SetDamping(const unsigned int _index, const double _damping)
{
  if (_index < this->AngleCount())
  {
    this->SetStiffnessDamping(_index, this->jointDPtr->stiffnessCoefficient[_index],
      _damping);
  }
  else
  {
     gzerr << "ODEJoint::SetDamping: index[" << _index
           << "] is out of bounds (AngleCount() = "
           << this->AngleCount() << ").\n";
     return;
  }
}

//////////////////////////////////////////////////
void ODEJoint::SetStiffness(const unsigned int _index, const double _stiffness)
{
  if (_index < this->AngleCount())
  {
    this->SetStiffnessDamping(_index, _stiffness,
      this->jointDPtr->dissipationCoefficient[_index]);
  }
  else
  {
     gzerr << "ODEJoint::SetStiffness: index[" << _index
           << "] is out of bounds (AngleCount() = "
           << this->AngleCount() << ").\n";
     return;
  }
}

//////////////////////////////////////////////////
void ODEJoint::SetStiffnessDamping(const unsigned int _index,
  const double _stiffness, const double _damping, const double _reference)
{
  if (_index < this->AngleCount())
  {
    this->jointDPtr->stiffnessCoefficient[_index] = _stiffness;
    this->jointDPtr->dissipationCoefficient[_index] = _damping;
    this->jointDPtr->springReferencePosition[_index] = _reference;

    /// reset state of implicit damping state machine.
    if (this->dataPtr->useImplicitSpringDamper)
    {
      if (static_cast<unsigned int>(_index) < this->AngleCount())
      {
        this->dataPtr->implicitDampingState[_index] = ODEJoint::NONE;
      }
      else
      {
         gzerr << "Incompatible joint type, index[" << _index
               << "] is out of bounds (AngleCount() = "
               << this->AngleCount() << ").\n";
         return;
      }
    }

    /// \TODO:  The check for static parent or child below might not be needed,
    /// but we need to test first.  In theory, attaching an object to a static
    /// body should not affect spring/damper application.
    bool parentStatic =
      this->Parent() ? this->Parent()->IsStatic() : false;
    bool childStatic =
      this->Child() ? this->Child()->IsStatic() : false;

    if (!this->dataPtr->stiffnessDampingInitialized)
    {
      if (!parentStatic && !childStatic)
      {
<<<<<<< HEAD
        this->odeJointDPtr->applyDamping = physics::Joint::ConnectJointUpdate(
=======
        this->jointDPtr->applyDamping = physics::Joint::ConnectJointUpdate(
>>>>>>> 6014174e
          boost::bind(&ODEJoint::ApplyStiffnessDamping, this));
        this->dataPtr->stiffnessDampingInitialized = true;
      }
      else
      {
        gzwarn << "Spring Damper for Joint[" << this->Name()
               << "] is not initialized because either parent[" << parentStatic
               << "] or child[" << childStatic << "] is static.\n";
      }
    }
  }
  else
    gzerr << "SetStiffnessDamping _index too large.\n";
}

//////////////////////////////////////////////////
void ODEJoint::SetProvideFeedback(bool _enable)
{
  Joint::SetProvideFeedback(_enable);

  if (this->jointDPtr->provideFeedback)
  {
    if (this->dataPtr->feedback == NULL)
    {
      this->dataPtr->feedback = new dJointFeedback;
      this->dataPtr->feedback->f1[0] = 0;
      this->dataPtr->feedback->f1[1] = 0;
      this->dataPtr->feedback->f1[2] = 0;
      this->dataPtr->feedback->t1[0] = 0;
      this->dataPtr->feedback->t1[1] = 0;
      this->dataPtr->feedback->t1[2] = 0;
      this->dataPtr->feedback->f2[0] = 0;
      this->dataPtr->feedback->f2[1] = 0;
      this->dataPtr->feedback->f2[2] = 0;
      this->dataPtr->feedback->t2[0] = 0;
      this->dataPtr->feedback->t2[1] = 0;
      this->dataPtr->feedback->t2[2] = 0;
    }

    if (this->odeJointDPtr->jointId)
      dJointSetFeedback(this->odeJointDPtr->jointId, this->dataPtr->feedback);
    else
      gzerr << "ODE Joint ID is invalid\n";
  }
}

//////////////////////////////////////////////////
void ODEJoint::SetForce(unsigned int _index, double _force)
{
  double force = Joint::CheckAndTruncateForce(_index, _force);
  this->SaveForce(_index, force);
  this->SetForceImpl(_index, force);

  // for engines that supports auto-disable of links
  if (this->jointDPtr->childLink)
    this->jointDPtr->childLink->SetEnabled(true);
  if (this->jointDPtr->parentLink)
    this->jointDPtr->parentLink->SetEnabled(true);
}

//////////////////////////////////////////////////
void ODEJoint::SaveForce(unsigned int _index, double _force)
{
  // this bit of code actually doesn't do anything physical,
  // it simply records the forces commanded inside forceApplied.
  if (_index < this->AngleCount())
  {
<<<<<<< HEAD
    if (this->dataPtr->forceAppliedTime < this->World()->GetSimTime())
    {
      // reset forces if time step is new
      this->dataPtr->forceAppliedTime = this->World()->GetSimTime();
=======
    if (this->dataPtr->forceAppliedTime < this->GetWorld()->GetSimTime())
    {
      // reset forces if time step is new
      this->dataPtr->forceAppliedTime = this->GetWorld()->GetSimTime();
>>>>>>> 6014174e
      this->dataPtr->forceApplied[0] = this->dataPtr->forceApplied[1] = 0;
    }

    this->dataPtr->forceApplied[_index] += _force;
  }
  else
    gzerr << "Something's wrong, joint [" << this->ScopedName()
          << "] index [" << _index
          << "] out of range.\n";
}

//////////////////////////////////////////////////
double ODEJoint::Force(const unsigned int _index) const
{
  if (_index < this->AngleCount())
  {
    return this->dataPtr->forceApplied[_index];
  }
  else
  {
    gzerr << "Invalid joint index [" << _index
          << "] when trying to get force\n";
    return 0;
  }
}

//////////////////////////////////////////////////
void ODEJoint::ApplyStiffnessDamping()
{
  if (this->dataPtr->useImplicitSpringDamper)
    this->ApplyImplicitStiffnessDamping();
  else
    this->ApplyExplicitStiffnessDamping();
}

//////////////////////////////////////////////////
void ODEJoint::ApplyExplicitStiffnessDamping()
{
  for (unsigned int i = 0; i < this->AngleCount(); ++i)
  {
    // Take absolute value of dissipationCoefficient, since negative values of
    // dissipationCoefficient are used for adaptive damping to
    // enforce stability.
    double dampingForce = -fabs(this->jointDPtr->dissipationCoefficient[i])
      * this->Velocity(i);

    double springForce = this->jointDPtr->stiffnessCoefficient[i]
      * (this->jointDPtr->springReferencePosition[i] - this->Angle(i).Radian());

    // do not change forceApplied if setting internal damping forces
    this->SetForceImpl(i, dampingForce + springForce);

    // gzerr << this->Velocity(0) << " : " << dampingForce << "\n";
  }
}

//////////////////////////////////////////////////
bool ODEJoint::SetPosition(const unsigned int _index, const double _position)
{
  return Joint::SetPositionMaximal(_index, _position);
}

//////////////////////////////////////////////////
double ODEJoint::GetStopERP()
{
  return this->StopERP();
}

//////////////////////////////////////////////////
double ODEJoint::StopERP() const
{
  return this->dataPtr->stopERP;
}

//////////////////////////////////////////////////
double ODEJoint::GetStopCFM()
{
  return this->StopCFM();
}

//////////////////////////////////////////////////
double ODEJoint::StopCFM() const
{
  return this->dataPtr->stopCFM;
}<|MERGE_RESOLUTION|>--- conflicted
+++ resolved
@@ -29,20 +29,13 @@
 
 #include "gazebo/physics/ode/ODEJointPrivate.hh"
 #include "gazebo/physics/ode/ODEJoint.hh"
-<<<<<<< HEAD
-=======
-
->>>>>>> 6014174e
+
 using namespace gazebo;
 using namespace physics;
 
 //////////////////////////////////////////////////
 ODEJoint::ODEJoint(BasePtr _parent)
-<<<<<<< HEAD
-: Joint(_parent),
-=======
 : Joint(*new ODEJointProtected, _parent),
->>>>>>> 6014174e
   odeJointDPtr(std::static_pointer_cast<ODEJointProtected>(this->jointDPtr)),
   dataPtr(new ODEJointPrivate)
 {
@@ -65,13 +58,8 @@
 //////////////////////////////////////////////////
 ODEJoint::~ODEJoint()
 {
-<<<<<<< HEAD
-  if (this->odeJointDPtr->applyDamping)
-    physics::Joint::DisconnectJointUpdate(this->odeJointDPtr->applyDamping);
-=======
   if (this->jointDPtr->applyDamping)
     physics::Joint::DisconnectJointUpdate(this->jointDPtr->applyDamping);
->>>>>>> 6014174e
 
   delete this->dataPtr->feedback;
   this->Detach();
@@ -85,18 +73,10 @@
 {
   Joint::Load(_sdf);
 
-<<<<<<< HEAD
-  if (this->odeJointDPtr->sdf->HasElement("physics") &&
-      this->odeJointDPtr->sdf->GetElement("physics")->HasElement("ode"))
-  {
-    sdf::ElementPtr elem =
-      this->odeJointDPtr->sdf->GetElement("physics")->GetElement("ode");
-=======
   if (this->jointDPtr->sdf->HasElement("physics") &&
       this->jointDPtr->sdf->GetElement("physics")->HasElement("ode"))
   {
     sdf::ElementPtr elem = this->jointDPtr->sdf->GetElement("physics")->GetElement("ode");
->>>>>>> 6014174e
 
     if (elem->HasElement("implicit_spring_damper"))
     {
@@ -157,30 +137,16 @@
 
   if (_index == 0 || _index == 1)
   {
-<<<<<<< HEAD
-    ODELinkPtr odeLink1 = boost::static_pointer_cast<ODELink>(
-        this->jointDPtr->childLink);
-    ODELinkPtr odeLink2 = boost::static_pointer_cast<ODELink>(
-        this->jointDPtr->parentLink);
-
-    if (odeLink1 != NULL &&
-        dJointGetBody(this->odeJointDPtr->jointId, _index) == odeLink1->ODEId())
-    {
-      result = this->jointDPtr->childLink;
-    }
-    else if (odeLink2)
-    {
-      result = this->jointDPtr->parentLink;
-    }
-=======
     ODELinkPtr odeLink1 = boost::static_pointer_cast<ODELink>(this->jointDPtr->childLink);
     ODELinkPtr odeLink2 = boost::static_pointer_cast<ODELink>(this->jointDPtr->parentLink);
     if (odeLink1 != NULL &&
         dJointGetBody(this->odeJointDPtr->jointId, _index) == odeLink1->ODEId())
+    {
       result = this->jointDPtr->childLink;
     else if (odeLink2)
+    {
       result = this->jointDPtr->parentLink;
->>>>>>> 6014174e
+    }
   }
 
   return result;
@@ -200,7 +166,7 @@
 
 //////////////////////////////////////////////////
 // child classes where appropriate
-double ODEJoint::Param(const unsigned int /*parameter*/) const
+double ODEJoint::GetParam(const unsigned int /*parameter*/) const
 {
   return 0;
 }
@@ -210,12 +176,8 @@
 {
   Joint::Attach(_parent, _child);
 
-<<<<<<< HEAD
   ODELinkPtr odechild = boost::dynamic_pointer_cast<ODELink>(
       this->jointDPtr->childLink);
-=======
-  ODELinkPtr odechild = boost::dynamic_pointer_cast<ODELink>(this->jointDPtr->childLink);
->>>>>>> 6014174e
   ODELinkPtr odeparent = boost::dynamic_pointer_cast<ODELink>(this->jointDPtr->parentLink);
 
   if (odechild == NULL && odeparent == NULL)
@@ -312,7 +274,7 @@
 }
 
 //////////////////////////////////////////////////
-dJointFeedback *ODEJoint::Feedback() const
+dJointFeedback *ODEJoint::Feedback()
 {
   if (this->odeJointDPtr->jointId)
     return dJointGetFeedback(this->odeJointDPtr->jointId);
@@ -322,8 +284,7 @@
 }
 
 //////////////////////////////////////////////////
-bool ODEJoint::SetHighStop(const unsigned int _index,
-    const ignition::math::Angle &_angle)
+bool ODEJoint::SetHighStop(unsigned int _index, const math::Angle &_angle)
 {
   Joint::SetHighStop(_index, _angle);
   switch (_index)
@@ -344,8 +305,7 @@
 }
 
 //////////////////////////////////////////////////
-bool ODEJoint::SetLowStop(const unsigned int _index,
-    const ignition::math::Angle &_angle)
+bool ODEJoint::SetLowStop(unsigned int _index, const math::Angle &_angle)
 {
   Joint::SetLowStop(_index, _angle);
   switch (_index)
@@ -366,21 +326,21 @@
 }
 
 //////////////////////////////////////////////////
-ignition::math::Angle ODEJoint::HighStop(const unsigned int _index) const
-{
-  return this->UpperLimit(_index);
-}
-
-//////////////////////////////////////////////////
-ignition::math::Angle ODEJoint::LowStop(const unsigned int _index) const
-{
-  return this->LowerLimit(_index);
-}
-
-//////////////////////////////////////////////////
-ignition::math::Vector3d ODEJoint::LinkForce(const unsigned int _index) const
-{
-  ignition::math::Vector3d result;
+math::Angle ODEJoint::GetHighStop(unsigned int _index)
+{
+  return this->GetUpperLimit(_index);
+}
+
+//////////////////////////////////////////////////
+math::Angle ODEJoint::GetLowStop(unsigned int _index)
+{
+  return this->GetLowerLimit(_index);
+}
+
+//////////////////////////////////////////////////
+math::Vector3 ODEJoint::GetLinkForce(unsigned int _index) const
+{
+  math::Vector3 result;
 
   if (!this->odeJointDPtr->jointId)
   {
@@ -388,31 +348,23 @@
     return result;
   }
 
-<<<<<<< HEAD
   dJointFeedback *jointFeedback = dJointGetFeedback(
       this->odeJointDPtr->jointId);
-=======
-  dJointFeedback *jointFeedback = dJointGetFeedback(this->odeJointDPtr->jointId);
->>>>>>> 6014174e
 
   if (_index == 0)
-  {
     result.Set(jointFeedback->f1[0], jointFeedback->f1[1],
                jointFeedback->f1[2]);
-  }
-  else
-  {
+  else
     result.Set(jointFeedback->f2[0], jointFeedback->f2[1],
                jointFeedback->f2[2]);
-  }
 
   return result;
 }
 
 //////////////////////////////////////////////////
-ignition::math::Vector3d ODEJoint::LinkTorque(const unsigned int _index) const
-{
-  ignition::math::Vector3d result;
+math::Vector3 ODEJoint::GetLinkTorque(unsigned int _index) const
+{
+  math::Vector3 result;
 
   if (!this->odeJointDPtr->jointId)
   {
@@ -420,13 +372,9 @@
     return result;
   }
 
-<<<<<<< HEAD
   dJointFeedback *jointFeedback =
     dJointGetFeedback(this->odeJointDPtr->jointId);
 
-=======
-  dJointFeedback *jointFeedback = dJointGetFeedback(this->odeJointDPtr->jointId);
->>>>>>> 6014174e
   if (!jointFeedback)
   {
     gzerr << "Joint feedback uninitialized" << std::endl;
@@ -434,40 +382,29 @@
   }
 
   if (_index == 0)
-  {
     result.Set(jointFeedback->t1[0], jointFeedback->t1[1],
                jointFeedback->t1[2]);
-  }
-  else
-  {
+  else
     result.Set(jointFeedback->t2[0], jointFeedback->t2[1],
                jointFeedback->t2[2]);
-  }
 
   return result;
 }
 
 //////////////////////////////////////////////////
-void ODEJoint::SetAxis(const unsigned int _index,
-    const ignition::math::Vector3d &_axis)
+void ODEJoint::SetAxis(unsigned int _index, const math::Vector3 &_axis)
 {
   // record axis in sdf element
   if (_index == 0)
-<<<<<<< HEAD
-    this->odeJointDPtr->sdf->GetElement("axis")->GetElement("xyz")->Set(_axis);
-  else if (_index == 1)
-    this->odeJointDPtr->sdf->GetElement("axis2")->GetElement("xyz")->Set(_axis);
-=======
     this->jointDPtr->sdf->GetElement("axis")->GetElement("xyz")->Set(_axis);
   else if (_index == 1)
     this->jointDPtr->sdf->GetElement("axis2")->GetElement("xyz")->Set(_axis);
->>>>>>> 6014174e
   else
     gzerr << "SetAxis index [" << _index << "] out of bounds\n";
 }
 
 //////////////////////////////////////////////////
-bool ODEJoint::SetParam(const std::string &_key, const unsigned int _index,
+bool ODEJoint::SetParam(const std::string &_key, unsigned int _index,
                         const boost::any &_value)
 {
   // Axis parameters for multi-axis joints use a group bitmask
@@ -591,7 +528,7 @@
 }
 
 //////////////////////////////////////////////////
-double ODEJoint::Param(const std::string &_key, const unsigned int _index) const
+double ODEJoint::Param(const std::string &_key, const unsigned int _index)
 {
   // Axis parameters for multi-axis joints use a group bitmask
   // to identify the variable.
@@ -616,51 +553,81 @@
   {
     if (_key == "fudge_factor")
     {
-      return this->Param(dParamFudgeFactor);
+      return this->GetParam(dParamFudgeFactor);
     }
     else if (_key == "suspension_erp")
     {
-      return this->Param(dParamSuspensionERP);
+      return this->GetParam(dParamSuspensionERP);
     }
     else if (_key == "suspension_cfm")
     {
-      return this->Param(dParamSuspensionCFM);
+      return this->GetParam(dParamSuspensionCFM);
     }
     else if (_key == "stop_erp")
     {
-      return this->Param(dParamStopERP | group);
+      return this->GetParam(dParamStopERP | group);
     }
     else if (_key == "stop_cfm")
     {
-      return this->Param(dParamStopCFM | group);
+      return this->GetParam(dParamStopCFM | group);
     }
     else if (_key == "erp")
     {
-      return this->Param(dParamERP);
+      return this->GetParam(dParamERP);
     }
     else if (_key == "cfm")
     {
-      return this->Param(dParamCFM);
+      return this->GetParam(dParamCFM);
     }
     else if (_key == "fmax")
     {
-      return this->Param(dParamFMax | group);
+      return this->GetParam(dParamFMax | group);
     }
     else if (_key == "friction")
     {
-      return this->Param(dParamFMax | group);
+      return this->GetParam(dParamFMax | group);
     }
     else if (_key == "vel")
     {
-      return this->Param(dParamVel | group);
+      return this->GetParam(dParamVel | group);
     }
     else if (_key == "hi_stop")
     {
-      return this->Param(dParamHiStop | group);
+          return this->GetParam(dParamHiStop | group);
     }
     else if (_key == "lo_stop")
     {
-      return this->Param(dParamLoStop | group);
+          return this->GetParam(dParamLoStop | group);
+    }
+    else if (_key == "thread_pitch")
+    {
+      ScrewJoint<ODEJoint>* screwJoint =
+        dynamic_cast<ScrewJoint<ODEJoint>* >(this);
+      if (screwJoint != NULL)
+      {
+          return screwJoint->GetThreadPitch();
+      }
+      else
+      {
+        gzerr << "Trying to get " << _key << " for non-screw joints."
+              << std::endl;
+        return 0;
+      }
+    }
+    else if (_key == "gearbox_ratio")
+    {
+      GearboxJoint<ODEJoint>* gearboxJoint =
+        dynamic_cast<GearboxJoint<ODEJoint>* >(this);
+      if (gearboxJoint != NULL)
+      {
+        return gearboxJoint->GetGearboxRatio();
+      }
+      else
+      {
+        gzerr << "Trying to get " << _key << " for non-gearbox joints."
+              << std::endl;
+        return 0;
+      }
     }
   }
   catch(common::Exception &e)
@@ -694,20 +661,20 @@
 }
 
 //////////////////////////////////////////////////
-JointWrench ODEJoint::ForceTorque(const unsigned int /*_index*/) const
+JointWrench ODEJoint::GetForceTorque(unsigned int /*_index*/)
 {
   // Note that:
   // f2, t2 are the force torque measured on parent body's cg
   // f1, t1 are the force torque measured on child body's cg
-  dJointFeedback *fb = this->Feedback();
+  dJointFeedback *fb = this->GetFeedback();
   if (fb)
   {
     // kind of backwards here, body1 (parent) corresponds go f2, t2
     // and body2 (child) corresponds go f1, t1
-    this->jointDPtr->wrench.body2Force.Set(fb->f1[0], fb->f1[1], fb->f1[2]);
-    this->jointDPtr->wrench.body2Torque.Set(fb->t1[0], fb->t1[1], fb->t1[2]);
-    this->jointDPtr->wrench.body1Force.Set(fb->f2[0], fb->f2[1], fb->f2[2]);
-    this->jointDPtr->wrench.body1Torque.Set(fb->t2[0], fb->t2[1], fb->t2[2]);
+    this->wrench.body2Force.Set(fb->f1[0], fb->f1[1], fb->f1[2]);
+    this->wrench.body2Torque.Set(fb->t1[0], fb->t1[1], fb->t1[2]);
+    this->wrench.body1Force.Set(fb->f2[0], fb->f2[1], fb->f2[2]);
+    this->wrench.body1Torque.Set(fb->t2[0], fb->t2[1], fb->t2[2]);
 
     // get force applied through SetForce
     physics::JointWrench wrenchAppliedWorld;
@@ -716,10 +683,10 @@
       // rotate force into child link frame
       // GetLocalAxis is the axis specified in parent link frame!!!
       wrenchAppliedWorld.body2Torque =
-        this->Force(0u) * this->LocalAxis(0u);
+        this->GetForce(0u) * this->GetLocalAxis(0u);
 
       // gzerr << "body2Torque [" << wrenchAppliedWorld.body2Torque
-      //       << "] axis [" << this->LocalAxis(0u)
+      //       << "] axis [" << this->GetLocalAxis(0u)
       //       << "]\n";
 
       wrenchAppliedWorld.body1Torque = -wrenchAppliedWorld.body2Torque;
@@ -728,7 +695,7 @@
     {
       // rotate force into child link frame
       wrenchAppliedWorld.body2Force =
-        this->Force(0u) * this->LocalAxis(0u);
+        this->GetForce(0u) * this->GetLocalAxis(0u);
       wrenchAppliedWorld.body1Force = -wrenchAppliedWorld.body2Force;
     }
     else if (this->HasType(physics::Base::FIXED_JOINT))
@@ -738,14 +705,13 @@
     else
     {
       /// \TODO: fix for multi-axis joints
-      gzerr << "force torque for joint type [" << this->Type()
+      gzerr << "force torque for joint type [" << this->GetType()
             << "] not implemented, returns false results!!\n";
     }
 
     // convert wrench from child cg location to child link frame
     if (this->jointDPtr->childLink)
     {
-<<<<<<< HEAD
       ignition::math::Pose3d childPose =
         this->jointDPtr->childLink->WorldPose();
 
@@ -753,56 +719,39 @@
       // cg position specified in child link frame
       ignition::math::Pose3d cgPose;
       physics::InertialPtr inertial = this->jointDPtr->childLink->Inertial();
-=======
-      math::Pose childPose = this->jointDPtr->childLink->GetWorldPose();
-
-      // convert torque from about child CG to joint anchor location
-      // cg position specified in child link frame
-      math::Pose cgPose;
-      auto inertial = this->jointDPtr->childLink->GetInertial();
->>>>>>> 6014174e
       if (inertial)
-        cgPose = inertial->GetPose().Ign();
+        cgPose = inertial->GetPose();
 
       // anchorPose location of joint in child frame
       // childMomentArm: from child CG to joint location in child link frame
       // moment arm rotated into world frame (given feedback is in world frame)
-      ignition::math::Vector3d childMomentArm = childPose.Rot().RotateVector(
-        (this->jointDPtr->anchorPose -
-         ignition::math::Pose3d(cgPose.Pos(),
-           ignition::math::Quaterniond())).Pos());
+      math::Vector3 childMomentArm = childPose.rot.RotateVector(
+        (this->anchorPose - math::Pose(cgPose.pos, math::Quaternion())).pos);
 
       // gzerr << "anchor [" << anchorPose
-<<<<<<< HEAD
       //       << "] iarm[" <<
       //       this->jointDPtr->childLink->Inertial()->GetPose().pos
-=======
-      //       << "] iarm[" << this->jointDPtr->childLink->GetInertial()->GetPose().pos
->>>>>>> 6014174e
       //       << "] childMomentArm[" << childMomentArm
-      //       << "] f1[" << this->jointDPtr->wrench.body2Force
-      //       << "] t1[" << this->jointDPtr->wrench.body2Torque
-      //       << "] fxp[" <<
-      //       this->jointDPtr->wrench.body2Force.Cross(childMomentArm)
+      //       << "] f1[" << this->wrench.body2Force
+      //       << "] t1[" << this->wrench.body2Torque
+      //       << "] fxp[" << this->wrench.body2Force.Cross(childMomentArm)
       //       << "]\n";
 
-      this->jointDPtr->wrench.body2Torque +=
-        this->jointDPtr->wrench.body2Force.Cross(childMomentArm);
+      this->wrench.body2Torque += this->wrench.body2Force.Cross(childMomentArm);
 
       // rotate resulting body2Force in world frame into link frame
-      this->jointDPtr->wrench.body2Force = childPose.Rot().RotateVectorReverse(
-        -this->jointDPtr->wrench.body2Force.Ign());
+      this->wrench.body2Force = childPose.rot.RotateVectorReverse(
+        -this->wrench.body2Force);
 
       // rotate resulting body2Torque in world frame into link frame
-      this->jointDPtr->wrench.body2Torque = childPose.Rot().RotateVectorReverse(
-        -this->jointDPtr->wrench.body2Torque.Ign());
+      this->wrench.body2Torque = childPose.rot.RotateVectorReverse(
+        -this->wrench.body2Torque);
     }
 
     // convert torque from about parent CG to joint anchor location
     if (this->jointDPtr->parentLink)
     {
       // get child pose, or it's the inertial world if childLink is NULL
-<<<<<<< HEAD
       ignition::math::Pose3d childPose;
       if (this->jointDPtr->childLink)
         childPose = this->jointDPtr->childLink->WorldPose();
@@ -811,93 +760,65 @@
 
       ignition::math::Pose3d parentPose =
         this->jointDPtr->parentLink->WorldPose();
-=======
-      math::Pose childPose;
-      if (this->jointDPtr->childLink)
-        childPose = this->jointDPtr->childLink->GetWorldPose();
-      else
-        gzerr << "missing child link, double check model.";
-
-      math::Pose parentPose = this->jointDPtr->parentLink->GetWorldPose();
->>>>>>> 6014174e
 
       // if parent link exists, convert torque from about parent
       // CG to joint anchor location
 
       // parent cg specified in parent link frame
-<<<<<<< HEAD
       ignition::math::Pose3d cgPose;
       InertialPtr inertial = this->jointDPtr->parentLink->Inertial();
-=======
-      math::Pose cgPose;
-      auto inertial = this->jointDPtr->parentLink->GetInertial();
->>>>>>> 6014174e
       if (inertial)
-        cgPose = inertial->GetPose().Ign();
+        cgPose = inertial->GetPose();
 
       // get parent CG pose in child link frame
-      ignition::math::Pose3d parentCGInChildLink =
-        ignition::math::Pose3d(cgPose.Pos(), ignition::math::Quaterniond()) -
-        (childPose - parentPose);
+      math::Pose parentCGInChildLink =
+        math::Pose(cgPose.pos, math::Quaternion()) - (childPose - parentPose);
 
       // anchor location in parent CG frame
       // this is the moment arm, but it's in parent CG frame, we need
       // to convert it into world frame
-      ignition::math::Pose3d anchorInParendCGFrame =
-        this->jointDPtr->anchorPose - parentCGInChildLink;
+      math::Pose anchorInParendCGFrame = this->anchorPose - parentCGInChildLink;
 
       // paretnCGFrame in world frame
-      ignition::math::Pose3d parentCGInWorld = cgPose + parentPose;
+      math::Pose parentCGInWorld = cgPose + parentPose;
 
       // rotate momeent arms into world frame
-      ignition::math::Vector3d parentMomentArm =
-        parentCGInWorld.Rot().RotateVector(
-        (this->jointDPtr->anchorPose - parentCGInChildLink).Pos());
-
-      // gzerr << "anchor [" << this->jointDPtr->anchorPose
+      math::Vector3 parentMomentArm = parentCGInWorld.rot.RotateVector(
+        (this->anchorPose - parentCGInChildLink).pos);
+
+      // gzerr << "anchor [" << this->anchorPose
       //       << "] pcginc[" << parentCGInChildLink
       //       << "] iarm[" << cgPose
-      //       << "] anc2pcg[" << this->jointDPtr->anchorPose -
-      //       parentCGInChildLink
+      //       << "] anc2pcg[" << this->anchorPose - parentCGInChildLink
       //       << "] parentMomentArm[" << parentMomentArm
-      //       << "] f1[" << this->jointDPtr->wrench.body1Force
-      //       << "] t1[" << this->jointDPtr->wrench.body1Torque
-      //       << "] fxp[" << this->jointDPtr->wrench.body1Force.Cross(
-      //       parentMomentArm)
+      //       << "] f1[" << this->wrench.body1Force
+      //       << "] t1[" << this->wrench.body1Torque
+      //       << "] fxp[" << this->wrench.body1Force.Cross(parentMomentArm)
       //       << "]\n";
 
-      this->jointDPtr->wrench.body1Torque +=
-        this->jointDPtr->wrench.body1Force.Cross(parentMomentArm);
+      this->wrench.body1Torque +=
+        this->wrench.body1Force.Cross(parentMomentArm);
 
       // rotate resulting body1Force in world frame into link frame
-      this->jointDPtr->wrench.body1Force = parentPose.Rot().RotateVectorReverse(
-        -this->jointDPtr->wrench.body1Force.Ign());
+      this->wrench.body1Force = parentPose.rot.RotateVectorReverse(
+        -this->wrench.body1Force);
 
       // rotate resulting body1Torque in world frame into link frame
-      this->jointDPtr->wrench.body1Torque =
-        parentPose.Rot().RotateVectorReverse(
-        -this->jointDPtr->wrench.body1Torque.Ign());
+      this->wrench.body1Torque = parentPose.rot.RotateVectorReverse(
+        -this->wrench.body1Torque);
 
       if (!this->jointDPtr->childLink)
       {
-<<<<<<< HEAD
         gzlog << "Joint [" << this->ScopedName()
               << "] with parent Link ["
               << this->jointDPtr->parentLink->ScopedName()
-=======
-        gzlog << "Joint [" << this->GetScopedName()
-              << "] with parent Link [" << this->jointDPtr->parentLink->GetScopedName()
->>>>>>> 6014174e
               << "] but no child Link.  Child Link must be world.\n";
         // if child link does not exist, use equal and opposite
-        this->jointDPtr->wrench.body2Force =
-          -this->jointDPtr->wrench.body1Force;
-        this->jointDPtr->wrench.body2Torque =
-          -this->jointDPtr->wrench.body1Torque;
+        this->wrench.body2Force = -this->wrench.body1Force;
+        this->wrench.body2Torque = -this->wrench.body1Torque;
 
         // force/torque are in parent link frame, transform them into
         // child link(world) frame.
-<<<<<<< HEAD
         ignition::math::Pose3d parentToWorldTransform =
           this->jointDPtr->parentLink->WorldPose();
         this->jointDPtr->wrench.body1Force =
@@ -906,15 +827,6 @@
         this->jointDPtr->wrench.body1Torque =
           parentToWorldTransform.Rot().RotateVector(
           this->jointDPtr->wrench.body1Torque.Ign());
-=======
-        math::Pose parentToWorldTransform = this->jointDPtr->parentLink->GetWorldPose();
-        this->wrench.body1Force =
-          parentToWorldTransform.rot.RotateVector(
-          this->wrench.body1Force);
-        this->wrench.body1Torque =
-          parentToWorldTransform.rot.RotateVector(
-          this->wrench.body1Torque);
->>>>>>> 6014174e
       }
     }
     else
@@ -926,24 +838,16 @@
       }
       else
       {
-<<<<<<< HEAD
         gzlog << "Joint [" << this->ScopedName()
               << "] with child Link ["
               << this->jointDPtr->childLink->ScopedName()
-=======
-        gzlog << "Joint [" << this->GetScopedName()
-              << "] with child Link [" << this->jointDPtr->childLink->GetScopedName()
->>>>>>> 6014174e
               << "] but no parent Link.  Parent Link must be world.\n";
         // if parentLink does not exist, use equal opposite body1 wrench
-        this->jointDPtr->wrench.body1Force =
-          -this->jointDPtr->wrench.body2Force;
-        this->jointDPtr->wrench.body1Torque =
-          -this->jointDPtr->wrench.body2Torque;
+        this->wrench.body1Force = -this->wrench.body2Force;
+        this->wrench.body1Torque = -this->wrench.body2Torque;
 
         // force/torque are in child link frame, transform them into
         // parent link frame.  Here, parent link is world, so zero transform.
-<<<<<<< HEAD
         ignition::math::Pose3d childToWorldTransform =
           this->jointDPtr->childLink->WorldPose();
         this->jointDPtr->wrench.body1Force =
@@ -952,18 +856,9 @@
         this->jointDPtr->wrench.body1Torque =
           childToWorldTransform.Rot().RotateVector(
           this->jointDPtr->wrench.body1Torque.Ign());
-=======
-        math::Pose childToWorldTransform = this->jointDPtr->childLink->GetWorldPose();
-        this->wrench.body1Force =
-          childToWorldTransform.rot.RotateVector(
-          this->wrench.body1Force);
-        this->wrench.body1Torque =
-          childToWorldTransform.rot.RotateVector(
-          this->wrench.body1Torque);
->>>>>>> 6014174e
-      }
-    }
-    this->jointDPtr->wrench = this->jointDPtr->wrench - wrenchAppliedWorld;
+      }
+    }
+    this->wrench = this->wrench - wrenchAppliedWorld;
   }
   else
   {
@@ -971,7 +866,7 @@
     gzwarn << "GetForceTorque: forgot to set <provide_feedback>?\n";
   }
 
-  return this->jointDPtr->wrench;
+  return this->wrench;
 }
 
 //////////////////////////////////////////////////
@@ -997,22 +892,17 @@
      return;
   }
 
-<<<<<<< HEAD
   double dt = this->World()->GetPhysicsEngine()->GetMaxStepSize();
-=======
-  double dt = this->GetWorld()->GetPhysicsEngine()->GetMaxStepSize();
->>>>>>> 6014174e
   for (unsigned int i = 0; i < this->AngleCount(); ++i)
   {
-    double angle = this->Angle(i).Radian();
-    double dAngle = 2.0 * this->Velocity(i) * dt;
+    double angle = this->GetAngle(i).Radian();
+    double dAngle = 2.0 * this->GetVelocity(i) * dt;
     angle += dAngle;
 
-    if ((ignition::math::equal(
-            this->jointDPtr->dissipationCoefficient[i], 0.0) &&
-         ignition::math::equal(this->jointDPtr->stiffnessCoefficient[i], 0.0)) ||
-        angle >= this->jointDPtr->upperLimit[i].Radian() ||
-        angle <= this->jointDPtr->lowerLimit[i].Radian())
+    if ((math::equal(this->dissipationCoefficient[i], 0.0) &&
+         math::equal(this->stiffnessCoefficient[i], 0.0)) ||
+        angle >= this->upperLimit[i].Radian() ||
+        angle <= this->lowerLimit[i].Radian())
     {
       if (this->dataPtr->implicitDampingState[i] != ODEJoint::JOINT_LIMIT)
       {
@@ -1021,15 +911,9 @@
         // and recover joint limits
         this->SetParam("stop_erp", i, this->dataPtr->stopERP);
         this->SetParam("stop_cfm", i, this->dataPtr->stopCFM);
-<<<<<<< HEAD
         this->SetParam("hi_stop", i, this->jointDPtr->upperLimit[i].Radian());
         this->SetParam("lo_stop", i, this->jointDPtr->lowerLimit[i].Radian());
         this->SetParam("hi_stop", i, this->jointDPtr->upperLimit[i].Radian());
-=======
-        this->SetParam("hi_stop", i, this->upperLimit[i].Radian());
-        this->SetParam("lo_stop", i, this->lowerLimit[i].Radian());
-        this->SetParam("hi_stop", i, this->upperLimit[i].Radian());
->>>>>>> 6014174e
         this->dataPtr->implicitDampingState[i] = ODEJoint::JOINT_LIMIT;
       }
       /* test to see if we can reduce jitter at joint limits
@@ -1037,36 +921,30 @@
       // this limits oscillations if spring is pushing joint
       // into the limit.
       {
-        double dampingForce = -fabs(this->jointDPtr->dissipationCoefficient[i])
-          * this->Velocity(i);
-        double springForce = this->jointDPtr->stiffnessCoefficient[i]
-          * (this->jointDPtr->springReferencePosition[i] - this->Angle(i).Radian());
+        double dampingForce = -fabs(this->dissipationCoefficient[i])
+          * this->GetVelocity(i);
+        double springForce = this->stiffnessCoefficient[i]
+          * (this->springReferencePosition[i] - this->GetAngle(i).Radian());
         this->SetForceImpl(i, dampingForce + springForce);
       }
       */
     }
-    else if (!ignition::math::equal(
-          this->jointDPtr->dissipationCoefficient[i], 0.0) ||
-        !ignition::math::equal(this->jointDPtr->stiffnessCoefficient[i], 0.0))
-    {
-      double kd = fabs(this->jointDPtr->dissipationCoefficient[i]);
-      double kp = this->jointDPtr->stiffnessCoefficient[i];
+    else if (!math::equal(this->dissipationCoefficient[i], 0.0) ||
+             !math::equal(this->stiffnessCoefficient[i], 0.0))
+    {
+      double kd = fabs(this->dissipationCoefficient[i]);
+      double kp = this->stiffnessCoefficient[i];
 
       /// \TODO: This bit of code involving adaptive damping
       /// might be too complicated, add some more comments or simplify it.
-      if (this->jointDPtr->dissipationCoefficient[i] < 0)
+      if (this->dissipationCoefficient[i] < 0)
         kd = this->ApplyAdaptiveDamping(i, kd);
 
       // update if going into DAMPING_ACTIVE mode, or
       // if current applied damping value is not the same as predicted.
       if (this->dataPtr->implicitDampingState[i] != ODEJoint::DAMPING_ACTIVE ||
-<<<<<<< HEAD
           !ignition::math::equal(kd, this->dataPtr->currentKd[i]) ||
           !ignition::math::equal(kp, this->dataPtr->currentKp[i]))
-=======
-          !math::equal(kd, this->dataPtr->currentKd[i]) ||
-          !math::equal(kp, this->dataPtr->currentKp[i]))
->>>>>>> 6014174e
       {
         // save kp, kd applied for efficiency
         this->dataPtr->currentKd[i] = kd;
@@ -1080,18 +958,12 @@
         // then, set erp and cfm to simulate viscous joint damping
         this->SetParam("stop_erp", i, erp);
         this->SetParam("stop_cfm", i, cfm);
-<<<<<<< HEAD
         this->SetParam("hi_stop", i,
             this->jointDPtr->springReferencePosition[i]);
         this->SetParam("lo_stop", i,
             this->jointDPtr->springReferencePosition[i]);
         this->SetParam("hi_stop", i,
             this->jointDPtr->springReferencePosition[i]);
-=======
-        this->SetParam("hi_stop", i, this->springReferencePosition[i]);
-        this->SetParam("lo_stop", i, this->springReferencePosition[i]);
-        this->SetParam("hi_stop", i, this->springReferencePosition[i]);
->>>>>>> 6014174e
         this->dataPtr->implicitDampingState[i] = ODEJoint::DAMPING_ACTIVE;
       }
     }
@@ -1106,8 +978,8 @@
   static double vThreshold = 0.01;
   static double fThreshold = 1.0;
 
-  double f = this->Force(_index);
-  double v = this->Velocity(_index);
+  double f = this->GetForce(_index);
+  double v = this->GetVelocity(_index);
 
   if (fabs(v) < vThreshold && fabs(f) > fThreshold)
   {
@@ -1115,7 +987,7 @@
     double tmpDStable = f / (v/fabs(v)*std::max(fabs(v), vThreshold));
 
     // debug
-    // gzerr << "joint [" << this->Name()
+    // gzerr << "joint [" << this->GetName()
     //       << "] damping[" << _damping
     //       << "] f [" << f
     //       << "] v [" << v
@@ -1156,7 +1028,7 @@
 {
   if (_index < this->AngleCount())
   {
-    this->SetStiffnessDamping(_index, this->jointDPtr->stiffnessCoefficient[_index],
+    this->SetStiffnessDamping(_index, this->stiffnessCoefficient[_index],
       _damping);
   }
   else
@@ -1174,7 +1046,7 @@
   if (_index < this->AngleCount())
   {
     this->SetStiffnessDamping(_index, _stiffness,
-      this->jointDPtr->dissipationCoefficient[_index]);
+      this->dissipationCoefficient[_index]);
   }
   else
   {
@@ -1191,9 +1063,9 @@
 {
   if (_index < this->AngleCount())
   {
-    this->jointDPtr->stiffnessCoefficient[_index] = _stiffness;
-    this->jointDPtr->dissipationCoefficient[_index] = _damping;
-    this->jointDPtr->springReferencePosition[_index] = _reference;
+    this->stiffnessCoefficient[_index] = _stiffness;
+    this->dissipationCoefficient[_index] = _damping;
+    this->springReferencePosition[_index] = _reference;
 
     /// reset state of implicit damping state machine.
     if (this->dataPtr->useImplicitSpringDamper)
@@ -1215,25 +1087,21 @@
     /// but we need to test first.  In theory, attaching an object to a static
     /// body should not affect spring/damper application.
     bool parentStatic =
-      this->Parent() ? this->Parent()->IsStatic() : false;
+      this->GetParent() ? this->GetParent()->IsStatic() : false;
     bool childStatic =
-      this->Child() ? this->Child()->IsStatic() : false;
+      this->GetChild() ? this->GetChild()->IsStatic() : false;
 
     if (!this->dataPtr->stiffnessDampingInitialized)
     {
       if (!parentStatic && !childStatic)
       {
-<<<<<<< HEAD
         this->odeJointDPtr->applyDamping = physics::Joint::ConnectJointUpdate(
-=======
-        this->jointDPtr->applyDamping = physics::Joint::ConnectJointUpdate(
->>>>>>> 6014174e
           boost::bind(&ODEJoint::ApplyStiffnessDamping, this));
         this->dataPtr->stiffnessDampingInitialized = true;
       }
       else
       {
-        gzwarn << "Spring Damper for Joint[" << this->Name()
+        gzwarn << "Spring Damper for Joint[" << this->GetName()
                << "] is not initialized because either parent[" << parentStatic
                << "] or child[" << childStatic << "] is static.\n";
       }
@@ -1248,7 +1116,7 @@
 {
   Joint::SetProvideFeedback(_enable);
 
-  if (this->jointDPtr->provideFeedback)
+  if (this->provideFeedback)
   {
     if (this->dataPtr->feedback == NULL)
     {
@@ -1295,30 +1163,23 @@
   // it simply records the forces commanded inside forceApplied.
   if (_index < this->AngleCount())
   {
-<<<<<<< HEAD
     if (this->dataPtr->forceAppliedTime < this->World()->GetSimTime())
     {
       // reset forces if time step is new
       this->dataPtr->forceAppliedTime = this->World()->GetSimTime();
-=======
-    if (this->dataPtr->forceAppliedTime < this->GetWorld()->GetSimTime())
-    {
-      // reset forces if time step is new
-      this->dataPtr->forceAppliedTime = this->GetWorld()->GetSimTime();
->>>>>>> 6014174e
       this->dataPtr->forceApplied[0] = this->dataPtr->forceApplied[1] = 0;
     }
 
     this->dataPtr->forceApplied[_index] += _force;
   }
   else
-    gzerr << "Something's wrong, joint [" << this->ScopedName()
+    gzerr << "Something's wrong, joint [" << this->GetScopedName()
           << "] index [" << _index
           << "] out of range.\n";
 }
 
 //////////////////////////////////////////////////
-double ODEJoint::Force(const unsigned int _index) const
+double ODEJoint::GetForce(unsigned int _index)
 {
   if (_index < this->AngleCount())
   {
@@ -1349,16 +1210,16 @@
     // Take absolute value of dissipationCoefficient, since negative values of
     // dissipationCoefficient are used for adaptive damping to
     // enforce stability.
-    double dampingForce = -fabs(this->jointDPtr->dissipationCoefficient[i])
-      * this->Velocity(i);
-
-    double springForce = this->jointDPtr->stiffnessCoefficient[i]
-      * (this->jointDPtr->springReferencePosition[i] - this->Angle(i).Radian());
+    double dampingForce = -fabs(this->dissipationCoefficient[i])
+      * this->GetVelocity(i);
+
+    double springForce = this->stiffnessCoefficient[i]
+      * (this->springReferencePosition[i] - this->GetAngle(i).Radian());
 
     // do not change forceApplied if setting internal damping forces
     this->SetForceImpl(i, dampingForce + springForce);
 
-    // gzerr << this->Velocity(0) << " : " << dampingForce << "\n";
+    // gzerr << this->GetVelocity(0) << " : " << dampingForce << "\n";
   }
 }
 
@@ -1375,7 +1236,7 @@
 }
 
 //////////////////////////////////////////////////
-double ODEJoint::StopERP() const
+double ODEJoint::StopERP()
 {
   return this->dataPtr->stopERP;
 }
@@ -1387,7 +1248,7 @@
 }
 
 //////////////////////////////////////////////////
-double ODEJoint::StopCFM() const
+double ODEJoint::StopCFM()
 {
   return this->dataPtr->stopCFM;
 }