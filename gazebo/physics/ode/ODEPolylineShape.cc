/*
 * Copyright (C) 2014-2015 Open Source Robotics Foundation
 *
 * Licensed under the Apache License, Version 2.0 (the "License");
 * you may not use this file except in compliance with the License.
 * You may obtain a copy of the License at
 *
 *     http://www.apache.org/licenses/LICENSE-2.0
 *
 * Unless required by applicable law or agreed to in writing, software
 * distributed under the License is distributed on an "AS IS" BASIS,
 * WITHOUT WARRANTIES OR CONDITIONS OF ANY KIND, either express or implied.
 * See the License for the specific language governing permissions and
 * limitations under the License.
 *
*/

#include "gazebo/common/Mesh.hh"
#include "gazebo/common/Console.hh"
#include "gazebo/physics/ode/ODEMesh.hh"
#include "gazebo/physics/ode/ODECollision.hh"
#include "gazebo/physics/ode/ODEPhysics.hh"
#include "gazebo/physics/ode/ODEPolylineShape.hh"

using namespace gazebo;
using namespace physics;

//////////////////////////////////////////////////
ODEPolylineShape::ODEPolylineShape(CollisionPtr _parent)
: PolylineShape(_parent)
{
  this->odeMesh = new ODEMesh();
}

//////////////////////////////////////////////////
ODEPolylineShape::~ODEPolylineShape()
{
  delete this->odeMesh;
}

//////////////////////////////////////////////////
void ODEPolylineShape::Update()
{
  this->odeMesh->Update();
}

//////////////////////////////////////////////////
void ODEPolylineShape::Load(sdf::ElementPtr _sdf)
{
  PolylineShape::Load(_sdf);
}

//////////////////////////////////////////////////
void ODEPolylineShape::Init()
{
  PolylineShape::Init();
  if (!this->mesh)
  {
    gzerr << "Unable to create polyline in ode. Mesh pointer is null.\n";
    return;
  }

  this->odeMesh->Init(this->mesh,
<<<<<<< HEAD
      std::static_pointer_cast<ODECollision>(this->collisionParent),
      math::Vector3(1, 1, 1));
=======
      boost::static_pointer_cast<ODECollision>(this->collisionParent),
      ignition::math::Vector3d::One);
>>>>>>> 481f40e5
}<|MERGE_RESOLUTION|>--- conflicted
+++ resolved
@@ -61,11 +61,6 @@
   }
 
   this->odeMesh->Init(this->mesh,
-<<<<<<< HEAD
       std::static_pointer_cast<ODECollision>(this->collisionParent),
-      math::Vector3(1, 1, 1));
-=======
-      boost::static_pointer_cast<ODECollision>(this->collisionParent),
       ignition::math::Vector3d::One);
->>>>>>> 481f40e5
 }