--- conflicted
+++ resolved
@@ -91,12 +91,7 @@
         MIN_STEP_SIZE,
 
         /// \brief Limit ratios of inertias of adjacent links
-<<<<<<< HEAD
-        /// (note that the corresponding SDF tag is
-        /// "use_dynamic_moi_rescaling")
-=======
         /// (note that the corresponding SDF tag is "use_dynamic_moi_rescaling"
->>>>>>> 865855af
         INERTIA_RATIO_REDUCTION
       };
 
