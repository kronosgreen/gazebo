/*
 * Copyright 2011 Nate Koenig
 *
 * Licensed under the Apache License, Version 2.0 (the "License");
 * you may not use this file except in compliance with the License.
 * You may obtain a copy of the License at
 *
 *     http://www.apache.org/licenses/LICENSE-2.0
 *
 * Unless required by applicable law or agreed to in writing, software
 * distributed under the License is distributed on an "AS IS" BASIS,
 * WITHOUT WARRANTIES OR CONDITIONS OF ANY KIND, either express or implied.
 * See the License for the specific language governing permissions and
 * limitations under the License.
 *
*/
/* Desc: A model state
 * Author: Nate Koenig
 */

#ifndef _MODEL_STATE_HH_
#define _MODEL_STATE_HH_

#include <vector>
#include <string>

#include "physics/State.hh"
#include "physics/LinkState.hh"
#include "physics/JointState.hh"
#include "math/Pose.hh"

namespace gazebo
{
  namespace physics
  {
    /// \addtogroup gazebo_physics
    /// \{

    /// \class ModelState ModelState.hh physics/physics.hh
    /// \brief Store state information of a physics::Model object
    ///
    /// This class captures the entire state of a Model at one
    /// specific time during a simulation run.
    ///
    /// State of a Model includes the state of all its child Links and
    /// Joints.
    class ModelState : public State
    {
      /// \brief Default constructor.
      public: ModelState();

      /// \brief Constructor.
      ///
      /// Build a ModelState from an existing Model.
      /// \param[in] _model Pointer to the model from which to gather state
      /// info.
      public: explicit ModelState(ModelPtr _model);

      /// \brief Destructor.
      public: virtual ~ModelState();

      /// \brief Load state from SDF element.
      ///
<<<<<<< HEAD
      /// Load ModelState information from stored data in and SDF::Element.
=======
      /// Load ModelState information from stored data in and SDF::Element
>>>>>>> 97d9619d
      /// \param[in] _elem Pointer to the SDF::Element containing state info.
      public: virtual void Load(sdf::ElementPtr _elem);

      /// \brief Get the stored model pose.
<<<<<<< HEAD
      /// \return The math::Pose of the Model.
=======
      /// \return The math::Pose of the Model
>>>>>>> 97d9619d
      public: math::Pose GetPose() const;

      /// \brief Get the number of link states.
      ///
      /// This returns the number of Links recorded.
      /// \return Number of LinkState recorded.
      public: unsigned int GetLinkStateCount() const;

      /// \brief Get a link state.
      ///
      /// Get a Link State based on an index, where index is in the range of
<<<<<<< HEAD
      /// 0...ModelState::GetLinkStateCount.
      /// \param[in] _index Index of the LinkState.
      /// \return State of the Link.
=======
      /// 0...ModelState::GetLinkStateCount
      /// \param[in] _index Index of the LinkState
      /// \return State of the Link
>>>>>>> 97d9619d
      public: LinkState GetLinkState(unsigned int _index) const;

      /// \brief Get a link state by Link name.
      ///
      /// Searches through all LinkStates. Returns the LinkState with the
      /// matching name, if any.
<<<<<<< HEAD
      /// \param _linkName Name of the LinkState.
=======
      /// \param[in] _linkName Name of the LinkState
>>>>>>> 97d9619d
      /// \return State of the Link.
      public: LinkState GetLinkState(const std::string &_linkName) const;

      /// \brief Get the number of joint states.
      ///
      /// Returns the number of JointStates recorded.
      /// \return Number of JointStates.
      public: unsigned int GetJointStateCount() const;

      /// \brief Get a Joint state.
      ///
      /// Return a JointState based on a index, where index is between
      /// 0...ModelState::GetJointStateCount().
      /// \param[in] _index Index of a JointState.
      /// \return State of a Joint.
      public: JointState GetJointState(unsigned int _index) const;

      /// \brief Get a Joint state by Joint name.
      ///
      /// Searches through all JointStates. Returns the JointState with the
      /// matching name, if any.
      /// \param[in] _jointName Name of the JointState.
      /// \return State of the Joint.
      public: JointState GetJointState(const std::string &_jointName) const;

      /// \brief Fill a State SDF element with state info.
      ///
      /// Stored state information into an SDF::Element pointer.
      /// \param[in] _elem Pointer to the SDF::Element which recieves the data.
<<<<<<< HEAD
      public: void FillStateSDF(sdf::ElementPtr _elem) const;

      /// \brief Update the state information using the specified model.
      public: void Update(ModelPtr _model);
=======
      public: void FillStateSDF(sdf::ElementPtr _elem);
>>>>>>> 97d9619d

      /// \brief Update a Model SDF element with this state info.
      ///
      /// Set the values in a Model's SDF::Element with the information.
      /// stored in this instance.
      /// \param[in] _elem Pointer to a Models's SDF::Element.
      public: void UpdateModelSDF(sdf::ElementPtr _elem);

<<<<<<< HEAD
      /// \brief Return true if the values in the state are zero.
      /// \return True if the values in the state are zero.
      public: bool IsZero() const;

      /// \brief Assignment operator
      /// \param[in] _state State value
      /// \return this
      public: ModelState &operator=(const ModelState &_state);

      /// \brief Subtraction operator.
      /// \param[in] _pt A state to substract.
      /// \return The resulting state.
      public: ModelState operator-(const ModelState &_state) const;

      /// \brief Stream insertion operator.
      /// \param[in] _out output stream.
      /// \param[in] _state Model state to output.
      /// \return The stream.
      public: friend std::ostream &operator<<(std::ostream &_out,
                                     const gazebo::physics::ModelState &_state)
      {
        _out << "<model name='" << _state.GetName() << "'>\n";
        _out << "<pose>" << _state.pose << "</pose>\n";

        for (std::vector<LinkState>::const_iterator iter =
            _state.linkStates.begin(); iter != _state.linkStates.end();
            ++iter)
        {
          _out << *iter;
        }

        for (std::vector<JointState>::const_iterator iter =
            _state.jointStates.begin(); iter != _state.jointStates.end();
            ++iter)
        {
          _out << *iter;
        }

        _out << "</model>\n";

        return _out;
      }

      /// Pose of the model
=======
      /// \brief Pose of the model.
>>>>>>> 97d9619d
      private: math::Pose pose;

      /// \brief All the link states.
      private: std::vector<LinkState> linkStates;

      /// \brief All the joint states.
      private: std::vector<JointState> jointStates;
    };
    /// \}
  }
}
#endif<|MERGE_RESOLUTION|>--- conflicted
+++ resolved
@@ -61,20 +61,12 @@
 
       /// \brief Load state from SDF element.
       ///
-<<<<<<< HEAD
-      /// Load ModelState information from stored data in and SDF::Element.
-=======
       /// Load ModelState information from stored data in and SDF::Element
->>>>>>> 97d9619d
       /// \param[in] _elem Pointer to the SDF::Element containing state info.
       public: virtual void Load(sdf::ElementPtr _elem);
 
       /// \brief Get the stored model pose.
-<<<<<<< HEAD
-      /// \return The math::Pose of the Model.
-=======
       /// \return The math::Pose of the Model
->>>>>>> 97d9619d
       public: math::Pose GetPose() const;
 
       /// \brief Get the number of link states.
@@ -86,26 +78,16 @@
       /// \brief Get a link state.
       ///
       /// Get a Link State based on an index, where index is in the range of
-<<<<<<< HEAD
-      /// 0...ModelState::GetLinkStateCount.
-      /// \param[in] _index Index of the LinkState.
-      /// \return State of the Link.
-=======
       /// 0...ModelState::GetLinkStateCount
       /// \param[in] _index Index of the LinkState
       /// \return State of the Link
->>>>>>> 97d9619d
       public: LinkState GetLinkState(unsigned int _index) const;
 
-      /// \brief Get a link state by Link name.
+      /// \brief Get a link state by Link name
       ///
       /// Searches through all LinkStates. Returns the LinkState with the
       /// matching name, if any.
-<<<<<<< HEAD
-      /// \param _linkName Name of the LinkState.
-=======
       /// \param[in] _linkName Name of the LinkState
->>>>>>> 97d9619d
       /// \return State of the Link.
       public: LinkState GetLinkState(const std::string &_linkName) const;
 
@@ -135,23 +117,18 @@
       ///
       /// Stored state information into an SDF::Element pointer.
       /// \param[in] _elem Pointer to the SDF::Element which recieves the data.
-<<<<<<< HEAD
       public: void FillStateSDF(sdf::ElementPtr _elem) const;
 
       /// \brief Update the state information using the specified model.
       public: void Update(ModelPtr _model);
-=======
-      public: void FillStateSDF(sdf::ElementPtr _elem);
->>>>>>> 97d9619d
 
       /// \brief Update a Model SDF element with this state info.
       ///
-      /// Set the values in a Model's SDF::Element with the information.
+      /// Set the values in a Model's SDF::Element with the information
       /// stored in this instance.
       /// \param[in] _elem Pointer to a Models's SDF::Element.
       public: void UpdateModelSDF(sdf::ElementPtr _elem);
 
-<<<<<<< HEAD
       /// \brief Return true if the values in the state are zero.
       /// \return True if the values in the state are zero.
       public: bool IsZero() const;
@@ -196,15 +173,12 @@
       }
 
       /// Pose of the model
-=======
-      /// \brief Pose of the model.
->>>>>>> 97d9619d
       private: math::Pose pose;
 
-      /// \brief All the link states.
+      /// All the link states
       private: std::vector<LinkState> linkStates;
 
-      /// \brief All the joint states.
+      /// All the joint states
       private: std::vector<JointState> jointStates;
     };
     /// \}
