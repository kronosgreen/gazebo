--- conflicted
+++ resolved
@@ -215,7 +215,7 @@
 
     /// we are ready to load the links
     Model::Load(_sdf);
-    LinkPtr actorLinkPtr(Model::LinkByName(actorLinkName));
+    LinkPtr actorLinkPtr = Model::Link(actorLinkName);
     if (actorLinkPtr)
     {
        msgs::Visual actorVisualMsg = actorLinkPtr->VisualMessage(
@@ -248,9 +248,8 @@
     sdf::ElementPtr trajSdf = _sdf->GetElement("trajectory");
     while (trajSdf)
     {
-      if (this->actorDPtr->skelAnimation.find(
-            trajSdf->Get<std::string>("type")) ==
-          this->actorDPtr->skelAnimation.end())
+      if (this->actorDPtr->skelAnimation.find(trajSdf->Get<std::string>("type")) ==
+              this->actorDPtr->skelAnimation.end())
       {
         gzwarn << "Resource not found for trajectory of type " <<
                   trajSdf->Get<std::string>("type") << "\n";
@@ -260,8 +259,7 @@
       TrajectoryInfo tinfo;
       tinfo.id = trajSdf->Get<int>("id");
       tinfo.type = trajSdf->Get<std::string>("type");
-      std::vector<TrajectoryInfo>::iterator iter =
-        this->actorDPtr->trajInfo.begin();
+      std::vector<TrajectoryInfo>::iterator iter = this->actorDPtr->trajInfo.begin();
       while (iter != this->actorDPtr->trajInfo.end())
       {
         if (iter->id > tinfo.id)
@@ -314,8 +312,7 @@
       else
       {
         this->actorDPtr->trajInfo[idx].duration =
-                this->actorDPtr->skelAnimation[
-                this->actorDPtr->trajInfo[idx].type]->GetLength();
+                this->actorDPtr->skelAnimation[this->actorDPtr->trajInfo[idx].type]->GetLength();
         this->actorDPtr->trajInfo[idx].translated = false;
       }
 
@@ -435,12 +432,8 @@
 //////////////////////////////////////////////////
 void Actor::Init()
 {
-<<<<<<< HEAD
-  this->actorDPtr->prevFrameTime = this->actorDPtr->world->SimTime();
-=======
   this->scriptTime = 0;
   this->actorDPtr->prevFrameTime = this->actorDPtr->world->GetSimTime();
->>>>>>> cf2af96e
   if (this->actorDPtr->autoStart)
     this->Play();
   this->actorDPtr->mainLink = this->ChildLink(this->Name() + "_pose");
@@ -450,12 +443,7 @@
 void Actor::Play()
 {
   this->actorDPtr->active = true;
-<<<<<<< HEAD
-  this->actorDPtr->playStartTime = this->actorDPtr->world->SimTime();
-  this->actorDPtr->lastScriptTime = std::numeric_limits<double>::max();
-=======
   this->actorDPtr->playStartTime = this->actorDPtr->world->GetSimTime();
->>>>>>> cf2af96e
 }
 
 //////////////////////////////////////////////////
@@ -476,7 +464,7 @@
   if (!this->actorDPtr->active)
     return;
 
-  common::Time currentTime = this->actorDPtr->world->SimTime();
+  common::Time currentTime = this->actorDPtr->world->GetSimTime();
 
   /// do not refresh animation more faster the 30 Hz sim time
   /// TODO: Reducing to 20 Hz. Because there were memory corruption
@@ -540,22 +528,11 @@
   if (!skelAnim)
     return;
 
-<<<<<<< HEAD
-  SkeletonAnimation *skelAnim = this->actorDPtr->skelAnimation[tinfo.type];
-  std::map<std::string, std::string> skelMap =
-    this->actorDPtr->skelNodesMap[tinfo.type];
-
-  ignition::math::Pose3d modelPose;
-  std::map<std::string, ignition::math::Matrix4d> frame;
-  if (this->actorDPtr->trajectories.find(tinfo.id) !=
-      this->actorDPtr->trajectories.end())
-=======
   auto skelMap = this->actorDPtr->skelNodesMap[tinfo->type];
 
   ignition::math::Pose3d modelPose;
   std::map<std::string, ignition::math::Matrix4d> frame;
   if (!this->actorDPtr->customTrajectoryInfo)
->>>>>>> cf2af96e
   {
     if (this->actorDPtr->trajectories.find(tinfo->id) != this->actorDPtr->trajectories.end())
     {
@@ -696,7 +673,7 @@
   }
 
   msgs::Time *stamp = msg.add_time();
-  stamp->CopyFrom(msgs::Convert(common::Time(_time)));
+  stamp->CopyFrom(msgs::Convert(_time));
 
   msgs::Pose *modelPose = msg.add_pose();
   modelPose->set_name(this->ScopedName());
