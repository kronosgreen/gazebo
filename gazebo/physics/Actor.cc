/*
 * Copyright (C) 2012-2016 Open Source Robotics Foundation
 *
 * Licensed under the Apache License, Version 2.0 (the "License");
 * you may not use this file except in compliance with the License.
 * You may obtain a copy of the License at
 *
 *     http://www.apache.org/licenses/LICENSE-2.0
 *
 * Unless required by applicable law or agreed to in writing, software
 * distributed under the License is distributed on an "AS IS" BASIS,
 * WITHOUT WARRANTIES OR CONDITIONS OF ANY KIND, either express or implied.
 * See the License for the specific language governing permissions and
 * limitations under the License.
 *
*/
#ifdef _WIN32
  // Ensure that Winsock2.h is included before Windows.h, which can get
  // pulled in by anybody (e.g., Boost).
  #include <Winsock2.h>
#endif

#include <sstream>
#include <limits>
#include <algorithm>

#include "gazebo/common/BVHLoader.hh"
#include "gazebo/common/Console.hh"
#include "gazebo/common/KeyFrame.hh"
#include "gazebo/common/MeshManager.hh"
#include "gazebo/common/Mesh.hh"
#include "gazebo/common/Skeleton.hh"
#include "gazebo/common/SkeletonAnimation.hh"

#include "gazebo/msgs/msgs.hh"

#include "gazebo/physics/Actor.hh"
#include "gazebo/physics/Link.hh"
#include "gazebo/physics/Model.hh"
<<<<<<< HEAD
#include "gazebo/physics/PhysicsEngine.hh"
#include "gazebo/physics/ActorPrivate.hh"
#include "gazebo/physics/Actor.hh"
#include "gazebo/physics/PhysicsIface.hh"
=======
#include "gazebo/physics/World.hh"
>>>>>>> 16553424

#include "gazebo/transport/Node.hh"

using namespace gazebo;
using namespace physics;
using namespace common;

//////////////////////////////////////////////////
Actor::Actor(BasePtr _parent)
: Model(*new ActorPrivate, _parent),
  actorDPtr(static_cast<ActorPrivate*>(this->modelDPtr))
{
  this->AddType(ACTOR);
<<<<<<< HEAD
  this->actorDPtr->skeleton = NULL;
  this->actorDPtr->pathLength = 0.0;
  this->actorDPtr->lastTraj = 1e+5;
=======
  this->pathLength = 0.0;
  this->lastTraj = 1e+5;
  this->skinScale = 1.0;
>>>>>>> 16553424
}

//////////////////////////////////////////////////
Actor::~Actor()
{
<<<<<<< HEAD
  this->actorDPtr->skelAnimation.clear();
  this->actorDPtr->bonePosePub.reset();
=======
  this->bonePosePub.reset();
  this->customTrajectoryInfo.reset();

  this->skelAnimation.clear();
  this->skelNodesMap.clear();
  this->interpolateX.clear();
  this->trajInfo.clear();
  this->trajectories.clear();

  this->mainLink.reset();

  // mesh and skeleton should be deleted by the MeshManager
>>>>>>> 16553424
}

//////////////////////////////////////////////////
void Actor::Load(sdf::ElementPtr _sdf)
{
<<<<<<< HEAD
  sdf::ElementPtr skinSdf = _sdf->GetElement("skin");
  this->actorDPtr->skinFile = skinSdf->Get<std::string>("filename");
  this->actorDPtr->skinScale = skinSdf->Get<double>("scale");

  MeshManager::Instance()->Load(this->actorDPtr->skinFile);
  std::string actorName = _sdf->Get<std::string>("name");
=======
  // Name
  auto actorName = _sdf->Get<std::string>("name");
  this->SetName(actorName);
>>>>>>> 16553424

  // Parse skin
  if (_sdf->HasElement("skin"))
  {
<<<<<<< HEAD
    double angle = (2 * i * M_PI) / pointNum;
    double x = radius * sin(angle);
    double y = radius * cos(angle);
    if (ignition::math::equal(x, 0.0))
      x = 0;
    if (ignition::math::equal(y, 0.0))
      y = 0;
    std::cerr << x << " " << y << " 0 0 0 " << angle << "\n";
  }   */

  if (MeshManager::Instance()->HasMesh(this->actorDPtr->skinFile))
  {
    this->actorDPtr->mesh =
      MeshManager::Instance()->GetMesh(this->actorDPtr->skinFile);
    if (!this->actorDPtr->mesh->HasSkeleton())
      gzthrow("Collada file does not contain skeletal animation.");
    this->actorDPtr->skeleton = this->actorDPtr->mesh->GetSkeleton();
    this->actorDPtr->skeleton->Scale(this->actorDPtr->skinScale);
    /// create the link sdfs for the model
    NodeMap nodes = this->actorDPtr->skeleton->GetNodes();

    /// self_collide should be added to prevent error messages
    // _sdf->GetElement("self_collide")->Set(false);

    sdf::ElementPtr linkSdf;
    linkSdf = _sdf->GetElement("link");
    linkSdf->GetAttribute("name")->Set(actorName + "_pose");
    linkSdf->GetElement("gravity")->Set(false);
    linkSdf->GetElement("self_collide")->Set(false);
    sdf::ElementPtr linkPose = linkSdf->GetElement("pose");

    // this->AddSphereInertia(linkSdf, ignition::math::Pose3d(), 1.0, 0.01);
    // this->AddSphereCollision(linkSdf, actorName + "_pose_col",
    //                          ignition::math::Pose3d(), 0.02);
    // this->AddBoxVisual(linkSdf, actorName + "_pose_vis",
    // ignition::math::Pose3d(),
    // ignition::math::Vector3d(0.05, 0.05, 0.05), "Gazebo/White",
    // Color::White);
    this->AddActorVisual(linkSdf, actorName + "_visual",
        ignition::math::Pose3d::Zero);
    std::string actorLinkName = actorName + "::" + actorName + "_pose";
    this->actorDPtr->visualName = actorLinkName + "::"
                             + actorName + "_visual";

    for (NodeMapIter iter = nodes.begin(); iter != nodes.end(); ++iter)
    {
      SkeletonNode *bone = iter->second;

      linkSdf = _sdf->AddElement("link");

      linkSdf->GetAttribute("name")->Set(bone->GetName());
      linkSdf->GetElement("gravity")->Set(false);
      linkSdf->GetElement("self_collide")->Set(false);
      linkPose = linkSdf->GetElement("pose");
      ignition::math::Pose3d pose(bone->ModelTransform().Translation(),
                                  bone->ModelTransform().Rotation());
      if (bone->IsRootNode())
        pose = ignition::math::Pose3d::Zero;
      linkPose->Set(pose);

      /// FIXME hardcoded inertia of a sphere with mass 1.0 and radius 0.01
      this->AddSphereInertia(linkSdf, ignition::math::Pose3d::Zero, 1.0, 0.01);

      /// FIXME hardcoded collision to sphere with radius 0.02
      this->AddSphereCollision(linkSdf, bone->GetName() + "_collision",
                       ignition::math::Pose3d::Zero, 0.02);

      /// FIXME hardcoded visual to red sphere with radius 0.02
      if (bone->IsRootNode())
=======
    // Only load skeleton animations if we get a skeleton from the skin
    if (this->LoadSkin(_sdf->GetElement("skin")) && this->skeleton)
    {
      // If there are no user-defined animations, but skin has animation
      if (!_sdf->HasElement("animation") && !this->skinFile.empty() &&
          this->skeleton->GetAnimation(0))
>>>>>>> 16553424
      {
        auto animElem = _sdf->AddElement("animation");

        // Get name from trajectory
        if (_sdf->HasElement("script") &&
            _sdf->GetElement("script")->HasElement("trajectory"))
        {
          auto trajName = _sdf->GetElement("script")->GetElement("trajectory")->
              Get<std::string>("type");
          animElem->GetAttribute("name")->Set(trajName);
        }

        // Get file from skin
        animElem->GetElement("filename")->Set(this->skinFile);
      }

      if (_sdf->HasElement("animation"))
      {
        sdf::ElementPtr animSdf = _sdf->GetElement("animation");
        while (animSdf)
        {
          this->LoadAnimation(animSdf);
          animSdf = animSdf->GetNextElement("animation");
        }
      }
      else
      {
        gzwarn << "The skin provided doesn't contain animations, and no other "
            << "animations were specified. The actor's skeleton will not be "
            << "animated." << std::endl;
      }
    }
  }

  // Load script containing trajectory waypoints
  if (_sdf->HasElement("script"))
    this->LoadScript(_sdf->GetElement("script"));

  // Load all links, including the new ones added when loading the skin
  Model::Load(_sdf);

  // If there is a skin, check that the skin visual was created and save its id
  std::string actorLinkName = actorName + "::" + actorName + "_pose";
  LinkPtr actorLinkPtr = Model::GetLink(actorLinkName);
  if (actorLinkPtr)
  {
    msgs::Visual actorVisualMsg = actorLinkPtr->GetVisualMessage(
        this->visualName);
    if (actorVisualMsg.has_id())
      this->visualId = actorVisualMsg.id();
    else
    {
      gzerr << "Message for actor visual [" << actorLinkName << "] not found."
          << std::endl;
    }
  }

  // Advertise skeleton pose info
  this->bonePosePub = this->node->Advertise<msgs::PoseAnimation>(
                                       "~/skeleton_pose/info", 10);
}

//////////////////////////////////////////////////
bool Actor::LoadSkin(sdf::ElementPtr _skinSdf)
{
  this->skinFile = _skinSdf->Get<std::string>("filename");
  this->skinScale = _skinSdf->Get<double>("scale");

  MeshManager::Instance()->Load(this->skinFile);
  if (!MeshManager::Instance()->HasMesh(this->skinFile))
  {
    gzwarn << "Couldn't find mesh [" << this->skinFile << "]. " <<
        "Not loading skin." << std::endl;
    return false;
  }

  this->mesh = MeshManager::Instance()->GetMesh(this->skinFile);
  if (!this->mesh || !this->mesh->HasSkeleton())
  {
    gzwarn << "Collada file [" << this->skinFile <<
        "] does not contain skeletal animation." << std::endl;
    return false;
  }

  this->skeleton = this->mesh->GetSkeleton();
  if (!this->skeleton)
  {
    gzwarn << "Null skeleton in file [" << this->skinFile << "]" << std::endl;
    return false;
  }
  this->skeleton->Scale(this->skinScale);

  auto actorName = this->GetName();

  // Create a link to hold the skin visual
  auto linkSdf = _skinSdf->GetParent()->GetElement("link");
  linkSdf->GetAttribute("name")->Set(actorName + "_pose");
  linkSdf->GetElement("gravity")->Set(false);
  linkSdf->GetElement("self_collide")->Set(false);

  std::string actorLinkName = actorName + "::" + actorName + "_pose";
  this->visualName = actorLinkName + "::" + actorName + "_visual";
  this->AddActorVisual(linkSdf, actorName + "_visual",
      ignition::math::Pose3d::Zero);

  // Create spherical links for each skeleton node
  auto nodes = this->skeleton->GetNodes();
  for (auto iter : nodes)
  {
    SkeletonNode *bone = iter.second;

    // Add link element
    linkSdf = _skinSdf->GetParent()->AddElement("link");

    // Set default properties
    linkSdf->GetAttribute("name")->Set(bone->GetName());
    linkSdf->GetElement("gravity")->Set(false);
    linkSdf->GetElement("self_collide")->Set(false);

    // Set pose
    ignition::math::Pose3d pose(bone->ModelTransform().Translation(),
                                bone->ModelTransform().Rotation());
    if (bone->IsRootNode())
      pose = ignition::math::Pose3d::Zero;

    linkSdf->GetElement("pose")->Set(pose);

<<<<<<< HEAD
    /// we are ready to load the links
    Model::Load(_sdf);
    LinkPtr actorLinkPtr = Model::Link(actorLinkName);
    if (actorLinkPtr)
    {
       msgs::Visual actorVisualMsg = actorLinkPtr->VisualMessage(
         this->actorDPtr->visualName);
       if (actorVisualMsg.has_id())
         this->actorDPtr->visualId = actorVisualMsg.id();
       else
         gzerr << "No actor visual message found.";
=======
    // FIXME hardcoded inertia of a sphere with mass 1.0 and radius 0.01
    // Do we even need inertial info in an actor?
    this->AddSphereInertia(linkSdf, ignition::math::Pose3d::Zero, 1.0, 0.01);

    // FIXME hardcoded collision to sphere with radius 0.02
    this->AddSphereCollision(linkSdf, bone->GetName() + "_collision",
                     ignition::math::Pose3d::Zero, 0.02);

    // FIXME hardcoded visual to red sphere with radius 0.02
    if (bone->IsRootNode())
    {
      this->AddSphereVisual(linkSdf, bone->GetName() + "__SKELETON_VISUAL__",
          ignition::math::Pose3d::Zero, 0.02, "Gazebo/Blue", Color::Blue);
    }
    else if (bone->GetChildCount() == 0)
    {
      this->AddSphereVisual(linkSdf, bone->GetName() +
          "__SKELETON_VISUAL__", ignition::math::Pose3d::Zero, 0.02,
          "Gazebo/Yellow", Color::Yellow);
>>>>>>> 16553424
    }
    else
    {
      this->AddSphereVisual(linkSdf, bone->GetName() +
          "__SKELETON_VISUAL__", ignition::math::Pose3d::Zero, 0.02,
          "Gazebo/Red", Color::Red);
    }

    // Create a box visual representing each bone
    for (unsigned int i = 0; i < bone->GetChildCount(); ++i)
    {
      SkeletonNode *curChild = bone->GetChild(i);

      ignition::math::Vector3d dir =
          curChild->ModelTransform().Translation() -
          bone->ModelTransform().Translation();
      double length = dir.Length();

      if (!ignition::math::equal(length, 0.0))
      {
        ignition::math::Vector3d r = curChild->Transform().Translation();
        ignition::math::Vector3d linkPos =
            ignition::math::Vector3d(r.X() / 2.0, r.Y() / 2.0, r.Z() / 2.0);
        double theta = atan2(dir.Y(), dir.X());
        double phi = acos(dir.Z() / length);

        ignition::math::Pose3d bonePose(linkPos,
            ignition::math::Quaterniond(0.0, phi, theta));
        bonePose.Rot() = pose.Rot().Inverse() * bonePose.Rot();

        this->AddBoxVisual(linkSdf, bone->GetName() + "_" +
          curChild->GetName() + "__SKELETON_VISUAL__", bonePose,
          ignition::math::Vector3d(0.02, 0.02, length),
          "Gazebo/Green", Color::Green);
      }
    }
<<<<<<< HEAD
    this->actorDPtr->bonePosePub =
      this->actorDPtr->node->Advertise<msgs::PoseAnimation>(
          "~/skeleton_pose/info", 10);
=======
>>>>>>> 16553424
  }
  return true;
}

//////////////////////////////////////////////////
void Actor::LoadScript(sdf::ElementPtr _sdf)
{
  this->actorDPtr->loop = _sdf->Get<bool>("loop");
  this->actorDPtr->startDelay = _sdf->Get<double>("delay_start");
  this->actorDPtr->autoStart = _sdf->Get<bool>("auto_start");
  this->actorDPtr->active = this->actorDPtr->autoStart;

  // Load all trajectories
  if (_sdf->HasElement("trajectory"))
  {
    sdf::ElementPtr trajSdf = _sdf->GetElement("trajectory");
    while (trajSdf)
    {
<<<<<<< HEAD
      if (this->actorDPtr->skelAnimation.find(trajSdf->Get<std::string>("type")) ==
              this->actorDPtr->skelAnimation.end())
      {
        gzwarn << "Resource not found for trajectory of type " <<
                  trajSdf->Get<std::string>("type") << "\n";
        continue;
      }

      TrajectoryInfo tinfo;
      tinfo.id = trajSdf->Get<int>("id");
      tinfo.type = trajSdf->Get<std::string>("type");
      std::vector<TrajectoryInfo>::iterator iter = this->actorDPtr->trajInfo.begin();
      while (iter != this->actorDPtr->trajInfo.end())
=======
      auto trajType = trajSdf->Get<std::string>("type");

      TrajectoryInfo tinfo;
      tinfo.id = trajSdf->Get<int>("id");
      tinfo.type = trajType;

      // Place trajectory into vector according to id order
      auto iter = this->trajInfo.begin();
      while (iter != this->trajInfo.end())
>>>>>>> 16553424
      {
        if (iter->id > tinfo.id)
          break;
        ++iter;
      }

      unsigned int idx = iter - this->actorDPtr->trajInfo.begin();
      this->actorDPtr->trajInfo.insert(iter, tinfo);

      // Waypoints
      if (trajSdf->HasElement("waypoint"))
      {
        // Fill a map with waypoints time and pose
        std::map<double, ignition::math::Pose3d> points;
        sdf::ElementPtr wayptSdf = trajSdf->GetElement("waypoint");
        while (wayptSdf)
        {
          points[wayptSdf->Get<double>("time")] =
              wayptSdf->Get<ignition::math::Pose3d>("pose");
          wayptSdf = wayptSdf->GetNextElement("waypoint");
        }

        // Get total trajectory duration (last waypoint's time)
        auto last = points.rbegin();

        std::stringstream animName;
        animName << tinfo.type << "_" << tinfo.id;
        common::PoseAnimation *anim = new common::PoseAnimation(animName.str(),
                                                          last->first, false);
<<<<<<< HEAD
        this->actorDPtr->trajInfo[idx].duration = last->first;
        this->actorDPtr->trajInfo[idx].translated = true;
=======
>>>>>>> 16553424

        // Create a keyframe for each point
        for (auto pIter = points.begin(); pIter != points.end(); ++pIter)
        {
          common::PoseKeyFrame *key;
          // Force first point always to start at 0s
          if (pIter == points.begin() &&
              !ignition::math::equal(pIter->first, 0.0))
          {
            key = anim->CreateKeyFrame(0.0);
          }
          else
          {
            key = anim->CreateKeyFrame(pIter->first);
          }

          key->Translation(pIter->second.Pos());
          key->Rotation(pIter->second.Rot());
        }

<<<<<<< HEAD
        this->actorDPtr->trajectories[this->actorDPtr->trajInfo[idx].id] = anim;
=======
        // `trajInfo` holds information like start, end and duration
        this->trajInfo[idx].duration = last->first;
        this->trajInfo[idx].translated = true;

        // `trajectories` holds information about the animation itself
        this->trajectories[this->trajInfo[idx].id] = anim;
>>>>>>> 16553424
      }
      // No waypoints defined but there is skeleton animation of this type
      else if (this->skelAnimation.find(this->trajInfo[idx].type) !=
          this->skelAnimation.end())
      {
        this->actorDPtr->trajInfo[idx].duration =
                this->actorDPtr->skelAnimation[this->actorDPtr->trajInfo[idx].type]->GetLength();
        this->actorDPtr->trajInfo[idx].translated = false;
      }

      trajSdf = trajSdf->GetNextElement("trajectory");
    }
  }

  // If there are no trajectories, but there are animations, add a trajectory
  if (!this->skelAnimation.empty() && this->skelAnimation.begin()->second &&
      this->trajInfo.empty())
  {
    TrajectoryInfo tinfo;
    tinfo.id = 0;
    tinfo.type = this->skelAnimation.begin()->first;
    tinfo.startTime = 0.0;
    tinfo.duration = this->skelAnimation.begin()->second->GetLength();
    tinfo.endTime = tinfo.duration;
    tinfo.translated = false;
    this->trajInfo.push_back(tinfo);
    // Nothing goes into this->trajectories
  }

  // Finally, (re)fill the times for all trajectories so that they are in a
  // sequence
  double time = 0.0;
<<<<<<< HEAD
  if (!this->actorDPtr->skelAnimation.empty())
  {
    if (this->actorDPtr->trajInfo.empty())
    {
      TrajectoryInfo tinfo;
      tinfo.id = 0;
      tinfo.type = this->actorDPtr->skinFile;
      tinfo.startTime = 0.0;
      tinfo.duration =
        this->actorDPtr->skelAnimation.begin()->second->GetLength();
      tinfo.endTime = tinfo.duration;
      tinfo.translated = false;
      this->actorDPtr->trajInfo.push_back(tinfo);
      this->actorDPtr->interpolateX[this->actorDPtr->skinFile] = false;
    }
    for (unsigned int i = 0; i < this->actorDPtr->trajInfo.size(); i++)
    {
      this->actorDPtr->trajInfo[i].startTime = time;
      time += this->actorDPtr->trajInfo[i].duration;
      this->actorDPtr->trajInfo[i].endTime = time;
    }
=======
  for (unsigned int i = 0; i < this->trajInfo.size(); ++i)
  {
    this->trajInfo[i].startTime = time;
    time += this->trajInfo[i].duration;
    this->trajInfo[i].endTime = time;
>>>>>>> 16553424
  }
  this->actorDPtr->scriptLength = time;
}

//////////////////////////////////////////////////
void Actor::LoadAnimation(sdf::ElementPtr _sdf)
{
  if (!this->skeleton)
  {
    gzwarn << "Animations need a skeleton defined first. " <<
        "Not loading animations" << std::endl;
    return;
  }

  std::string animName = _sdf->Get<std::string>("name");

  // Get filename and extension
  std::string animFile = _sdf->Get<std::string>("filename");

  std::string extension = animFile.substr(animFile.rfind(".") + 1,
      animFile.size());
  std::transform(extension.begin(), extension.end(), extension.begin(),
      ::tolower);

  // Get scale
  double animScale = _sdf->Get<double>("scale");

  // Load animation skeleton according to file type
  Skeleton *skel = nullptr;
  if (extension == "bvh")
  {
<<<<<<< HEAD
    this->actorDPtr->skelAnimation[this->actorDPtr->skinFile] =
        this->actorDPtr->skeleton->GetAnimation(0);
    std::map<std::string, std::string> skelMap;
    for (unsigned int i = 0; i < this->actorDPtr->skeleton->GetNumNodes(); ++i)
      skelMap[this->actorDPtr->skeleton->GetNodeByHandle(i)->GetName()] =
        this->actorDPtr->skeleton->GetNodeByHandle(i)->GetName();
    this->actorDPtr->skelNodesMap[this->actorDPtr->skinFile] = skelMap;
    this->actorDPtr->interpolateX[this->actorDPtr->skinFile] = false;
=======
    BVHLoader loader;
    skel = loader.Load(animFile, animScale);
>>>>>>> 16553424
  }
  else if (extension == "dae")
  {
    MeshManager::Instance()->Load(animFile);

    const Mesh *animMesh = nullptr;
    if (MeshManager::Instance()->HasMesh(animFile))
    {
      animMesh = MeshManager::Instance()->GetMesh(animFile);

      if (animMesh && animMesh->HasSkeleton())
      {
        skel = animMesh->GetSkeleton();
        skel->Scale(animScale);
      }
      else
      {
        gzwarn << "Mesh [" << animFile << "] is missing a skeleton."
            << std::endl;
      }
    }
    else
    {
<<<<<<< HEAD
      bool compatible = true;
      std::map<std::string, std::string> skelMap;
      if (this->actorDPtr->skeleton->GetNumNodes() != skel->GetNumNodes())
        compatible = false;
      else
        for (unsigned int i = 0;
            i < this->actorDPtr->skeleton->GetNumNodes(); ++i)
        {
          SkeletonNode *skinNode =
            this->actorDPtr->skeleton->GetNodeByHandle(i);
          SkeletonNode *animNode = skel->GetNodeByHandle(i);
          if (animNode->GetChildCount() != skinNode->GetChildCount())
          {
            compatible = false;
            break;
          }
          else
            skelMap[skinNode->GetName()] = animNode->GetName();
        }
=======
      gzwarn << "Couldn't load animation file [" << animFile << "]"
          << std::endl;
    }
  }
  else
  {
    gzerr << "Unknown animation file extension [" << extension << "]"
        << std::endl;
  }
>>>>>>> 16553424

  if (!skel || skel->GetNumAnimations() == 0)
  {
    gzerr << "Failed to load animation [" << animName << "]" << std::endl;
    return;
  }

  bool compatible = true;

  // The skeleton coming from the skin and the skeleton coming from the
  // animation are compatible if they have the same number of nodes
  // and each node has the same number of children as their counterpart
  std::map<std::string, std::string> skelMap;
  if (this->skeleton->GetNumNodes() != skel->GetNumNodes())
    compatible = false;
  else
  {
    for (unsigned int i = 0; i < this->skeleton->GetNumNodes(); ++i)
    {
      SkeletonNode *skinNode = this->skeleton->GetNodeByHandle(i);
      SkeletonNode *animNode = skel->GetNodeByHandle(i);
      if (animNode->GetChildCount() != skinNode->GetChildCount())
      {
        compatible = false;
        break;
      }
      // If compatible, associate the animation node to the skin node
      else
<<<<<<< HEAD
      {
        this->actorDPtr->skelAnimation[animName] =
            skel->GetAnimation(0);
        this->actorDPtr->interpolateX[animName] =
          _sdf->Get<bool>("interpolate_x");
        this->actorDPtr->skelNodesMap[animName] = skelMap;
      }
=======
        skelMap[skinNode->GetName()] = animNode->GetName();
>>>>>>> 16553424
    }
  }

  if (!compatible)
  {
    gzerr << "Skin and animation [" << animName <<
          "] skeletons are not compatible. " <<
          "Do they have the same number of nodes?" << std::endl;
    return;
  }

  this->skelAnimation[animName] = skel->GetAnimation(0);
  this->interpolateX[animName] = _sdf->Get<bool>("interpolate_x");
  this->skelNodesMap[animName] = skelMap;
}

//////////////////////////////////////////////////
void Actor::Init()
{
  this->actorDPtr->scriptTime = 0;
  this->actorDPtr->prevFrameTime = this->actorDPtr->world->GetSimTime();
  if (this->actorDPtr->autoStart)
    this->Play();
  this->actorDPtr->mainLink = this->ChildLink(this->Name() + "_pose");
}

//////////////////////////////////////////////////
void Actor::Play()
{
  this->actorDPtr->active = true;
  this->actorDPtr->playStartTime = this->actorDPtr->world->GetSimTime();
}

//////////////////////////////////////////////////
void Actor::Stop()
{
  this->actorDPtr->active = false;
}

//////////////////////////////////////////////////
bool Actor::IsActive() const
{
  return this->actorDPtr->active;
}

///////////////////////////////////////////////////
void Actor::Update()
{
  if (!this->actorDPtr->active)
    return;

<<<<<<< HEAD
  common::Time currentTime = this->actorDPtr->world->GetSimTime();

  /// do not refresh animation more faster the 30 Hz sim time
  /// TODO: Reducing to 20 Hz. Because there were memory corruption
  /// and segmentation faults. Possibly due to some dangling pointers
  /// in pose message processing. This will need a proper fix. Just a
  /// workaround for now.
  if ((currentTime - this->actorDPtr->prevFrameTime).Double() < (1.0 / 20.0))
    return;

  TrajectoryInfo *tinfo = NULL;

  if (!this->actorDPtr->customTrajectoryInfo)
=======
  if (this->skelAnimation.empty() && this->trajectories.empty())
    return;

  common::Time currentTime = this->world->GetSimTime();

  // do not refresh animation faster than 30 Hz sim time
  if ((currentTime - this->prevFrameTime).Double() < (1.0 / 30.0))
    return;

  // Get trajectory
  TrajectoryInfo *tinfo = nullptr;
  if (!this->customTrajectoryInfo)
>>>>>>> 16553424
  {
    this->actorDPtr->scriptTime = currentTime.Double() -
      this->actorDPtr->startDelay - this->actorDPtr->playStartTime.Double();

<<<<<<< HEAD
    /// waiting for delayed start
    if (this->actorDPtr->scriptTime < 0)
=======
    // waiting for delayed start
    if (this->scriptTime < 0)
>>>>>>> 16553424
      return;

    if (this->actorDPtr->scriptTime >= this->actorDPtr->scriptLength)
    {
      if (!this->actorDPtr->loop)
      {
        return;
      }
      else
      {
        this->actorDPtr->scriptTime = this->actorDPtr->scriptTime -
          this->actorDPtr->scriptLength;
        this->actorDPtr->playStartTime = currentTime -
          this->actorDPtr->scriptTime;
      }
    }

<<<<<<< HEAD
    for (unsigned int i = 0; i < this->actorDPtr->trajInfo.size(); ++i)
=======
    // Pick trajectory which should be played at this time
    for (unsigned int i = 0; i < this->trajInfo.size(); ++i)
>>>>>>> 16553424
    {
      if (this->actorDPtr->trajInfo[i].startTime <=
          this->actorDPtr->scriptTime &&
          this->actorDPtr->trajInfo[i].endTime >= this->actorDPtr->scriptTime)
      {
        tinfo = &this->actorDPtr->trajInfo[i];
        break;
      }
    }

    if (tinfo == nullptr)
    {
<<<<<<< HEAD
      gzerr << "Trajectory not found at "
            << this->actorDPtr->scriptTime << "\n";
=======
      gzerr << "Trajectory not found at time [" << this->scriptTime << "]"
          << std::endl;
>>>>>>> 16553424
      return;
    }

    this->actorDPtr->scriptTime = this->actorDPtr->scriptTime -
      tinfo->startTime;
  }
  else
  {
    tinfo = this->actorDPtr->customTrajectoryInfo.get();
  }

<<<<<<< HEAD
  /// at this point we are certain that a new frame will be animated
  this->actorDPtr->prevFrameTime = currentTime;

  SkeletonAnimation *skelAnim = this->actorDPtr->skelAnimation[tinfo->type];
=======
  // at this point we are certain that a new frame will be animated
  this->prevFrameTime = currentTime;

  // Update global trajectory (not skeleton animation)
  ignition::math::Pose3d modelPose;
  if (!this->customTrajectoryInfo &&
      this->trajectories.find(tinfo->id) != this->trajectories.end())
  {
    // Get the pose keyframe calculated for this script time
    common::PoseKeyFrame posFrame(0.0);
    this->trajectories[tinfo->id]->SetTime(this->scriptTime);
    this->trajectories[tinfo->id]->GetInterpolatedKeyFrame(posFrame);

    modelPose.Pos() = posFrame.Translation();
    modelPose.Rot() = posFrame.Rotation();

    // Calculate the path length.
    // If we're still in the same trajectory, compare to last position
    if (this->lastTraj == tinfo->id)
    {
      this->pathLength += this->lastPos.Distance(modelPose.Pos());
    }
    // Otherwise, compare to first frame of this trajectory - ?
    else
    {
      auto frame0 = dynamic_cast<common::PoseKeyFrame *>
        (this->trajectories[tinfo->id]->GetKeyFrame(0));
      ignition::math::Vector3d vector3Ign = frame0->Translation();
      this->pathLength = modelPose.Pos().Distance(vector3Ign);
    }
    this->lastPos = modelPose.Pos();
  }

  SkeletonAnimation *skelAnim = this->skelAnimation[tinfo->type];

  // If there's no skeleton animation, we just update the global pose
>>>>>>> 16553424
  if (!skelAnim)
  {
    this->SetWorldPose(modelPose);
    return;
  }

  auto skelMap = this->actorDPtr->skelNodesMap[tinfo->type];

  std::map<std::string, ignition::math::Matrix4d> frame;
  if (!this->actorDPtr->customTrajectoryInfo)
  {
<<<<<<< HEAD
    if (this->actorDPtr->trajectories.find(tinfo->id) != this->actorDPtr->trajectories.end())
    {
      common::PoseKeyFrame posFrame(0.0);
      this->actorDPtr->trajectories[tinfo->id]->SetTime(this->actorDPtr->scriptTime);
      this->actorDPtr->trajectories[tinfo->id]->GetInterpolatedKeyFrame(posFrame);

      modelPose.Pos() = posFrame.Translation();
      modelPose.Rot() = posFrame.Rotation();
      if (this->actorDPtr->lastTraj == tinfo->id)
        this->actorDPtr->pathLength += fabs(this->actorDPtr->lastPos.Distance(modelPose.Pos()));
      else
      {
        common::PoseKeyFrame *frame0 = dynamic_cast<common::PoseKeyFrame*>
          (this->actorDPtr->trajectories[tinfo->id]->GetKeyFrame(0));
        ignition::math::Vector3d vector3Ign;
        vector3Ign = frame0->Translation();
        this->actorDPtr->pathLength = fabs(modelPose.Pos().Distance(vector3Ign));
      }
      this->actorDPtr->lastPos = modelPose.Pos();
    }
    if (this->actorDPtr->interpolateX[tinfo->type] &&
          this->actorDPtr->trajectories.find(tinfo->id) != this->actorDPtr->trajectories.end())
=======
    if (this->interpolateX[tinfo->type] &&
          this->trajectories.find(tinfo->id) != this->trajectories.end())
>>>>>>> 16553424
    {
      frame = skelAnim->PoseAtX(this->actorDPtr->pathLength,
                skelMap[this->actorDPtr->skeleton->GetRootNode()->GetName()]);
    }
    else
    {
      frame = skelAnim->PoseAt(this->actorDPtr->scriptTime);
    }
  }
  else
  {
    frame = skelAnim->PoseAt(this->actorDPtr->scriptTime);
  }

  this->actorDPtr->lastTraj = tinfo->id;

  ignition::math::Matrix4d rootTrans =
    frame[skelMap[this->actorDPtr->skeleton->GetRootNode()->GetName()]];

  ignition::math::Vector3d rootPos = rootTrans.Translation();
  ignition::math::Quaterniond rootRot = rootTrans.Rotation();

  if (tinfo->translated)
    rootPos.X() = 0.0;
  ignition::math::Pose3d actorPose;
  actorPose.Pos() = modelPose.Pos() + modelPose.Rot().RotateVector(rootPos);
  if (!this->actorDPtr->customTrajectoryInfo)
    actorPose.Rot() = modelPose.Rot() * rootRot;
  else
    actorPose.Rot() = modelPose.Rot() * this->WorldPose().Rot();

  ignition::math::Matrix4d rootM(actorPose.Rot());
  if (!this->actorDPtr->customTrajectoryInfo)
    rootM.Translate(actorPose.Pos());

  frame[skelMap[this->actorDPtr->skeleton->GetRootNode()->GetName()]] = rootM;

  this->SetPose(frame, skelMap, currentTime.Double());
}

//////////////////////////////////////////////////
<<<<<<< HEAD
void Actor::SetPose(
    const std::map<std::string, ignition::math::Matrix4d> &_frame,
    const std::map<std::string, std::string> &_skelMap, const double _time)
=======
void Actor::SetPose(std::map<std::string, ignition::math::Matrix4d> _frame,
    std::map<std::string, std::string> _skelMap, const double _time)
>>>>>>> 16553424
{
  msgs::PoseAnimation msg;
  msg.set_model_name(this->actorDPtr->visualName);
  msg.set_model_id(this->actorDPtr->visualId);

  ignition::math::Matrix4d modelTrans(ignition::math::Matrix4d::Identity);
  ignition::math::Pose3d mainLinkPose;

  if (this->actorDPtr->customTrajectoryInfo)
    mainLinkPose.Rot() = this->actorDPtr->worldPose.Rot();

  for (unsigned int i = 0; i < this->actorDPtr->skeleton->GetNumNodes(); ++i)
  {
    SkeletonNode *bone = this->actorDPtr->skeleton->GetNodeByHandle(i);
    SkeletonNode *parentBone = bone->GetParent();
    ignition::math::Matrix4d transform(ignition::math::Matrix4d::Identity);
    std::map<std::string, std::string>::const_iterator skelIter =
      _skelMap.find(bone->GetName());

    if (skelIter == _skelMap.end())
      continue;

    std::map<std::string, ignition::math::Matrix4d>::const_iterator frameIter =
      _frame.find(skelIter->second);

    if (frameIter != _frame.end())
      transform = frameIter->second;
    else
      transform = bone->Transform();

    LinkPtr currentLink = this->ChildLink(bone->GetName());
    ignition::math::Pose3d bonePose = transform.Pose();

    if (!bonePose.IsFinite())
    {
      std::cerr << "ACTOR: " << _time << " " << bone->GetName()
                << " " << bonePose << "\n";
      bonePose.Correct();
    }

    msgs::Pose *bone_pose = msg.add_pose();
    bone_pose->set_name(bone->GetName());

    if (!parentBone)
    {
      bone_pose->mutable_position()->CopyFrom(
          msgs::Convert(ignition::math::Vector3d()));
      bone_pose->mutable_orientation()->CopyFrom(msgs::Convert(
            ignition::math::Quaterniond()));
      if (!this->actorDPtr->customTrajectoryInfo)
        mainLinkPose = bonePose;
    }
    else
    {
      bone_pose->mutable_position()->CopyFrom(msgs::Convert(bonePose.Pos()));
      bone_pose->mutable_orientation()->CopyFrom(msgs::Convert(bonePose.Rot()));
      LinkPtr parentLink = this->ChildLink(parentBone->GetName());
      ignition::math::Pose3d parentPose = parentLink->WorldPose();
      ignition::math::Matrix4d parentTrans(parentPose.Rot());
      parentTrans.Translate(parentPose.Pos());
      transform = (parentTrans * transform);
    }

    msgs::Pose *link_pose = msg.add_pose();
    link_pose->set_name(currentLink->ScopedName());
    link_pose->set_id(currentLink->Id());
    ignition::math::Pose3d linkPose = transform.Pose() - mainLinkPose;
    link_pose->mutable_position()->CopyFrom(msgs::Convert(linkPose.Pos()));
    link_pose->mutable_orientation()->CopyFrom(msgs::Convert(linkPose.Rot()));
    currentLink->SetWorldPose(transform.Pose(), true, false);
  }

  msgs::Time *stamp = msg.add_time();
  stamp->CopyFrom(msgs::Convert(_time));

  msgs::Pose *modelPose = msg.add_pose();
  modelPose->set_name(this->ScopedName());
  modelPose->set_id(this->Id());
  if (!this->actorDPtr->customTrajectoryInfo)
  {
    modelPose->mutable_position()->CopyFrom(msgs::Convert(mainLinkPose.Pos()));
    modelPose->mutable_orientation()->CopyFrom(
        msgs::Convert(mainLinkPose.Rot()));
  }
  else
  {
    modelPose->mutable_position()->CopyFrom(
        msgs::Convert(this->actorDPtr->worldPose.Pos()));
    modelPose->mutable_orientation()->CopyFrom(
        msgs::Convert(this->actorDPtr->worldPose.Rot()));
  }

  if (this->actorDPtr->bonePosePub &&
      this->actorDPtr->bonePosePub->HasConnections())
  {
    this->actorDPtr->bonePosePub->Publish(msg);
  }

  if (!this->actorDPtr->customTrajectoryInfo)
    this->SetWorldPose(mainLinkPose, true, false);
}

//////////////////////////////////////////////////
void Actor::Fini()
{
  this->ResetCustomTrajectory();
  Model::Fini();
}

//////////////////////////////////////////////////
void Actor::UpdateParameters(sdf::ElementPtr /*_sdf*/)
{
//  Model::UpdateParameters(_sdf);
}

//////////////////////////////////////////////////
void Actor::SetScriptTime(const double _time)
{
  this->actorDPtr->scriptTime = _time;
}

//////////////////////////////////////////////////
double Actor::ScriptTime() const
{
  return this->actorDPtr->scriptTime;
}

//////////////////////////////////////////////////
const Actor::SkeletonAnimation_M &Actor::SkeletonAnimations() const
{
  return this->actorDPtr->skelAnimation;
}

//////////////////////////////////////////////////
void Actor::SetCustomTrajectory(TrajectoryInfoPtr &_trajInfo)
{
  this->actorDPtr->customTrajectoryInfo = _trajInfo;
}

//////////////////////////////////////////////////
void Actor::ResetCustomTrajectory()
{
  this->actorDPtr->customTrajectoryInfo.reset();
}

//////////////////////////////////////////////////
void Actor::AddSphereInertia(const sdf::ElementPtr &_linkSdf,
                             const ignition::math::Pose3d &_pose,
                             const double _mass, const double _radius)
{
  double ixx = 2.0 * _mass * _radius * _radius / 5.0;
  sdf::ElementPtr inertialSdf = _linkSdf->GetElement("inertial");
  sdf::ElementPtr inertialPoseSdf = inertialSdf->GetElement("pose");
  inertialPoseSdf->Set(_pose);
  inertialSdf->GetElement("mass")->Set(_mass);
  sdf::ElementPtr tensorSdf = inertialSdf->GetElement("inertia");
  tensorSdf->GetElement("ixx")->Set(ixx);
  tensorSdf->GetElement("ixy")->Set(0.00);
  tensorSdf->GetElement("ixz")->Set(0.00);
  tensorSdf->GetElement("iyy")->Set(ixx);
  tensorSdf->GetElement("iyz")->Set(0.00);
  tensorSdf->GetElement("izz")->Set(ixx);
}

//////////////////////////////////////////////////
void Actor::AddSphereCollision(const sdf::ElementPtr &_linkSdf,
                               const std::string &_name,
                               const ignition::math::Pose3d &_pose,
                               const double _radius)
{
  sdf::ElementPtr collisionSdf = _linkSdf->GetElement("collision");
  collisionSdf->GetAttribute("name")->Set(_name);
  sdf::ElementPtr collPoseSdf = collisionSdf->GetElement("pose");
  collPoseSdf->Set(_pose);
  sdf::ElementPtr geomColSdf = collisionSdf->GetElement("geometry");
  sdf::ElementPtr sphereColSdf = geomColSdf->GetElement("sphere");
  sphereColSdf->GetElement("radius")->Set(_radius);
}

//////////////////////////////////////////////////
void Actor::AddSphereVisual(const sdf::ElementPtr &_linkSdf,
    const std::string &_name, const ignition::math::Pose3d &_pose,
    const double _radius, const std::string &_material,
    const common::Color &_ambient)
{
  sdf::ElementPtr visualSdf = _linkSdf->GetElement("visual");
  visualSdf->GetAttribute("name")->Set(_name);
  sdf::ElementPtr visualPoseSdf = visualSdf->GetElement("pose");
  visualPoseSdf->Set(_pose);
  sdf::ElementPtr geomVisSdf = visualSdf->GetElement("geometry");
  sdf::ElementPtr sphereVisSdf = geomVisSdf->GetElement("sphere");
  sphereVisSdf->GetElement("radius")->Set(_radius);
  sdf::ElementPtr matSdf = visualSdf->GetElement("material");
  matSdf->GetElement("script")->Set(_material);
  sdf::ElementPtr colorSdf = matSdf->GetElement("ambient");
  colorSdf->Set(_ambient);
}

//////////////////////////////////////////////////
void Actor::AddBoxVisual(const sdf::ElementPtr &_linkSdf,
    const std::string &_name, const ignition::math::Pose3d &_pose,
    const ignition::math::Vector3d &_size, const std::string &_material,
    const common::Color &_ambient)
{
  sdf::ElementPtr visualSdf = _linkSdf->AddElement("visual");
  visualSdf->GetAttribute("name")->Set(_name);
  sdf::ElementPtr visualPoseSdf = visualSdf->GetElement("pose");
  visualPoseSdf->Set(_pose);
  sdf::ElementPtr geomVisSdf = visualSdf->GetElement("geometry");
  sdf::ElementPtr boxSdf = geomVisSdf->GetElement("box");
  boxSdf->GetElement("size")->Set(_size);
  sdf::ElementPtr matSdf = visualSdf->GetElement("material");
  matSdf->GetElement("script")->Set(_material);
  sdf::ElementPtr colorSdf = matSdf->GetElement("ambient");
  colorSdf->Set(_ambient);
}

//////////////////////////////////////////////////
void Actor::AddActorVisual(const sdf::ElementPtr &_linkSdf,
    const std::string &_name, const ignition::math::Pose3d &_pose)
{
  if (this->skinFile.empty())
  {
    gzerr << "Can't add an actor visual without a skin file." << std::endl;
    return;
  }

  // Add visual
  sdf::ElementPtr visualSdf = _linkSdf->AddElement("visual");

  // Set name
  visualSdf->GetAttribute("name")->Set(_name);

  // Set pose
  sdf::ElementPtr visualPoseSdf = visualSdf->GetElement("pose");
  visualPoseSdf->Set(_pose);

  // Set mesh geometry (skin file)
  sdf::ElementPtr geomVisSdf = visualSdf->GetElement("geometry");
  sdf::ElementPtr meshSdf = geomVisSdf->GetElement("mesh");
<<<<<<< HEAD
  meshSdf->GetElement("uri")->Set(this->actorDPtr->skinFile);
  meshSdf->GetElement("scale")->Set(math::Vector3(this->actorDPtr->skinScale,
      this->actorDPtr->skinScale, this->actorDPtr->skinScale));
=======
  meshSdf->GetElement("uri")->Set(this->skinFile);
  meshSdf->GetElement("scale")->Set(ignition::math::Vector3d(this->skinScale,
      this->skinScale, this->skinScale));
>>>>>>> 16553424
}

/////////////////////////////////////////////////
void Actor::SetSelfCollide(bool /*_self_collide*/)
{
  // Actors don't support self collide
}

/////////////////////////////////////////////////
bool Actor::GetSelfCollide() const
{
  return false;
}

/////////////////////////////////////////////////
void Actor::SetWindMode(bool /*_enable*/)
{
  // Actors don't support wind mode
}

/////////////////////////////////////////////////
bool Actor::WindMode() const
{
  return false;
}

//////////////////////////////////////////////////
TrajectoryInfo::TrajectoryInfo()
  : id(0), type(""), duration(0.0), startTime(0.0), endTime(0.0),
  translated(false)
{
}
<|MERGE_RESOLUTION|>--- conflicted
+++ resolved
@@ -37,14 +37,7 @@
 #include "gazebo/physics/Actor.hh"
 #include "gazebo/physics/Link.hh"
 #include "gazebo/physics/Model.hh"
-<<<<<<< HEAD
-#include "gazebo/physics/PhysicsEngine.hh"
-#include "gazebo/physics/ActorPrivate.hh"
-#include "gazebo/physics/Actor.hh"
-#include "gazebo/physics/PhysicsIface.hh"
-=======
 #include "gazebo/physics/World.hh"
->>>>>>> 16553424
 
 #include "gazebo/transport/Node.hh"
 
@@ -54,28 +47,17 @@
 
 //////////////////////////////////////////////////
 Actor::Actor(BasePtr _parent)
-: Model(*new ActorPrivate, _parent),
-  actorDPtr(static_cast<ActorPrivate*>(this->modelDPtr))
+  : Model(_parent)
 {
   this->AddType(ACTOR);
-<<<<<<< HEAD
-  this->actorDPtr->skeleton = NULL;
-  this->actorDPtr->pathLength = 0.0;
-  this->actorDPtr->lastTraj = 1e+5;
-=======
   this->pathLength = 0.0;
   this->lastTraj = 1e+5;
   this->skinScale = 1.0;
->>>>>>> 16553424
 }
 
 //////////////////////////////////////////////////
 Actor::~Actor()
 {
-<<<<<<< HEAD
-  this->actorDPtr->skelAnimation.clear();
-  this->actorDPtr->bonePosePub.reset();
-=======
   this->bonePosePub.reset();
   this->customTrajectoryInfo.reset();
 
@@ -88,106 +70,24 @@
   this->mainLink.reset();
 
   // mesh and skeleton should be deleted by the MeshManager
->>>>>>> 16553424
 }
 
 //////////////////////////////////////////////////
 void Actor::Load(sdf::ElementPtr _sdf)
 {
-<<<<<<< HEAD
-  sdf::ElementPtr skinSdf = _sdf->GetElement("skin");
-  this->actorDPtr->skinFile = skinSdf->Get<std::string>("filename");
-  this->actorDPtr->skinScale = skinSdf->Get<double>("scale");
-
-  MeshManager::Instance()->Load(this->actorDPtr->skinFile);
-  std::string actorName = _sdf->Get<std::string>("name");
-=======
   // Name
   auto actorName = _sdf->Get<std::string>("name");
   this->SetName(actorName);
->>>>>>> 16553424
 
   // Parse skin
   if (_sdf->HasElement("skin"))
   {
-<<<<<<< HEAD
-    double angle = (2 * i * M_PI) / pointNum;
-    double x = radius * sin(angle);
-    double y = radius * cos(angle);
-    if (ignition::math::equal(x, 0.0))
-      x = 0;
-    if (ignition::math::equal(y, 0.0))
-      y = 0;
-    std::cerr << x << " " << y << " 0 0 0 " << angle << "\n";
-  }   */
-
-  if (MeshManager::Instance()->HasMesh(this->actorDPtr->skinFile))
-  {
-    this->actorDPtr->mesh =
-      MeshManager::Instance()->GetMesh(this->actorDPtr->skinFile);
-    if (!this->actorDPtr->mesh->HasSkeleton())
-      gzthrow("Collada file does not contain skeletal animation.");
-    this->actorDPtr->skeleton = this->actorDPtr->mesh->GetSkeleton();
-    this->actorDPtr->skeleton->Scale(this->actorDPtr->skinScale);
-    /// create the link sdfs for the model
-    NodeMap nodes = this->actorDPtr->skeleton->GetNodes();
-
-    /// self_collide should be added to prevent error messages
-    // _sdf->GetElement("self_collide")->Set(false);
-
-    sdf::ElementPtr linkSdf;
-    linkSdf = _sdf->GetElement("link");
-    linkSdf->GetAttribute("name")->Set(actorName + "_pose");
-    linkSdf->GetElement("gravity")->Set(false);
-    linkSdf->GetElement("self_collide")->Set(false);
-    sdf::ElementPtr linkPose = linkSdf->GetElement("pose");
-
-    // this->AddSphereInertia(linkSdf, ignition::math::Pose3d(), 1.0, 0.01);
-    // this->AddSphereCollision(linkSdf, actorName + "_pose_col",
-    //                          ignition::math::Pose3d(), 0.02);
-    // this->AddBoxVisual(linkSdf, actorName + "_pose_vis",
-    // ignition::math::Pose3d(),
-    // ignition::math::Vector3d(0.05, 0.05, 0.05), "Gazebo/White",
-    // Color::White);
-    this->AddActorVisual(linkSdf, actorName + "_visual",
-        ignition::math::Pose3d::Zero);
-    std::string actorLinkName = actorName + "::" + actorName + "_pose";
-    this->actorDPtr->visualName = actorLinkName + "::"
-                             + actorName + "_visual";
-
-    for (NodeMapIter iter = nodes.begin(); iter != nodes.end(); ++iter)
-    {
-      SkeletonNode *bone = iter->second;
-
-      linkSdf = _sdf->AddElement("link");
-
-      linkSdf->GetAttribute("name")->Set(bone->GetName());
-      linkSdf->GetElement("gravity")->Set(false);
-      linkSdf->GetElement("self_collide")->Set(false);
-      linkPose = linkSdf->GetElement("pose");
-      ignition::math::Pose3d pose(bone->ModelTransform().Translation(),
-                                  bone->ModelTransform().Rotation());
-      if (bone->IsRootNode())
-        pose = ignition::math::Pose3d::Zero;
-      linkPose->Set(pose);
-
-      /// FIXME hardcoded inertia of a sphere with mass 1.0 and radius 0.01
-      this->AddSphereInertia(linkSdf, ignition::math::Pose3d::Zero, 1.0, 0.01);
-
-      /// FIXME hardcoded collision to sphere with radius 0.02
-      this->AddSphereCollision(linkSdf, bone->GetName() + "_collision",
-                       ignition::math::Pose3d::Zero, 0.02);
-
-      /// FIXME hardcoded visual to red sphere with radius 0.02
-      if (bone->IsRootNode())
-=======
     // Only load skeleton animations if we get a skeleton from the skin
     if (this->LoadSkin(_sdf->GetElement("skin")) && this->skeleton)
     {
       // If there are no user-defined animations, but skin has animation
       if (!_sdf->HasElement("animation") && !this->skinFile.empty() &&
           this->skeleton->GetAnimation(0))
->>>>>>> 16553424
       {
         auto animElem = _sdf->AddElement("animation");
 
@@ -315,19 +215,6 @@
 
     linkSdf->GetElement("pose")->Set(pose);
 
-<<<<<<< HEAD
-    /// we are ready to load the links
-    Model::Load(_sdf);
-    LinkPtr actorLinkPtr = Model::Link(actorLinkName);
-    if (actorLinkPtr)
-    {
-       msgs::Visual actorVisualMsg = actorLinkPtr->VisualMessage(
-         this->actorDPtr->visualName);
-       if (actorVisualMsg.has_id())
-         this->actorDPtr->visualId = actorVisualMsg.id();
-       else
-         gzerr << "No actor visual message found.";
-=======
     // FIXME hardcoded inertia of a sphere with mass 1.0 and radius 0.01
     // Do we even need inertial info in an actor?
     this->AddSphereInertia(linkSdf, ignition::math::Pose3d::Zero, 1.0, 0.01);
@@ -347,7 +234,6 @@
       this->AddSphereVisual(linkSdf, bone->GetName() +
           "__SKELETON_VISUAL__", ignition::math::Pose3d::Zero, 0.02,
           "Gazebo/Yellow", Color::Yellow);
->>>>>>> 16553424
     }
     else
     {
@@ -384,12 +270,6 @@
           "Gazebo/Green", Color::Green);
       }
     }
-<<<<<<< HEAD
-    this->actorDPtr->bonePosePub =
-      this->actorDPtr->node->Advertise<msgs::PoseAnimation>(
-          "~/skeleton_pose/info", 10);
-=======
->>>>>>> 16553424
   }
   return true;
 }
@@ -397,10 +277,10 @@
 //////////////////////////////////////////////////
 void Actor::LoadScript(sdf::ElementPtr _sdf)
 {
-  this->actorDPtr->loop = _sdf->Get<bool>("loop");
-  this->actorDPtr->startDelay = _sdf->Get<double>("delay_start");
-  this->actorDPtr->autoStart = _sdf->Get<bool>("auto_start");
-  this->actorDPtr->active = this->actorDPtr->autoStart;
+  this->loop = _sdf->Get<bool>("loop");
+  this->startDelay = _sdf->Get<double>("delay_start");
+  this->autoStart = _sdf->Get<bool>("auto_start");
+  this->active = this->autoStart;
 
   // Load all trajectories
   if (_sdf->HasElement("trajectory"))
@@ -408,21 +288,6 @@
     sdf::ElementPtr trajSdf = _sdf->GetElement("trajectory");
     while (trajSdf)
     {
-<<<<<<< HEAD
-      if (this->actorDPtr->skelAnimation.find(trajSdf->Get<std::string>("type")) ==
-              this->actorDPtr->skelAnimation.end())
-      {
-        gzwarn << "Resource not found for trajectory of type " <<
-                  trajSdf->Get<std::string>("type") << "\n";
-        continue;
-      }
-
-      TrajectoryInfo tinfo;
-      tinfo.id = trajSdf->Get<int>("id");
-      tinfo.type = trajSdf->Get<std::string>("type");
-      std::vector<TrajectoryInfo>::iterator iter = this->actorDPtr->trajInfo.begin();
-      while (iter != this->actorDPtr->trajInfo.end())
-=======
       auto trajType = trajSdf->Get<std::string>("type");
 
       TrajectoryInfo tinfo;
@@ -432,15 +297,14 @@
       // Place trajectory into vector according to id order
       auto iter = this->trajInfo.begin();
       while (iter != this->trajInfo.end())
->>>>>>> 16553424
       {
         if (iter->id > tinfo.id)
           break;
         ++iter;
       }
 
-      unsigned int idx = iter - this->actorDPtr->trajInfo.begin();
-      this->actorDPtr->trajInfo.insert(iter, tinfo);
+      unsigned int idx = iter - this->trajInfo.begin();
+      this->trajInfo.insert(iter, tinfo);
 
       // Waypoints
       if (trajSdf->HasElement("waypoint"))
@@ -462,11 +326,6 @@
         animName << tinfo.type << "_" << tinfo.id;
         common::PoseAnimation *anim = new common::PoseAnimation(animName.str(),
                                                           last->first, false);
-<<<<<<< HEAD
-        this->actorDPtr->trajInfo[idx].duration = last->first;
-        this->actorDPtr->trajInfo[idx].translated = true;
-=======
->>>>>>> 16553424
 
         // Create a keyframe for each point
         for (auto pIter = points.begin(); pIter != points.end(); ++pIter)
@@ -487,24 +346,20 @@
           key->Rotation(pIter->second.Rot());
         }
 
-<<<<<<< HEAD
-        this->actorDPtr->trajectories[this->actorDPtr->trajInfo[idx].id] = anim;
-=======
         // `trajInfo` holds information like start, end and duration
         this->trajInfo[idx].duration = last->first;
         this->trajInfo[idx].translated = true;
 
         // `trajectories` holds information about the animation itself
         this->trajectories[this->trajInfo[idx].id] = anim;
->>>>>>> 16553424
       }
       // No waypoints defined but there is skeleton animation of this type
       else if (this->skelAnimation.find(this->trajInfo[idx].type) !=
           this->skelAnimation.end())
       {
-        this->actorDPtr->trajInfo[idx].duration =
-                this->actorDPtr->skelAnimation[this->actorDPtr->trajInfo[idx].type]->GetLength();
-        this->actorDPtr->trajInfo[idx].translated = false;
+        this->trajInfo[idx].duration =
+                this->skelAnimation[this->trajInfo[idx].type]->GetLength();
+        this->trajInfo[idx].translated = false;
       }
 
       trajSdf = trajSdf->GetNextElement("trajectory");
@@ -529,37 +384,13 @@
   // Finally, (re)fill the times for all trajectories so that they are in a
   // sequence
   double time = 0.0;
-<<<<<<< HEAD
-  if (!this->actorDPtr->skelAnimation.empty())
-  {
-    if (this->actorDPtr->trajInfo.empty())
-    {
-      TrajectoryInfo tinfo;
-      tinfo.id = 0;
-      tinfo.type = this->actorDPtr->skinFile;
-      tinfo.startTime = 0.0;
-      tinfo.duration =
-        this->actorDPtr->skelAnimation.begin()->second->GetLength();
-      tinfo.endTime = tinfo.duration;
-      tinfo.translated = false;
-      this->actorDPtr->trajInfo.push_back(tinfo);
-      this->actorDPtr->interpolateX[this->actorDPtr->skinFile] = false;
-    }
-    for (unsigned int i = 0; i < this->actorDPtr->trajInfo.size(); i++)
-    {
-      this->actorDPtr->trajInfo[i].startTime = time;
-      time += this->actorDPtr->trajInfo[i].duration;
-      this->actorDPtr->trajInfo[i].endTime = time;
-    }
-=======
   for (unsigned int i = 0; i < this->trajInfo.size(); ++i)
   {
     this->trajInfo[i].startTime = time;
     time += this->trajInfo[i].duration;
     this->trajInfo[i].endTime = time;
->>>>>>> 16553424
-  }
-  this->actorDPtr->scriptLength = time;
+  }
+  this->scriptLength = time;
 }
 
 //////////////////////////////////////////////////
@@ -589,19 +420,8 @@
   Skeleton *skel = nullptr;
   if (extension == "bvh")
   {
-<<<<<<< HEAD
-    this->actorDPtr->skelAnimation[this->actorDPtr->skinFile] =
-        this->actorDPtr->skeleton->GetAnimation(0);
-    std::map<std::string, std::string> skelMap;
-    for (unsigned int i = 0; i < this->actorDPtr->skeleton->GetNumNodes(); ++i)
-      skelMap[this->actorDPtr->skeleton->GetNodeByHandle(i)->GetName()] =
-        this->actorDPtr->skeleton->GetNodeByHandle(i)->GetName();
-    this->actorDPtr->skelNodesMap[this->actorDPtr->skinFile] = skelMap;
-    this->actorDPtr->interpolateX[this->actorDPtr->skinFile] = false;
-=======
     BVHLoader loader;
     skel = loader.Load(animFile, animScale);
->>>>>>> 16553424
   }
   else if (extension == "dae")
   {
@@ -625,27 +445,6 @@
     }
     else
     {
-<<<<<<< HEAD
-      bool compatible = true;
-      std::map<std::string, std::string> skelMap;
-      if (this->actorDPtr->skeleton->GetNumNodes() != skel->GetNumNodes())
-        compatible = false;
-      else
-        for (unsigned int i = 0;
-            i < this->actorDPtr->skeleton->GetNumNodes(); ++i)
-        {
-          SkeletonNode *skinNode =
-            this->actorDPtr->skeleton->GetNodeByHandle(i);
-          SkeletonNode *animNode = skel->GetNodeByHandle(i);
-          if (animNode->GetChildCount() != skinNode->GetChildCount())
-          {
-            compatible = false;
-            break;
-          }
-          else
-            skelMap[skinNode->GetName()] = animNode->GetName();
-        }
-=======
       gzwarn << "Couldn't load animation file [" << animFile << "]"
           << std::endl;
     }
@@ -655,7 +454,6 @@
     gzerr << "Unknown animation file extension [" << extension << "]"
         << std::endl;
   }
->>>>>>> 16553424
 
   if (!skel || skel->GetNumAnimations() == 0)
   {
@@ -684,17 +482,7 @@
       }
       // If compatible, associate the animation node to the skin node
       else
-<<<<<<< HEAD
-      {
-        this->actorDPtr->skelAnimation[animName] =
-            skel->GetAnimation(0);
-        this->actorDPtr->interpolateX[animName] =
-          _sdf->Get<bool>("interpolate_x");
-        this->actorDPtr->skelNodesMap[animName] = skelMap;
-      }
-=======
         skelMap[skinNode->GetName()] = animNode->GetName();
->>>>>>> 16553424
     }
   }
 
@@ -714,136 +502,96 @@
 //////////////////////////////////////////////////
 void Actor::Init()
 {
-  this->actorDPtr->scriptTime = 0;
-  this->actorDPtr->prevFrameTime = this->actorDPtr->world->GetSimTime();
-  if (this->actorDPtr->autoStart)
+  this->scriptTime = 0;
+  this->prevFrameTime = this->world->GetSimTime();
+  if (this->autoStart)
     this->Play();
-  this->actorDPtr->mainLink = this->ChildLink(this->Name() + "_pose");
+  this->mainLink = this->GetChildLink(this->GetName() + "_pose");
 }
 
 //////////////////////////////////////////////////
 void Actor::Play()
 {
-  this->actorDPtr->active = true;
-  this->actorDPtr->playStartTime = this->actorDPtr->world->GetSimTime();
+  this->active = true;
+  this->playStartTime = this->world->GetSimTime();
 }
 
 //////////////////////////////////////////////////
 void Actor::Stop()
 {
-  this->actorDPtr->active = false;
+  this->active = false;
 }
 
 //////////////////////////////////////////////////
 bool Actor::IsActive() const
 {
-  return this->actorDPtr->active;
+  return this->active;
 }
 
 ///////////////////////////////////////////////////
 void Actor::Update()
 {
-  if (!this->actorDPtr->active)
+  if (!this->active)
     return;
 
-<<<<<<< HEAD
-  common::Time currentTime = this->actorDPtr->world->GetSimTime();
-
-  /// do not refresh animation more faster the 30 Hz sim time
-  /// TODO: Reducing to 20 Hz. Because there were memory corruption
-  /// and segmentation faults. Possibly due to some dangling pointers
-  /// in pose message processing. This will need a proper fix. Just a
-  /// workaround for now.
-  if ((currentTime - this->actorDPtr->prevFrameTime).Double() < (1.0 / 20.0))
-    return;
-
-  TrajectoryInfo *tinfo = NULL;
-
-  if (!this->actorDPtr->customTrajectoryInfo)
-=======
   if (this->skelAnimation.empty() && this->trajectories.empty())
     return;
 
   common::Time currentTime = this->world->GetSimTime();
 
   // do not refresh animation faster than 30 Hz sim time
-  if ((currentTime - this->prevFrameTime).Double() < (1.0 / 30.0))
+  if ((currentTime - this->actorDPtr->prevFrameTime).Double() < (1.0 / 30.0))
     return;
 
   // Get trajectory
   TrajectoryInfo *tinfo = nullptr;
   if (!this->customTrajectoryInfo)
->>>>>>> 16553424
-  {
-    this->actorDPtr->scriptTime = currentTime.Double() -
-      this->actorDPtr->startDelay - this->actorDPtr->playStartTime.Double();
-
-<<<<<<< HEAD
-    /// waiting for delayed start
-    if (this->actorDPtr->scriptTime < 0)
-=======
+  {
+    this->scriptTime = currentTime.Double() - this->startDelay -
+              this->playStartTime.Double();
+
     // waiting for delayed start
     if (this->scriptTime < 0)
->>>>>>> 16553424
       return;
 
-    if (this->actorDPtr->scriptTime >= this->actorDPtr->scriptLength)
-    {
-      if (!this->actorDPtr->loop)
+    if (this->scriptTime >= this->scriptLength)
+    {
+      if (!this->loop)
       {
         return;
       }
       else
       {
-        this->actorDPtr->scriptTime = this->actorDPtr->scriptTime -
-          this->actorDPtr->scriptLength;
-        this->actorDPtr->playStartTime = currentTime -
-          this->actorDPtr->scriptTime;
-      }
-    }
-
-<<<<<<< HEAD
-    for (unsigned int i = 0; i < this->actorDPtr->trajInfo.size(); ++i)
-=======
+        this->scriptTime = this->scriptTime - this->scriptLength;
+        this->playStartTime = currentTime - this->scriptTime;
+      }
+    }
+
     // Pick trajectory which should be played at this time
     for (unsigned int i = 0; i < this->trajInfo.size(); ++i)
->>>>>>> 16553424
-    {
-      if (this->actorDPtr->trajInfo[i].startTime <=
-          this->actorDPtr->scriptTime &&
-          this->actorDPtr->trajInfo[i].endTime >= this->actorDPtr->scriptTime)
-      {
-        tinfo = &this->actorDPtr->trajInfo[i];
+    {
+      if (this->trajInfo[i].startTime <= this->scriptTime &&
+          this->trajInfo[i].endTime >= this->scriptTime)
+      {
+        tinfo = &this->trajInfo[i];
         break;
       }
     }
 
     if (tinfo == nullptr)
     {
-<<<<<<< HEAD
-      gzerr << "Trajectory not found at "
-            << this->actorDPtr->scriptTime << "\n";
-=======
-      gzerr << "Trajectory not found at time [" << this->scriptTime << "]"
+      gzerr << "Trajectory not found at time [" << this->actorDPtr->scriptTime << "]"
           << std::endl;
->>>>>>> 16553424
       return;
     }
 
-    this->actorDPtr->scriptTime = this->actorDPtr->scriptTime -
-      tinfo->startTime;
+    this->scriptTime = this->scriptTime - tinfo->startTime;
   }
   else
   {
-    tinfo = this->actorDPtr->customTrajectoryInfo.get();
-  }
-
-<<<<<<< HEAD
-  /// at this point we are certain that a new frame will be animated
-  this->actorDPtr->prevFrameTime = currentTime;
-
-  SkeletonAnimation *skelAnim = this->actorDPtr->skelAnimation[tinfo->type];
-=======
+    tinfo = this->customTrajectoryInfo.get();
+  }
+
   // at this point we are certain that a new frame will be animated
   this->prevFrameTime = currentTime;
 
@@ -880,63 +628,37 @@
   SkeletonAnimation *skelAnim = this->skelAnimation[tinfo->type];
 
   // If there's no skeleton animation, we just update the global pose
->>>>>>> 16553424
   if (!skelAnim)
   {
     this->SetWorldPose(modelPose);
     return;
   }
 
-  auto skelMap = this->actorDPtr->skelNodesMap[tinfo->type];
+  auto skelMap = this->skelNodesMap[tinfo->type];
 
   std::map<std::string, ignition::math::Matrix4d> frame;
-  if (!this->actorDPtr->customTrajectoryInfo)
-  {
-<<<<<<< HEAD
-    if (this->actorDPtr->trajectories.find(tinfo->id) != this->actorDPtr->trajectories.end())
-    {
-      common::PoseKeyFrame posFrame(0.0);
-      this->actorDPtr->trajectories[tinfo->id]->SetTime(this->actorDPtr->scriptTime);
-      this->actorDPtr->trajectories[tinfo->id]->GetInterpolatedKeyFrame(posFrame);
-
-      modelPose.Pos() = posFrame.Translation();
-      modelPose.Rot() = posFrame.Rotation();
-      if (this->actorDPtr->lastTraj == tinfo->id)
-        this->actorDPtr->pathLength += fabs(this->actorDPtr->lastPos.Distance(modelPose.Pos()));
-      else
-      {
-        common::PoseKeyFrame *frame0 = dynamic_cast<common::PoseKeyFrame*>
-          (this->actorDPtr->trajectories[tinfo->id]->GetKeyFrame(0));
-        ignition::math::Vector3d vector3Ign;
-        vector3Ign = frame0->Translation();
-        this->actorDPtr->pathLength = fabs(modelPose.Pos().Distance(vector3Ign));
-      }
-      this->actorDPtr->lastPos = modelPose.Pos();
-    }
-    if (this->actorDPtr->interpolateX[tinfo->type] &&
-          this->actorDPtr->trajectories.find(tinfo->id) != this->actorDPtr->trajectories.end())
-=======
+  if (!this->customTrajectoryInfo)
+  {
     if (this->interpolateX[tinfo->type] &&
           this->trajectories.find(tinfo->id) != this->trajectories.end())
->>>>>>> 16553424
-    {
-      frame = skelAnim->PoseAtX(this->actorDPtr->pathLength,
-                skelMap[this->actorDPtr->skeleton->GetRootNode()->GetName()]);
+    {
+      frame = skelAnim->PoseAtX(this->pathLength,
+                skelMap[this->skeleton->GetRootNode()->GetName()]);
     }
     else
     {
-      frame = skelAnim->PoseAt(this->actorDPtr->scriptTime);
+      frame = skelAnim->PoseAt(this->scriptTime);
     }
   }
   else
   {
-    frame = skelAnim->PoseAt(this->actorDPtr->scriptTime);
-  }
-
-  this->actorDPtr->lastTraj = tinfo->id;
+    frame = skelAnim->PoseAt(this->scriptTime);
+  }
+
+  this->lastTraj = tinfo->id;
 
   ignition::math::Matrix4d rootTrans =
-    frame[skelMap[this->actorDPtr->skeleton->GetRootNode()->GetName()]];
+    frame[skelMap[this->skeleton->GetRootNode()->GetName()]];
 
   ignition::math::Vector3d rootPos = rootTrans.Translation();
   ignition::math::Quaterniond rootRot = rootTrans.Rotation();
@@ -945,60 +667,46 @@
     rootPos.X() = 0.0;
   ignition::math::Pose3d actorPose;
   actorPose.Pos() = modelPose.Pos() + modelPose.Rot().RotateVector(rootPos);
-  if (!this->actorDPtr->customTrajectoryInfo)
+  if (!this->customTrajectoryInfo)
     actorPose.Rot() = modelPose.Rot() * rootRot;
   else
-    actorPose.Rot() = modelPose.Rot() * this->WorldPose().Rot();
+    actorPose.Rot() = modelPose.Rot() * this->GetWorldPose().Ign().Rot();
 
   ignition::math::Matrix4d rootM(actorPose.Rot());
-  if (!this->actorDPtr->customTrajectoryInfo)
+  if (!this->customTrajectoryInfo)
     rootM.Translate(actorPose.Pos());
 
-  frame[skelMap[this->actorDPtr->skeleton->GetRootNode()->GetName()]] = rootM;
+  frame[skelMap[this->skeleton->GetRootNode()->GetName()]] = rootM;
 
   this->SetPose(frame, skelMap, currentTime.Double());
 }
 
 //////////////////////////////////////////////////
-<<<<<<< HEAD
 void Actor::SetPose(
     const std::map<std::string, ignition::math::Matrix4d> &_frame,
     const std::map<std::string, std::string> &_skelMap, const double _time)
-=======
-void Actor::SetPose(std::map<std::string, ignition::math::Matrix4d> _frame,
-    std::map<std::string, std::string> _skelMap, const double _time)
->>>>>>> 16553424
 {
   msgs::PoseAnimation msg;
-  msg.set_model_name(this->actorDPtr->visualName);
-  msg.set_model_id(this->actorDPtr->visualId);
+  msg.set_model_name(this->visualName);
+  msg.set_model_id(this->visualId);
 
   ignition::math::Matrix4d modelTrans(ignition::math::Matrix4d::Identity);
   ignition::math::Pose3d mainLinkPose;
 
-  if (this->actorDPtr->customTrajectoryInfo)
-    mainLinkPose.Rot() = this->actorDPtr->worldPose.Rot();
-
-  for (unsigned int i = 0; i < this->actorDPtr->skeleton->GetNumNodes(); ++i)
-  {
-    SkeletonNode *bone = this->actorDPtr->skeleton->GetNodeByHandle(i);
+  if (this->customTrajectoryInfo)
+    mainLinkPose.Rot() = this->worldPose.Ign().Rot();
+
+  for (unsigned int i = 0; i < this->skeleton->GetNumNodes(); ++i)
+  {
+    SkeletonNode *bone = this->skeleton->GetNodeByHandle(i);
     SkeletonNode *parentBone = bone->GetParent();
     ignition::math::Matrix4d transform(ignition::math::Matrix4d::Identity);
-    std::map<std::string, std::string>::const_iterator skelIter =
-      _skelMap.find(bone->GetName());
-
-    if (skelIter == _skelMap.end())
-      continue;
-
-    std::map<std::string, ignition::math::Matrix4d>::const_iterator frameIter =
-      _frame.find(skelIter->second);
-
-    if (frameIter != _frame.end())
-      transform = frameIter->second;
+    if (_frame.find(_skelMap[bone->GetName()]) != _frame.end())
+      transform = _frame[_skelMap[bone->GetName()]];
     else
       transform = bone->Transform();
 
-    LinkPtr currentLink = this->ChildLink(bone->GetName());
+    LinkPtr currentLink = this->GetChildLink(bone->GetName());
     ignition::math::Pose3d bonePose = transform.Pose();
 
     if (!bonePose.IsFinite())
@@ -1017,23 +725,23 @@
           msgs::Convert(ignition::math::Vector3d()));
       bone_pose->mutable_orientation()->CopyFrom(msgs::Convert(
             ignition::math::Quaterniond()));
-      if (!this->actorDPtr->customTrajectoryInfo)
+      if (!this->customTrajectoryInfo)
         mainLinkPose = bonePose;
     }
     else
     {
       bone_pose->mutable_position()->CopyFrom(msgs::Convert(bonePose.Pos()));
       bone_pose->mutable_orientation()->CopyFrom(msgs::Convert(bonePose.Rot()));
-      LinkPtr parentLink = this->ChildLink(parentBone->GetName());
-      ignition::math::Pose3d parentPose = parentLink->WorldPose();
-      ignition::math::Matrix4d parentTrans(parentPose.Rot());
-      parentTrans.Translate(parentPose.Pos());
-      transform = (parentTrans * transform);
+      LinkPtr parentLink = this->GetChildLink(parentBone->GetName());
+      math::Pose parentPose = parentLink->GetWorldPose();
+      math::Matrix4 parentTrans(parentPose.rot.GetAsMatrix4());
+      parentTrans.SetTranslate(parentPose.pos);
+      transform = (parentTrans * transform).Ign();
     }
 
     msgs::Pose *link_pose = msg.add_pose();
-    link_pose->set_name(currentLink->ScopedName());
-    link_pose->set_id(currentLink->Id());
+    link_pose->set_name(currentLink->GetScopedName());
+    link_pose->set_id(currentLink->GetId());
     ignition::math::Pose3d linkPose = transform.Pose() - mainLinkPose;
     link_pose->mutable_position()->CopyFrom(msgs::Convert(linkPose.Pos()));
     link_pose->mutable_orientation()->CopyFrom(msgs::Convert(linkPose.Rot()));
@@ -1043,30 +751,26 @@
   msgs::Time *stamp = msg.add_time();
   stamp->CopyFrom(msgs::Convert(_time));
 
-  msgs::Pose *modelPose = msg.add_pose();
-  modelPose->set_name(this->ScopedName());
-  modelPose->set_id(this->Id());
-  if (!this->actorDPtr->customTrajectoryInfo)
-  {
-    modelPose->mutable_position()->CopyFrom(msgs::Convert(mainLinkPose.Pos()));
-    modelPose->mutable_orientation()->CopyFrom(
+  msgs::Pose *model_pose = msg.add_pose();
+  model_pose->set_name(this->GetScopedName());
+  model_pose->set_id(this->GetId());
+  if (!this->customTrajectoryInfo)
+  {
+    model_pose->mutable_position()->CopyFrom(msgs::Convert(mainLinkPose.Pos()));
+    model_pose->mutable_orientation()->CopyFrom(
         msgs::Convert(mainLinkPose.Rot()));
   }
   else
   {
-    modelPose->mutable_position()->CopyFrom(
-        msgs::Convert(this->actorDPtr->worldPose.Pos()));
-    modelPose->mutable_orientation()->CopyFrom(
-        msgs::Convert(this->actorDPtr->worldPose.Rot()));
-  }
-
-  if (this->actorDPtr->bonePosePub &&
-      this->actorDPtr->bonePosePub->HasConnections())
-  {
-    this->actorDPtr->bonePosePub->Publish(msg);
-  }
-
-  if (!this->actorDPtr->customTrajectoryInfo)
+    model_pose->mutable_position()->CopyFrom(
+        msgs::Convert(this->worldPose.Ign().Pos()));
+    model_pose->mutable_orientation()->CopyFrom(
+        msgs::Convert(this->worldPose.Ign().Rot()));
+  }
+
+  if (this->bonePosePub && this->bonePosePub->HasConnections())
+    this->bonePosePub->Publish(msg);
+  if (!this->customTrajectoryInfo)
     this->SetWorldPose(mainLinkPose, true, false);
 }
 
@@ -1084,33 +788,39 @@
 }
 
 //////////////////////////////////////////////////
+const sdf::ElementPtr Actor::GetSDF()
+{
+  return Model::GetSDF();
+}
+
+//////////////////////////////////////////////////
 void Actor::SetScriptTime(const double _time)
 {
-  this->actorDPtr->scriptTime = _time;
+  this->scriptTime = _time;
 }
 
 //////////////////////////////////////////////////
 double Actor::ScriptTime() const
 {
-  return this->actorDPtr->scriptTime;
+  return this->scriptTime;
 }
 
 //////////////////////////////////////////////////
 const Actor::SkeletonAnimation_M &Actor::SkeletonAnimations() const
 {
-  return this->actorDPtr->skelAnimation;
+  return this->skelAnimation;
 }
 
 //////////////////////////////////////////////////
 void Actor::SetCustomTrajectory(TrajectoryInfoPtr &_trajInfo)
 {
-  this->actorDPtr->customTrajectoryInfo = _trajInfo;
+  this->customTrajectoryInfo = _trajInfo;
 }
 
 //////////////////////////////////////////////////
 void Actor::ResetCustomTrajectory()
 {
-  this->actorDPtr->customTrajectoryInfo.reset();
+  this->customTrajectoryInfo.reset();
 }
 
 //////////////////////////////////////////////////
@@ -1208,15 +918,9 @@
   // Set mesh geometry (skin file)
   sdf::ElementPtr geomVisSdf = visualSdf->GetElement("geometry");
   sdf::ElementPtr meshSdf = geomVisSdf->GetElement("mesh");
-<<<<<<< HEAD
   meshSdf->GetElement("uri")->Set(this->actorDPtr->skinFile);
-  meshSdf->GetElement("scale")->Set(math::Vector3(this->actorDPtr->skinScale,
+  meshSdf->GetElement("scale")->Set(ignition::math::Vector3d(this->actorDPtr->skinScale,
       this->actorDPtr->skinScale, this->actorDPtr->skinScale));
-=======
-  meshSdf->GetElement("uri")->Set(this->skinFile);
-  meshSdf->GetElement("scale")->Set(ignition::math::Vector3d(this->skinScale,
-      this->skinScale, this->skinScale));
->>>>>>> 16553424
 }
 
 /////////////////////////////////////////////////
