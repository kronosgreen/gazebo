/*
 * Copyright (C) 2012-2015 Open Source Robotics Foundation
 *
 * Licensed under the Apache License, Version 2.0 (the "License");
 * you may not use this file except in compliance with the License.
 * You may obtain a copy of the License at
 *
 *     http://www.apache.org/licenses/LICENSE-2.0
 *
 * Unless required by applicable law or agreed to in writing, software
 * distributed under the License is distributed on an "AS IS" BASIS,
 * WITHOUT WARRANTIES OR CONDITIONS OF ANY KIND, either express or implied.
 * See the License for the specific language governing permissions and
 * limitations under the License.
 *
*/
#ifndef _GAZEBO_WORLD_HH_
#define _GAZEBO_WORLD_HH_

#include <vector>
#include <list>
#include <set>
#include <deque>
#include <string>
#include <boost/thread.hpp>
#include <boost/enable_shared_from_this.hpp>
#include <boost/shared_ptr.hpp>

#include <sdf/sdf.hh>

#include "gazebo/transport/TransportTypes.hh"

#include "gazebo/msgs/msgs.hh"

#include "gazebo/common/CommonTypes.hh"
#include "gazebo/common/UpdateInfo.hh"
#include "gazebo/common/Event.hh"

#include "gazebo/physics/Base.hh"
#include "gazebo/physics/PhysicsTypes.hh"
#include "gazebo/physics/WorldState.hh"
#include "gazebo/util/system.hh"

namespace gazebo
{
  namespace physics
  {
    /// Forward declare private data class.
    class WorldPrivate;

    /// \addtogroup gazebo_physics
    /// \{

    /// \class World World.hh physics/physics.hh
    /// \brief The world provides access to all other object within a simulated
    /// environment.
    ///
    /// The World is the container for all models and their components
    /// (links, joints, sensors, plugins, etc), and WorldPlugin instances.
    /// Many core function are also handled in the World, including physics
    /// update, model updates, and message processing.
    class GAZEBO_VISIBLE World : public boost::enable_shared_from_this<World>
    {
      /// \brief Constructor.
      /// Constructor for the World. Must specify a unique name.
      /// \param[in] _name Name of the world.
      public: explicit World(const std::string &_name = "");

      /// \brief Destructor.
      public: ~World();

      /// \brief Load the world using SDF parameters.
      /// Load a world from and SDF pointer.
      /// \param[in] _sdf SDF parameters.
      public: void Load(sdf::ElementPtr _sdf);

      /// \brief Save a world to a file.
      /// Save the current world and its state to a file.
      /// \param[in] _filename Name of the file to save into.
      public: void Save(const std::string &_filename);

      /// \brief Initialize the world.
      /// This is called after Load.
      public: void Init();

      /// \brief Run the world in a thread.
      /// Run the update loop.
      /// \param[in] _iterations Run for this many iterations, then stop.
      /// A value of zero disables run stop.
      public: void Run(unsigned int _iterations = 0);

      /// \brief Return the running state of the world.
      /// \return True if the world is running.
      public: bool GetRunning() const;

      /// \brief Stop the world.
      /// Stop the update loop.
      public: void Stop();

      /// \brief Finalize the world.
      /// Call this function to tear-down the world.
      public: void Fini();

      /// \brief Remove all entities from the world.
      /// This function has delayed effect. Models are cleared at the end
      /// of the current update iteration.
      public: void Clear();

      /// \brief Get the name of the world.
      /// \return The name of the world.
      public: std::string GetName() const;

      /// \brief Return the physics engine.
      /// Get a pointer to the physics engine used by the world.
      /// \return Pointer to the physics engine.
      public: PhysicsEnginePtr GetPhysicsEngine() const;

      /// \brief Return the spherical coordinates converter.
      /// \return Pointer to the spherical coordinates converter.
      public: common::SphericalCoordinatesPtr GetSphericalCoordinates() const;

      /// \brief Get the number of models.
      /// \return The number of models in the World.
      public: unsigned int GetModelCount() const;

      /// \brief Get a model based on an index.
      /// Get a Model using an index, where index must be greater than zero
      /// and less than World::GetModelCount()
      /// \param[in] _index The index of the model [0..GetModelCount)
      /// \return A pointer to the Model. NULL if _index is invalid.
      public: ModelPtr GetModel(unsigned int _index) const;

      /// \brief Get a list of all the models.
      /// \return A list of all the Models in the world.
      public: Model_V GetModels() const;

      /// \brief Reset with options.
      /// The _type parameter specifies which type of eneities to reset. See
      /// Base::EntityType.
      /// \param[in] _type The type of reset.
      public: void ResetEntities(Base::EntityType _type = Base::BASE);

      /// \brief Reset simulation time back to zero.
      public: void ResetTime();

      /// \brief Reset time and model poses, configurations in simulation.
      public: void Reset();

      /// \brief Print Entity tree.
      /// Prints alls the entities to stdout.
      public: void PrintEntityTree();

      /// \brief Get the world simulation time, note if you want the PC
      /// wall clock call common::Time::GetWallTime.
      /// \return The current simulation time
      public: common::Time GetSimTime() const;

      /// \brief Set the sim time.
      /// \param[in] _t The new simulation time
      public: void SetSimTime(const common::Time &_t);

      /// \brief Get the amount of time simulation has been paused.
      /// \return The pause time.
      public: common::Time GetPauseTime() const;

      /// \brief Get the wall time simulation was started..
      /// \return The start time.
      public: common::Time GetStartTime() const;

      /// \brief Get the real time (elapsed time).
      /// \return The real time.
      public: common::Time GetRealTime() const;

      /// \brief Returns the state of the simulation true if paused.
      /// \return True if paused.
      public: bool IsPaused() const;

      /// \brief Set whether the simulation is paused.
      /// \param[in] _p True pauses the simulation. False runs the simulation.
      public: void SetPaused(bool _p);

      /// \brief Get an element by name.
      /// Searches the list of entities, and return a pointer to the model
      /// with a matching _name.
      /// \param[in] _name The name of the Model to find.
      /// \return A pointer to the entity, or NULL if no entity was found.
      public: BasePtr GetByName(const std::string &_name);

      /// \brief Get a model by name.
      /// This function is the same as GetByName, but limits the search to
      /// only models.
      /// \param[in] _name The name of the Model to find.
      /// \return A pointer to the Model, or NULL if no model was found.
      public: ModelPtr GetModel(const std::string &_name);

      /// \brief Get a pointer to an Entity based on a name.
      /// This function is the same as GetByName, but limits the search to
      /// only Entities.
      /// \param[in] _name The name of the Entity to find.
      /// \return A pointer to the Entity, or NULL if no Entity was found.
      public: EntityPtr GetEntity(const std::string &_name);

      /// \brief Get the nearest model below and not encapsulating a point.
      /// Only objects below the start point can be returned. Any object
      /// that encapsulates the start point can not be returned from this
      /// function.
      /// This function makes use of World::GetEntityBelowPoint.
      /// \param[in] _pt The 3D point to search below.
      /// \return A pointer to nearest Model, NULL if none is found.
      public: ModelPtr GetModelBelowPoint(const math::Vector3 &_pt);

      /// \brief Get the nearest entity below a point.
      /// Projects a Ray down (-Z axis) starting at the given point. The
      /// first entity hit by the Ray is returned.
      /// \param[in] _pt The 3D point to search below
      /// \return A pointer to nearest Entity, NULL if none is found.
      public: EntityPtr GetEntityBelowPoint(const math::Vector3 &_pt);

      /// \brief Set the current world state.
      /// \param _state The state to set the World to.
      public: void SetState(const WorldState &_state);

      /// \brief Insert a model from an SDF file.
      /// Spawns a model into the world base on and SDF file.
      /// \param[in] _sdfFilename The name of the SDF file (including path).
      public: void InsertModelFile(const std::string &_sdfFilename);

      /// \brief Insert a model from an SDF string.
      /// Spawns a model into the world base on and SDF string.
      /// \param[in] _sdfString A string containing valid SDF markup.
      public: void InsertModelString(const std::string &_sdfString);

      /// \brief Insert a model using SDF.
      /// Spawns a model into the world base on and SDF object.
      /// \param[in] _sdf A reference to an SDF object.
      public: void InsertModelSDF(const sdf::SDF &_sdf);

      /// \brief Return a version of the name with "<world_name>::" removed
      /// \param[in] _name Usually the name of an entity.
      /// \return The stripped world name.
      public: std::string StripWorldName(const std::string &_name) const;

      /// \brief Enable all links in all the models.
      /// Enable is a physics concept. Enabling means that the physics
      /// engine should update an entity.
      public: void EnableAllModels();

      /// \brief Disable all links in all the models.
      /// Disable is a physics concept. Disabling means that the physics
      /// engine should not update an entity.
      public: void DisableAllModels();

      /// \brief Step the world forward in time.
      /// \param[in] _steps The number of steps the World should take.
      public: void Step(unsigned int _steps);

      /// \brief Load a plugin
      /// \param[in] _filename The filename of the plugin.
      /// \param[in] _name A unique name for the plugin.
      /// \param[in] _sdf The SDF to pass into the plugin.
      public: void LoadPlugin(const std::string &_filename,
                              const std::string &_name,
                              sdf::ElementPtr _sdf);

      /// \brief Remove a running plugin.
      /// \param[in] _name The unique name of the plugin to remove.
      public: void RemovePlugin(const std::string &_name);

      /// \brief Get the set world pose mutex.
      /// \return Pointer to the mutex.
      public: boost::mutex *GetSetWorldPoseMutex() const;

      /// \brief check if physics engine is enabled/disabled.
      /// \param True if the physics engine is enabled.
      public: bool GetEnablePhysicsEngine();

      /// \brief enable/disable physics engine during World::Update.
      /// \param[in] _enable True to enable the physics engine.
      public: void EnablePhysicsEngine(bool _enable);

      /// \brief Update the state SDF value from the current state.
      public: void UpdateStateSDF();

      /// \brief Return true if the world has been loaded.
      /// \return True if World::Load has completed.
      public: bool IsLoaded() const;

      /// \brief Remove all entities from the world. Implementation of
      /// World::Clear
      public: void ClearModels();

      /// \brief Publish pose updates for a model.
      /// This list of models to publish is processed and cleared once every
      /// iteration.
      /// \param[in] _model Pointer to the model to publish.
      public: void PublishModelPose(physics::ModelPtr _model);

      /// \brief Get the total number of iterations.
      /// \return Number of iterations that simulation has taken.
      public: uint32_t GetIterations() const;

      /// \brief Get the current scene in message form.
      /// \return The scene state as a protobuf message.
      public: msgs::Scene GetSceneMsg() const;

      /// \brief Run the world. This call blocks.
      /// Run the update loop.
      /// \param[in] _iterations Run for this many iterations, then stop.
      /// A value of zero disables run stop.
      public: void RunBlocking(unsigned int _iterations = 0);

      /// \brief Remove a model. This function will block until
      /// the physics engine is not locked. The duration of the block
      /// is less than the time to complete a simulation iteration.
      /// \param[in] _model Pointer to a model to remove.
      public: void RemoveModel(ModelPtr _model);

      /// \brief Remove a model by name. This function will block until
      /// the physics engine is not locked. The duration of the block
      /// is less than the time to complete a simulation iteration.
      /// \param[in] _name Name of the model to remove.
      public: void RemoveModel(const std::string &_name);

      /// \cond
      /// This is an internal function.
      /// \brief Get a model by id.
      /// Each Entity has a unique ID, this function finds a Model with
      /// a passed in _id.
      /// \param[in] _id The id of the Model
      /// \return A pointer to the model, or NULL if no Model was found.
      private: ModelPtr GetModelById(unsigned int _id);
      /// \endcond

      /// \brief Load all plugins.
      ///
      /// Load all plugins specified in the SDF for the model.
      private: void LoadPlugins();

      /// \brief Create and load all entities.
      /// \param[in] _sdf SDF element.
      /// \param[in] _parent Parent of the model to load.
      private: void LoadEntities(sdf::ElementPtr _sdf, BasePtr _parent);

      /// \brief Load a model.
      /// \param[in] _sdf SDF element containing the Model description.
      /// \param[in] _parent Parent of the model.
      /// \return Pointer to the newly created Model.
      private: ModelPtr LoadModel(sdf::ElementPtr _sdf, BasePtr _parent);

      /// \brief Load an actor.
      /// \param[in] _sdf SDF element containing the Actor description.
      /// \param[in] _parent Parent of the Actor.
      /// \return Pointer to the newly created Actor.
      private: ActorPtr LoadActor(sdf::ElementPtr _sdf, BasePtr _parent);

      /// \brief Load a road.
      /// \param[in] _sdf SDF element containing the Road description.
      /// \param[in] _parent Parent of the Road.
      /// \return Pointer to the newly created Road.
      private: RoadPtr LoadRoad(sdf::ElementPtr _sdf, BasePtr _parent);

      /// \brief Function to run physics. Used by physicsThread.
      private: void RunLoop();

      /// \brief Step the world once.
      private: void Step();

      /// \brief Step the world once by reading from a log file.
      private: void LogStep();

      /// \brief Update the world.
      private: void Update();

      /// \brief Pause callback.
      /// \param[in] _p True if paused.
      private: void OnPause(bool _p);

      /// \brief Step callback.
      private: void OnStep();

      /// \brief Called when a world control message is received.
      /// \param[in] _data The world control message.
      private: void OnControl(ConstWorldControlPtr &_data);

      /// \brief Called when a request message is received.
      /// \param[in] _msg The request message.
      private: void OnRequest(ConstRequestPtr &_msg);

      /// \brief Construct a scene message from the known world state
      /// \param[out] _scene Scene message to build.
      /// \param[in] _entity Pointer to entity from which to build the scene
      /// message.
      private: void BuildSceneMsg(msgs::Scene &_scene, BasePtr _entity);

      /// \brief Logs joint information.
      /// \param[in] _msg Incoming joint message.
      private: void JointLog(ConstJointPtr &_msg);

      /// \brief Called when a factory message is received.
      /// \param[in] _data The factory message.
      private: void OnFactoryMsg(ConstFactoryPtr &_data);

      /// \brief Called when a model message is received.
      /// \param[in] _msg The model message.
      private: void OnModelMsg(ConstModelPtr &_msg);

      /// \brief TBB version of model updating.
      private: void ModelUpdateTBB();

      /// \brief Single loop version of model updating.
      private: void ModelUpdateSingleLoop();

      /// \brief Helper function to load a plugin from SDF.
      /// \param[in] _sdf SDF plugin description.
      private: void LoadPlugin(sdf::ElementPtr _sdf);

      /// \brief Fills a model message with data from a model
      /// \param[out] _msg Model message to fill.
      /// \param[in] _model Pointer to the model to get the data from.
      private: void FillModelMsg(msgs::Model &_msg, ModelPtr _model);

      /// \brief Process all received entity messages.
      /// Must only be called from the World::ProcessMessages function.
      private: void ProcessEntityMsgs();

      /// \brief Process all received request messages.
      /// Must only be called from the World::ProcessMessages function.
      private: void ProcessRequestMsgs();

      /// \brief Process all received factory messages.
      /// Must only be called from the World::ProcessMessages function.
      private: void ProcessFactoryMsgs();

      /// \brief Process all received model messages.
      /// Must only be called from the World::ProcessMessages function.
      private: void ProcessModelMsgs();

      /// \brief Log callback. This is where we write out state info.
      private: bool OnLog(std::ostringstream &_stream);

      /// \brief Process all incoming messages.
      private: void ProcessMessages();

      /// \brief Publish the world stats message.
      private: void PublishWorldStats();

      /// \brief Thread function for logging state data.
      private: void LogWorker();

      /// \brief Callback when a light message is received.
      /// \param[in] _msg Pointer to the light message.
      private: void OnLightMsg(ConstLightPtr &_msg);

<<<<<<< HEAD
      /// \brief For keeping track of time step throttling.
      private: common::Time prevStepWallTime;

      /// \brief Pointer the physics engine.
      private: PhysicsEnginePtr physicsEngine;

      /// \brief Pointer the spherical coordinates data.
      private: common::SphericalCoordinatesPtr sphericalCoordinates;

      /// \brief The root of all entities in the world.
      private: BasePtr rootElement;

      /// \brief thread in which the world is updated.
      private: boost::thread *thread;

      /// \brief True to stop the world from running.
      private: bool stop;

      /// \brief Name of the world.
      private: std::string name;

      /// \brief Current simulation time.
      private: common::Time simTime;

      /// \brief Amount of time simulation has been paused.
      private: common::Time pauseTime;

      /// \brief Clock time when simulation was started.
      private: common::Time startTime;

      /// \brief True if simulation is paused.
      private: bool pause;

      /// \brief Number of steps in increment by.
      private: int stepInc;

      /// \brief All the event connections.
      private: event::Connection_V connections;

      /// \brief Transportation node.
      private: transport::NodePtr node;

      /// \brief Publisher for world statistics messages.
      private: transport::PublisherPtr statPub;

      /// \brief Publisher for diagnostic messages.
      private: transport::PublisherPtr diagPub;

      /// \brief Publisher for request response messages.
      private: transport::PublisherPtr responsePub;

      /// \brief Publisher for model messages.
      private: transport::PublisherPtr modelPub;

      /// \brief Publisher for gui messages.
      private: transport::PublisherPtr guiPub;

      /// \brief Publisher for light messages.
      private: transport::PublisherPtr lightPub;

      /// \brief Publisher for pose messages.
      private: transport::PublisherPtr posePub;

      /// \brief Publisher for local pose messages.
      private: transport::PublisherPtr poseLocalPub;

      /// \brief Subscriber to world control messages.
      private: transport::SubscriberPtr controlSub;

      /// \brief Subscriber to factory messages.
      private: transport::SubscriberPtr factorySub;

      /// \brief Subscriber to joint messages.
      private: transport::SubscriberPtr jointSub;

      /// \brief Subscriber to light messages.
      private: transport::SubscriberPtr lightSub;

      /// \brief Subscriber to model messages.
      private: transport::SubscriberPtr modelSub;

      /// \brief Subscriber to request messages.
      private: transport::SubscriberPtr requestSub;

      /// \brief Outgoing world statistics message.
      private: msgs::WorldStatistics worldStatsMsg;

      /// \brief Outgoing scene message.
      private: msgs::Scene sceneMsg;

      /// \brief Function pointer to the model update function.
      private: void (World::*modelUpdateFunc)();

      /// \brief Last time a world statistics message was sent.
      private: common::Time prevStatTime;

      /// \brief Time at which pause started.
      private: common::Time pauseStartTime;

      /// \brief Used to compute a more accurate real time value.
      private: common::Time realTimeOffset;

      /// \brief Mutex to protect incoming message buffers.
      private: boost::recursive_mutex *receiveMutex;

      /// \brief Mutex to protext loading of models.
      private: boost::mutex *loadModelMutex;

      /// \TODO: Add an accessor for this, and make it private
      /// Used in Entity.cc.
      /// Entity::Reset to call Entity::SetWorldPose and Entity::SetRelativePose
      /// Entity::SetWorldPose to call Entity::setWorldPoseFunc
      private: boost::mutex *setWorldPoseMutex;

      /// \brief Used by World classs in following calls:
      /// World::Step for then entire function
      /// World::StepWorld for changing World::stepInc,
      /// and waits on setpInc on World::stepIhc as it's decremented.
      /// World::Reset while World::ResetTime, entities, World::physicsEngine
      /// World::SetPaused to assign world::pause
      private: boost::recursive_mutex *worldUpdateMutex;

      /// \brief THe world's SDF values.
      private: sdf::ElementPtr sdf;

      /// \brief All the plugins.
      private: std::vector<WorldPluginPtr> plugins;

      /// \brief List of entities to delete.
      private: std::list<std::string> deleteEntity;

      /// \brief when physics engine makes an update and changes a link pose,
      /// this flag is set to trigger Entity::SetWorldPose on the
      /// physics::Link in World::Update.
      public: std::list<Entity*> dirtyPoses;

      /// \brief Request message buffer.
      private: std::list<msgs::Request> requestMsgs;

      /// \brief Factory message buffer.
      private: std::list<msgs::Factory> factoryMsgs;

      /// \brief Model message buffer.
      private: std::list<msgs::Model> modelMsgs;

      /// \brief True to reset the world on next update.
      private: bool needsReset;

      /// \brief True to reset everything.
      private: bool resetAll;

      /// \brief True to reset only the time.
      private: bool resetTimeOnly;

      /// \brief True to reset only model poses.
      private: bool resetModelOnly;

      /// \brief True if the world has been initialized.
      private: bool initialized;

      /// \brief True if the world has been loaded.
      private: bool loaded;

      /// \brief True to enable the physics engine.
      private: bool enablePhysicsEngine;

      /// \brief Ray used to test for collisions when placing entities.
      private: RayShapePtr testRay;

      /// \brief True if the plugins have been loaded.
      private: bool pluginsLoaded;

      /// \brief sleep timing error offset due to clock wake up latency
      private: common::Time sleepOffset;

      /// \brief Last time incoming messages were processed.
      private: common::Time prevProcessMsgsTime;

      /// \brief Period over which messages should be processed.
      private: common::Time processMsgsPeriod;

      /// \brief Alternating buffer of states.
      private: std::deque<WorldState> states[2];

      /// \brief Keep track of current state buffer being updated
      private: int currentStateBuffer;

      private: WorldState prevStates[2];
      private: int stateToggle;

      private: sdf::ElementPtr logPlayStateSDF;
      private: WorldState logPlayState;

      /// \brief Store a factory SDF object to improve speed at which
      /// objects are inserted via the factory.
      private: sdf::SDFPtr factorySDF;

      /// \brief The list of models that need to publish their pose.
      private: std::set<ModelPtr> publishModelPoses;

      /// \brief Info passed through the WorldUpdateBegin event.
      private: common::UpdateInfo updateInfo;

      /// \brief The number of simulation iterations.
      private: uint64_t iterations;

      /// \brief The number of simulation iterations to take before stopping.
      private: uint64_t stopIterations;

      /// \brief Condition used for log worker.
      private: boost::condition_variable logCondition;

      /// \brief Condition used to guarantee the log worker thread doesn't
      /// skip an interation.
      private: boost::condition_variable logContinueCondition;

      /// \brief Last iteration recorded by the log worker thread.
      private: uint64_t logPrevIteration;

      /// \brief Real time value set from a log file.
      private: common::Time logRealTime;

      /// \brief Mutex to protect the log worker thread.
      private: boost::mutex logMutex;

      /// \brief Mutex to protect the log state buffers
      private: boost::mutex logBufferMutex;
=======
      /// \internal
      /// \brief Private data pointer.
      private: WorldPrivate *dataPtr;
>>>>>>> 0967b3e4

      /// Friend ODELink so that it has access to dataPtr->dirtyPoses
      private: friend class ODELink;

      /// Friend DARTLink so that it has access to dataPtr->dirtyPoses
      private: friend class DARTLink;

<<<<<<< HEAD
      /// \brief A cached list of models. This is here for performance.
      private: Model_V models;

      /// \brief This mutex is used to by the ::RemoveModel and
      /// ::ProcessFactoryMsgs functions.
      private: boost::mutex factoryDeleteMutex;
=======
      /// Friend SimbodyPhysics so that it has access to dataPtr->dirtyPoses
      private: friend class SimbodyPhysics;
>>>>>>> 0967b3e4
    };
    /// \}
  }
}
#endif<|MERGE_RESOLUTION|>--- conflicted
+++ resolved
@@ -451,239 +451,9 @@
       /// \param[in] _msg Pointer to the light message.
       private: void OnLightMsg(ConstLightPtr &_msg);
 
-<<<<<<< HEAD
-      /// \brief For keeping track of time step throttling.
-      private: common::Time prevStepWallTime;
-
-      /// \brief Pointer the physics engine.
-      private: PhysicsEnginePtr physicsEngine;
-
-      /// \brief Pointer the spherical coordinates data.
-      private: common::SphericalCoordinatesPtr sphericalCoordinates;
-
-      /// \brief The root of all entities in the world.
-      private: BasePtr rootElement;
-
-      /// \brief thread in which the world is updated.
-      private: boost::thread *thread;
-
-      /// \brief True to stop the world from running.
-      private: bool stop;
-
-      /// \brief Name of the world.
-      private: std::string name;
-
-      /// \brief Current simulation time.
-      private: common::Time simTime;
-
-      /// \brief Amount of time simulation has been paused.
-      private: common::Time pauseTime;
-
-      /// \brief Clock time when simulation was started.
-      private: common::Time startTime;
-
-      /// \brief True if simulation is paused.
-      private: bool pause;
-
-      /// \brief Number of steps in increment by.
-      private: int stepInc;
-
-      /// \brief All the event connections.
-      private: event::Connection_V connections;
-
-      /// \brief Transportation node.
-      private: transport::NodePtr node;
-
-      /// \brief Publisher for world statistics messages.
-      private: transport::PublisherPtr statPub;
-
-      /// \brief Publisher for diagnostic messages.
-      private: transport::PublisherPtr diagPub;
-
-      /// \brief Publisher for request response messages.
-      private: transport::PublisherPtr responsePub;
-
-      /// \brief Publisher for model messages.
-      private: transport::PublisherPtr modelPub;
-
-      /// \brief Publisher for gui messages.
-      private: transport::PublisherPtr guiPub;
-
-      /// \brief Publisher for light messages.
-      private: transport::PublisherPtr lightPub;
-
-      /// \brief Publisher for pose messages.
-      private: transport::PublisherPtr posePub;
-
-      /// \brief Publisher for local pose messages.
-      private: transport::PublisherPtr poseLocalPub;
-
-      /// \brief Subscriber to world control messages.
-      private: transport::SubscriberPtr controlSub;
-
-      /// \brief Subscriber to factory messages.
-      private: transport::SubscriberPtr factorySub;
-
-      /// \brief Subscriber to joint messages.
-      private: transport::SubscriberPtr jointSub;
-
-      /// \brief Subscriber to light messages.
-      private: transport::SubscriberPtr lightSub;
-
-      /// \brief Subscriber to model messages.
-      private: transport::SubscriberPtr modelSub;
-
-      /// \brief Subscriber to request messages.
-      private: transport::SubscriberPtr requestSub;
-
-      /// \brief Outgoing world statistics message.
-      private: msgs::WorldStatistics worldStatsMsg;
-
-      /// \brief Outgoing scene message.
-      private: msgs::Scene sceneMsg;
-
-      /// \brief Function pointer to the model update function.
-      private: void (World::*modelUpdateFunc)();
-
-      /// \brief Last time a world statistics message was sent.
-      private: common::Time prevStatTime;
-
-      /// \brief Time at which pause started.
-      private: common::Time pauseStartTime;
-
-      /// \brief Used to compute a more accurate real time value.
-      private: common::Time realTimeOffset;
-
-      /// \brief Mutex to protect incoming message buffers.
-      private: boost::recursive_mutex *receiveMutex;
-
-      /// \brief Mutex to protext loading of models.
-      private: boost::mutex *loadModelMutex;
-
-      /// \TODO: Add an accessor for this, and make it private
-      /// Used in Entity.cc.
-      /// Entity::Reset to call Entity::SetWorldPose and Entity::SetRelativePose
-      /// Entity::SetWorldPose to call Entity::setWorldPoseFunc
-      private: boost::mutex *setWorldPoseMutex;
-
-      /// \brief Used by World classs in following calls:
-      /// World::Step for then entire function
-      /// World::StepWorld for changing World::stepInc,
-      /// and waits on setpInc on World::stepIhc as it's decremented.
-      /// World::Reset while World::ResetTime, entities, World::physicsEngine
-      /// World::SetPaused to assign world::pause
-      private: boost::recursive_mutex *worldUpdateMutex;
-
-      /// \brief THe world's SDF values.
-      private: sdf::ElementPtr sdf;
-
-      /// \brief All the plugins.
-      private: std::vector<WorldPluginPtr> plugins;
-
-      /// \brief List of entities to delete.
-      private: std::list<std::string> deleteEntity;
-
-      /// \brief when physics engine makes an update and changes a link pose,
-      /// this flag is set to trigger Entity::SetWorldPose on the
-      /// physics::Link in World::Update.
-      public: std::list<Entity*> dirtyPoses;
-
-      /// \brief Request message buffer.
-      private: std::list<msgs::Request> requestMsgs;
-
-      /// \brief Factory message buffer.
-      private: std::list<msgs::Factory> factoryMsgs;
-
-      /// \brief Model message buffer.
-      private: std::list<msgs::Model> modelMsgs;
-
-      /// \brief True to reset the world on next update.
-      private: bool needsReset;
-
-      /// \brief True to reset everything.
-      private: bool resetAll;
-
-      /// \brief True to reset only the time.
-      private: bool resetTimeOnly;
-
-      /// \brief True to reset only model poses.
-      private: bool resetModelOnly;
-
-      /// \brief True if the world has been initialized.
-      private: bool initialized;
-
-      /// \brief True if the world has been loaded.
-      private: bool loaded;
-
-      /// \brief True to enable the physics engine.
-      private: bool enablePhysicsEngine;
-
-      /// \brief Ray used to test for collisions when placing entities.
-      private: RayShapePtr testRay;
-
-      /// \brief True if the plugins have been loaded.
-      private: bool pluginsLoaded;
-
-      /// \brief sleep timing error offset due to clock wake up latency
-      private: common::Time sleepOffset;
-
-      /// \brief Last time incoming messages were processed.
-      private: common::Time prevProcessMsgsTime;
-
-      /// \brief Period over which messages should be processed.
-      private: common::Time processMsgsPeriod;
-
-      /// \brief Alternating buffer of states.
-      private: std::deque<WorldState> states[2];
-
-      /// \brief Keep track of current state buffer being updated
-      private: int currentStateBuffer;
-
-      private: WorldState prevStates[2];
-      private: int stateToggle;
-
-      private: sdf::ElementPtr logPlayStateSDF;
-      private: WorldState logPlayState;
-
-      /// \brief Store a factory SDF object to improve speed at which
-      /// objects are inserted via the factory.
-      private: sdf::SDFPtr factorySDF;
-
-      /// \brief The list of models that need to publish their pose.
-      private: std::set<ModelPtr> publishModelPoses;
-
-      /// \brief Info passed through the WorldUpdateBegin event.
-      private: common::UpdateInfo updateInfo;
-
-      /// \brief The number of simulation iterations.
-      private: uint64_t iterations;
-
-      /// \brief The number of simulation iterations to take before stopping.
-      private: uint64_t stopIterations;
-
-      /// \brief Condition used for log worker.
-      private: boost::condition_variable logCondition;
-
-      /// \brief Condition used to guarantee the log worker thread doesn't
-      /// skip an interation.
-      private: boost::condition_variable logContinueCondition;
-
-      /// \brief Last iteration recorded by the log worker thread.
-      private: uint64_t logPrevIteration;
-
-      /// \brief Real time value set from a log file.
-      private: common::Time logRealTime;
-
-      /// \brief Mutex to protect the log worker thread.
-      private: boost::mutex logMutex;
-
-      /// \brief Mutex to protect the log state buffers
-      private: boost::mutex logBufferMutex;
-=======
       /// \internal
       /// \brief Private data pointer.
       private: WorldPrivate *dataPtr;
->>>>>>> 0967b3e4
 
       /// Friend ODELink so that it has access to dataPtr->dirtyPoses
       private: friend class ODELink;
@@ -691,17 +461,8 @@
       /// Friend DARTLink so that it has access to dataPtr->dirtyPoses
       private: friend class DARTLink;
 
-<<<<<<< HEAD
-      /// \brief A cached list of models. This is here for performance.
-      private: Model_V models;
-
-      /// \brief This mutex is used to by the ::RemoveModel and
-      /// ::ProcessFactoryMsgs functions.
-      private: boost::mutex factoryDeleteMutex;
-=======
       /// Friend SimbodyPhysics so that it has access to dataPtr->dirtyPoses
       private: friend class SimbodyPhysics;
->>>>>>> 0967b3e4
     };
     /// \}
   }
