--- conflicted
+++ resolved
@@ -131,15 +131,9 @@
       /// \return A pointer to the Model. NULL if _index is invalid.
       public: ModelPtr GetModel(unsigned int _index) const;
 
-<<<<<<< HEAD
-      /// \brief Get a list of all the models
-      /// \return A list of all the Models in the world
-      public: Model_V GetModels() const;
-=======
       /// \brief Get a list of all the models.
       /// \return A list of all the Models in the world.
-      public: std::list<ModelPtr> GetModels() const;
->>>>>>> f5f73a92
+      public: Model_V GetModels() const;
 
       /// \brief Reset with options.
       ///
@@ -166,13 +160,8 @@
       public: void PrintEntityTree();
 
       /// \brief Get the world simulation time, note if you want the PC
-<<<<<<< HEAD
       /// wall clock call common::Time::GetWallTime.
       /// \return The current simulation time
-=======
-      /// wall clock call World::GetRealTime.
-      /// \return The current simulation time.
->>>>>>> f5f73a92
       public: common::Time GetSimTime() const;
 
       /// \brief Set the sim time.
@@ -245,15 +234,8 @@
       /// \return A pointer to nearest Entity, NULL if none is found.
       public: EntityPtr GetEntityBelowPoint(const math::Vector3 &_pt);
 
-<<<<<<< HEAD
-      /// \brief Set the current world state
-=======
-      /// \brief Get the current world state.
-      /// \return A object that contains the entire state of the World.
-      public: WorldState GetState();
 
       /// \brief Set the current world state.
->>>>>>> f5f73a92
       /// \param _state The state to set the World to.
       public: void SetState(const WorldState &_state);
 
@@ -323,14 +305,10 @@
       public: void EnablePhysicsEngine(bool _enable)
               {this->enablePhysicsEngine = _enable;}
 
-<<<<<<< HEAD
       /// \brief Update the state SDF value from the current state.
       public: void UpdateStateSDF();
 
       /// \brief Get a model by id
-=======
-      /// \brief Get a model by id.
->>>>>>> f5f73a92
       ///
       /// Each Entity has a unique ID, this function finds a Model with
       /// a passed in _id.
@@ -372,14 +350,10 @@
       /// \brief Step the world once.
       private: void Step();
 
-<<<<<<< HEAD
       /// \brief Step the world once by reading from a log file.
       private: void LogStep();
 
       /// \brief Update the world
-=======
-      /// \brief Update the world.
->>>>>>> f5f73a92
       private: void Update();
 
       /// \brief Pause callback.
