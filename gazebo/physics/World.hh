/*
 * Copyright (C) 2012-2014 Open Source Robotics Foundation
 *
 * Licensed under the Apache License, Version 2.0 (the "License");
 * you may not use this file except in compliance with the License.
 * You may obtain a copy of the License at
 *
 *     http://www.apache.org/licenses/LICENSE-2.0
 *
 * Unless required by applicable law or agreed to in writing, software
 * distributed under the License is distributed on an "AS IS" BASIS,
 * WITHOUT WARRANTIES OR CONDITIONS OF ANY KIND, either express or implied.
 * See the License for the specific language governing permissions and
 * limitations under the License.
 *
*/
#ifndef _WORLD_HH_
#define _WORLD_HH_

#include <vector>
#include <list>
#include <set>
#include <deque>
#include <string>
#include <boost/thread.hpp>
#include <boost/enable_shared_from_this.hpp>
#include <boost/shared_ptr.hpp>

#include <sdf/sdf.hh>

#include "gazebo/transport/TransportTypes.hh"

#include "gazebo/msgs/msgs.hh"

#include "gazebo/common/CommonTypes.hh"
#include "gazebo/common/UpdateInfo.hh"
#include "gazebo/common/Event.hh"
#include "gazebo/common/Timer.hh"

#include "gazebo/physics/Base.hh"
#include "gazebo/physics/PhysicsTypes.hh"
#include "gazebo/physics/WorldState.hh"
#include "gazebo/util/system.hh"

namespace gazebo
{
  namespace physics
  {
    /// \addtogroup gazebo_physics
    /// \{

    /// \class World World.hh physics/physics.hh
    /// \brief The world provides access to all other object within a simulated
    /// environment.
    ///
    /// The World is the container for all models and their components
    /// (links, joints, sensors, plugins, etc), and WorldPlugin instances.
    /// Many core function are also handled in the World, including physics
    /// update, model updates, and message processing.
    class GAZEBO_VISIBLE World : public boost::enable_shared_from_this<World>
    {
      /// \brief Constructor.
      /// Constructor for the World. Must specify a unique name.
      /// \param[in] _name Name of the world.
      public: explicit World(const std::string &_name = "");

      /// \brief Destructor.
      public: ~World();

      /// \brief Load the world using SDF parameters.
      /// Load a world from and SDF pointer.
      /// \param[in] _sdf SDF parameters.
      public: void Load(sdf::ElementPtr _sdf);

      /// \brief Save a world to a file.
      /// Save the current world and its state to a file.
      /// \param[in] _filename Name of the file to save into.
      public: void Save(const std::string &_filename);

      /// \brief Initialize the world.
      /// This is called after Load.
      public: void Init();

      /// \brief Run the world in a thread.
      /// Run the update loop.
      /// \param[in] _iterations Run for this many iterations, then stop.
      /// A value of zero disables run stop.
      public: void Run(unsigned int _iterations = 0);

      /// \brief Return the running state of the world.
      /// \return True if the world is running.
      public: bool GetRunning() const;

      /// \brief Stop the world.
      /// Stop the update loop.
      public: void Stop();

      /// \brief Finalize the world.
      /// Call this function to tear-down the world.
      public: void Fini();

      /// \brief Remove all entities from the world.
      /// This function has delayed effect. Models are cleared at the end
      /// of the current update iteration.
      public: void Clear();

      /// \brief Get the name of the world.
      /// \return The name of the world.
      public: std::string GetName() const;

      /// \brief Return the physics engine.
      /// Get a pointer to the physics engine used by the world.
      /// \return Pointer to the physics engine.
      public: PhysicsEnginePtr GetPhysicsEngine() const;

      /// \brief Return the spherical coordinates converter.
      /// \return Pointer to the spherical coordinates converter.
      public: common::SphericalCoordinatesPtr GetSphericalCoordinates() const;

      /// \brief Get the number of models.
      /// \return The number of models in the World.
      public: unsigned int GetModelCount() const;

      /// \brief Get a model based on an index.
      /// Get a Model using an index, where index must be greater than zero
      /// and less than World::GetModelCount()
      /// \param[in] _index The index of the model [0..GetModelCount)
      /// \return A pointer to the Model. NULL if _index is invalid.
      public: ModelPtr GetModel(unsigned int _index) const;

      /// \brief Get a list of all the models.
      /// \return A list of all the Models in the world.
      public: Model_V GetModels() const;

      /// \brief Reset with options.
      /// The _type parameter specifies which type of eneities to reset. See
      /// Base::EntityType.
      /// \param[in] _type The type of reset.
      public: void ResetEntities(Base::EntityType _type = Base::BASE);

      /// \brief Reset simulation time back to zero.
      public: void ResetTime();

      /// \brief Reset time and model poses, configurations in simulation.
      public: void Reset();

      /// \brief Get the selected Entity.
      /// The selected entity is set via the GUI.
      /// \return A point to the Entity, NULL if nothing is selected.
      public: EntityPtr GetSelectedEntity() const;

      /// \brief Print Entity tree.
      /// Prints alls the entities to stdout.
      public: void PrintEntityTree();

      /// \brief Get the world simulation time, note if you want the PC
      /// wall clock call common::Time::GetWallTime.
      /// \return The current simulation time
      public: common::Time GetSimTime() const;

      /// \brief Set the sim time.
      /// \param[in] _t The new simulation time
      public: void SetSimTime(const common::Time &_t);

      /// \brief Get the amount of time simulation has been paused.
      /// \return The pause time.
      public: common::Time GetPauseTime() const;

      /// \brief Get the wall time simulation was started..
      /// \return The start time.
      public: common::Time GetStartTime() const;

      /// \brief Get the real time (elapsed time).
      /// \return The real time.
      public: common::Time GetRealTime() const;

      /// \brief Returns the state of the simulation true if paused.
      /// \return True if paused.
      public: bool IsPaused() const;

      /// \brief Set whether the simulation is paused.
      /// \param[in] _p True pauses the simulation. False runs the simulation.
      public: void SetPaused(bool _p);

      /// \brief Get an element by name.
      /// Searches the list of entities, and return a pointer to the model
      /// with a matching _name.
      /// \param[in] _name The name of the Model to find.
      /// \return A pointer to the entity, or NULL if no entity was found.
      public: BasePtr GetByName(const std::string &_name);

      /// \brief Get a model by name.
      /// This function is the same as GetByName, but limits the search to
      /// only models.
      /// \param[in] _name The name of the Model to find.
      /// \return A pointer to the Model, or NULL if no model was found.
      public: ModelPtr GetModel(const std::string &_name);

      /// \brief Get a pointer to an Entity based on a name.
      /// This function is the same as GetByName, but limits the search to
      /// only Entities.
      /// \param[in] _name The name of the Entity to find.
      /// \return A pointer to the Entity, or NULL if no Entity was found.
      public: EntityPtr GetEntity(const std::string &_name);

      /// \brief Get the nearest model below and not encapsulating a point.
      /// Only objects below the start point can be returned. Any object
      /// that encapsulates the start point can not be returned from this
      /// function.
      /// This function makes use of World::GetEntityBelowPoint.
      /// \param[in] _pt The 3D point to search below.
      /// \return A pointer to nearest Model, NULL if none is found.
      public: ModelPtr GetModelBelowPoint(const math::Vector3 &_pt);

      /// \brief Get the nearest entity below a point.
      /// Projects a Ray down (-Z axis) starting at the given point. The
      /// first entity hit by the Ray is returned.
      /// \param[in] _pt The 3D point to search below
      /// \return A pointer to nearest Entity, NULL if none is found.
      public: EntityPtr GetEntityBelowPoint(const math::Vector3 &_pt);

      /// \brief Set the current world state.
      /// \param _state The state to set the World to.
      public: void SetState(const WorldState &_state);

      /// \brief Insert a model from an SDF file.
      /// Spawns a model into the world base on and SDF file.
      /// \param[in] _sdfFilename The name of the SDF file (including path).
      public: void InsertModelFile(const std::string &_sdfFilename);

      /// \brief Insert a model from an SDF string.
      /// Spawns a model into the world base on and SDF string.
      /// \param[in] _sdfString A string containing valid SDF markup.
      public: void InsertModelString(const std::string &_sdfString);

      /// \brief Insert a model using SDF.
      /// Spawns a model into the world base on and SDF object.
      /// \param[in] _sdf A reference to an SDF object.
      public: void InsertModelSDF(const sdf::SDF &_sdf);

      /// \brief Return a version of the name with "<world_name>::" removed
      /// \param[in] _name Usually the name of an entity.
      /// \return The stripped world name.
      public: std::string StripWorldName(const std::string &_name) const;

      /// \brief Enable all links in all the models.
      /// Enable is a physics concept. Enabling means that the physics
      /// engine should update an entity.
      public: void EnableAllModels();

      /// \brief Disable all links in all the models.
      /// Disable is a physics concept. Disabling means that the physics
      /// engine should not update an entity.
      public: void DisableAllModels();

      /// \brief Step the world forward in time.
<<<<<<< HEAD
      /// \param[in] _steps The number of steps the World should take.
      /// \note Deprecated. Please use World::Step
      public: void StepWorld(int _steps) GAZEBO_DEPRECATED(3.0);

      /// \brief Step the world forward in time.
=======
>>>>>>> 79827dee
      /// \param[in] _steps The number of steps the World should take.
      public: void Step(unsigned int _steps);

      /// \brief Load a plugin
      /// \param[in] _filename The filename of the plugin.
      /// \param[in] _name A unique name for the plugin.
      /// \param[in] _sdf The SDF to pass into the plugin.
      public: void LoadPlugin(const std::string &_filename,
                              const std::string &_name,
                              sdf::ElementPtr _sdf);

      /// \brief Remove a running plugin.
      /// \param[in] _name The unique name of the plugin to remove.
      public: void RemovePlugin(const std::string &_name);

      /// \brief Get the set world pose mutex.
      /// \return Pointer to the mutex.
      public: boost::mutex *GetSetWorldPoseMutex() const
        {return this->setWorldPoseMutex;}

      /// \brief check if physics engine is enabled/disabled.
      /// \param True if the physics engine is enabled.
      public: bool GetEnablePhysicsEngine()
              {return this->enablePhysicsEngine;}

      /// \brief enable/disable physics engine during World::Update.
      /// \param[in] _enable True to enable the physics engine.
      public: void EnablePhysicsEngine(bool _enable)
              {this->enablePhysicsEngine = _enable;}

      /// \brief Update the state SDF value from the current state.
      public: void UpdateStateSDF();

      /// \brief Return true if the world has been loaded.
      /// \return True if World::Load has completed.
      public: bool IsLoaded() const;

      /// \brief Remove all entities from the world. Implementation of
      /// World::Clear
      public: void ClearModels();

      /// \brief Publish pose updates for a model.
      /// This list of models to publish is processed and cleared once every
      /// iteration.
      /// \param[in] _model Pointer to the model to publish.
      public: void PublishModelPose(physics::ModelPtr _model);

      /// \brief Get the total number of iterations.
      /// \return Number of iterations that simulation has taken.
      public: uint32_t GetIterations() const;

<<<<<<< HEAD
=======
      /// \brief Get the current scene in message form.
      /// \return The scene state as a protobuf message.
      public: msgs::Scene GetSceneMsg() const;

      /// \brief Run the world. This call blocks.
      /// Run the update loop.
      /// \param[in] _iterations Run for this many iterations, then stop.
      /// A value of zero disables run stop.
      public: void RunBlocking(unsigned int _iterations = 0);

      /// \brief Remove a model. This function will block until
      /// the physics engine is not locked. The duration of the block
      /// is less than the time to complete a simulation iteration.
      /// \param[in] _model Pointer to a model to remove.
      public: void RemoveModel(ModelPtr _model);

      /// \brief Remove a model by name. This function will block until
      /// the physics engine is not locked. The duration of the block
      /// is less than the time to complete a simulation iteration.
      /// \param[in] _name Name of the model to remove.
      public: void RemoveModel(const std::string &_name);

>>>>>>> 79827dee
      /// \cond
      /// This is an internal function.
      /// \brief Get a model by id.
      /// Each Entity has a unique ID, this function finds a Model with
      /// a passed in _id.
      /// \param[in] _id The id of the Model
      /// \return A pointer to the model, or NULL if no Model was found.
      private: ModelPtr GetModelById(unsigned int _id);
      /// \endcond

      /// \brief Load all plugins.
      ///
      /// Load all plugins specified in the SDF for the model.
      private: void LoadPlugins();

      /// \brief Create and load all entities.
      /// \param[in] _sdf SDF element.
      /// \param[in] _parent Parent of the model to load.
      private: void LoadEntities(sdf::ElementPtr _sdf, BasePtr _parent);

      /// \brief Load a model.
      /// \param[in] _sdf SDF element containing the Model description.
      /// \param[in] _parent Parent of the model.
      /// \return Pointer to the newly created Model.
      private: ModelPtr LoadModel(sdf::ElementPtr _sdf, BasePtr _parent);

      /// \brief Load an actor.
      /// \param[in] _sdf SDF element containing the Actor description.
      /// \param[in] _parent Parent of the Actor.
      /// \return Pointer to the newly created Actor.
      private: ActorPtr LoadActor(sdf::ElementPtr _sdf, BasePtr _parent);

      /// \brief Load a road.
      /// \param[in] _sdf SDF element containing the Road description.
      /// \param[in] _parent Parent of the Road.
      /// \return Pointer to the newly created Road.
      private: RoadPtr LoadRoad(sdf::ElementPtr _sdf, BasePtr _parent);

      /// \brief Function to run physics. Used by physicsThread.
      private: void RunLoop();

      /// \brief Step the world once.
      private: void Step();

      /// \brief Step the world once by reading from a log file.
      private: void LogStep();

      /// \brief Update the world.
      private: void Update();

      /// \brief Pause callback.
      /// \param[in] _p True if paused.
      private: void OnPause(bool _p);

      /// \brief Step callback.
      private: void OnStep();

      /// \brief Called when a world control message is received.
      /// \param[in] _data The world control message.
      private: void OnControl(ConstWorldControlPtr &_data);

      /// \brief Called when a request message is received.
      /// \param[in] _msg The request message.
      private: void OnRequest(ConstRequestPtr &_msg);

      /// \brief Set the selected entity.
      /// \param[in] _name Name of the entity to select.
      private: void SetSelectedEntityCB(const std::string &_name);

      /// \brief Construct a scene message from the known world state
      /// \param[out] _scene Scene message to build.
      /// \param[in] _entity Pointer to entity from which to build the scene
      /// message.
      private: void BuildSceneMsg(msgs::Scene &_scene, BasePtr _entity);

      /// \brief Logs joint information.
      /// \param[in] _msg Incoming joint message.
      private: void JointLog(ConstJointPtr &_msg);

      /// \brief Called when a factory message is received.
      /// \param[in] _data The factory message.
      private: void OnFactoryMsg(ConstFactoryPtr &_data);

      /// \brief Called when a model message is received.
      /// \param[in] _msg The model message.
      private: void OnModelMsg(ConstModelPtr &_msg);

      /// \brief TBB version of model updating.
      private: void ModelUpdateTBB();

      /// \brief Single loop version of model updating.
      private: void ModelUpdateSingleLoop();

      /// \brief Helper function to load a plugin from SDF.
      /// \param[in] _sdf SDF plugin description.
      private: void LoadPlugin(sdf::ElementPtr _sdf);

      /// \brief Fills a model message with data from a model
      /// \param[out] _msg Model message to fill.
      /// \param[in] _model Pointer to the model to get the data from.
      private: void FillModelMsg(msgs::Model &_msg, ModelPtr _model);

      /// \brief Process all received entity messages.
      /// Must only be called from the World::ProcessMessages function.
      private: void ProcessEntityMsgs();

      /// \brief Process all received request messages.
      /// Must only be called from the World::ProcessMessages function.
      private: void ProcessRequestMsgs();

      /// \brief Process all received factory messages.
      /// Must only be called from the World::ProcessMessages function.
      private: void ProcessFactoryMsgs();

      /// \brief Process all received model messages.
      /// Must only be called from the World::ProcessMessages function.
      private: void ProcessModelMsgs();

      /// \brief Log callback. This is where we write out state info.
      private: bool OnLog(std::ostringstream &_stream);

      /// \brief Process all incoming messages.
      private: void ProcessMessages();

      /// \brief Publish the world stats message.
      private: void PublishWorldStats();

      /// \brief Thread function for logging state data.
      private: void LogWorker();

<<<<<<< HEAD
      /// \brief Remove all entities from the world. Implementation of
      /// World::Clear
      public: void ClearModels();
=======
      /// \brief Callback when a light message is received.
      /// \param[in] _msg Pointer to the light message.
      private: void OnLightMsg(ConstLightPtr &_msg);
>>>>>>> 79827dee

      /// \brief For keeping track of time step throttling.
      private: common::Time prevStepWallTime;

      /// \brief Pointer the physics engine.
      private: PhysicsEnginePtr physicsEngine;

      /// \brief Pointer the spherical coordinates data.
      private: common::SphericalCoordinatesPtr sphericalCoordinates;

      /// \brief The root of all entities in the world.
      private: BasePtr rootElement;

      /// \brief thread in which the world is updated.
      private: boost::thread *thread;

      /// \brief True to stop the world from running.
      private: bool stop;

      /// \brief The entity currently selected by the user.
      private: EntityPtr selectedEntity;

      /// \brief Name of the world.
      private: std::string name;

      /// \brief Current simulation time.
      private: common::Time simTime;

      /// \brief Amount of time simulation has been paused.
      private: common::Time pauseTime;

      /// \brief Clock time when simulation was started.
      private: common::Time startTime;

      /// \brief True if simulation is paused.
      private: bool pause;

      /// \brief Number of steps in increment by.
      private: int stepInc;

      /// \brief All the event connections.
      private: event::Connection_V connections;

      /// \brief Transportation node.
      private: transport::NodePtr node;

      /// \brief Publisher for selection messages.
      private: transport::PublisherPtr selectionPub;

      /// \brief Publisher for world statistics messages.
      private: transport::PublisherPtr statPub;

      /// \brief Publisher for diagnostic messages.
      private: transport::PublisherPtr diagPub;

      /// \brief Publisher for request response messages.
      private: transport::PublisherPtr responsePub;

      /// \brief Publisher for model messages.
      private: transport::PublisherPtr modelPub;

      /// \brief Publisher for gui messages.
      private: transport::PublisherPtr guiPub;

      /// \brief Publisher for light messages.
      private: transport::PublisherPtr lightPub;

      /// \brief Publisher for pose messages.
      private: transport::PublisherPtr posePub;

      /// \brief Publisher for local pose messages.
      private: transport::PublisherPtr poseLocalPub;

      /// \brief Subscriber to world control messages.
      private: transport::SubscriberPtr controlSub;

      /// \brief Subscriber to factory messages.
      private: transport::SubscriberPtr factorySub;

      /// \brief Subscriber to joint messages.
      private: transport::SubscriberPtr jointSub;

      /// \brief Subscriber to light messages.
      private: transport::SubscriberPtr lightSub;

      /// \brief Subscriber to model messages.
      private: transport::SubscriberPtr modelSub;

      /// \brief Subscriber to request messages.
      private: transport::SubscriberPtr requestSub;

      /// \brief Outgoing world statistics message.
      private: msgs::WorldStatistics worldStatsMsg;

      /// \brief Outgoing scene message.
      private: msgs::Scene sceneMsg;

      /// \brief Function pointer to the model update function.
      private: void (World::*modelUpdateFunc)();

      /// \brief Last time a world statistics message was sent.
      private: common::Time prevStatTime;

      /// \brief Time at which pause started.
      private: common::Time pauseStartTime;

      /// \brief Used to compute a more accurate real time value.
      private: common::Time realTimeOffset;

      /// \brief Mutex to protect incoming message buffers.
      private: boost::recursive_mutex *receiveMutex;

      /// \brief Mutex to protext loading of models.
      private: boost::mutex *loadModelMutex;

      /// \TODO: Add an accessor for this, and make it private
      /// Used in Entity.cc.
      /// Entity::Reset to call Entity::SetWorldPose and Entity::SetRelativePose
      /// Entity::SetWorldPose to call Entity::setWorldPoseFunc
      private: boost::mutex *setWorldPoseMutex;

      /// \brief Used by World classs in following calls:
      /// World::Step for then entire function
      /// World::StepWorld for changing World::stepInc,
      /// and waits on setpInc on World::stepIhc as it's decremented.
      /// World::Reset while World::ResetTime, entities, World::physicsEngine
      /// World::SetPaused to assign world::pause
      private: boost::recursive_mutex *worldUpdateMutex;

      /// \brief THe world's SDF values.
      private: sdf::ElementPtr sdf;

      /// \brief All the plugins.
      private: std::vector<WorldPluginPtr> plugins;

      /// \brief List of entities to delete.
      private: std::list<std::string> deleteEntity;

      /// \brief when physics engine makes an update and changes a link pose,
      /// this flag is set to trigger Entity::SetWorldPose on the
      /// physics::Link in World::Update.
      public: std::list<Entity*> dirtyPoses;

      /// \brief Request message buffer.
      private: std::list<msgs::Request> requestMsgs;

      /// \brief Factory message buffer.
      private: std::list<msgs::Factory> factoryMsgs;

      /// \brief Model message buffer.
      private: std::list<msgs::Model> modelMsgs;

      /// \brief True to reset the world on next update.
      private: bool needsReset;

      /// \brief True to reset everything.
      private: bool resetAll;

      /// \brief True to reset only the time.
      private: bool resetTimeOnly;

      /// \brief True to reset only model poses.
      private: bool resetModelOnly;

      /// \brief True if the world has been initialized.
      private: bool initialized;

      /// \brief True if the world has been loaded.
      private: bool loaded;

      /// \brief True to enable the physics engine.
      private: bool enablePhysicsEngine;

      /// \brief Ray used to test for collisions when placing entities.
      private: RayShapePtr testRay;

      /// \brief True if the plugins have been loaded.
      private: bool pluginsLoaded;

      /// \brief sleep timing error offset due to clock wake up latency
      private: common::Time sleepOffset;

      /// \brief Last time incoming messages were processed.
      private: common::Time prevProcessMsgsTime;

      /// \brief Period over which messages should be processed.
      private: common::Time processMsgsPeriod;

      /// \brief Alternating buffer of states.
      private: std::deque<WorldState> states[2];

      /// \brief Keep track of current state buffer being updated
      private: int currentStateBuffer;

      private: WorldState prevStates[2];
      private: int stateToggle;

      private: sdf::ElementPtr logPlayStateSDF;
      private: WorldState logPlayState;

      /// \brief Store a factory SDF object to improve speed at which
      /// objects are inserted via the factory.
      private: sdf::SDFPtr factorySDF;

      /// \brief The list of models that need to publish their pose.
      private: std::set<ModelPtr> publishModelPoses;

      /// \brief Info passed through the WorldUpdateBegin event.
      private: common::UpdateInfo updateInfo;

      /// \brief The number of simulation iterations.
      private: uint64_t iterations;

      /// \brief The number of simulation iterations to take before stopping.
      private: uint64_t stopIterations;

      /// \brief Condition used for log worker.
      private: boost::condition_variable logCondition;

      /// \brief Condition used to guarantee the log worker thread doesn't
      /// skip an interation.
      private: boost::condition_variable logContinueCondition;

      /// \brief Last iteration recorded by the log worker thread.
      private: uint64_t logPrevIteration;

      /// \brief Real time value set from a log file.
      private: common::Time logRealTime;

      /// \brief Mutex to protect the log worker thread.
      private: boost::mutex logMutex;

      /// \brief Mutex to protect the log state buffers
      private: boost::mutex logBufferMutex;

      /// \brief Mutex to protect the deleteEntity list.
      private: boost::mutex entityDeleteMutex;

      /// \brief Worker thread for logging.
      private: boost::thread *logThread;

      /// \brief A cached list of models. This is here for performance.
      private: Model_V models;

<<<<<<< HEAD
      /// \brief Flag used to say if/when to clear all models.
      private: bool clearModels;
=======
      /// \brief This mutex is used to by the ::RemoveModel and
      /// ::ProcessFactoryMsgs functions.
      private: boost::mutex factoryDeleteMutex;
>>>>>>> 79827dee
    };
    /// \}
  }
}
#endif<|MERGE_RESOLUTION|>--- conflicted
+++ resolved
@@ -35,7 +35,6 @@
 #include "gazebo/common/CommonTypes.hh"
 #include "gazebo/common/UpdateInfo.hh"
 #include "gazebo/common/Event.hh"
-#include "gazebo/common/Timer.hh"
 
 #include "gazebo/physics/Base.hh"
 #include "gazebo/physics/PhysicsTypes.hh"
@@ -254,14 +253,6 @@
       public: void DisableAllModels();
 
       /// \brief Step the world forward in time.
-<<<<<<< HEAD
-      /// \param[in] _steps The number of steps the World should take.
-      /// \note Deprecated. Please use World::Step
-      public: void StepWorld(int _steps) GAZEBO_DEPRECATED(3.0);
-
-      /// \brief Step the world forward in time.
-=======
->>>>>>> 79827dee
       /// \param[in] _steps The number of steps the World should take.
       public: void Step(unsigned int _steps);
 
@@ -313,8 +304,6 @@
       /// \return Number of iterations that simulation has taken.
       public: uint32_t GetIterations() const;
 
-<<<<<<< HEAD
-=======
       /// \brief Get the current scene in message form.
       /// \return The scene state as a protobuf message.
       public: msgs::Scene GetSceneMsg() const;
@@ -337,7 +326,6 @@
       /// \param[in] _name Name of the model to remove.
       public: void RemoveModel(const std::string &_name);
 
->>>>>>> 79827dee
       /// \cond
       /// This is an internal function.
       /// \brief Get a model by id.
@@ -468,15 +456,9 @@
       /// \brief Thread function for logging state data.
       private: void LogWorker();
 
-<<<<<<< HEAD
-      /// \brief Remove all entities from the world. Implementation of
-      /// World::Clear
-      public: void ClearModels();
-=======
       /// \brief Callback when a light message is received.
       /// \param[in] _msg Pointer to the light message.
       private: void OnLightMsg(ConstLightPtr &_msg);
->>>>>>> 79827dee
 
       /// \brief For keeping track of time step throttling.
       private: common::Time prevStepWallTime;
@@ -721,14 +703,9 @@
       /// \brief A cached list of models. This is here for performance.
       private: Model_V models;
 
-<<<<<<< HEAD
-      /// \brief Flag used to say if/when to clear all models.
-      private: bool clearModels;
-=======
       /// \brief This mutex is used to by the ::RemoveModel and
       /// ::ProcessFactoryMsgs functions.
       private: boost::mutex factoryDeleteMutex;
->>>>>>> 79827dee
     };
     /// \}
   }
