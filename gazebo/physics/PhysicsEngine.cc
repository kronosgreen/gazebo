/*
 * Copyright 2012 Open Source Robotics Foundation
 *
 * Licensed under the Apache License, Version 2.0 (the "License");
 * you may not use this file except in compliance with the License.
 * You may obtain a copy of the License at
 *
 *     http://www.apache.org/licenses/LICENSE-2.0
 *
 * Unless required by applicable law or agreed to in writing, software
 * distributed under the License is distributed on an "AS IS" BASIS,
 * WITHOUT WARRANTIES OR CONDITIONS OF ANY KIND, either express or implied.
 * See the License for the specific language governing permissions and
 * limitations under the License.
 *
*/
/* Desc: The base class for all physics engines
 * Author: Nate Koenig
 */

#include "sdf/sdf.hh"

#include "gazebo/msgs/msgs.hh"
#include "gazebo/common/Exception.hh"
#include "gazebo/common/Console.hh"
#include "gazebo/common/Events.hh"

#include "gazebo/transport/Transport.hh"
#include "gazebo/transport/Node.hh"

#include "gazebo/math/Rand.hh"

#include "gazebo/physics/ContactManager.hh"
#include "gazebo/physics/Link.hh"
#include "gazebo/physics/World.hh"
#include "gazebo/physics/PhysicsEngine.hh"

using namespace gazebo;
using namespace physics;

//////////////////////////////////////////////////
PhysicsEngine::PhysicsEngine(WorldPtr _world)
  : world(_world)
{
  this->sdf.reset(new sdf::Element);
  sdf::initFile("physics.sdf", this->sdf);

  this->targetRealTimeFactor = 0;
  this->realTimeUpdateRate = 0;
  this->maxStepSize = 0;

  this->node = transport::NodePtr(new transport::Node());
  this->node->Init(this->world->GetName());
  this->physicsSub = this->node->Subscribe("~/physics",
      &PhysicsEngine::OnPhysicsMsg, this);

  this->responsePub =
    this->node->Advertise<msgs::Response>("~/response");

  this->requestSub = this->node->Subscribe("~/request",
                                           &PhysicsEngine::OnRequest, this);

  this->physicsUpdateMutex = new boost::recursive_mutex();

  // Create and initialized the contact manager.
  this->contactManager = new ContactManager();
  this->contactManager->Init(this->world);
}

//////////////////////////////////////////////////
void PhysicsEngine::Load(sdf::ElementPtr _sdf)
{
  this->sdf->Copy(_sdf);
<<<<<<< HEAD
  if (this->sdf->HasElement("update_rate"))
    this->SetUpdateRate(this->sdf->Get<double>("update_rate"));
=======

  this->realTimeUpdateRate =
      this->sdf->GetElement("real_time_update_rate")->GetValueDouble();
  this->targetRealTimeFactor =
      this->sdf->GetElement("real_time_factor")->GetValueDouble();
  this->maxStepSize =
      this->sdf->GetElement("max_step_size")->GetValueDouble();
>>>>>>> 4ada83f1
}

//////////////////////////////////////////////////
void PhysicsEngine::Fini()
{
  this->world.reset();
  this->node->Fini();
}

//////////////////////////////////////////////////
PhysicsEngine::~PhysicsEngine()
{
  this->sdf->Reset();
  this->sdf.reset();
  delete this->physicsUpdateMutex;
  this->physicsUpdateMutex = NULL;
  this->responsePub.reset();
  this->requestSub.reset();
  this->node.reset();

  delete this->contactManager;
}

//////////////////////////////////////////////////
math::Vector3 PhysicsEngine::GetGravity() const
{
  return this->sdf->Get<math::Vector3>("gravity");
}

//////////////////////////////////////////////////
CollisionPtr PhysicsEngine::CreateCollision(const std::string &_shapeType,
                                            const std::string &_linkName)
{
  CollisionPtr result;
  LinkPtr link =
    boost::shared_dynamic_cast<Link>(this->world->GetEntity(_linkName));

  if (!link)
    gzerr << "Unable to find link[" << _linkName << "]\n";
  else
    result = this->CreateCollision(_shapeType, link);

  return result;
}

//////////////////////////////////////////////////
void PhysicsEngine::SetUpdateRate(double _value)
{
  this->SetRealTimeUpdateRate(_value);
}

//////////////////////////////////////////////////
double PhysicsEngine::GetUpdateRate()
{
  return this->GetRealTimeUpdateRate();
}

//////////////////////////////////////////////////
double PhysicsEngine::GetUpdatePeriod()
{
  double updateRate = this->GetRealTimeUpdateRate();
  if (updateRate > 0)
    return 1.0/updateRate;
  else
    return 0;
}

//////////////////////////////////////////////////
void PhysicsEngine::SetStepTime(double _value)
{
  this->SetMaxStepSize(_value);
}

//////////////////////////////////////////////////
double PhysicsEngine::GetStepTime()
{
  return this->GetMaxStepSize();
}

//////////////////////////////////////////////////
double PhysicsEngine::GetTargetRealTimeFactor() const
{
  return this->targetRealTimeFactor;
}

//////////////////////////////////////////////////
double PhysicsEngine::GetRealTimeUpdateRate() const
{
  return this->realTimeUpdateRate;
}

//////////////////////////////////////////////////
double PhysicsEngine::GetMaxStepSize() const
{
  return this->maxStepSize;
}

//////////////////////////////////////////////////
void PhysicsEngine::SetTargetRealTimeFactor(double _factor)
{
  this->sdf->GetElement("real_time_factor")->Set(_factor);
  this->targetRealTimeFactor = _factor;
}

//////////////////////////////////////////////////
void PhysicsEngine::SetRealTimeUpdateRate(double _rate)
{
  this->sdf->GetElement("real_time_update_rate")->Set(_rate);
  this->realTimeUpdateRate = _rate;
}

//////////////////////////////////////////////////
void PhysicsEngine::SetMaxStepSize(double _stepSize)
{
  this->sdf->GetElement("max_step_size")->Set(_stepSize);
  this->maxStepSize = _stepSize;
}

//////////////////////////////////////////////////
void PhysicsEngine::SetWorldCFM(double /*_cfm*/)
{
}

//////////////////////////////////////////////////
void PhysicsEngine::SetWorldERP(double /*_erp*/)
{
}

//////////////////////////////////////////////////
void PhysicsEngine::SetAutoDisableFlag(bool /*_autoDisable*/)
{
}

//////////////////////////////////////////////////
void PhysicsEngine::SetSORPGSPreconIters(unsigned int /*_iters*/)
{
}

//////////////////////////////////////////////////
void PhysicsEngine::SetSORPGSIters(unsigned int /*_iters*/)
{
}

//////////////////////////////////////////////////
void PhysicsEngine::SetSORPGSW(double /*_w*/)
{
}

//////////////////////////////////////////////////
void PhysicsEngine::SetContactMaxCorrectingVel(double /*_vel*/)
{
}

//////////////////////////////////////////////////
void PhysicsEngine::SetMaxContacts(double /*_maxContacts*/)
{
}

//////////////////////////////////////////////////
void PhysicsEngine::OnRequest(ConstRequestPtr &/*_msg*/)
{
}

//////////////////////////////////////////////////
void PhysicsEngine::OnPhysicsMsg(ConstPhysicsPtr &/*_msg*/)
{
}

//////////////////////////////////////////////////
void PhysicsEngine::SetContactSurfaceLayer(double /*_layerDepth*/)
{
}

//////////////////////////////////////////////////
void PhysicsEngine::SetParam(PhysicsParam /*_param*/,
    const boost::any &/*_value*/)
{
}

//////////////////////////////////////////////////
void PhysicsEngine::SetParam(std::string /*_key*/,
    const boost::any &/*_value*/)
{
}

//////////////////////////////////////////////////
boost::any PhysicsEngine::GetParam(PhysicsParam /*_param*/) const
{
  return 0;
}

//////////////////////////////////////////////////
boost::any PhysicsEngine::GetParam(std::string /*_key*/) const
{
  return 0;
}

//////////////////////////////////////////////////
ContactManager *PhysicsEngine::GetContactManager() const
{
  return this->contactManager;
}<|MERGE_RESOLUTION|>--- conflicted
+++ resolved
@@ -71,18 +71,13 @@
 void PhysicsEngine::Load(sdf::ElementPtr _sdf)
 {
   this->sdf->Copy(_sdf);
-<<<<<<< HEAD
-  if (this->sdf->HasElement("update_rate"))
-    this->SetUpdateRate(this->sdf->Get<double>("update_rate"));
-=======
 
   this->realTimeUpdateRate =
-      this->sdf->GetElement("real_time_update_rate")->GetValueDouble();
+      this->sdf->Get<double>("real_time_update_rate");
   this->targetRealTimeFactor =
-      this->sdf->GetElement("real_time_factor")->GetValueDouble();
+      this->sdf->Get<double>("real_time_factor");
   this->maxStepSize =
-      this->sdf->GetElement("max_step_size")->GetValueDouble();
->>>>>>> 4ada83f1
+      this->sdf->Get<double>("max_step_size");
 }
 
 //////////////////////////////////////////////////
