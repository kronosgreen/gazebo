--- conflicted
+++ resolved
@@ -338,23 +338,19 @@
       private: LinkPtr canonicalLink;
 
       /// \brief All the joints in the model.
-      protected: Joint_V joints;
+      private: Joint_V joints;
 
       /// \brief Cached list of links. This is here for performance.
       private: Link_V links;
 
       /// \brief All the grippers in the model.
-<<<<<<< HEAD
-      protected: std::vector<Gripper*> grippers;
-=======
       private: std::vector<GripperPtr> grippers;
->>>>>>> 7216b405
 
       /// \brief All the model plugins.
       private: std::vector<ModelPluginPtr> plugins;
 
       /// \brief Publisher for joint info.
-      protected: transport::PublisherPtr jointPub;
+      private: transport::PublisherPtr jointPub;
 
       /// \brief The joint animations.
       private: std::map<std::string, common::NumericAnimationPtr>
