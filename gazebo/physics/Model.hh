--- conflicted
+++ resolved
@@ -69,8 +69,6 @@
       /// \param[in] _sdf SDF values to update from.
       public: virtual void UpdateParameters(sdf::ElementPtr _sdf);
 
-<<<<<<< HEAD
-=======
       /// \brief Get the SDF values for the model.
       /// \return The SDF value for this model.
       public: virtual const sdf::ElementPtr GetSDF();
@@ -82,7 +80,6 @@
       /// \return The SDF element.
       public: virtual const sdf::ElementPtr UnscaledSDF();
 
->>>>>>> 59a56beb
       /// \brief Remove a child.
       /// \param[in] _child Remove a child entity.
       public: virtual void RemoveChild(EntityPtr _child);
@@ -423,14 +420,6 @@
 
       /// \brief Set the scale of model.
       /// \param[in] _scale Scale to set the model to.
-<<<<<<< HEAD
-      /// \deprecated See version that accepts ignition::math parameters.
-      public: void SetScale(const math::Vector3 &_scale) GAZEBO_DEPRECATED(7.0);
-
-      /// \brief Set the scale of model.
-      /// \param[in] _scale Scale to set the model to.
-      public: void SetScale(const ignition::math::Vector3d &_scale);
-=======
       /// \deprecated See function that accepts ignition::math parameters
       public: void SetScale(const math::Vector3 &_scale)
           GAZEBO_DEPRECATED(7.0);
@@ -448,7 +437,6 @@
       /// \sa void SetScale(const ignition::math::Vector3d &_scale,
       ///    const bool _publish = false)
       public: ignition::math::Vector3d Scale() const;
->>>>>>> 59a56beb
 
       /// \brief Enable all the links in all the models.
       /// \param[in] _enabled True to enable all the links.
@@ -645,54 +633,12 @@
       /// \param[in] _name Name of the link to remove.
       private: void RemoveLink(const std::string &_name);
 
-<<<<<<< HEAD
+      /// \brief Publish the scale.
+      private: virtual void PublishScale();
+
       /// \internal
       /// \brief Private data pointer
       protected: ModelPrivate *modelDPtr;
-=======
-      /// \brief Publish the scale.
-      private: virtual void PublishScale();
-
-      /// used by Model::AttachStaticModel
-      protected: std::vector<ModelPtr> attachedModels;
-
-      /// used by Model::AttachStaticModel
-      protected: std::vector<math::Pose> attachedModelsOffset;
-
-      /// \brief Publisher for joint info.
-      protected: transport::PublisherPtr jointPub;
-
-      /// \brief The canonical link of the model.
-      private: LinkPtr canonicalLink;
-
-      /// \brief All the joints in the model.
-      private: Joint_V joints;
-
-      /// \brief Cached list of links. This is here for performance.
-      private: Link_V links;
-
-      /// \brief Cached list of nested models.
-      private: Model_V models;
-
-      /// \brief All the grippers in the model.
-      private: std::vector<GripperPtr> grippers;
-
-      /// \brief All the model plugins.
-      private: std::vector<ModelPluginPtr> plugins;
-
-      /// \brief The joint animations.
-      private: std::map<std::string, common::NumericAnimationPtr>
-               jointAnimations;
-
-      /// \brief Callback used when a joint animation completes.
-      private: boost::function<void()> onJointAnimationComplete;
-
-      /// \brief Mutex used during the update cycle.
-      private: mutable boost::recursive_mutex updateMutex;
-
-      /// \brief Controller for the joints.
-      private: JointControllerPtr jointController;
->>>>>>> 59a56beb
     };
     /// \}
   }
