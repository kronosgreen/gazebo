--- conflicted
+++ resolved
@@ -314,13 +314,11 @@
       /// \brief Class to manage preset simulation parameter profiles.
       public: PresetManagerPtr presetManager;
 
-<<<<<<< HEAD
+      /// \brief Class to manage user commands.
+      public: UserCmdManagerPtr userCmdManager;
+
       /// \brief Pointer to the physics plugin
       public: PhysicsPlugin *physicsPlugin;
-=======
-      /// \brief Class to manage user commands.
-      public: UserCmdManagerPtr userCmdManager;
->>>>>>> 00fd5f12
     };
   }
 }
