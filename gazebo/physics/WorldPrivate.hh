--- conflicted
+++ resolved
@@ -81,11 +81,7 @@
       /// \brief Holds the iteration of the current chunk, which might differ
       /// from the current playback iteration. This happens because the log
       /// file might skip iterations.
-<<<<<<< HEAD
-      public: unsigned int logNextIteration = true;
-=======
       public: unsigned int logNextIteration;
->>>>>>> 27d27db4
 
       /// \brief Whether the currently loaded log chunk should be processed.
       /// We don't want to process it before the playback iteration matches
