--- conflicted
+++ resolved
@@ -334,14 +334,12 @@
       /// \brief Class to manage user commands.
       public: UserCmdManagerPtr userCmdManager;
 
-<<<<<<< HEAD
-      /// \brief Pointer to the physics plugin
-      public: PhysicsPlugin *physicsPlugin;
-=======
       /// \brief True if sensors have been initialized. This should be set
       /// by the SensorManager.
       public: std::atomic_bool sensorsInitialized;
->>>>>>> f254455b
+
+      /// \brief Pointer to the physics plugin
+      public: PhysicsPlugin *physicsPlugin;
     };
   }
 }
