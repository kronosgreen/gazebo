--- conflicted
+++ resolved
@@ -142,11 +142,7 @@
 
         // Tell the sensor library to create a sensor.
         event::Events::createSensor(sensorElem,
-<<<<<<< HEAD
             this->World()->Name(), this->ScopedName(), this->Id());
-=======
-            this->GetWorld()->Name(), this->GetScopedName(), this->GetId());
->>>>>>> 71d0c76a
 
         this->linkDPtr->sensors.push_back(sensorName);
       }
@@ -187,16 +183,10 @@
       }
 
       std::string topic =
-<<<<<<< HEAD
         this->linkDPtr->world->Physics()->ContactMgr()->CreateFilter(
             this->ScopedName() + "/audio_collision", collisionNames);
 
       this->linkDPtr->audioContactsSub = this->linkDPtr->node->Subscribe(topic,
-=======
-        this->world->Physics()->GetContactManager()->CreateFilter(
-            this->GetScopedName() + "/audio_collision", collisionNames);
-      this->audioContactsSub = this->node->Subscribe(topic,
->>>>>>> 71d0c76a
           &Link::OnCollision, this);
     }
   }
@@ -229,17 +219,10 @@
   this->linkDPtr->sdf->GetElement("enable_wind")->GetValue()->SetUpdateFunc(
       std::bind(&Link::WindMode, this));
 
-<<<<<<< HEAD
-  std::string topicName = "~/" + this->ScopedName() + "/wrench";
-  boost::replace_all(topicName, "::", "/");
-  this->linkDPtr->wrenchSub = this->linkDPtr->node->Subscribe(topicName,
-      &Link::OnWrenchMsg, this);
-=======
   this->connections.push_back(event::Events::ConnectWorldUpdateBegin(
       boost::bind(&Link::Update, this, _1)));
 
   this->SetStatic(this->IsStatic());
->>>>>>> 71d0c76a
 }
 
 //////////////////////////////////////////////////
@@ -327,27 +310,24 @@
     }
   }
 
-<<<<<<< HEAD
   for (std::vector<std::string>::iterator iter =
        this->linkDPtr->cgVisuals.begin();
        iter != this->linkDPtr->cgVisuals.end(); ++iter)
   {
     msgs::Request *msg = msgs::CreateRequest("entity_delete", *iter);
     this->linkDPtr->requestPub->Publish(*msg, true);
-=======
+  }
+
 #ifdef HAVE_OPENAL
   if (this->world && this->world->Physics() &&
       this->world->Physics()->GetContactManager())
   {
     this->world->Physics()->GetContactManager()->RemoveFilter(
         this->GetScopedName() + "/audio_collision");
->>>>>>> 71d0c76a
-  }
-
-#ifdef HAVE_OPENAL
-  this->linkDPtr->world->Physics()->ContactMgr()->RemoveFilter(
-      this->ScopedName() + "/audio_collision");
-  this->linkDPtr->audioSink.reset();
+  }
+  this->audioContactsSub.reset();
+  this->audioSink.reset();
+  this->audioSources.clear();
 #endif
 
   Entity::Fini();
@@ -555,11 +535,7 @@
   //    this->linkDPtr->enabledSignal(this->linkDPtr->enabled);
   //  }
 
-<<<<<<< HEAD
-  if (!this->linkDPtr->wrenchMsgs.empty())
-=======
-  if (!this->IsStatic() && !this->wrenchMsgs.empty())
->>>>>>> 71d0c76a
+  if (!this->IsStatic() && !this->linkDPtr->wrenchMsgs.empty())
   {
     std::vector<msgs::Wrench> messages;
     {
@@ -664,13 +640,8 @@
   if (geomType == "heightmap" || geomType == "map")
     this->SetStatic(true);
 
-<<<<<<< HEAD
   collision = this->World()->Physics()->CreateCollision(geomType,
       std::static_pointer_cast<Link>(shared_from_this()));
-=======
-  collision = this->GetWorld()->Physics()->CreateCollision(geomType,
-      boost::static_pointer_cast<Link>(shared_from_this()));
->>>>>>> 71d0c76a
 
   if (!collision)
     gzthrow("Unknown Collisionetry Type[" + geomType + "]");
@@ -1389,7 +1360,6 @@
 {
   if (this->linkDPtr->publishData && this->linkDPtr->dataPub->HasConnections())
   {
-<<<<<<< HEAD
     msgs::Set(this->linkDPtr->linkDataMsg.mutable_time(),
               this->linkDPtr->world->SimTime());
 
@@ -1402,15 +1372,6 @@
         this->WorldAngularVel());
 
     this->linkDPtr->dataPub->Publish(this->linkDPtr->linkDataMsg);
-=======
-    msgs::Set(this->linkDataMsg.mutable_time(), this->world->SimTime());
-    linkDataMsg.set_name(this->GetScopedName());
-    msgs::Set(this->linkDataMsg.mutable_linear_velocity(),
-        this->GetWorldLinearVel().Ign());
-    msgs::Set(this->linkDataMsg.mutable_angular_velocity(),
-        this->GetWorldAngularVel().Ign());
-    this->dataPub->Publish(this->linkDataMsg);
->>>>>>> 71d0c76a
   }
 }
 
@@ -1972,10 +1933,6 @@
 //////////////////////////////////////////////////
 void Link::OnWrenchMsg(ConstWrenchPtr &_msg)
 {
-<<<<<<< HEAD
-  std::lock_guard<std::mutex> lock(this->linkDPtr->wrenchMsgMutex);
-  this->linkDPtr->wrenchMsgs.push_back(*_msg);
-=======
   // Sanity check
   if (this->IsStatic())
   {
@@ -1984,18 +1941,13 @@
     return;
   }
 
-  boost::mutex::scoped_lock lock(this->wrenchMsgMutex);
-  this->wrenchMsgs.push_back(*_msg);
->>>>>>> 71d0c76a
+  std::lock_guard<std::mutex> lock(this->linkDPtr->wrenchMsgMutex);
+  this->linkDPtr->wrenchMsgs.push_back(*_msg);
 }
 
 //////////////////////////////////////////////////
 void Link::ProcessWrenchMsg(const msgs::Wrench &_msg)
 {
-<<<<<<< HEAD
-  ignition::math::Vector3d pos = ignition::math::Vector3d::Zero;
-
-=======
   // Sanity check
   if (this->IsStatic())
   {
@@ -2004,8 +1956,7 @@
     return;
   }
 
-  math::Vector3 pos = math::Vector3::Zero;
->>>>>>> 71d0c76a
+  ignition::math::Vector3d pos = ignition::math::Vector3d::Zero;
   if (_msg.has_force_offset())
   {
     pos = msgs::ConvertIgn(_msg.force_offset());
