/*
 * Copyright (C) 2012-2016 Open Source Robotics Foundation
 *
 * Licensed under the Apache License, Version 2.0 (the "License");
 * you may not use this file except in compliance with the License.
 * You may obtain a copy of the License at
 *
 *     http://www.apache.org/licenses/LICENSE-2.0
 *
 * Unless required by applicable law or agreed to in writing, software
 * distributed under the License is distributed on an "AS IS" BASIS,
 * WITHOUT WARRANTIES OR CONDITIONS OF ANY KIND, either express or implied.
 * See the License for the specific language governing permissions and
 * limitations under the License.
 *
*/

#ifdef _WIN32
  // Ensure that Winsock2.h is included before Windows.h, which can get
  // pulled in by anybody (e.g., Boost).
  #include <Winsock2.h>
#endif

#include <boost/algorithm/string.hpp>
#include <boost/bind.hpp>
#include <sstream>
#include <functional>

#include "gazebo/msgs/msgs.hh"

#include "gazebo/transport/TransportIface.hh"
#include "gazebo/transport/Node.hh"
#include "gazebo/transport/Publisher.hh"

#include "gazebo/util/OpenAL.hh"
#include "gazebo/common/Events.hh"
#include "gazebo/math/Quaternion.hh"
#include "gazebo/common/Console.hh"
#include "gazebo/common/Exception.hh"
#include "gazebo/common/Assert.hh"
#include "gazebo/common/Battery.hh"

#include "gazebo/physics/PhysicsIface.hh"
#include "gazebo/physics/Model.hh"
#include "gazebo/physics/World.hh"
#include "gazebo/physics/ContactManager.hh"
#include "gazebo/physics/PhysicsEngine.hh"
#include "gazebo/physics/Collision.hh"
#include "gazebo/physics/Link.hh"
#include "gazebo/physics/Wind.hh"

#include "gazebo/util/IntrospectionManager.hh"

using namespace gazebo;
using namespace physics;

//////////////////////////////////////////////////
Link::Link(EntityPtr _parent)
    : Entity(_parent), initialized(false)
{
  this->AddType(Base::LINK);
  this->inertial.reset(new Inertial);
  this->parentJoints.clear();
  this->childJoints.clear();
  this->publishData = false;
  this->publishDataMutex = new boost::recursive_mutex();
}

//////////////////////////////////////////////////
Link::~Link()
{
  this->Fini();
}

//////////////////////////////////////////////////
void Link::Load(sdf::ElementPtr _sdf)
{
  Entity::Load(_sdf);

  // before loading child collision, we have to figure out if selfCollide is
  // true and modify parent class Entity so this body has its own spaceId
  if (this->sdf->HasElement("self_collide"))
  {
    this->SetSelfCollide(this->sdf->Get<bool>("self_collide"));
  }
  else
  {
    this->SetSelfCollide(this->GetModel()->GetSelfCollide());
  }
  this->sdf->GetElement("self_collide")->GetValue()->SetUpdateFunc(
      std::bind(&Link::GetSelfCollide, this));

  // Parse visuals from SDF
  this->ParseVisuals();

  // Load the geometries
  if (this->sdf->HasElement("collision"))
  {
    sdf::ElementPtr collisionElem = this->sdf->GetElement("collision");
    while (collisionElem)
    {
      // Create and Load a collision, which will belong to this body.
      this->LoadCollision(collisionElem);
      collisionElem = collisionElem->GetNextElement("collision");
    }
  }

  if (this->sdf->HasElement("sensor"))
  {
    sdf::ElementPtr sensorElem = this->sdf->GetElement("sensor");
    while (sensorElem)
    {
      /// \todo This if statement is a hack to prevent Links from creating
      /// a force torque sensor. We should make this more generic.
      if (sensorElem->Get<std::string>("type") == "force_torque")
      {
        gzerr << "A link cannot load a [" <<
          sensorElem->Get<std::string>("type") << "] sensor.\n";
      }
      else if (sensorElem->Get<std::string>("type") != "__default__")
      {
        // This must match the implementation in Sensors::GetScopedName
        std::string sensorName = this->GetScopedName(true) + "::" +
          sensorElem->Get<std::string>("name");

        // Tell the sensor library to create a sensor.
        event::Events::createSensor(sensorElem,
            this->GetWorld()->GetName(), this->GetScopedName(), this->GetId());

        this->sensors.push_back(sensorName);
      }
      sensorElem = sensorElem->GetNextElement("sensor");
    }
  }

  if (!this->IsStatic())
  {
    this->inertial->Load(this->sdf->GetElement("inertial"));
  }

#ifdef HAVE_OPENAL
  if (_sdf->HasElement("audio_source"))
  {
    // bool onContact = false;
    sdf::ElementPtr audioElem = this->sdf->GetElement("audio_source");
    std::vector<std::string> collisionNames;

    while (audioElem)
    {
      util::OpenALSourcePtr source = util::OpenAL::Instance()->CreateSource(
          audioElem);

      std::vector<std::string> names = source->CollisionNames();
      std::copy(names.begin(), names.end(), std::back_inserter(collisionNames));

      audioElem = audioElem->GetNextElement("audio_source");
      this->audioSources.push_back(source);
    }

    if (!collisionNames.empty())
    {
      for (std::vector<std::string>::iterator iter = collisionNames.begin();
          iter != collisionNames.end(); ++iter)
      {
        (*iter) = this->GetScopedName() + "::" + (*iter);
      }

      std::string topic =
        this->world->GetPhysicsEngine()->GetContactManager()->CreateFilter(
            this->GetScopedName() + "/audio_collision", collisionNames);
      this->audioContactsSub = this->node->Subscribe(topic,
          &Link::OnCollision, this);
    }
  }

  if (_sdf->HasElement("audio_sink"))
  {
    this->audioSink = util::OpenAL::Instance()->CreateSink(
        _sdf->GetElement("audio_sink"));
  }
#endif

  if (this->sdf->HasElement("battery"))
  {
    sdf::ElementPtr batteryElem = this->sdf->GetElement("battery");
    while (batteryElem)
    {
      this->LoadBattery(batteryElem);
      batteryElem = batteryElem->GetNextElement("battery");
    }
  }

  if (this->sdf->HasElement("enable_wind"))
  {
    this->SetWindMode(this->sdf->Get<bool>("enable_wind"));
  }
  else
  {
    this->SetWindMode(this->GetModel()->WindMode());
  }
  this->sdf->GetElement("enable_wind")->GetValue()->SetUpdateFunc(
      std::bind(&Link::WindMode, this));

  this->connections.push_back(event::Events::ConnectWorldUpdateBegin(
      boost::bind(&Link::Update, this, _1)));

  std::string topicName = "~/" + this->GetScopedName() + "/wrench";
  boost::replace_all(topicName, "::", "/");
  this->wrenchSub = this->node->Subscribe(topicName, &Link::OnWrenchMsg, this);

  this->RegisterIntrospectionItems();
}

//////////////////////////////////////////////////
void Link::Init()
{
  this->linearAccel.Set(0, 0, 0);
  this->angularAccel.Set(0, 0, 0);

  this->enabled = true;

  // Set Link pose before setting pose of child collisions
  this->SetRelativePose(this->sdf->Get<math::Pose>("pose"));
  this->SetInitialRelativePose(this->sdf->Get<math::Pose>("pose"));

  // Call Init for child collisions, which whill set their pose
  Base_V::iterator iter;
  for (iter = this->children.begin(); iter != this->children.end(); ++iter)
  {
    if ((*iter)->HasType(Base::COLLISION))
    {
      CollisionPtr collision = boost::static_pointer_cast<Collision>(*iter);
      this->collisions.push_back(collision);
      collision->Init();
    }
  }

  // Initialize all the batteries
  for (auto &battery : this->batteries)
  {
    battery->Init();
  }

  if (this->WindMode() && this->world->WindEnabled())
    this->SetWindEnabled(true);

  this->initialized = true;
}

//////////////////////////////////////////////////
void Link::Fini()
{
  this->attachedModels.clear();
  this->parentJoints.clear();
  this->childJoints.clear();
  this->collisions.clear();
  this->inertial.reset();
  this->batteries.clear();

  // Remove all the sensors attached to the link
  for (auto const &sensor : this->sensors)
  {
    event::Events::removeSensor(sensor);
  }

  this->sensors.clear();

  // Clean up visuals
  // FIXME: Do we really need to send 2 msgs to delete a visual?!
  if (this->visPub && this->requestPub)
  {
    for (auto iter : this->visuals)
    {
      auto deleteMsg = msgs::CreateRequest("entity_delete",
          std::to_string(iter.second.id()));
      this->requestPub->Publish(*deleteMsg, true);
      delete deleteMsg;

      msgs::Visual msg;
      msg.set_name(iter.second.name());
      msg.set_id(iter.second.id());
      if (this->parent)
      {
        msg.set_parent_name(this->parent->GetScopedName());
        msg.set_parent_id(this->parent->GetId());
      }
      else
      {
        msg.set_parent_name("");
        msg.set_parent_id(0);
      }
      msg.set_delete_me(true);
      this->visPub->Publish(msg);
    }
  }
  this->visuals.clear();

#ifdef HAVE_OPENAL
  if (this->world && this->world->GetPhysicsEngine() &&
      this->world->GetPhysicsEngine()->GetContactManager())
  {
    this->world->GetPhysicsEngine()->GetContactManager()->RemoveFilter(
        this->GetScopedName() + "/audio_collision");
  }
  this->audioContactsSub.reset();
  this->audioSink.reset();
  this->audioSources.clear();
#endif

<<<<<<< HEAD
  this->UnregisterIntrospectionItems();
=======
  // Clean transport
  {
    this->dataPub.reset();
    this->visPub.reset();

    this->wrenchSub.reset();
  }
  this->connections.clear();

  delete this->publishDataMutex;
  this->publishDataMutex = NULL;
>>>>>>> 0db70331

  Entity::Fini();
}

//////////////////////////////////////////////////
void Link::Reset()
{
  // resets pose
  Entity::Reset();

  // resets velocity, acceleration, wrench
  this->ResetPhysicsStates();
}

//////////////////////////////////////////////////
void Link::ResetPhysicsStates()
{
  this->SetAngularVel(math::Vector3(0, 0, 0));
  this->SetLinearVel(math::Vector3(0, 0, 0));
  this->SetAngularAccel(math::Vector3(0, 0, 0));
  this->SetLinearAccel(math::Vector3(0, 0, 0));
  this->SetForce(math::Vector3(0, 0, 0));
  this->SetTorque(math::Vector3(0, 0, 0));
}

//////////////////////////////////////////////////
void Link::UpdateParameters(sdf::ElementPtr _sdf)
{
  Entity::UpdateParameters(_sdf);

  if (this->sdf->HasElement("inertial"))
  {
    sdf::ElementPtr inertialElem = this->sdf->GetElement("inertial");
    this->inertial->UpdateParameters(inertialElem);
  }

  this->sdf->GetElement("gravity")->GetValue()->SetUpdateFunc(
      boost::bind(&Link::GetGravityMode, this));
  this->sdf->GetElement("enable_wind")->GetValue()->SetUpdateFunc(
      std::bind(&Link::WindMode, this));
  this->sdf->GetElement("kinematic")->GetValue()->SetUpdateFunc(
      boost::bind(&Link::GetKinematic, this));

  if (this->sdf->Get<bool>("gravity") != this->GetGravityMode())
    this->SetGravityMode(this->sdf->Get<bool>("gravity"));

  this->SetWindMode(this->sdf->Get<bool>("enable_wind"));

  // before loading child collision, we have to figure out if
  // selfCollide is true and modify parent class Entity so this
  // body has its own spaceId
  this->SetSelfCollide(this->sdf->Get<bool>("self_collide"));

  // TODO: this shouldn't be in the physics sim
  if (this->sdf->HasElement("visual"))
  {
    sdf::ElementPtr visualElem = this->sdf->GetElement("visual");
    while (visualElem)
    {
      // TODO: Update visuals properly
      msgs::Visual msg = msgs::VisualFromSDF(visualElem);

      msg.set_name(this->GetScopedName() + "::" + msg.name());
      msg.set_parent_name(this->GetScopedName());
      msg.set_is_static(this->IsStatic());
      msg.set_type(msgs::Visual::VISUAL);

      this->visPub->Publish(msg);

      visualElem = visualElem->GetNextElement("visual");
    }
  }

  if (this->sdf->HasElement("collision"))
  {
    sdf::ElementPtr collisionElem = this->sdf->GetElement("collision");
    while (collisionElem)
    {
      CollisionPtr collision = boost::dynamic_pointer_cast<Collision>(
          this->GetChild(collisionElem->Get<std::string>("name")));

      if (collision)
        collision->UpdateParameters(collisionElem);
      collisionElem = collisionElem->GetNextElement("collision");
    }
  }

  // Update the battery information
  if (this->sdf->HasElement("battery"))
  {
    sdf::ElementPtr batteryElem = this->sdf->GetElement("battery");
    while (batteryElem)
    {
      common::BatteryPtr battery = this->Battery(
          batteryElem->Get<std::string>("name"));

      if (battery)
        battery->UpdateParameters(batteryElem);
      batteryElem = batteryElem->GetNextElement("battery");
    }
  }
}

//////////////////////////////////////////////////
void Link::SetCollideMode(const std::string &_mode)
{
  unsigned int categoryBits;
  unsigned int collideBits;

  if (_mode == "all")
  {
    categoryBits =  GZ_ALL_COLLIDE;
    collideBits =  GZ_ALL_COLLIDE;
  }
  else if (_mode == "none")
  {
    categoryBits =  GZ_NONE_COLLIDE;
    collideBits =  GZ_NONE_COLLIDE;
  }
  else if (_mode == "sensors")
  {
    categoryBits = GZ_SENSOR_COLLIDE;
    collideBits = ~GZ_SENSOR_COLLIDE;
  }
  else if (_mode == "fixed")
  {
    categoryBits = GZ_FIXED_COLLIDE;
    collideBits = ~GZ_FIXED_COLLIDE;
  }
  else if (_mode == "ghost")
  {
    categoryBits = GZ_GHOST_COLLIDE;
    collideBits = ~GZ_GHOST_COLLIDE;
  }
  else
  {
    gzerr << "Unknown collide mode[" << _mode << "]\n";
    return;
  }

  for (Collision_V::iterator iter = this->collisions.begin();
       iter != this->collisions.end(); ++iter)
  {
    if ((*iter))
    {
      (*iter)->SetCategoryBits(categoryBits);
      (*iter)->SetCollideBits(collideBits);
    }
  }
}

//////////////////////////////////////////////////
bool Link::GetSelfCollide() const
{
  GZ_ASSERT(this->sdf != NULL, "Link sdf member is NULL");
  if (this->sdf->HasElement("self_collide"))
    return this->sdf->Get<bool>("self_collide");
  else
    return false;
}

//////////////////////////////////////////////////
void Link::SetLaserRetro(float _retro)
{
  for (Collision_V::iterator iter = this->collisions.begin();
       iter != this->collisions.end(); ++iter)
  {
    (*iter)->SetLaserRetro(_retro);
  }
}

//////////////////////////////////////////////////
void Link::Update(const common::UpdateInfo & /*_info*/)
{
#ifdef HAVE_OPENAL
  if (this->audioSink)
  {
    this->audioSink->SetPose(this->GetWorldPose().Ign());
    this->audioSink->SetVelocity(this->GetWorldLinearVel().Ign());
  }

  // Update all the audio sources
  for (std::vector<util::OpenALSourcePtr>::iterator iter =
      this->audioSources.begin(); iter != this->audioSources.end(); ++iter)
  {
    (*iter)->SetPose(this->GetWorldPose().Ign());
    (*iter)->SetVelocity(this->GetWorldLinearVel().Ign());
  }
#endif

  // FIXME: race condition on factory-based model loading!!!!!
   /*if (this->GetEnabled() != this->enabled)
   {
     this->enabled = this->GetEnabled();
     this->enabledSignal(this->enabled);
   }*/

  if (!this->wrenchMsgs.empty())
  {
    std::vector<msgs::Wrench> messages;
    {
      boost::mutex::scoped_lock lock(this->wrenchMsgMutex);
      messages = this->wrenchMsgs;
      this->wrenchMsgs.clear();
    }

    for (auto it : messages)
    {
      this->ProcessWrenchMsg(it);
    }
  }

  // Update the batteries.
  for (auto &battery : this->batteries)
  {
    battery->Update();
  }
}

//////////////////////////////////////////////////
void Link::UpdateWind(const common::UpdateInfo & /*_info*/)
{
  this->windLinearVel = this->world->Wind().WorldLinearVel(this);
}

/////////////////////////////////////////////////
Joint_V Link::GetParentJoints() const
{
  return this->parentJoints;
}

/////////////////////////////////////////////////
Joint_V Link::GetChildJoints() const
{
  return this->childJoints;
}

/////////////////////////////////////////////////
Link_V Link::GetChildJointsLinks() const
{
  Link_V links;
  for (std::vector<JointPtr>::const_iterator iter = this->childJoints.begin();
                                             iter != this->childJoints.end();
                                             ++iter)
  {
    if ((*iter)->GetChild())
      links.push_back((*iter)->GetChild());
  }
  return links;
}

/////////////////////////////////////////////////
Link_V Link::GetParentJointsLinks() const
{
  Link_V links;
  for (std::vector<JointPtr>::const_iterator iter = this->parentJoints.begin();
                                             iter != this->parentJoints.end();
                                             ++iter)
  {
    if ((*iter)->GetParent())
      links.push_back((*iter)->GetParent());
  }
  return links;
}

//////////////////////////////////////////////////
void Link::LoadCollision(sdf::ElementPtr _sdf)
{
  CollisionPtr collision;
  std::string geomType =
    _sdf->GetElement("geometry")->GetFirstElement()->GetName();

  if (geomType == "heightmap" || geomType == "map")
    this->SetStatic(true);

  collision = this->GetWorld()->GetPhysicsEngine()->CreateCollision(geomType,
      boost::static_pointer_cast<Link>(shared_from_this()));

  if (!collision)
    gzthrow("Unknown Collisionetry Type[" + geomType + "]");

  collision->Load(_sdf);
}

//////////////////////////////////////////////////
CollisionPtr Link::GetCollisionById(unsigned int _id) const
{
  return boost::dynamic_pointer_cast<Collision>(this->GetById(_id));
}

//////////////////////////////////////////////////
CollisionPtr Link::GetCollision(const std::string &_name)
{
  CollisionPtr result;
  Base_V::const_iterator biter;
  for (biter = this->children.begin(); biter != this->children.end(); ++biter)
  {
    if ((*biter)->GetName() == _name)
    {
      result = boost::dynamic_pointer_cast<Collision>(*biter);
      break;
    }
  }

  return result;
}

//////////////////////////////////////////////////
Collision_V Link::GetCollisions() const
{
  return this->collisions;
}

//////////////////////////////////////////////////
CollisionPtr Link::GetCollision(unsigned int _index) const
{
  CollisionPtr collision;
  if (_index <= this->GetChildCount())
    collision = boost::static_pointer_cast<Collision>(this->GetChild(_index));
  else
    gzerr << "Index is out of range\n";

  return collision;
}

//////////////////////////////////////////////////
void Link::SetLinearAccel(const math::Vector3 &_accel)
{
  this->SetEnabled(true);
  this->linearAccel = _accel;
}

//////////////////////////////////////////////////
void Link::SetAngularAccel(const math::Vector3 &_accel)
{
  this->SetEnabled(true);
  this->angularAccel = _accel;
}

//////////////////////////////////////////////////
math::Pose Link::GetWorldCoGPose() const
{
  math::Pose pose = this->GetWorldPose();
  pose.pos += pose.rot.RotateVector(this->inertial->GetCoG());
  return pose;
}

//////////////////////////////////////////////////
math::Vector3 Link::GetRelativeLinearVel() const
{
  return this->GetWorldPose().rot.RotateVectorReverse(
      this->GetWorldLinearVel());
}

//////////////////////////////////////////////////
math::Vector3 Link::GetRelativeAngularVel() const
{
  return this->GetWorldPose().rot.RotateVectorReverse(
         this->GetWorldAngularVel());
}

//////////////////////////////////////////////////
math::Vector3 Link::GetRelativeLinearAccel() const
{
  return this->GetRelativeForce() / this->inertial->GetMass();
}

//////////////////////////////////////////////////
math::Vector3 Link::GetWorldLinearAccel() const
{
  return this->GetWorldForce() / this->inertial->GetMass();
}

//////////////////////////////////////////////////
math::Vector3 Link::GetRelativeAngularAccel() const
{
  return this->GetWorldPose().rot.RotateVectorReverse(
    this->GetWorldAngularAccel());
}

//////////////////////////////////////////////////
math::Vector3 Link::GetWorldAngularAccel() const
{
  // I: inertia matrix in world frame
  // T: sum of external torques in world frame
  // L: angular momentum of CoG in world frame
  // w: angular velocity in world frame
  // return I^-1 * (T - w x L)
  return this->GetWorldInertiaMatrix().Inverse() * (this->GetWorldTorque()
    - this->GetWorldAngularVel().Cross(this->GetWorldAngularMomentum()));
}

//////////////////////////////////////////////////
math::Vector3 Link::GetWorldAngularMomentum() const
{
  return this->GetWorldInertiaMatrix() * this->GetWorldAngularVel();
}

//////////////////////////////////////////////////
math::Vector3 Link::GetRelativeForce() const
{
  return this->GetWorldPose().rot.RotateVectorReverse(this->GetWorldForce());
}

//////////////////////////////////////////////////
math::Vector3 Link::GetRelativeTorque() const
{
  return this->GetWorldPose().rot.RotateVectorReverse(this->GetWorldTorque());
}

//////////////////////////////////////////////////
ModelPtr Link::GetModel() const
{
  return boost::dynamic_pointer_cast<Model>(this->GetParent());
}

//////////////////////////////////////////////////
math::Box Link::GetBoundingBox() const
{
  math::Box box;

  box.min.Set(GZ_DBL_MAX, GZ_DBL_MAX, GZ_DBL_MAX);
  box.max.Set(0, 0, 0);

  for (Collision_V::const_iterator iter = this->collisions.begin();
       iter != this->collisions.end(); ++iter)
  {
    box += (*iter)->GetBoundingBox();
  }

  return box;
}

//////////////////////////////////////////////////
void Link::SetWindMode(const bool _mode)
{
  this->sdf->GetElement("enable_wind")->Set(_mode);

  if (!this->WindMode() && this->updateConnection)
    this->SetWindEnabled(false);
  else if (this->WindMode() && !this->updateConnection)
    this->SetWindEnabled(true);
}

/////////////////////////////////////////////////
void Link::SetWindEnabled(const bool _enable)
{
  if (_enable)
  {
    this->updateConnection = event::Events::ConnectWorldUpdateBegin(
        std::bind(&Link::UpdateWind, this, std::placeholders::_1));
  }
  else
  {
    event::Events::DisconnectWorldUpdateBegin(this->updateConnection);
    this->updateConnection.reset();
    // Make sure wind velocity is null
    this->windLinearVel.Set(0, 0, 0);
  }
}

//////////////////////////////////////////////////
const ignition::math::Vector3d Link::WorldWindLinearVel() const
{
  return this->windLinearVel;
}

//////////////////////////////////////////////////
bool Link::WindMode() const
{
  return this->sdf->Get<bool>("enable_wind");
}

//////////////////////////////////////////////////
bool Link::SetSelected(bool _s)
{
  Entity::SetSelected(_s);

  if (_s == false)
    this->SetEnabled(true);

  return true;
}

//////////////////////////////////////////////////
void Link::SetInertial(const InertialPtr &/*_inertial*/)
{
  gzwarn << "Link::SetMass is empty\n";
}

//////////////////////////////////////////////////
math::Pose Link::GetWorldInertialPose() const
{
  math::Pose inertialPose;
  if (this->inertial)
    inertialPose = this->inertial->GetPose();
  return inertialPose + this->GetWorldPose();
}

//////////////////////////////////////////////////
math::Matrix3 Link::GetWorldInertiaMatrix() const
{
  math::Matrix3 moi;
  if (this->inertial)
  {
    math::Vector3 pos = this->inertial->GetPose().pos;
    math::Quaternion rot = this->GetWorldPose().rot.GetInverse();
    moi = this->inertial->GetMOI(math::Pose(pos, rot));
  }
  return moi;
}

//////////////////////////////////////////////////
void Link::AddParentJoint(JointPtr _joint)
{
  this->parentJoints.push_back(_joint);
}

//////////////////////////////////////////////////
void Link::AddChildJoint(JointPtr _joint)
{
  this->childJoints.push_back(_joint);
}

//////////////////////////////////////////////////
void Link::RemoveParentJoint(const std::string &_jointName)
{
  for (std::vector<JointPtr>::iterator iter = this->parentJoints.begin();
                                       iter != this->parentJoints.end();
                                       ++iter)
  {
    /// @todo: can we assume there are no repeats?
    if ((*iter)->GetName() == _jointName)
    {
      this->parentJoints.erase(iter);
      break;
    }
  }
}

//////////////////////////////////////////////////
void Link::RemoveChildJoint(const std::string &_jointName)
{
  for (std::vector<JointPtr>::iterator iter = this->childJoints.begin();
                                       iter != this->childJoints.end();
                                       ++iter)
  {
    /// @todo: can we assume there are no repeats?
    if ((*iter)->GetName() == _jointName)
    {
      this->childJoints.erase(iter);
      break;
    }
  }
}

//////////////////////////////////////////////////
void Link::FillMsg(msgs::Link &_msg)
{
  math::Pose relPose = this->GetRelativePose();

  _msg.set_id(this->GetId());
  _msg.set_name(this->GetScopedName());
  _msg.set_self_collide(this->GetSelfCollide());
  _msg.set_gravity(this->GetGravityMode());
  _msg.set_enable_wind(this->WindMode());
  _msg.set_kinematic(this->GetKinematic());
  _msg.set_enabled(this->GetEnabled());
  msgs::Set(_msg.mutable_pose(), relPose.Ign());

  msgs::Set(this->visualMsg->mutable_pose(), relPose.Ign());
  _msg.add_visual()->CopyFrom(*this->visualMsg);

  _msg.mutable_inertial()->set_mass(this->inertial->GetMass());
  _msg.mutable_inertial()->set_ixx(this->inertial->GetIXX());
  _msg.mutable_inertial()->set_ixy(this->inertial->GetIXY());
  _msg.mutable_inertial()->set_ixz(this->inertial->GetIXZ());
  _msg.mutable_inertial()->set_iyy(this->inertial->GetIYY());
  _msg.mutable_inertial()->set_iyz(this->inertial->GetIYZ());
  _msg.mutable_inertial()->set_izz(this->inertial->GetIZZ());
  msgs::Set(_msg.mutable_inertial()->mutable_pose(),
      this->inertial->GetPose().Ign());

  for (auto &child : this->children)
  {
    if (child->HasType(Base::COLLISION))
    {
      CollisionPtr collision = boost::static_pointer_cast<Collision>(child);
      collision->FillMsg(*_msg.add_collision());
    }
  }

  // Add in the sensor data.
  if (this->sdf->HasElement("sensor"))
  {
    sdf::ElementPtr sensorElem = this->sdf->GetElement("sensor");
    while (sensorElem)
    {
      msgs::Sensor *msg = _msg.add_sensor();
      msg->CopyFrom(msgs::SensorFromSDF(sensorElem));
      msg->set_parent(this->GetScopedName());
      msg->set_parent_id(this->GetId());
      sensorElem = sensorElem->GetNextElement("sensor");
    }
  }

  if (this->visuals.empty())
    this->ParseVisuals();
  else
    this->UpdateVisualMsg();

  for (Visuals_M::iterator iter = this->visuals.begin();
      iter != this->visuals.end(); ++iter)
  {
    msgs::Visual *vis = _msg.add_visual();
    vis->CopyFrom(iter->second);
  }

  if (this->sdf->HasElement("projector"))
  {
    sdf::ElementPtr elem = this->sdf->GetElement("projector");

    msgs::Projector *proj = _msg.add_projector();
    proj->set_name(
        this->GetScopedName() + "::" + elem->Get<std::string>("name"));
    proj->set_texture(elem->Get<std::string>("texture"));
    proj->set_fov(elem->Get<double>("fov"));
    proj->set_near_clip(elem->Get<double>("near_clip"));
    proj->set_far_clip(elem->Get<double>("far_clip"));
    msgs::Set(proj->mutable_pose(), elem->Get<ignition::math::Pose3d>("pose"));
  }

  if (this->IsCanonicalLink())
    _msg.set_canonical(true);

  // Fill message with battery information
  for (auto &battery : this->batteries)
  {
    msgs::Battery *bat = _msg.add_battery();
    bat->set_name(battery->Name());
    bat->set_voltage(battery->Voltage());
  }
}

//////////////////////////////////////////////////
void Link::ProcessMsg(const msgs::Link &_msg)
{
  if (_msg.id() != this->GetId())
  {
    return;
  }

  this->SetName(_msg.name());

  if (_msg.has_self_collide())
    this->SetSelfCollide(_msg.self_collide());
  if (_msg.has_gravity())
  {
    this->SetGravityMode(_msg.gravity());
    this->SetEnabled(true);
  }
  if (_msg.has_enable_wind())
    this->SetWindMode(_msg.enable_wind());
  if (_msg.has_kinematic())
  {
    this->SetKinematic(_msg.kinematic());
    this->SetEnabled(true);
  }
  if (_msg.has_inertial())
  {
    this->inertial->ProcessMsg(_msg.inertial());
    this->SetEnabled(true);
    // Only update the Center of Mass if object is dynamic
    if (!this->GetKinematic())
      this->UpdateMass();
  }

  if (_msg.has_pose())
  {
    this->SetEnabled(true);
    this->SetRelativePose(msgs::ConvertIgn(_msg.pose()));
  }

  for (int i = 0; i < _msg.collision_size(); i++)
  {
    CollisionPtr coll = this->GetCollisionById(_msg.collision(i).id());
    if (coll)
      coll->ProcessMsg(_msg.collision(i));
  }
  if (_msg.collision_size()>0)
    this->UpdateSurface();
}

//////////////////////////////////////////////////
unsigned int Link::GetSensorCount() const
{
  return this->sensors.size();
}

//////////////////////////////////////////////////
std::string Link::GetSensorName(unsigned int _i) const
{
  if (_i < this->sensors.size())
    return this->sensors[_i];

  return std::string();
}

//////////////////////////////////////////////////
void Link::AttachStaticModel(ModelPtr &_model, const math::Pose &_offset)
{
  if (!_model->IsStatic())
  {
    gzerr << "AttachStaticModel requires a static model\n";
    return;
  }

  this->attachedModels.push_back(_model);
  this->attachedModelsOffset.push_back(_offset);
}

//////////////////////////////////////////////////
void Link::DetachStaticModel(const std::string &_modelName)
{
  for (unsigned int i = 0; i < this->attachedModels.size(); i++)
  {
    if (this->attachedModels[i]->GetName() == _modelName)
    {
      this->attachedModels.erase(this->attachedModels.begin()+i);
      this->attachedModelsOffset.erase(this->attachedModelsOffset.begin()+i);
      break;
    }
  }
}

//////////////////////////////////////////////////
void Link::DetachAllStaticModels()
{
  this->attachedModels.clear();
  this->attachedModelsOffset.clear();
}

//////////////////////////////////////////////////
void Link::OnPoseChange()
{
  math::Pose p;
  for (unsigned int i = 0; i < this->attachedModels.size(); i++)
  {
    p = this->GetWorldPose();
    p.pos += this->attachedModelsOffset[i].pos;
    p.rot = p.rot * this->attachedModelsOffset[i].rot;

    this->attachedModels[i]->SetWorldPose(p, true);
  }
}

//////////////////////////////////////////////////
void Link::SetState(const LinkState &_state)
{
  this->SetWorldPose(_state.GetPose());
  this->SetLinearVel(_state.GetVelocity().pos);
  this->SetAngularVel(_state.GetVelocity().rot.GetAsEuler());
  this->SetLinearAccel(_state.GetAcceleration().pos);
  this->SetAngularAccel(_state.GetAcceleration().rot.GetAsEuler());
  this->SetForce(_state.GetWrench().pos);
  this->SetTorque(_state.GetWrench().rot.GetAsEuler());

  /*
  for (unsigned int i = 0; i < _state.GetCollisionStateCount(); ++i)
  {
    CollisionState collisionState = _state.GetCollisionState(i);
    CollisionPtr collision = this->GetCollision(collisionState.GetName());
    if (collision)
      collision->SetState(collisionState);
    else
      gzerr << "Unable to find collision[" << collisionState.GetName() << "]\n";
  }*/
}

/////////////////////////////////////////////////
double Link::GetLinearDamping() const
{
  if (this->sdf->HasElement("velocity_decay"))
    return this->sdf->GetElement("velocity_decay")->Get<double>("linear");
  else
    return 0.0;
}

/////////////////////////////////////////////////
double Link::GetAngularDamping() const
{
  if (this->sdf->HasElement("velocity_decay"))
    return this->sdf->GetElement("velocity_decay")->Get<double>("angular");
  else
    return 0.0;
}

/////////////////////////////////////////////////
void Link::SetKinematic(const bool &/*_kinematic*/)
{
}

/////////////////////////////////////////////////
void Link::SetPublishData(bool _enable)
{
  // Skip if we're trying to disable after the publisher has already been
  // cleared
  if (!_enable && !this->dataPub)
    return;

  {
    boost::recursive_mutex::scoped_lock lock(*this->publishDataMutex);
    if (this->publishData == _enable)
      return;

    this->publishData = _enable;
  }
  if (_enable)
  {
    std::string topic = "~/" + this->GetScopedName();
    this->dataPub = this->node->Advertise<msgs::LinkData>(topic);
    this->connections.push_back(
      event::Events::ConnectWorldUpdateEnd(
        boost::bind(&Link::PublishData, this)));
  }
  else
  {
    this->dataPub.reset();
    // Do we want to clear all of them though?
    this->connections.clear();
  }
}

/////////////////////////////////////////////////
void Link::PublishData()
{
  if (this->publishData && this->dataPub->HasConnections())
  {
    msgs::Set(this->linkDataMsg.mutable_time(), this->world->GetSimTime());
    linkDataMsg.set_name(this->GetScopedName());
    msgs::Set(this->linkDataMsg.mutable_linear_velocity(),
        this->GetWorldLinearVel().Ign());
    msgs::Set(this->linkDataMsg.mutable_angular_velocity(),
        this->GetWorldAngularVel().Ign());
    this->dataPub->Publish(this->linkDataMsg);
  }
}

//////////////////////////////////////////////////
common::BatteryPtr Link::Battery(const std::string &_name) const
{
  common::BatteryPtr result;

  for (auto &battery : this->batteries)
  {
    if (battery->Name() == _name)
    {
      result = battery;
      break;
    }
  }

  return result;
}

/////////////////////////////////////////////////
common::BatteryPtr Link::Battery(const size_t _index) const
{
  if (_index < this->batteries.size())
    return this->batteries[_index];
  else
    return common::BatteryPtr();
}

/////////////////////////////////////////////////
size_t Link::BatteryCount() const
{
  return this->batteries.size();
}

//////////////////////////////////////////////////
bool Link::VisualId(const std::string &_visName, uint32_t &_visualId) const
{
  for (auto &iter : this->visuals)
  {
    if (iter.second.name() == _visName ||
        iter.second.name() == this->GetScopedName() + "::" + _visName)
    {
      _visualId = iter.first;
      return true;
    }
  }
  gzerr << "Trying to get unique ID of visual from invalid visual name["
        << _visName << "] for link [" << this->GetScopedName() << "]\n";
  return false;
}

//////////////////////////////////////////////////
bool Link::VisualPose(const uint32_t _id, ignition::math::Pose3d &_pose) const
{
  auto iter = this->visuals.find(_id);
  if (iter == this->visuals.end())
  {
    gzerr << "Trying to get pose of visual from invalid visual id[" << _id
          << "] for link [" << this->GetScopedName() << "]\n";
    return false;
  }
  const msgs::Visual &msg = iter->second;
  if (msg.has_pose())
  {
    _pose = msgs::ConvertIgn(msg.pose());
  }
  else
  {
    // Pose wasn't specified on SDF, use default value
    _pose = ignition::math::Pose3d::Zero;
  }
  return true;
}

//////////////////////////////////////////////////
bool Link::SetVisualPose(const uint32_t _id,
                         const ignition::math::Pose3d &_pose)
{
  auto iter = this->visuals.find(_id);
  if (iter == this->visuals.end())
  {
    gzerr << "Trying to set pose of visual from invalid visual id[" << _id
          << "] for link [" << this->GetScopedName() << "]\n";
    return false;
  }
  msgs::Visual &msg = iter->second;
  msgs::Set(msg.mutable_pose(), _pose);
  std::string linkName = this->GetScopedName();
  if (this->sdf->HasElement("visual"))
  {
    sdf::ElementPtr visualElem = this->sdf->GetElement("visual");
    while (visualElem)
    {
      std::string visName = linkName + "::" +
        visualElem->Get<std::string>("name");

      // update visual msg if it exists
      if (msg.name() == visName)
      {
        visualElem->GetElement("pose")->Set(_pose);
        break;
      }

      visualElem = visualElem->GetNextElement("visual");
    }
  }
  msgs::Visual visual;
  visual.set_name(msg.name());
  visual.set_id(_id);
  visual.set_parent_name(linkName);
  visual.set_parent_id(this->GetId());
  msgs::Set(visual.mutable_pose(), _pose);
  this->visPub->Publish(visual);
  return true;
}

//////////////////////////////////////////////////
void Link::OnCollision(ConstContactsPtr &_msg)
{
  std::string collisionName1;
  std::string collisionName2;
  std::string::size_type pos1, pos2;

  for (int i = 0; i < _msg->contact_size(); ++i)
  {
    collisionName1 = _msg->contact(i).collision1();
    collisionName2 = _msg->contact(i).collision2();
    pos1 = collisionName1.rfind("::");
    pos2 = collisionName2.rfind("::");

    GZ_ASSERT(pos1 != std::string::npos, "Invalid collision name");
    GZ_ASSERT(pos2 != std::string::npos, "Invalid collision name");

    collisionName1 = collisionName1.substr(pos1+2);
    collisionName2 = collisionName2.substr(pos2+2);

#ifdef HAVE_OPENAL
    for (std::vector<util::OpenALSourcePtr>::iterator iter =
        this->audioSources.begin(); iter != this->audioSources.end(); ++iter)
    {
      if ((*iter)->HasCollisionName(collisionName1) ||
          (*iter)->HasCollisionName(collisionName2))
        (*iter)->Play();
    }
#endif
  }
}

/////////////////////////////////////////////////
void Link::ParseVisuals()
{
  this->UpdateVisualMsg();

  for (auto const it : this->visuals)
    this->visPub->Publish(it.second);
}

/////////////////////////////////////////////////
void Link::RemoveChild(EntityPtr _child)
{
  if (_child->HasType(COLLISION))
  {
    this->RemoveCollision(_child->GetScopedName());
  }

  Entity::RemoveChild(_child->GetId());

  this->SetEnabled(true);
}

/////////////////////////////////////////////////
void Link::RemoveCollision(const std::string &_name)
{
  for (Collision_V::iterator iter = this->collisions.begin();
       iter != this->collisions.end(); ++iter)
  {
    if ((*iter)->GetName() == _name || (*iter)->GetScopedName() == _name)
    {
      this->collisions.erase(iter);
      break;
    }
  }
}

/////////////////////////////////////////////////
void Link::SetScale(const math::Vector3 &_scale)
{
  Base_V::const_iterator biter;
  for (biter = this->children.begin(); biter != this->children.end(); ++biter)
  {
    if ((*biter)->HasType(Base::COLLISION))
    {
      boost::static_pointer_cast<Collision>(*biter)->SetScale(_scale);
    }
  }

  // update the visual sdf to ensure cloning and saving has the correct values.
  this->UpdateVisualGeomSDF(_scale);

  this->scale = _scale.Ign();
}

//////////////////////////////////////////////////
void Link::UpdateVisualGeomSDF(const math::Vector3 &_scale)
{
  // TODO: this shouldn't be in the physics sim
  if (this->sdf->HasElement("visual"))
  {
    sdf::ElementPtr visualElem = this->sdf->GetElement("visual");
    while (visualElem)
    {
      sdf::ElementPtr geomElem = visualElem->GetElement("geometry");

      if (geomElem->HasElement("box"))
      {
        math::Vector3 size =
            geomElem->GetElement("box")->Get<math::Vector3>("size");
        geomElem->GetElement("box")->GetElement("size")->Set(
            _scale/this->scale*size);
      }
      else if (geomElem->HasElement("sphere"))
      {
        // update radius the same way as collision shapes
        double radius = geomElem->GetElement("sphere")->Get<double>("radius");
        double newRadius = std::max(_scale.z, std::max(_scale.x, _scale.y));
        double oldRadius = std::max(this->scale.Z(),
            std::max(this->scale.X(), this->scale.Y()));
        geomElem->GetElement("sphere")->GetElement("radius")->Set(
            newRadius/oldRadius*radius);
      }
      else if (geomElem->HasElement("cylinder"))
      {
        // update radius the same way as collision shapes
        double radius = geomElem->GetElement("cylinder")->Get<double>("radius");
        double newRadius = std::max(_scale.x, _scale.y);
        double oldRadius = std::max(this->scale.X(), this->scale.Y());

        double length = geomElem->GetElement("cylinder")->Get<double>("length");
        geomElem->GetElement("cylinder")->GetElement("radius")->Set(
            newRadius/oldRadius*radius);
        geomElem->GetElement("cylinder")->GetElement("length")->Set(
            _scale.z/this->scale.Z()*length);
      }
      else if (geomElem->HasElement("mesh"))
        geomElem->GetElement("mesh")->GetElement("scale")->Set(_scale);

      visualElem = visualElem->GetNextElement("visual");
    }
  }
}

//////////////////////////////////////////////////
void Link::UpdateVisualMsg()
{
  // TODO: this shouldn't be in the physics sim
  if (this->sdf->HasElement("visual"))
  {
    sdf::ElementPtr visualElem = this->sdf->GetElement("visual");
    while (visualElem)
    {
      msgs::Visual msg = msgs::VisualFromSDF(visualElem);

      bool newVis = true;
      std::string linkName = this->GetScopedName();

      // update visual msg if it exists
      for (auto &iter : this->visuals)
      {
        std::string visName = linkName + "::" +
            visualElem->Get<std::string>("name");
        if (iter.second.name() == visName)
        {
          iter.second.mutable_geometry()->CopyFrom(msg.geometry());
          newVis = false;
          break;
        }
      }

      // add to visual msgs if not found.
      if (newVis)
      {
        std::string visName = this->GetScopedName() + "::" + msg.name();
        msg.set_name(visName);
        msg.set_id(physics::getUniqueId());
        msg.set_parent_name(this->GetScopedName());
        msg.set_parent_id(this->GetId());
        msg.set_is_static(this->IsStatic());
        msg.set_type(msgs::Visual::VISUAL);

        auto iter = this->visuals.find(msg.id());
        if (iter != this->visuals.end())
          gzthrow(std::string("Duplicate visual name[")+msg.name()+"]\n");
        this->visuals[msg.id()] = msg;
      }

      visualElem = visualElem->GetNextElement("visual");
    }
  }
}

/////////////////////////////////////////////////
double Link::GetWorldEnergyPotential() const
{
  // compute gravitational potential energy for link CG location
  // use origin as reference position
  // E = -m g^T z
  double m = this->GetInertial()->GetMass();
  math::Vector3 g = this->GetWorld()->GetPhysicsEngine()->GetGravity();
  math::Vector3 z = this->GetWorldCoGPose().pos;
  return -m * g.Dot(z);
}

/////////////////////////////////////////////////
double Link::GetWorldEnergyKinetic() const
{
  double energy = 0.0;

  // compute linear kinetic energy
  // E = 1/2 m v^T v
  {
    double m = this->GetInertial()->GetMass();
    math::Vector3 v = this->GetWorldCoGLinearVel();
    energy += 0.5 * m * v.Dot(v);
  }

  // compute angular kinetic energy
  // E = 1/2 w^T I w
  {
    math::Vector3 w = this->GetWorldAngularVel();
    math::Matrix3 I = this->GetWorldInertiaMatrix();
    energy += 0.5 * w.Dot(I * w);
  }

  return energy;
}

/////////////////////////////////////////////////
double Link::GetWorldEnergy() const
{
  return this->GetWorldEnergyPotential() + this->GetWorldEnergyKinetic();
}

/////////////////////////////////////////////////
void Link::MoveFrame(const math::Pose &_worldReferenceFrameSrc,
                     const math::Pose &_worldReferenceFrameDst)
{
  math::Pose targetWorldPose = (this->GetWorldPose() - _worldReferenceFrameSrc)
    + _worldReferenceFrameDst;
  this->SetWorldPose(targetWorldPose);
  this->SetWorldTwist(math::Vector3(0, 0, 0), math::Vector3(0, 0, 0));
}

/////////////////////////////////////////////////
bool Link::FindAllConnectedLinksHelper(const LinkPtr &_originalParentLink,
  Link_V &_connectedLinks, bool _fistLink)
{
  // debug
  // std::string pn;
  // if (_originalParentLink) pn = _originalParentLink->GetName();
  // gzerr << "subsequent call to find connected links: "
  //       << " parent " << pn
  //       << " this link " << this->GetName() << "\n";

  // get all child joints from this link
  Link_V childLinks = this->GetChildJointsLinks();

  // gzerr << "debug: child links are: ";
  // for (Link_V::iterator li = childLinks.begin();
  //                       li != childLinks.end(); ++li)
  //   std::cout << (*li)->GetName() << " ";
  // std::cout << "\n";

  // loop through all joints where this link is a parent link of the joint
  for (Link_V::iterator li = childLinks.begin();
                        li != childLinks.end(); ++li)
  {
    // gzerr << "debug: checking " << (*li)->GetName() << "\n";

    // check child link of each child joint recursively
    if ((*li).get() == _originalParentLink.get())
    {
      // if parent is a child, failed search to find a nice subset of links
      gzdbg << "we have a loop! cannot find nice subset of connected links,"
            << " this link " << this->GetName() << " connects back to"
            << " parent " << _originalParentLink->GetName() << ".\n";
      _connectedLinks.clear();
      return false;
    }
    else if (this->ContainsLink(_connectedLinks, (*li)))
    {
      // do nothing
      // gzerr << "debug: do nothing with " << (*li)->GetName() << "\n";
    }
    else
    {
      // gzerr << "debug: add and recurse " << (*li)->GetName() << "\n";
      // add child link to list
      _connectedLinks.push_back((*li));

      // recursively check if child link has already been checked
      // if it returns false, it looped back to parent, mark flag and break
      // from current for-loop.
      if (!(*li)->FindAllConnectedLinksHelper(_originalParentLink,
        _connectedLinks))
      {
        // one of the recursed link is the parent link
        return false;
      }
    }
  }

  /// \todo: later we can optimize loop below by merging and using a flag.

  // search parents, but if this is the first search, keep going, otherwise
  // flag failure
  // get all parent joints from this link
  Link_V parentLinks = this->GetParentJointsLinks();

  // loop through all joints where this link is a parent link of the joint
  for (Link_V::iterator li = parentLinks.begin();
                        li != parentLinks.end(); ++li)
  {
    // check child link of each child joint recursively
    if ((*li).get() == _originalParentLink.get())
    {
      if (_fistLink)
      {
        // this is the first child link, simply skip if the parent is
        // the _originalParentLink
      }
      else
      {
        // if parent is a child, failed search to find a nice subset of links
        gzdbg << "we have a loop! cannot find nice subset of connected links,"
              << " this link " << this->GetName() << " connects back to"
              << " parent " << _originalParentLink->GetName() << ".\n";
        _connectedLinks.clear();
        return false;
      }
    }
    else if (this->ContainsLink(_connectedLinks, (*li)))
    {
      // do nothing
    }
    else
    {
      // add parent link to list
      _connectedLinks.push_back((*li));

      // recursively check if parent link has already been checked
      // if it returns false, it looped back to parent, mark flag and break
      // from current for-loop.
      if (!(*li)->FindAllConnectedLinksHelper(_originalParentLink,
        _connectedLinks))
      {
        // one of the recursed link is the parent link
        return false;
      }
    }
  }

  return true;
}

/////////////////////////////////////////////////
bool Link::ContainsLink(const Link_V &_vector, const LinkPtr &_value)
{
  for (Link_V::const_iterator iter = _vector.begin();
       iter != _vector.end(); ++iter)
  {
    if ((*iter).get() == _value.get())
      return true;
  }
  return false;
}

/////////////////////////////////////////////////
msgs::Visual Link::GetVisualMessage(const std::string &_name) const
{
  msgs::Visual result;

  Visuals_M::const_iterator iter;
  for (iter = this->visuals.begin(); iter != this->visuals.end(); ++iter)
    if (iter->second.name() == _name)
      break;

  if (iter != this->visuals.end())
    result = iter->second;

  return result;
}

//////////////////////////////////////////////////
void Link::OnWrenchMsg(ConstWrenchPtr &_msg)
{
  boost::mutex::scoped_lock lock(this->wrenchMsgMutex);
  this->wrenchMsgs.push_back(*_msg);
}

//////////////////////////////////////////////////
void Link::ProcessWrenchMsg(const msgs::Wrench &_msg)
{
  math::Vector3 pos = math::Vector3::Zero;
  if (_msg.has_force_offset())
  {
    pos = msgs::ConvertIgn(_msg.force_offset());
  }

  const ignition::math::Vector3d force = msgs::ConvertIgn(_msg.force());
  this->AddLinkForce(force, pos);

  const ignition::math::Vector3d torque = msgs::ConvertIgn(_msg.torque());
  this->AddRelativeTorque(torque);
}

//////////////////////////////////////////////////
void Link::LoadBattery(sdf::ElementPtr _sdf)
{
  common::BatteryPtr battery(new common::Battery());
  battery->Load(_sdf);
  this->batteries.push_back(battery);
}

/////////////////////////////////////////////////
<<<<<<< HEAD
void Link::RegisterIntrospectionItems()
{
  auto uri = this->URI();

  // Callbacks.
  auto fLinkPose = [this]()
  {
    return this->GetWorldPose().Ign();
  };

  auto fLinkLinVel = [this]()
  {
    return this->GetWorldLinearVel().Ign();
  };

  auto fLinkAngVel = [this]()
  {
    return this->GetWorldAngularVel().Ign();
  };

  auto fLinkLinAcc = [this]()
  {
    return this->GetWorldLinearAccel().Ign();
  };

  auto fLinkAngAcc = [this]()
  {
    return this->GetWorldAngularAccel().Ign();
  };

  // Register items.
  common::URI poseURI(uri);
  poseURI.Query().Insert("p", "pose3d/world_pose");
  this->introspectionItems.push_back(poseURI);
  gazebo::util::IntrospectionManager::Instance()->Register
      <ignition::math::Pose3d>(poseURI.Str(), fLinkPose);

  common::URI linVelURI(uri);
  linVelURI.Query().Insert("p", "vector3d/world_linear_velocity");
  this->introspectionItems.push_back(linVelURI);
  gazebo::util::IntrospectionManager::Instance()->Register
      <ignition::math::Vector3d>(linVelURI.Str(), fLinkLinVel);

  common::URI angVelURI(uri);
  angVelURI.Query().Insert("p", "vector3d/world_angular_velocity");
  this->introspectionItems.push_back(angVelURI);
  gazebo::util::IntrospectionManager::Instance()->Register
      <ignition::math::Vector3d>(angVelURI.Str(), fLinkAngVel);

  common::URI linAccURI(uri);
  linAccURI.Query().Insert("p", "vector3d/world_linear_acceleration");
  this->introspectionItems.push_back(linAccURI);
  gazebo::util::IntrospectionManager::Instance()->Register
      <ignition::math::Vector3d>(linAccURI.Str(), fLinkLinAcc);

  common::URI angAccURI(uri);
  angAccURI.Query().Insert("p", "vector3d/world_angular_acceleration");
  this->introspectionItems.push_back(angAccURI);
  gazebo::util::IntrospectionManager::Instance()->Register
      <ignition::math::Vector3d>(angAccURI.Str(), fLinkAngAcc);
}

/////////////////////////////////////////////////
void Link::UnregisterIntrospectionItems()
{
  for (auto &item : this->introspectionItems)
    util::IntrospectionManager::Instance()->Unregister(item.Str());

  this->introspectionItems.clear();
=======
const ignition::math::Vector3d Link::RelativeWindLinearVel() const
{
  return this->GetWorldPose().Ign().Rot().Inverse().RotateVector(
      this->windLinearVel);
>>>>>>> 0db70331
}<|MERGE_RESOLUTION|>--- conflicted
+++ resolved
@@ -307,9 +307,8 @@
   this->audioSources.clear();
 #endif
 
-<<<<<<< HEAD
   this->UnregisterIntrospectionItems();
-=======
+
   // Clean transport
   {
     this->dataPub.reset();
@@ -321,7 +320,6 @@
 
   delete this->publishDataMutex;
   this->publishDataMutex = NULL;
->>>>>>> 0db70331
 
   Entity::Fini();
 }
@@ -1692,7 +1690,13 @@
 }
 
 /////////////////////////////////////////////////
-<<<<<<< HEAD
+const ignition::math::Vector3d Link::RelativeWindLinearVel() const
+{
+  return this->GetWorldPose().Ign().Rot().Inverse().RotateVector(
+      this->windLinearVel);
+}
+
+/////////////////////////////////////////////////
 void Link::RegisterIntrospectionItems()
 {
   auto uri = this->URI();
@@ -1762,10 +1766,4 @@
     util::IntrospectionManager::Instance()->Unregister(item.Str());
 
   this->introspectionItems.clear();
-=======
-const ignition::math::Vector3d Link::RelativeWindLinearVel() const
-{
-  return this->GetWorldPose().Ign().Rot().Inverse().RotateVector(
-      this->windLinearVel);
->>>>>>> 0db70331
 }