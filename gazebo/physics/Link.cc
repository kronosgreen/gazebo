--- conflicted
+++ resolved
@@ -831,14 +831,8 @@
   ignition::math::Matrix3d moi;
   if (this->inertial)
   {
-<<<<<<< HEAD
-    auto pos = this->inertial->GetPose().Ign().Pos();
+    auto pos = this->inertial->Pose().Pos();
     auto rot = this->GetWorldPose().Ign().Rot().Inverse();
-=======
-    ignition::math::Vector3d pos = this->inertial->Pose().Pos();
-    ignition::math::Quaterniond rot =
-      this->GetWorldPose().rot.GetInverse().Ign();
->>>>>>> 5a311594
     moi = this->inertial->MOI(ignition::math::Pose3d(pos, rot));
   }
   return moi;
