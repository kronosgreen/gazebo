--- conflicted
+++ resolved
@@ -1002,8 +1002,7 @@
 /////////////////////////////////////////////////
 bool Model::GetAutoDisable() const
 {
-<<<<<<< HEAD
-  return this->sdf->GetValueBool("allow_auto_disable");
+  return this->sdf->Get<bool>("allow_auto_disable");
 }
 
 /////////////////////////////////////////////////
@@ -1018,7 +1017,4 @@
       break;
     }
   }
-=======
-  return this->sdf->Get<bool>("allow_auto_disable");
->>>>>>> 138d4315
 }