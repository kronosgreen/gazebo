/*
 * Copyright (C) 2012-2015 Open Source Robotics Foundation
 *
 * Licensed under the Apache License, Version 2.0 (the "License");
 * you may not use this file except in compliance with the License.
 * You may obtain a copy of the License at
 *
 *     http://www.apache.org/licenses/LICENSE-2.0
 *
 * Unless required by applicable law or agreed to in writing, software
 * distributed under the License is distributed on an "AS IS" BASIS,
 * WITHOUT WARRANTIES OR CONDITIONS OF ANY KIND, either express or implied.
 * See the License for the specific language governing permissions and
 * limitations under the License.
 *
*/

#ifdef _WIN32
  // Ensure that Winsock2.h is included before Windows.h, which can get
  // pulled in by anybody (e.g., Boost).
  #include <Winsock2.h>
#endif

#include <tbb/parallel_for.h>
#include <tbb/blocked_range.h>
#include <float.h>

#include <boost/bind.hpp>
#include <boost/function.hpp>
#include <boost/thread/recursive_mutex.hpp>
#include <sstream>

#include "gazebo/util/OpenAL.hh"
#include "gazebo/common/KeyFrame.hh"
#include "gazebo/common/Animation.hh"
#include "gazebo/common/Plugin.hh"
#include "gazebo/common/Events.hh"
#include "gazebo/common/Exception.hh"
#include "gazebo/common/Console.hh"
#include "gazebo/common/CommonTypes.hh"

#include "gazebo/physics/Gripper.hh"
#include "gazebo/physics/Joint.hh"
#include "gazebo/physics/JointController.hh"
#include "gazebo/physics/Link.hh"
#include "gazebo/physics/World.hh"
#include "gazebo/physics/PhysicsEngine.hh"
#include "gazebo/physics/Model.hh"
#include "gazebo/physics/Contact.hh"

#include "gazebo/sensors/SensorManager.hh"

#include "gazebo/transport/Node.hh"

using namespace gazebo;
using namespace physics;

//////////////////////////////////////////////////
Model::Model(BasePtr _parent)
  : Entity(_parent)
{
  this->AddType(MODEL);
}

//////////////////////////////////////////////////
Model::~Model()
{
}

//////////////////////////////////////////////////
void Model::Load(sdf::ElementPtr _sdf)
{
  Entity::Load(_sdf);

  this->jointPub = this->node->Advertise<msgs::Joint>("~/joint");

  this->SetStatic(this->sdf->Get<bool>("static"));
  if (this->sdf->HasElement("static"))
  {
    this->sdf->GetElement("static")->GetValue()->SetUpdateFunc(
        boost::bind(&Entity::IsStatic, this));
  }

  if (this->sdf->HasElement("self_collide"))
  {
    this->SetSelfCollide(this->sdf->Get<bool>("self_collide"));
  }

  if (this->sdf->HasElement("allow_auto_disable"))
    this->SetAutoDisable(this->sdf->Get<bool>("allow_auto_disable"));

  this->LoadLinks();

  this->LoadModels();

  // Load the joints if the world is already loaded. Otherwise, the World
  // has some special logic to load models that takes into account state
  // information.
  if (this->world->IsLoaded())
    this->LoadJoints();
}

//////////////////////////////////////////////////
void Model::LoadLinks()
{
  /// \TODO: check for duplicate model, and raise an error
  /// BasePtr dup = Base::GetByName(this->GetScopedName());

  // Load the bodies
  if (this->sdf->HasElement("link"))
  {
    sdf::ElementPtr linkElem = this->sdf->GetElement("link");
    while (linkElem)
    {
      // Create a new link
      LinkPtr link = this->GetWorld()->GetPhysicsEngine()->CreateLink(
          boost::static_pointer_cast<Model>(shared_from_this()));

      /// \TODO: canonical link is hardcoded to the first link.
      ///        warn users for now, need  to add parsing of
      ///        the canonical tag in sdf

      // find canonical link - there should only be one within a tree of models
      if (!this->canonicalLink)
      {
        // Get the canonical link from parent, if not found then set the
        // current link as the canonoical link.
        LinkPtr cLink;
        BasePtr entity = this->GetParent();
        while (entity && entity->HasType(MODEL))
        {
          ModelPtr model = boost::static_pointer_cast<Model>(entity);
          LinkPtr tmpLink = model->GetLink();
          if (tmpLink)
          {
            cLink = tmpLink;
            break;
          }
          entity = entity->GetParent();
        }

        if (cLink)
        {
          this->canonicalLink = cLink;
        }
        else
        {
          // first link found, set as canonical link
          link->SetCanonicalLink(true);
          this->canonicalLink = link;

          // notify parent models of this canonical link
          entity = this->GetParent();
          while (entity && entity->HasType(MODEL))
          {
            ModelPtr model = boost::static_pointer_cast<Model>(entity);
            model->canonicalLink = this->canonicalLink;
            entity = entity->GetParent();
          }
        }
      }

      // Load the link using the config node. This also loads all of the
      // bodies collisionetries
      link->Load(linkElem);
      linkElem = linkElem->GetNextElement("link");
      this->links.push_back(link);
    }
  }
}

//////////////////////////////////////////////////
void Model::LoadModels()
{
  // Load the models
  if (this->sdf->HasElement("model"))
  {
    sdf::ElementPtr modelElem = this->sdf->GetElement("model");
    while (modelElem)
    {
      // Create a new model
      ModelPtr model = this->GetWorld()->GetPhysicsEngine()->CreateModel(
          boost::static_pointer_cast<Model>(shared_from_this()));
      model->SetWorld(this->GetWorld());
      model->Load(modelElem);
      this->models.push_back(model);
      modelElem = modelElem->GetNextElement("model");
    }

    for (auto &model : this->models)
      model->SetEnabled(true);
  }
}

//////////////////////////////////////////////////
void Model::LoadJoints()
{
  // Load the joints
  if (this->sdf->HasElement("joint"))
  {
    sdf::ElementPtr jointElem = this->sdf->GetElement("joint");
    while (jointElem)
    {
      try
      {
        this->LoadJoint(jointElem);
      }
      catch(...)
      {
        gzerr << "LoadJoint Failed\n";
      }
      jointElem = jointElem->GetNextElement("joint");
    }
  }

  if (this->sdf->HasElement("gripper"))
  {
    sdf::ElementPtr gripperElem = this->sdf->GetElement("gripper");
    while (gripperElem)
    {
      this->LoadGripper(gripperElem);
      gripperElem = gripperElem->GetNextElement("gripper");
    }
  }

  // Load nested model joints if the world is not already loaded. Otherwise,
  // LoadJoints will be called from Model::Load.
  if (!this->world->IsLoaded())
  {
    for (auto model : this->models)
      model->LoadJoints();
  }
}

//////////////////////////////////////////////////
void Model::Init()
{
  // Record the model's initial pose (for reseting)
  math::Pose initPose = this->sdf->Get<math::Pose>("pose");
  this->SetInitialRelativePose(initPose);
  this->SetRelativePose(initPose);

  // Initialize the bodies before the joints
  for (Base_V::iterator iter = this->children.begin();
       iter != this->children.end(); ++iter)
  {
    if ((*iter)->HasType(Base::LINK))
    {
      LinkPtr link = boost::static_pointer_cast<Link>(*iter);
      if (link)
        link->Init();
      else
        gzerr << "Child [" << (*iter)->GetName()
              << "] has type Base::LINK, but cannot be dynamically casted\n";
    }
    else if ((*iter)->HasType(Base::MODEL))
      boost::static_pointer_cast<Model>(*iter)->Init();
  }

  // Initialize the joints last.
  for (Joint_V::iterator iter = this->joints.begin();
       iter != this->joints.end(); ++iter)
  {
    try
    {
      (*iter)->Init();
    }
    catch(...)
    {
      gzerr << "Init joint failed" << std::endl;
      return;
    }
    // The following message used to be filled and sent in Model::LoadJoint
    // It is moved here, after Joint::Init, so that the joint properties
    // can be included in the message.
    msgs::Joint msg;
    (*iter)->FillMsg(msg);
    this->jointPub->Publish(msg);
  }

  for (std::vector<GripperPtr>::iterator iter = this->grippers.begin();
       iter != this->grippers.end(); ++iter)
  {
    (*iter)->Init();
  }
}

//////////////////////////////////////////////////
void Model::Update()
{
  if (this->IsStatic())
    return;

  boost::recursive_mutex::scoped_lock lock(this->updateMutex);

  for (Joint_V::iterator jiter = this->joints.begin();
       jiter != this->joints.end(); ++jiter)
    (*jiter)->Update();

  if (this->jointController)
    this->jointController->Update();

  if (!this->jointAnimations.empty())
  {
    common::NumericKeyFrame kf(0);
    std::map<std::string, double> jointPositions;
    std::map<std::string, common::NumericAnimationPtr>::iterator iter;
    iter = this->jointAnimations.begin();
    while (iter != this->jointAnimations.end())
    {
      iter->second->GetInterpolatedKeyFrame(kf);

      iter->second->AddTime(
          (this->world->GetSimTime() - this->prevAnimationTime).Double());

      if (iter->second->GetTime() < iter->second->GetLength())
      {
        iter->second->GetInterpolatedKeyFrame(kf);
        jointPositions[iter->first] = kf.GetValue();
        ++iter;
      }
      else
      {
        this->jointAnimations.erase(iter++);
      }
    }
    if (!jointPositions.empty())
    {
      this->jointController->SetJointPositions(jointPositions);
    }
    else
    {
      if (this->onJointAnimationComplete)
        this->onJointAnimationComplete();
    }
    this->prevAnimationTime = this->world->GetSimTime();
  }

  for (auto &model : this->models)
    model->Update();
}

//////////////////////////////////////////////////
void Model::SetJointPosition(
  const std::string &_jointName, double _position, int _index)
{
  if (this->jointController)
    this->jointController->SetJointPosition(_jointName, _position, _index);
}

//////////////////////////////////////////////////
void Model::SetJointPositions(
    const std::map<std::string, double> &_jointPositions)
{
  if (this->jointController)
    this->jointController->SetJointPositions(_jointPositions);
}

//////////////////////////////////////////////////
void Model::RemoveChild(EntityPtr _child)
{
  Joint_V::iterator jiter;

  if (_child->HasType(LINK))
  {
    bool done = false;

    while (!done)
    {
      done = true;

      for (jiter = this->joints.begin(); jiter != this->joints.end(); ++jiter)
      {
        if (!(*jiter))
          continue;

        LinkPtr jlink0 = (*jiter)->GetJointLink(0);
        LinkPtr jlink1 = (*jiter)->GetJointLink(1);

        if (!jlink0 || !jlink1 || jlink0->GetName() == _child->GetName() ||
            jlink1->GetName() == _child->GetName() ||
            jlink0->GetName() == jlink1->GetName())
        {
          this->joints.erase(jiter);
          done = false;
          break;
        }
      }
    }

    this->RemoveLink(_child->GetScopedName());
  }

  Entity::RemoveChild(_child->GetId());

  for (Link_V::iterator liter = this->links.begin();
       liter != this->links.end(); ++liter)
  {
    (*liter)->SetEnabled(true);
  }
}

//////////////////////////////////////////////////
boost::shared_ptr<Model> Model::shared_from_this()
{
  return boost::static_pointer_cast<Model>(Entity::shared_from_this());
}

//////////////////////////////////////////////////
void Model::Fini()
{
  Entity::Fini();

  this->plugins.clear();
  this->attachedModels.clear();
  this->joints.clear();
  this->links.clear();
  this->canonicalLink.reset();
  this->models.clear();
}

//////////////////////////////////////////////////
void Model::UpdateParameters(sdf::ElementPtr _sdf)
{
  Entity::UpdateParameters(_sdf);

  if (_sdf->HasElement("link"))
  {
    sdf::ElementPtr linkElem = _sdf->GetElement("link");
    while (linkElem)
    {
      LinkPtr link = boost::dynamic_pointer_cast<Link>(
          this->GetChild(linkElem->Get<std::string>("name")));
      link->UpdateParameters(linkElem);
      linkElem = linkElem->GetNextElement("link");
    }
  }
  /*

  if (_sdf->HasElement("joint"))
  {
    sdf::ElementPtr jointElem = _sdf->GetElement("joint");
    while (jointElem)
    {
      JointPtr joint = boost::dynamic_pointer_cast<Joint>(this->GetChild(jointElem->Get<std::string>("name")));
      joint->UpdateParameters(jointElem);
      jointElem = jointElem->GetNextElement("joint");
    }
  }
  */
}

//////////////////////////////////////////////////
const sdf::ElementPtr Model::GetSDF()
{
  return Entity::GetSDF();
}

//////////////////////////////////////////////////
const sdf::ElementPtr Model::UnscaledSDF()
{
  GZ_ASSERT(this->sdf != NULL, "Model sdf member is NULL");
  this->sdf->Update();

  sdf::ElementPtr unscaledSdf(this->sdf);

  // Go through all collisions and visuals and divide size by scale
  // See Link::UpdateVisualGeomSDF
  if (!this->sdf->HasElement("link"))
    return unscaledSdf;

  auto linkElem = this->sdf->GetElement("link");
  while (linkElem)
  {
    // Visuals
    if (linkElem->HasElement("visual"))
    {
      auto visualElem = linkElem->GetElement("visual");
      while (visualElem)
      {
        auto geomElem = visualElem->GetElement("geometry");

        if (geomElem->HasElement("box"))
        {
          auto size = geomElem->GetElement("box")->
              Get<ignition::math::Vector3d>("size");
          geomElem->GetElement("box")->GetElement("size")->Set(
              size / this->scale);
        }
        else if (geomElem->HasElement("sphere"))
        {
          double radius = geomElem->GetElement("sphere")->Get<double>("radius");
          geomElem->GetElement("sphere")->GetElement("radius")->Set(
              radius/this->scale.Max());
        }
        else if (geomElem->HasElement("cylinder"))
        {
          double radius =
              geomElem->GetElement("cylinder")->Get<double>("radius");
          double length =
              geomElem->GetElement("cylinder")->Get<double>("length");
          double radiusScale = std::max(this->scale.X(), this->scale.Y());

          geomElem->GetElement("cylinder")->GetElement("radius")->Set(
              radius/radiusScale);
          geomElem->GetElement("cylinder")->GetElement("length")->Set(
              length/this->scale.Z());
        }
        else if (geomElem->HasElement("mesh"))
        {
          geomElem->GetElement("mesh")->GetElement("scale")->Set(
              ignition::math::Vector3d::One);
        }

        visualElem = visualElem->GetNextElement("visual");
      }
    }

    // Collisions
    if (linkElem->HasElement("collision"))
    {
      auto collisionElem = linkElem->GetElement("collision");
      while (collisionElem)
      {
        auto geomElem = collisionElem->GetElement("geometry");

        if (geomElem->HasElement("box"))
        {
          auto size = geomElem->GetElement("box")->
              Get<ignition::math::Vector3d>("size");
          geomElem->GetElement("box")->GetElement("size")->Set(
              size / this->scale);
        }
        else if (geomElem->HasElement("sphere"))
        {
          double radius = geomElem->GetElement("sphere")->Get<double>("radius");
          geomElem->GetElement("sphere")->GetElement("radius")->Set(
              radius/this->scale.Max());
        }
        else if (geomElem->HasElement("cylinder"))
        {
          double radius =
              geomElem->GetElement("cylinder")->Get<double>("radius");
          double length =
              geomElem->GetElement("cylinder")->Get<double>("length");
          double radiusScale = std::max(this->scale.X(), this->scale.Y());

          geomElem->GetElement("cylinder")->GetElement("radius")->Set(
              radius/radiusScale);
          geomElem->GetElement("cylinder")->GetElement("length")->Set(
              length/this->scale.Z());
        }
        else if (geomElem->HasElement("mesh"))
        {
          geomElem->GetElement("mesh")->GetElement("scale")->Set(
              ignition::math::Vector3d::One);
        }

        collisionElem = collisionElem->GetNextElement("collision");
      }
    }

    linkElem = linkElem->GetNextElement("link");
  }

  return unscaledSdf;
}

//////////////////////////////////////////////////
void Model::Reset()
{
  Entity::Reset();

  this->ResetPhysicsStates();

  for (Joint_V::iterator jiter = this->joints.begin();
       jiter != this->joints.end(); ++jiter)
  {
    (*jiter)->Reset();
  }

  // Reset plugins after links and joints,
  // so that plugins can restore initial conditions
  for (std::vector<ModelPluginPtr>::iterator iter = this->plugins.begin();
       iter != this->plugins.end(); ++iter)
  {
    (*iter)->Reset();
  }
}

//////////////////////////////////////////////////
void Model::ResetPhysicsStates()
{
  // reset link velocities when resetting model
  for (Link_V::iterator liter = this->links.begin();
       liter != this->links.end(); ++liter)
  {
    (*liter)->ResetPhysicsStates();
  }
}

//////////////////////////////////////////////////
void Model::SetLinearVel(const math::Vector3 &_vel)
{
  for (Link_V::iterator iter = this->links.begin();
       iter != this->links.end(); ++iter)
  {
    if (*iter)
    {
      (*iter)->SetEnabled(true);
      (*iter)->SetLinearVel(_vel);
    }
  }
}

//////////////////////////////////////////////////
void Model::SetAngularVel(const math::Vector3 &_vel)
{
  for (Link_V::iterator iter = this->links.begin();
       iter != this->links.end(); ++iter)
  {
    if (*iter)
    {
      (*iter)->SetEnabled(true);
      (*iter)->SetAngularVel(_vel);
    }
  }
}

//////////////////////////////////////////////////
void Model::SetLinearAccel(const math::Vector3 &_accel)
{
  for (Link_V::iterator iter = this->links.begin();
       iter != this->links.end(); ++iter)
  {
    if (*iter)
    {
      (*iter)->SetEnabled(true);
      (*iter)->SetLinearAccel(_accel);
    }
  }
}

//////////////////////////////////////////////////
void Model::SetAngularAccel(const math::Vector3 &_accel)
{
  for (Link_V::iterator iter = this->links.begin();
       iter != this->links.end(); ++iter)
  {
    if (*iter)
    {
      (*iter)->SetEnabled(true);
      (*iter)->SetAngularAccel(_accel);
    }
  }
}

//////////////////////////////////////////////////
math::Vector3 Model::GetRelativeLinearVel() const
{
  if (this->GetLink("canonical"))
    return this->GetLink("canonical")->GetRelativeLinearVel();
  else
    return math::Vector3(0, 0, 0);
}

//////////////////////////////////////////////////
math::Vector3 Model::GetWorldLinearVel() const
{
  if (this->GetLink("canonical"))
    return this->GetLink("canonical")->GetWorldLinearVel();
  else
    return math::Vector3(0, 0, 0);
}

//////////////////////////////////////////////////
math::Vector3 Model::GetRelativeAngularVel() const
{
  if (this->GetLink("canonical"))
    return this->GetLink("canonical")->GetRelativeAngularVel();
  else
    return math::Vector3(0, 0, 0);
}

//////////////////////////////////////////////////
math::Vector3 Model::GetWorldAngularVel() const
{
  if (this->GetLink("canonical"))
    return this->GetLink("canonical")->GetWorldAngularVel();
  else
    return math::Vector3(0, 0, 0);
}


//////////////////////////////////////////////////
math::Vector3 Model::GetRelativeLinearAccel() const
{
  if (this->GetLink("canonical"))
    return this->GetLink("canonical")->GetRelativeLinearAccel();
  else
    return math::Vector3(0, 0, 0);
}

//////////////////////////////////////////////////
math::Vector3 Model::GetWorldLinearAccel() const
{
  if (this->GetLink("canonical"))
    return this->GetLink("canonical")->GetWorldLinearAccel();
  else
    return math::Vector3(0, 0, 0);
}

//////////////////////////////////////////////////
math::Vector3 Model::GetRelativeAngularAccel() const
{
  if (this->GetLink("canonical"))
    return this->GetLink("canonical")->GetRelativeAngularAccel();
  else
    return math::Vector3(0, 0, 0);
}

//////////////////////////////////////////////////
math::Vector3 Model::GetWorldAngularAccel() const
{
  if (this->GetLink("canonical"))
    return this->GetLink("canonical")->GetWorldAngularAccel();
  else
    return math::Vector3(0, 0, 0);
}

//////////////////////////////////////////////////
math::Box Model::GetBoundingBox() const
{
  math::Box box;

  box.min.Set(FLT_MAX, FLT_MAX, FLT_MAX);
  box.max.Set(-FLT_MAX, -FLT_MAX, -FLT_MAX);

  for (Link_V::const_iterator iter = this->links.begin();
       iter != this->links.end(); ++iter)
  {
    if (*iter)
    {
      math::Box linkBox;
      linkBox = (*iter)->GetBoundingBox();
      box += linkBox;
    }
  }

  return box;
}

//////////////////////////////////////////////////
unsigned int Model::GetJointCount() const
{
  return this->joints.size();
}

//////////////////////////////////////////////////
const Joint_V &Model::GetJoints() const
{
  return this->joints;
}

//////////////////////////////////////////////////
JointPtr Model::GetJoint(const std::string &_name)
{
  JointPtr result;
  Joint_V::iterator iter;

  for (iter = this->joints.begin(); iter != this->joints.end(); ++iter)
  {
    if ((*iter)->GetScopedName() == _name || (*iter)->GetName() == _name)
    {
      result = (*iter);
      break;
    }
  }

  return result;
}

//////////////////////////////////////////////////
const Model_V &Model::NestedModels() const
{
  return this->models;
}

//////////////////////////////////////////////////
ModelPtr Model::NestedModel(const std::string &_name) const
{
  ModelPtr result;

  for (auto &m : this->models)
  {
    if ((m->GetScopedName() == _name) || (m->GetName() == _name))
    {
      result = m;
      break;
    }
  }

  return result;
}

//////////////////////////////////////////////////
LinkPtr Model::GetLinkById(unsigned int _id) const
{
  return boost::dynamic_pointer_cast<Link>(this->GetById(_id));
}

//////////////////////////////////////////////////
const Link_V &Model::GetLinks() const
{
  return this->links;
}

//////////////////////////////////////////////////
LinkPtr Model::GetLink(const std::string &_name) const
{
  Link_V::const_iterator iter;
  LinkPtr result;

  if (_name == "canonical")
  {
    result = this->canonicalLink;
  }
  else
  {
    for (iter = this->links.begin(); iter != this->links.end(); ++iter)
    {
      if (((*iter)->GetScopedName() == _name) || ((*iter)->GetName() == _name))
      {
        result = *iter;
        break;
      }
    }
  }

  return result;
}

//////////////////////////////////////////////////
void Model::LoadJoint(sdf::ElementPtr _sdf)
{
  JointPtr joint;

  std::string stype = _sdf->Get<std::string>("type");

  joint = this->GetWorld()->GetPhysicsEngine()->CreateJoint(stype,
     boost::static_pointer_cast<Model>(shared_from_this()));
  if (!joint)
  {
    gzerr << "Unable to create joint of type[" << stype << "]\n";
    // gzthrow("Unable to create joint of type[" + stype + "]\n");
    return;
  }

  joint->SetModel(boost::static_pointer_cast<Model>(shared_from_this()));

  // Load the joint
  joint->Load(_sdf);

  if (this->GetJoint(joint->GetScopedName()) != NULL)
  {
    gzerr << "can't have two joint with the same name\n";
    gzthrow("can't have two joints with the same name ["+
      joint->GetScopedName() + "]\n");
  }

  this->joints.push_back(joint);

  if (!this->jointController)
    this->jointController.reset(new JointController(
        boost::dynamic_pointer_cast<Model>(shared_from_this())));
  this->jointController->AddJoint(joint);
}

//////////////////////////////////////////////////
void Model::LoadGripper(sdf::ElementPtr _sdf)
{
  GripperPtr gripper(new Gripper(
      boost::static_pointer_cast<Model>(shared_from_this())));
  gripper->Load(_sdf);
  this->grippers.push_back(gripper);
}

//////////////////////////////////////////////////
void Model::LoadPlugins()
{
  // Check to see if we need to load any model plugins
  if (this->GetPluginCount() > 0)
  {
    int iterations = 0;

    // Wait for the sensors to be initialized before loading
    // plugins, if there are any sensors
    while (this->GetSensorCount() > 0 &&
        !sensors::SensorManager::Instance()->SensorsInitialized() &&
        iterations < 50)
    {
      common::Time::MSleep(100);
      iterations++;
    }

    // Load the plugins if the sensors have been loaded, or if there
    // are no sensors attached to the model.
    if (iterations < 50)
    {
      // Load the plugins
      sdf::ElementPtr pluginElem = this->sdf->GetElement("plugin");
      while (pluginElem)
      {
        this->LoadPlugin(pluginElem);
        pluginElem = pluginElem->GetNextElement("plugin");
      }
    }
    else
    {
      gzerr << "Sensors failed to initialize when loading model["
        << this->GetName() << "] via the factory mechanism."
        << "Plugins for the model will not be loaded.\n";
    }
  }

  for (auto &model : this->models)
    model->LoadPlugins();
}

//////////////////////////////////////////////////
unsigned int Model::GetPluginCount() const
{
  unsigned int result = 0;

  // Count all the plugins specified in SDF
  if (this->sdf->HasElement("plugin"))
  {
    sdf::ElementPtr pluginElem = this->sdf->GetElement("plugin");
    while (pluginElem)
    {
      result++;
      pluginElem = pluginElem->GetNextElement("plugin");
    }
  }

  return result;
}

//////////////////////////////////////////////////
unsigned int Model::GetSensorCount() const
{
  unsigned int result = 0;

  // Count all the sensors on all the links
  for (Link_V::const_iterator iter = this->links.begin();
       iter != this->links.end(); ++iter)
  {
    result += (*iter)->GetSensorCount();
  }

  return result;
}

//////////////////////////////////////////////////
void Model::LoadPlugin(sdf::ElementPtr _sdf)
{
  std::string pluginName = _sdf->Get<std::string>("name");
  std::string filename = _sdf->Get<std::string>("filename");

  gazebo::ModelPluginPtr plugin;

  try
  {
    plugin = gazebo::ModelPlugin::Create(filename, pluginName);
  }
  catch(...)
  {
    gzerr << "Exception occured in the constructor of plugin with name["
      << pluginName << "] and filename[" << filename << "]. "
      << "This plugin will not run.\n";

    // Log the message. gzerr has problems with this in 1.9. Remove the
    // gzlog command in gazebo2.
    gzlog << "Exception occured in the constructor of plugin with name["
      << pluginName << "] and filename[" << filename << "]. "
      << "This plugin will not run." << std::endl;
    return;
  }

  if (plugin)
  {
    if (plugin->GetType() != MODEL_PLUGIN)
    {
      gzerr << "Model[" << this->GetName() << "] is attempting to load "
            << "a plugin, but detected an incorrect plugin type. "
            << "Plugin filename[" << filename << "] name["
            << pluginName << "]\n";
      return;
    }

    ModelPtr myself = boost::static_pointer_cast<Model>(shared_from_this());

    try
    {
      plugin->Load(myself, _sdf);
    }
    catch(...)
    {
      gzerr << "Exception occured in the Load function of plugin with name["
        << pluginName << "] and filename[" << filename << "]. "
        << "This plugin will not run.\n";

      // Log the message. gzerr has problems with this in 1.9. Remove the
      // gzlog command in gazebo2.
      gzlog << "Exception occured in the Load function of plugin with name["
        << pluginName << "] and filename[" << filename << "]. "
        << "This plugin will not run." << std::endl;
      return;
    }

    try
    {
      plugin->Init();
    }
    catch(...)
    {
      gzerr << "Exception occured in the Init function of plugin with name["
        << pluginName << "] and filename[" << filename << "]. "
        << "This plugin will not run\n";

      // Log the message. gzerr has problems with this in 1.9. Remove the
      // gzlog command in gazebo2.
      gzlog << "Exception occured in the Init function of plugin with name["
        << pluginName << "] and filename[" << filename << "]. "
        << "This plugin will not run." << std::endl;
      return;
    }

    this->plugins.push_back(plugin);
  }
}

//////////////////////////////////////////////////
void Model::SetGravityMode(const bool &_v)
{
  for (Link_V::iterator liter = this->links.begin();
      liter != this->links.end(); ++liter)
  {
    if (*liter)
    {
      (*liter)->SetGravityMode(_v);
    }
  }
}

//////////////////////////////////////////////////
void Model::SetCollideMode(const std::string &_m)
{
  for (Link_V::iterator liter = this->links.begin();
      liter != this->links.end(); ++liter)
  {
    if (*liter)
    {
      (*liter)->SetCollideMode(_m);
    }
  }
}

//////////////////////////////////////////////////
void Model::SetLaserRetro(const float _retro)
{
  for (Link_V::iterator liter = this->links.begin();
      liter != this->links.end(); ++liter)
  {
    if (*liter)
    {
      (*liter)->SetLaserRetro(_retro);
    }
  }
}

//////////////////////////////////////////////////
void Model::FillMsg(msgs::Model &_msg)
{
  ignition::math::Pose3d relPose = this->GetRelativePose().Ign();

  _msg.set_name(this->GetScopedName());
  _msg.set_is_static(this->IsStatic());
  _msg.set_self_collide(this->GetSelfCollide());
  msgs::Set(_msg.mutable_pose(), relPose);
  _msg.set_id(this->GetId());
  msgs::Set(_msg.mutable_scale(), this->scale);

  msgs::Set(this->visualMsg->mutable_pose(), relPose);
  _msg.add_visual()->CopyFrom(*this->visualMsg);

  for (const auto &link : this->links)
  {
    link->FillMsg(*_msg.add_link());
  }

  for (const auto &joint : this->joints)
  {
    joint->FillMsg(*_msg.add_joint());
  }
  for (const auto &model : this->models)
  {
    model->FillMsg(*_msg.add_model());
  }
}

//////////////////////////////////////////////////
void Model::ProcessMsg(const msgs::Model &_msg)
{
  if (_msg.has_id() && _msg.id() != this->GetId())
  {
    gzerr << "Incorrect ID[" << _msg.id() << " != " << this->GetId() << "]\n";
    return;
  }
  else if ((_msg.has_id() && _msg.id() != this->GetId()) &&
            _msg.name() != this->GetScopedName())
  {
    gzerr << "Incorrect name[" << _msg.name() << " != " << this->GetName()
      << "]\n";
    return;
  }

  this->SetName(this->world->StripWorldName(_msg.name()));
  if (_msg.has_pose())
    this->SetWorldPose(msgs::ConvertIgn(_msg.pose()));
  for (int i = 0; i < _msg.link_size(); i++)
  {
    LinkPtr link = this->GetLinkById(_msg.link(i).id());
    if (link)
      link->ProcessMsg(_msg.link(i));
  }

  if (_msg.has_is_static())
    this->SetStatic(_msg.is_static());

  if (_msg.has_scale())
    this->SetScale(msgs::ConvertIgn(_msg.scale()));
}

//////////////////////////////////////////////////
void Model::SetJointAnimation(
    const std::map<std::string, common::NumericAnimationPtr> &_anims,
    boost::function<void()> _onComplete)
{
  boost::recursive_mutex::scoped_lock lock(this->updateMutex);
  std::map<std::string, common::NumericAnimationPtr>::const_iterator iter;
  for (iter = _anims.begin(); iter != _anims.end(); ++iter)
  {
    this->jointAnimations[iter->first] = iter->second;
  }
  this->onJointAnimationComplete = _onComplete;
  this->prevAnimationTime = this->world->GetSimTime();
}

//////////////////////////////////////////////////
void Model::StopAnimation()
{
  boost::recursive_mutex::scoped_lock lock(this->updateMutex);
  Entity::StopAnimation();
  this->onJointAnimationComplete.clear();
  this->jointAnimations.clear();
}

//////////////////////////////////////////////////
void Model::AttachStaticModel(ModelPtr &_model, math::Pose _offset)
{
  if (!_model->IsStatic())
  {
    gzerr << "AttachStaticModel requires a static model\n";
    return;
  }

  this->attachedModels.push_back(_model);
  this->attachedModelsOffset.push_back(_offset);
}

//////////////////////////////////////////////////
void Model::DetachStaticModel(const std::string &_modelName)
{
  for (unsigned int i = 0; i < this->attachedModels.size(); i++)
  {
    if (this->attachedModels[i]->GetName() == _modelName)
    {
      this->attachedModels.erase(this->attachedModels.begin()+i);
      this->attachedModelsOffset.erase(this->attachedModelsOffset.begin()+i);
      break;
    }
  }
}

//////////////////////////////////////////////////
void Model::OnPoseChange()
{
  math::Pose p;
  for (unsigned int i = 0; i < this->attachedModels.size(); i++)
  {
    p = this->GetWorldPose();
    p += this->attachedModelsOffset[i];
    this->attachedModels[i]->SetWorldPose(p, true);
  }
}

//////////////////////////////////////////////////
void Model::SetState(const ModelState &_state)
{
  this->SetWorldPose(_state.GetPose(), true);
  this->SetScale(_state.Scale(), true);

  LinkState_M linkStates = _state.GetLinkStates();
  for (LinkState_M::iterator iter = linkStates.begin();
       iter != linkStates.end(); ++iter)
  {
    LinkPtr link = this->GetLink(iter->first);
    if (link)
      link->SetState(iter->second);
    else
      gzerr << "Unable to find link[" << iter->first << "]\n";
  }

  for (const auto &ms : _state.NestedModelStates())
  {
    ModelPtr model = this->NestedModel(ms.first);
    if (model)
      model->SetState(ms.second);
    else
      gzerr << "Unable to find model[" << ms.first << "]\n";
  }

  // For now we don't use the joint state values to set the state of
  // simulation.
  // for (unsigned int i = 0; i < _state.GetJointStateCount(); ++i)
  // {
  //   JointState jointState = _state.GetJointState(i);
  //   this->SetJointPosition(this->GetName() + "::" + jointState.GetName(),
  //                          jointState.GetAngle(0).Radian());
  // }
}

/////////////////////////////////////////////////
void Model::SetScale(const math::Vector3 &_scale)
{
  this->SetScale(_scale.Ign());
}

/////////////////////////////////////////////////
void Model::SetScale(const ignition::math::Vector3d &_scale,
      const bool _publish)
{
  if (this->scale == _scale)
    return;

  this->scale = _scale;

  Base_V::iterator iter;
  for (iter = this->children.begin(); iter != this->children.end(); ++iter)
  {
    if (*iter && (*iter)->HasType(LINK))
    {
      boost::static_pointer_cast<Link>(*iter)->SetScale(_scale);
    }
  }

  if (_publish)
    this->PublishScale();
}

/////////////////////////////////////////////////
ignition::math::Vector3d Model::Scale() const
{
<<<<<<< HEAD
  return this->scale.Ign();
=======
  return this->scale;
}

//////////////////////////////////////////////////
void Model::PublishScale()
{
  GZ_ASSERT(this->GetParentModel() != NULL,
      "A model without a parent model should not happen");

  this->world->PublishModelScale(this->GetParentModel());
>>>>>>> a8a3c628
}

/////////////////////////////////////////////////
void Model::SetEnabled(bool _enabled)
{
  for (Link_V::iterator liter = this->links.begin();
      liter != this->links.end(); ++liter)
  {
    if (*liter)
      (*liter)->SetEnabled(_enabled);
  }
}

/////////////////////////////////////////////////
void Model::SetLinkWorldPose(const math::Pose &_pose, std::string _linkName)
{
  // look for link matching link name
  LinkPtr link = this->GetLink(_linkName);
  if (link)
    this->SetLinkWorldPose(_pose, link);
  else
    gzerr << "Setting Model Pose by specifying Link failed:"
          << " Link[" << _linkName << "] not found.\n";
}

/////////////////////////////////////////////////
void Model::SetLinkWorldPose(const math::Pose &_pose, const LinkPtr &_link)
{
  math::Pose linkPose = _link->GetWorldPose();
  math::Pose currentModelPose = this->GetWorldPose();
  math::Pose linkRelPose = currentModelPose - linkPose;
  math::Pose targetModelPose =  linkRelPose * _pose;
  this->SetWorldPose(targetModelPose);
}

/////////////////////////////////////////////////
void Model::SetAutoDisable(bool _auto)
{
  if (!this->joints.empty())
    return;

  for (Link_V::iterator liter = this->links.begin();
      liter != this->links.end(); ++liter)
  {
    if (*liter)
    {
      (*liter)->SetAutoDisable(_auto);
    }
  }
}

/////////////////////////////////////////////////
bool Model::GetAutoDisable() const
{
  return this->sdf->Get<bool>("allow_auto_disable");
}

/////////////////////////////////////////////////
void Model::SetSelfCollide(bool _self_collide)
{
  this->sdf->GetElement("self_collide")->Set(_self_collide);
}

/////////////////////////////////////////////////
bool Model::GetSelfCollide() const
{
  return this->sdf->Get<bool>("self_collide");
}

/////////////////////////////////////////////////
void Model::RemoveLink(const std::string &_name)
{
  for (Link_V::iterator iter = this->links.begin();
       iter != this->links.end(); ++iter)
  {
    if ((*iter)->GetName() == _name || (*iter)->GetScopedName() == _name)
    {
      this->links.erase(iter);
      break;
    }
  }
}
/////////////////////////////////////////////////
JointControllerPtr Model::GetJointController()
{
  return this->jointController;
}

/////////////////////////////////////////////////
GripperPtr Model::GetGripper(size_t _index) const
{
  if (_index < this->grippers.size())
    return this->grippers[_index];
  else
    return GripperPtr();
}

/////////////////////////////////////////////////
size_t Model::GetGripperCount() const
{
  return this->grippers.size();
}

/////////////////////////////////////////////////
double Model::GetWorldEnergyPotential() const
{
  double e = 0;
  for (Link_V::const_iterator iter = this->links.begin();
    iter != this->links.end(); ++iter)
  {
    e += (*iter)->GetWorldEnergyPotential();
  }
  for (Joint_V::const_iterator iter = this->joints.begin();
    iter != this->joints.end(); ++iter)
  {
    for (unsigned int j = 0; j < (*iter)->GetAngleCount(); ++j)
    {
      e += (*iter)->GetWorldEnergyPotentialSpring(j);
    }
  }
  return e;
}

/////////////////////////////////////////////////
double Model::GetWorldEnergyKinetic() const
{
  double e = 0;
  for (Link_V::const_iterator iter = this->links.begin();
    iter != this->links.end(); ++iter)
  {
    e += (*iter)->GetWorldEnergyKinetic();
  }
  return e;
}

/////////////////////////////////////////////////
double Model::GetWorldEnergy() const
{
  return this->GetWorldEnergyPotential() + this->GetWorldEnergyKinetic();
}

/////////////////////////////////////////////////
gazebo::physics::JointPtr Model::CreateJoint(
  const std::string &_name, const std::string &_type,
  physics::LinkPtr _parent, physics::LinkPtr _child)
{
  gazebo::physics::JointPtr joint;
  if (this->GetJoint(_name))
  {
    gzwarn << "Model [" << this->GetName()
           << "] already has a joint named [" << _name
           << "], skipping creating joint.\n";
    return joint;
  }
  joint =
    this->world->GetPhysicsEngine()->CreateJoint(_type, shared_from_this());
  joint->SetName(_name);
  joint->Attach(_parent, _child);
  // need to call Joint::Load to clone Joint::sdfJoint into Joint::sdf
  joint->Load(_parent, _child, gazebo::math::Pose());
  this->joints.push_back(joint);
  return joint;
}

/////////////////////////////////////////////////
bool Model::RemoveJoint(const std::string &_name)
{
  bool paused = this->world->IsPaused();
  gazebo::physics::JointPtr joint = this->GetJoint(_name);
  if (joint)
  {
    this->world->SetPaused(true);
    joint->Detach();

    this->joints.erase(
      std::remove(this->joints.begin(), this->joints.end(), joint),
      this->joints.end());
    this->world->SetPaused(paused);
    return true;
  }
  else
  {
    gzwarn << "Joint [" << _name
           << "] does not exist in model [" << this->GetName()
           << "], not removed.\n";
    return false;
  }
}

//////////////////////////////////////////////////
void Model::PublishScale()
{
  GZ_ASSERT(this->GetParentModel() != NULL,
      "A model without a parent model should not happen");

  this->world->PublishModelScale(this->GetParentModel());
}<|MERGE_RESOLUTION|>--- conflicted
+++ resolved
@@ -1272,9 +1272,6 @@
 /////////////////////////////////////////////////
 ignition::math::Vector3d Model::Scale() const
 {
-<<<<<<< HEAD
-  return this->scale.Ign();
-=======
   return this->scale;
 }
 
@@ -1285,7 +1282,6 @@
       "A model without a parent model should not happen");
 
   this->world->PublishModelScale(this->GetParentModel());
->>>>>>> a8a3c628
 }
 
 /////////////////////////////////////////////////
@@ -1473,13 +1469,4 @@
            << "], not removed.\n";
     return false;
   }
-}
-
-//////////////////////////////////////////////////
-void Model::PublishScale()
-{
-  GZ_ASSERT(this->GetParentModel() != NULL,
-      "A model without a parent model should not happen");
-
-  this->world->PublishModelScale(this->GetParentModel());
 }