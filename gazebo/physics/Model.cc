--- conflicted
+++ resolved
@@ -70,11 +70,7 @@
   this->AddType(MODEL);
   this->updateMutex = new boost::recursive_mutex();
   this->jointController = NULL;
-<<<<<<< HEAD
-  this->plugins_loaded = false;
-=======
   this->pluginsLoaded = false;
->>>>>>> 2681a589
 }
 
 //////////////////////////////////////////////////
@@ -188,14 +184,6 @@
 {
   this->updateMutex->lock();
 
-<<<<<<< HEAD
-  /// Plugins that manipulate joints (and probably other properties) require
-  /// one iteration of the physics engine. Do not remove this.
-  if (!this->plugins_loaded)
-  {
-    this->LoadPlugins();
-    this->plugins_loaded = true;
-=======
   /// Load plugins for this model once
   /// @todo: john: this works fine, but we should add a regression test
   /// to make sure there is no race condition.
@@ -203,7 +191,6 @@
   {
     this->LoadPlugins();
     this->pluginsLoaded = true;
->>>>>>> 2681a589
   }
 
   if (this->jointController)
