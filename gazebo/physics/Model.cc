/*
 * Copyright (C) 2012-2015 Open Source Robotics Foundation
 *
 * Licensed under the Apache License, Version 2.0 (the "License");
 * you may not use this file except in compliance with the License.
 * You may obtain a copy of the License at
 *
 *     http://www.apache.org/licenses/LICENSE-2.0
 *
 * Unless required by applicable law or agreed to in writing, software
 * distributed under the License is distributed on an "AS IS" BASIS,
 * WITHOUT WARRANTIES OR CONDITIONS OF ANY KIND, either express or implied.
 * See the License for the specific language governing permissions and
 * limitations under the License.
 *
*/

#ifdef _WIN32
  // Ensure that Winsock2.h is included before Windows.h, which can get
  // pulled in by anybody (e.g., Boost).
  #include <Winsock2.h>
#endif

#include <tbb/parallel_for.h>
#include <tbb/blocked_range.h>
#include <float.h>

#include <boost/thread/recursive_mutex.hpp>
#include <sstream>

#include "gazebo/util/OpenAL.hh"
#include "gazebo/common/KeyFrame.hh"
#include "gazebo/common/Animation.hh"
#include "gazebo/common/Plugin.hh"
#include "gazebo/common/Events.hh"
#include "gazebo/common/Exception.hh"
#include "gazebo/common/Console.hh"
#include "gazebo/common/CommonTypes.hh"

#include "gazebo/physics/Gripper.hh"
#include "gazebo/physics/Joint.hh"
#include "gazebo/physics/JointController.hh"
#include "gazebo/physics/Link.hh"
#include "gazebo/physics/World.hh"
#include "gazebo/physics/PhysicsEngine.hh"
#include "gazebo/physics/Model.hh"
#include "gazebo/physics/Contact.hh"

#include "gazebo/sensors/SensorManager.hh"

#include "gazebo/transport/Node.hh"

using namespace gazebo;
using namespace physics;

//////////////////////////////////////////////////
Model::Model(BasePtr _parent)
  : Entity(_parent)
{
  this->AddType(MODEL);
}

//////////////////////////////////////////////////
Model::~Model()
{
}

//////////////////////////////////////////////////
void Model::Load(sdf::ElementPtr _sdf)
{
  Entity::Load(_sdf);

  this->jointPub = this->node->Advertise<msgs::Joint>("~/joint");

  this->SetStatic(this->sdf->Get<bool>("static"));
  if (this->sdf->HasElement("static"))
  {
    this->sdf->GetElement("static")->GetValue()->SetUpdateFunc(
        boost::bind(&Entity::IsStatic, this));
  }

  if (this->sdf->HasElement("self_collide"))
  {
    this->SetSelfCollide(this->sdf->Get<bool>("self_collide"));
  }

  if (this->sdf->HasElement("allow_auto_disable"))
    this->SetAutoDisable(this->sdf->Get<bool>("allow_auto_disable"));

  this->LoadLinks();

  this->LoadModels();

  // Load the joints if the world is already loaded. Otherwise, the World
  // has some special logic to load models that takes into account state
  // information.
  if (this->world->IsLoaded())
    this->LoadJoints();
}

//////////////////////////////////////////////////
void Model::LoadLinks()
{
  /// \TODO: check for duplicate model, and raise an error
  /// BasePtr dup = Base::GetByName(this->GetScopedName());

  // Load the bodies
  if (this->sdf->HasElement("link"))
  {
    sdf::ElementPtr linkElem = this->sdf->GetElement("link");
<<<<<<< HEAD
//    bool canonicalLinkInitialized = false;
=======
>>>>>>> f02a0143
    while (linkElem)
    {
      // Create a new link
      LinkPtr link = this->GetWorld()->GetPhysicsEngine()->CreateLink(
          boost::static_pointer_cast<Model>(shared_from_this()));

      /// \TODO: canonical link is hardcoded to the first link.
      ///        warn users for now, need  to add parsing of
      ///        the canonical tag in sdf
<<<<<<< HEAD
      if (!this->canonicalLink)
      {
        // Get the canonical link from parent, if not found then set the
        // current link as the canonoical link.
        LinkPtr cLink;
        BasePtr entity = this->GetParent();
        while (entity && entity->HasType(MODEL))
        {
          ModelPtr model = boost::static_pointer_cast<Model>(entity);
          LinkPtr tmpLink = model->GetLink();
          if (tmpLink)
          {
            cLink = tmpLink;
            break;
          }
          entity = entity->GetParent();
        }

        if (cLink)
        {
          this->canonicalLink = cLink;
        }
        else
        {
          // first link found, set as canonical link
          link->SetCanonicalLink(true);
          this->canonicalLink = link;

          // notify parent models of this canonical link
          entity = this->GetParent();
          while (entity && entity->HasType(MODEL))
          {
            ModelPtr model = boost::static_pointer_cast<Model>(entity);
            model->canonicalLink = this->canonicalLink;
            entity = entity->GetParent();
          }
        }
      }

/*      if (!canonicalLinkInitialized)
      {
        link->SetCanonicalLink(true);
        this->canonicalLink = link;
        canonicalLinkInitialized = true;
      }*/
=======

      // find canonical link - there should only be one within a tree of models
      if (!this->canonicalLink)
      {
        // Get the canonical link from parent, if not found then set the
        // current link as the canonoical link.
        LinkPtr cLink;
        BasePtr entity = this->GetParent();
        while (entity && entity->HasType(MODEL))
        {
          ModelPtr model = boost::static_pointer_cast<Model>(entity);
          LinkPtr tmpLink = model->GetLink();
          if (tmpLink)
          {
            cLink = tmpLink;
            break;
          }
          entity = entity->GetParent();
        }

        if (cLink)
        {
          this->canonicalLink = cLink;
        }
        else
        {
          // first link found, set as canonical link
          link->SetCanonicalLink(true);
          this->canonicalLink = link;

          // notify parent models of this canonical link
          entity = this->GetParent();
          while (entity && entity->HasType(MODEL))
          {
            ModelPtr model = boost::static_pointer_cast<Model>(entity);
            model->canonicalLink = this->canonicalLink;
            entity = entity->GetParent();
          }
        }
      }
>>>>>>> f02a0143

      // Load the link using the config node. This also loads all of the
      // bodies collisionetries
      link->Load(linkElem);
      linkElem = linkElem->GetNextElement("link");
      this->links.push_back(link);
    }
  }
}

//////////////////////////////////////////////////
void Model::LoadModels()
{
<<<<<<< HEAD
  // Load the bodies
=======
  // Load the models
>>>>>>> f02a0143
  if (this->sdf->HasElement("model"))
  {
    sdf::ElementPtr modelElem = this->sdf->GetElement("model");
    while (modelElem)
    {
      // Create a new model
      ModelPtr model = this->GetWorld()->GetPhysicsEngine()->CreateModel(
          boost::static_pointer_cast<Model>(shared_from_this()));
      model->SetWorld(this->GetWorld());
      model->Load(modelElem);
      this->models.push_back(model);
      modelElem = modelElem->GetNextElement("model");
    }

    for (auto &model : this->models)
      model->SetEnabled(true);
  }
}

//////////////////////////////////////////////////
void Model::LoadJoints()
{
  // Load the joints
  if (this->sdf->HasElement("joint"))
  {
    sdf::ElementPtr jointElem = this->sdf->GetElement("joint");
    while (jointElem)
    {
      try
      {
        this->LoadJoint(jointElem);
      }
      catch(...)
      {
        gzerr << "LoadJoint Failed\n";
      }
      jointElem = jointElem->GetNextElement("joint");
    }
  }

  if (this->sdf->HasElement("gripper"))
  {
    sdf::ElementPtr gripperElem = this->sdf->GetElement("gripper");
    while (gripperElem)
    {
      this->LoadGripper(gripperElem);
      gripperElem = gripperElem->GetNextElement("gripper");
    }
  }

<<<<<<< HEAD
  // Load the nested model joints if the world is not already loaded. Otherwise,
  // LoadJoints will called from in Model::Load.
=======
  // Load nested model joints if the world is not already loaded. Otherwise,
  // LoadJoints will be called from Model::Load.
>>>>>>> f02a0143
  if (!this->world->IsLoaded())
  {
    for (auto model : this->models)
      model->LoadJoints();
  }
}

//////////////////////////////////////////////////
void Model::Init()
{
  // Record the model's initial pose (for reseting)
<<<<<<< HEAD
  this->SetInitialRelativePose(this->sdf->Get<math::Pose>("pose"));
  this->SetRelativePose(this->sdf->Get<math::Pose>("pose"));
=======
  math::Pose initPose = this->sdf->Get<math::Pose>("pose");
  this->SetInitialRelativePose(initPose);
  this->SetRelativePose(initPose);
>>>>>>> f02a0143

  // Initialize the bodies before the joints
  for (Base_V::iterator iter = this->children.begin();
       iter != this->children.end(); ++iter)
  {
    if ((*iter)->HasType(Base::LINK))
    {
      LinkPtr link = boost::static_pointer_cast<Link>(*iter);
      if (link)
        link->Init();
      else
        gzerr << "Child [" << (*iter)->GetName()
              << "] has type Base::LINK, but cannot be dynamically casted\n";
    }
    else if ((*iter)->HasType(Base::MODEL))
      boost::static_pointer_cast<Model>(*iter)->Init();
  }

  // Initialize the joints last.
  for (Joint_V::iterator iter = this->joints.begin();
       iter != this->joints.end(); ++iter)
  {
    try
    {
      (*iter)->Init();
    }
    catch(...)
    {
      gzerr << "Init joint failed" << std::endl;
      return;
    }
    // The following message used to be filled and sent in Model::LoadJoint
    // It is moved here, after Joint::Init, so that the joint properties
    // can be included in the message.
    msgs::Joint msg;
    (*iter)->FillMsg(msg);
    this->jointPub->Publish(msg);
  }

  for (std::vector<GripperPtr>::iterator iter = this->grippers.begin();
       iter != this->grippers.end(); ++iter)
  {
    (*iter)->Init();
  }
}

//////////////////////////////////////////////////
void Model::Update()
{
  if (this->IsStatic())
    return;

  boost::recursive_mutex::scoped_lock lock(this->updateMutex);

  for (Joint_V::iterator jiter = this->joints.begin();
       jiter != this->joints.end(); ++jiter)
    (*jiter)->Update();

  if (this->jointController)
    this->jointController->Update();

  if (!this->jointAnimations.empty())
  {
    common::NumericKeyFrame kf(0);
    std::map<std::string, double> jointPositions;
    std::map<std::string, common::NumericAnimationPtr>::iterator iter;
    iter = this->jointAnimations.begin();
    while (iter != this->jointAnimations.end())
    {
      iter->second->GetInterpolatedKeyFrame(kf);

      iter->second->AddTime(
          (this->world->GetSimTime() - this->prevAnimationTime).Double());

      if (iter->second->GetTime() < iter->second->GetLength())
      {
        iter->second->GetInterpolatedKeyFrame(kf);
        jointPositions[iter->first] = kf.GetValue();
        ++iter;
      }
      else
      {
        this->jointAnimations.erase(iter++);
      }
    }
    if (!jointPositions.empty())
    {
      this->jointController->SetJointPositions(jointPositions);
    }
    else
    {
      if (this->onJointAnimationComplete)
        this->onJointAnimationComplete();
    }
    this->prevAnimationTime = this->world->GetSimTime();
  }

<<<<<<< HEAD
  for (auto model : this->models)
=======
  for (auto &model : this->models)
>>>>>>> f02a0143
    model->Update();
}

//////////////////////////////////////////////////
void Model::SetJointPosition(
  const std::string &_jointName, double _position, int _index)
{
  if (this->jointController)
    this->jointController->SetJointPosition(_jointName, _position, _index);
}

//////////////////////////////////////////////////
void Model::SetJointPositions(
    const std::map<std::string, double> &_jointPositions)
{
  if (this->jointController)
    this->jointController->SetJointPositions(_jointPositions);
}

//////////////////////////////////////////////////
void Model::RemoveChild(EntityPtr _child)
{
  Joint_V::iterator jiter;

  if (_child->HasType(LINK))
  {
    bool done = false;

    while (!done)
    {
      done = true;

      for (jiter = this->joints.begin(); jiter != this->joints.end(); ++jiter)
      {
        if (!(*jiter))
          continue;

        LinkPtr jlink0 = (*jiter)->GetJointLink(0);
        LinkPtr jlink1 = (*jiter)->GetJointLink(1);

        if (!jlink0 || !jlink1 || jlink0->GetName() == _child->GetName() ||
            jlink1->GetName() == _child->GetName() ||
            jlink0->GetName() == jlink1->GetName())
        {
          this->joints.erase(jiter);
          done = false;
          break;
        }
      }
    }

    this->RemoveLink(_child->GetScopedName());
  }

  Entity::RemoveChild(_child->GetId());

  for (Link_V::iterator liter = this->links.begin();
       liter != this->links.end(); ++liter)
  {
    (*liter)->SetEnabled(true);
  }
}

//////////////////////////////////////////////////
void Model::Fini()
{
  Entity::Fini();

  this->plugins.clear();
  this->attachedModels.clear();
  this->joints.clear();
  this->links.clear();
  this->canonicalLink.reset();
  this->models.clear();
}

//////////////////////////////////////////////////
void Model::UpdateParameters(sdf::ElementPtr _sdf)
{
  Entity::UpdateParameters(_sdf);

  if (_sdf->HasElement("link"))
  {
    sdf::ElementPtr linkElem = _sdf->GetElement("link");
    while (linkElem)
    {
      LinkPtr link = boost::dynamic_pointer_cast<Link>(
          this->GetChild(linkElem->Get<std::string>("name")));
      link->UpdateParameters(linkElem);
      linkElem = linkElem->GetNextElement("link");
    }
  }
  /*

  if (_sdf->HasElement("joint"))
  {
    sdf::ElementPtr jointElem = _sdf->GetElement("joint");
    while (jointElem)
    {
      JointPtr joint = boost::dynamic_pointer_cast<Joint>(this->GetChild(jointElem->Get<std::string>("name")));
      joint->UpdateParameters(jointElem);
      jointElem = jointElem->GetNextElement("joint");
    }
  }
  */
}

//////////////////////////////////////////////////
const sdf::ElementPtr Model::GetSDF()
{
  return Entity::GetSDF();
}

//////////////////////////////////////////////////
void Model::Reset()
{
  Entity::Reset();

  this->ResetPhysicsStates();

  for (Joint_V::iterator jiter = this->joints.begin();
       jiter != this->joints.end(); ++jiter)
  {
    (*jiter)->Reset();
  }

  // Reset plugins after links and joints,
  // so that plugins can restore initial conditions
  for (std::vector<ModelPluginPtr>::iterator iter = this->plugins.begin();
       iter != this->plugins.end(); ++iter)
  {
    (*iter)->Reset();
  }
}

//////////////////////////////////////////////////
void Model::ResetPhysicsStates()
{
  // reset link velocities when resetting model
  for (Link_V::iterator liter = this->links.begin();
       liter != this->links.end(); ++liter)
  {
    (*liter)->ResetPhysicsStates();
  }
}

//////////////////////////////////////////////////
void Model::SetLinearVel(const math::Vector3 &_vel)
{
  for (Link_V::iterator iter = this->links.begin();
       iter != this->links.end(); ++iter)
  {
    if (*iter)
    {
      (*iter)->SetEnabled(true);
      (*iter)->SetLinearVel(_vel);
    }
  }
}

//////////////////////////////////////////////////
void Model::SetAngularVel(const math::Vector3 &_vel)
{
  for (Link_V::iterator iter = this->links.begin();
       iter != this->links.end(); ++iter)
  {
    if (*iter)
    {
      (*iter)->SetEnabled(true);
      (*iter)->SetAngularVel(_vel);
    }
  }
}

//////////////////////////////////////////////////
void Model::SetLinearAccel(const math::Vector3 &_accel)
{
  for (Link_V::iterator iter = this->links.begin();
       iter != this->links.end(); ++iter)
  {
    if (*iter)
    {
      (*iter)->SetEnabled(true);
      (*iter)->SetLinearAccel(_accel);
    }
  }
}

//////////////////////////////////////////////////
void Model::SetAngularAccel(const math::Vector3 &_accel)
{
  for (Link_V::iterator iter = this->links.begin();
       iter != this->links.end(); ++iter)
  {
    if (*iter)
    {
      (*iter)->SetEnabled(true);
      (*iter)->SetAngularAccel(_accel);
    }
  }
}

//////////////////////////////////////////////////
math::Vector3 Model::GetRelativeLinearVel() const
{
  if (this->GetLink("canonical"))
    return this->GetLink("canonical")->GetRelativeLinearVel();
  else
    return math::Vector3(0, 0, 0);
}

//////////////////////////////////////////////////
math::Vector3 Model::GetWorldLinearVel() const
{
  if (this->GetLink("canonical"))
    return this->GetLink("canonical")->GetWorldLinearVel();
  else
    return math::Vector3(0, 0, 0);
}

//////////////////////////////////////////////////
math::Vector3 Model::GetRelativeAngularVel() const
{
  if (this->GetLink("canonical"))
    return this->GetLink("canonical")->GetRelativeAngularVel();
  else
    return math::Vector3(0, 0, 0);
}

//////////////////////////////////////////////////
math::Vector3 Model::GetWorldAngularVel() const
{
  if (this->GetLink("canonical"))
    return this->GetLink("canonical")->GetWorldAngularVel();
  else
    return math::Vector3(0, 0, 0);
}


//////////////////////////////////////////////////
math::Vector3 Model::GetRelativeLinearAccel() const
{
  if (this->GetLink("canonical"))
    return this->GetLink("canonical")->GetRelativeLinearAccel();
  else
    return math::Vector3(0, 0, 0);
}

//////////////////////////////////////////////////
math::Vector3 Model::GetWorldLinearAccel() const
{
  if (this->GetLink("canonical"))
    return this->GetLink("canonical")->GetWorldLinearAccel();
  else
    return math::Vector3(0, 0, 0);
}

//////////////////////////////////////////////////
math::Vector3 Model::GetRelativeAngularAccel() const
{
  if (this->GetLink("canonical"))
    return this->GetLink("canonical")->GetRelativeAngularAccel();
  else
    return math::Vector3(0, 0, 0);
}

//////////////////////////////////////////////////
math::Vector3 Model::GetWorldAngularAccel() const
{
  if (this->GetLink("canonical"))
    return this->GetLink("canonical")->GetWorldAngularAccel();
  else
    return math::Vector3(0, 0, 0);
}

//////////////////////////////////////////////////
math::Box Model::GetBoundingBox() const
{
  math::Box box;

  box.min.Set(FLT_MAX, FLT_MAX, FLT_MAX);
  box.max.Set(-FLT_MAX, -FLT_MAX, -FLT_MAX);

  for (Link_V::const_iterator iter = this->links.begin();
       iter != this->links.end(); ++iter)
  {
    if (*iter)
    {
      math::Box linkBox;
      linkBox = (*iter)->GetBoundingBox();
      box += linkBox;
    }
  }

  return box;
}

//////////////////////////////////////////////////
unsigned int Model::GetJointCount() const
{
  return this->joints.size();
}

//////////////////////////////////////////////////
const Joint_V &Model::GetJoints() const
{
  return this->joints;
}

//////////////////////////////////////////////////
JointPtr Model::GetJoint(const std::string &_name)
{
  JointPtr result;
  Joint_V::iterator iter;

  for (iter = this->joints.begin(); iter != this->joints.end(); ++iter)
  {
    if ((*iter)->GetScopedName() == _name || (*iter)->GetName() == _name)
    {
      result = (*iter);
      break;
    }
  }

  return result;
}

//////////////////////////////////////////////////
<<<<<<< HEAD
const Model_V &Model::GetModels() const
=======
const Model_V &Model::NestedModels() const
>>>>>>> f02a0143
{
  return this->models;
}

//////////////////////////////////////////////////
<<<<<<< HEAD
ModelPtr Model::GetModel(const std::string &_name) const
{
  Model_V::const_iterator iter;
  ModelPtr result;

  for (iter = this->models.begin(); iter != this->models.end(); ++iter)
  {
    if (((*iter)->GetScopedName() == _name) || ((*iter)->GetName() == _name))
    {
      result = *iter;
=======
ModelPtr Model::NestedModel(const std::string &_name) const
{
  ModelPtr result;

  for (auto &m : this->models)
  {
    if ((m->GetScopedName() == _name) || (m->GetName() == _name))
    {
      result = m;
>>>>>>> f02a0143
      break;
    }
  }

  return result;
}

//////////////////////////////////////////////////
LinkPtr Model::GetLinkById(unsigned int _id) const
{
  return boost::dynamic_pointer_cast<Link>(this->GetById(_id));
}

//////////////////////////////////////////////////
const Link_V &Model::GetLinks() const
{
  return this->links;
}

//////////////////////////////////////////////////
LinkPtr Model::GetLink(const std::string &_name) const
{
  Link_V::const_iterator iter;
  LinkPtr result;

  if (_name == "canonical")
  {
    result = this->canonicalLink;
  }
  else
  {
    for (iter = this->links.begin(); iter != this->links.end(); ++iter)
    {
      if (((*iter)->GetScopedName() == _name) || ((*iter)->GetName() == _name))
      {
        result = *iter;
        break;
      }
    }
  }

  return result;
}

//////////////////////////////////////////////////
void Model::LoadJoint(sdf::ElementPtr _sdf)
{
  JointPtr joint;

  std::string stype = _sdf->Get<std::string>("type");

  joint = this->GetWorld()->GetPhysicsEngine()->CreateJoint(stype,
     boost::static_pointer_cast<Model>(shared_from_this()));
  if (!joint)
  {
    gzerr << "Unable to create joint of type[" << stype << "]\n";
    // gzthrow("Unable to create joint of type[" + stype + "]\n");
    return;
  }

  joint->SetModel(boost::static_pointer_cast<Model>(shared_from_this()));

  // Load the joint
  joint->Load(_sdf);

  if (this->GetJoint(joint->GetScopedName()) != NULL)
  {
    gzerr << "can't have two joint with the same name\n";
    gzthrow("can't have two joints with the same name ["+
      joint->GetScopedName() + "]\n");
  }

  this->joints.push_back(joint);

  if (!this->jointController)
    this->jointController.reset(new JointController(
        boost::dynamic_pointer_cast<Model>(shared_from_this())));
  this->jointController->AddJoint(joint);
}

//////////////////////////////////////////////////
void Model::LoadGripper(sdf::ElementPtr _sdf)
{
  GripperPtr gripper(new Gripper(
      boost::static_pointer_cast<Model>(shared_from_this())));
  gripper->Load(_sdf);
  this->grippers.push_back(gripper);
}

//////////////////////////////////////////////////
void Model::LoadPlugins()
{
  // Check to see if we need to load any model plugins
  if (this->GetPluginCount() > 0)
  {
    int iterations = 0;

    // Wait for the sensors to be initialized before loading
    // plugins, if there are any sensors
    while (this->GetSensorCount() > 0 &&
        !sensors::SensorManager::Instance()->SensorsInitialized() &&
        iterations < 50)
    {
      common::Time::MSleep(100);
      iterations++;
    }

    // Load the plugins if the sensors have been loaded, or if there
    // are no sensors attached to the model.
    if (iterations < 50)
    {
      // Load the plugins
      sdf::ElementPtr pluginElem = this->sdf->GetElement("plugin");
      while (pluginElem)
      {
        this->LoadPlugin(pluginElem);
        pluginElem = pluginElem->GetNextElement("plugin");
      }
    }
    else
    {
      gzerr << "Sensors failed to initialize when loading model["
        << this->GetName() << "] via the factory mechanism."
        << "Plugins for the model will not be loaded.\n";
    }
  }

<<<<<<< HEAD
  for (auto model : this->models)
=======
  for (auto &model : this->models)
>>>>>>> f02a0143
    model->LoadPlugins();
}

//////////////////////////////////////////////////
unsigned int Model::GetPluginCount() const
{
  unsigned int result = 0;

  // Count all the plugins specified in SDF
  if (this->sdf->HasElement("plugin"))
  {
    sdf::ElementPtr pluginElem = this->sdf->GetElement("plugin");
    while (pluginElem)
    {
      result++;
      pluginElem = pluginElem->GetNextElement("plugin");
    }
  }

  return result;
}

//////////////////////////////////////////////////
unsigned int Model::GetSensorCount() const
{
  unsigned int result = 0;

  // Count all the sensors on all the links
  for (Link_V::const_iterator iter = this->links.begin();
       iter != this->links.end(); ++iter)
  {
    result += (*iter)->GetSensorCount();
  }

  return result;
}

//////////////////////////////////////////////////
void Model::LoadPlugin(sdf::ElementPtr _sdf)
{
  std::string pluginName = _sdf->Get<std::string>("name");
  std::string filename = _sdf->Get<std::string>("filename");

  gazebo::ModelPluginPtr plugin;

  try
  {
    plugin = gazebo::ModelPlugin::Create(filename, pluginName);
  }
  catch(...)
  {
    gzerr << "Exception occured in the constructor of plugin with name["
      << pluginName << "] and filename[" << filename << "]. "
      << "This plugin will not run.\n";

    // Log the message. gzerr has problems with this in 1.9. Remove the
    // gzlog command in gazebo2.
    gzlog << "Exception occured in the constructor of plugin with name["
      << pluginName << "] and filename[" << filename << "]. "
      << "This plugin will not run." << std::endl;
    return;
  }

  if (plugin)
  {
    if (plugin->GetType() != MODEL_PLUGIN)
    {
      gzerr << "Model[" << this->GetName() << "] is attempting to load "
            << "a plugin, but detected an incorrect plugin type. "
            << "Plugin filename[" << filename << "] name["
            << pluginName << "]\n";
      return;
    }

    ModelPtr myself = boost::static_pointer_cast<Model>(shared_from_this());

    try
    {
      plugin->Load(myself, _sdf);
    }
    catch(...)
    {
      gzerr << "Exception occured in the Load function of plugin with name["
        << pluginName << "] and filename[" << filename << "]. "
        << "This plugin will not run.\n";

      // Log the message. gzerr has problems with this in 1.9. Remove the
      // gzlog command in gazebo2.
      gzlog << "Exception occured in the Load function of plugin with name["
        << pluginName << "] and filename[" << filename << "]. "
        << "This plugin will not run." << std::endl;
      return;
    }

    try
    {
      plugin->Init();
    }
    catch(...)
    {
      gzerr << "Exception occured in the Init function of plugin with name["
        << pluginName << "] and filename[" << filename << "]. "
        << "This plugin will not run\n";

      // Log the message. gzerr has problems with this in 1.9. Remove the
      // gzlog command in gazebo2.
      gzlog << "Exception occured in the Init function of plugin with name["
        << pluginName << "] and filename[" << filename << "]. "
        << "This plugin will not run." << std::endl;
      return;
    }

    this->plugins.push_back(plugin);
  }
}

//////////////////////////////////////////////////
void Model::SetGravityMode(const bool &_v)
{
  for (Link_V::iterator liter = this->links.begin();
      liter != this->links.end(); ++liter)
  {
    if (*liter)
    {
      (*liter)->SetGravityMode(_v);
    }
  }
}

//////////////////////////////////////////////////
void Model::SetCollideMode(const std::string &_m)
{
  for (Link_V::iterator liter = this->links.begin();
      liter != this->links.end(); ++liter)
  {
    if (*liter)
    {
      (*liter)->SetCollideMode(_m);
    }
  }
}

//////////////////////////////////////////////////
void Model::SetLaserRetro(const float _retro)
{
  for (Link_V::iterator liter = this->links.begin();
      liter != this->links.end(); ++liter)
  {
    if (*liter)
    {
      (*liter)->SetLaserRetro(_retro);
    }
  }
}

//////////////////////////////////////////////////
void Model::FillMsg(msgs::Model &_msg)
{
  ignition::math::Pose3d relPose = this->GetRelativePose().Ign();

  _msg.set_name(this->GetScopedName());
  _msg.set_is_static(this->IsStatic());
  _msg.set_self_collide(this->GetSelfCollide());
<<<<<<< HEAD
//  msgs::Set(_msg.mutable_pose(), this->GetWorldPose());
=======
>>>>>>> f02a0143
  msgs::Set(_msg.mutable_pose(), relPose);
  _msg.set_id(this->GetId());
  msgs::Set(_msg.mutable_scale(), this->scale.Ign());

<<<<<<< HEAD
//  msgs::Set(this->visualMsg->mutable_pose(), this->GetWorldPose());
=======
>>>>>>> f02a0143
  msgs::Set(this->visualMsg->mutable_pose(), relPose);
  _msg.add_visual()->CopyFrom(*this->visualMsg);

  for (const auto &link : this->links)
  {
    link->FillMsg(*_msg.add_link());
  }

  for (const auto &joint : this->joints)
  {
    joint->FillMsg(*_msg.add_joint());
  }
  for (const auto &model : this->models)
  {
    model->FillMsg(*_msg.add_model());
  }

  for (auto &model : this->models)
  {
    model->FillMsg(*_msg.add_model());
  }
}

//////////////////////////////////////////////////
void Model::ProcessMsg(const msgs::Model &_msg)
{
  if (_msg.has_id() && _msg.id() != this->GetId())
  {
    gzerr << "Incorrect ID[" << _msg.id() << " != " << this->GetId() << "]\n";
    return;
  }
  else if ((_msg.has_id() && _msg.id() != this->GetId()) &&
            _msg.name() != this->GetScopedName())
  {
    gzerr << "Incorrect name[" << _msg.name() << " != " << this->GetName()
      << "]\n";
    return;
  }

  this->SetName(this->world->StripWorldName(_msg.name()));
  if (_msg.has_pose())
    this->SetWorldPose(msgs::ConvertIgn(_msg.pose()));
  for (int i = 0; i < _msg.link_size(); i++)
  {
    LinkPtr link = this->GetLinkById(_msg.link(i).id());
    if (link)
      link->ProcessMsg(_msg.link(i));
  }

  if (_msg.has_is_static())
    this->SetStatic(_msg.is_static());

  if (_msg.has_scale())
    this->SetScale(msgs::ConvertIgn(_msg.scale()));
}

//////////////////////////////////////////////////
void Model::SetJointAnimation(
    const std::map<std::string, common::NumericAnimationPtr> &_anims,
    boost::function<void()> _onComplete)
{
  boost::recursive_mutex::scoped_lock lock(this->updateMutex);
  std::map<std::string, common::NumericAnimationPtr>::const_iterator iter;
  for (iter = _anims.begin(); iter != _anims.end(); ++iter)
  {
    this->jointAnimations[iter->first] = iter->second;
  }
  this->onJointAnimationComplete = _onComplete;
  this->prevAnimationTime = this->world->GetSimTime();
}

//////////////////////////////////////////////////
void Model::StopAnimation()
{
  boost::recursive_mutex::scoped_lock lock(this->updateMutex);
  Entity::StopAnimation();
  this->onJointAnimationComplete.clear();
  this->jointAnimations.clear();
}

//////////////////////////////////////////////////
void Model::AttachStaticModel(ModelPtr &_model, math::Pose _offset)
{
  if (!_model->IsStatic())
  {
    gzerr << "AttachStaticModel requires a static model\n";
    return;
  }

  this->attachedModels.push_back(_model);
  this->attachedModelsOffset.push_back(_offset);
}

//////////////////////////////////////////////////
void Model::DetachStaticModel(const std::string &_modelName)
{
  for (unsigned int i = 0; i < this->attachedModels.size(); i++)
  {
    if (this->attachedModels[i]->GetName() == _modelName)
    {
      this->attachedModels.erase(this->attachedModels.begin()+i);
      this->attachedModelsOffset.erase(this->attachedModelsOffset.begin()+i);
      break;
    }
  }
}

//////////////////////////////////////////////////
void Model::OnPoseChange()
{
  math::Pose p;
  for (unsigned int i = 0; i < this->attachedModels.size(); i++)
  {
    p = this->GetWorldPose();
    p += this->attachedModelsOffset[i];
    this->attachedModels[i]->SetWorldPose(p, true);
  }
}

//////////////////////////////////////////////////
void Model::SetState(const ModelState &_state)
{
  this->SetWorldPose(_state.GetPose(), true);

  LinkState_M linkStates = _state.GetLinkStates();
  for (LinkState_M::iterator iter = linkStates.begin();
       iter != linkStates.end(); ++iter)
  {
    LinkPtr link = this->GetLink(iter->first);
    if (link)
      link->SetState(iter->second);
    else
      gzerr << "Unable to find link[" << iter->first << "]\n";
  }

  ModelState_M modelStates = _state.GetModelStates();
  for (ModelState_M::iterator iter = modelStates.begin();
       iter != modelStates.end(); ++iter)
  {
    ModelPtr model = this->GetModel(iter->first);
    if (model)
      model->SetState(iter->second);
    else
      gzerr << "Unable to find model[" << iter->first << "]\n";
  }

  // For now we don't use the joint state values to set the state of
  // simulation.
  // for (unsigned int i = 0; i < _state.GetJointStateCount(); ++i)
  // {
  //   JointState jointState = _state.GetJointState(i);
  //   this->SetJointPosition(this->GetName() + "::" + jointState.GetName(),
  //                          jointState.GetAngle(0).Radian());
  // }
}

/////////////////////////////////////////////////
void Model::SetScale(const math::Vector3 &_scale)
{
  if (this->scale == _scale)
    return;

  this->scale = _scale;

  Base_V::iterator iter;
  for (iter = this->children.begin(); iter != this->children.end(); ++iter)
  {
    if (*iter && (*iter)->HasType(LINK))
    {
      boost::static_pointer_cast<Link>(*iter)->SetScale(_scale);
    }
  }
}

/////////////////////////////////////////////////
void Model::SetEnabled(bool _enabled)
{
  for (Link_V::iterator liter = this->links.begin();
      liter != this->links.end(); ++liter)
  {
    if (*liter)
      (*liter)->SetEnabled(_enabled);
  }
}

/////////////////////////////////////////////////
void Model::SetLinkWorldPose(const math::Pose &_pose, std::string _linkName)
{
  // look for link matching link name
  LinkPtr link = this->GetLink(_linkName);
  if (link)
    this->SetLinkWorldPose(_pose, link);
  else
    gzerr << "Setting Model Pose by specifying Link failed:"
          << " Link[" << _linkName << "] not found.\n";
}

/////////////////////////////////////////////////
void Model::SetLinkWorldPose(const math::Pose &_pose, const LinkPtr &_link)
{
  math::Pose linkPose = _link->GetWorldPose();
  math::Pose currentModelPose = this->GetWorldPose();
  math::Pose linkRelPose = currentModelPose - linkPose;
  math::Pose targetModelPose =  linkRelPose * _pose;
  this->SetWorldPose(targetModelPose);
}

/////////////////////////////////////////////////
void Model::SetAutoDisable(bool _auto)
{
  if (!this->joints.empty())
    return;

  for (Link_V::iterator liter = this->links.begin();
      liter != this->links.end(); ++liter)
  {
    if (*liter)
    {
      (*liter)->SetAutoDisable(_auto);
    }
  }
}

/////////////////////////////////////////////////
bool Model::GetAutoDisable() const
{
  return this->sdf->Get<bool>("allow_auto_disable");
}

/////////////////////////////////////////////////
void Model::SetSelfCollide(bool _self_collide)
{
  this->sdf->GetElement("self_collide")->Set(_self_collide);
}

/////////////////////////////////////////////////
bool Model::GetSelfCollide() const
{
  return this->sdf->Get<bool>("self_collide");
}

/////////////////////////////////////////////////
void Model::RemoveLink(const std::string &_name)
{
  for (Link_V::iterator iter = this->links.begin();
       iter != this->links.end(); ++iter)
  {
    if ((*iter)->GetName() == _name || (*iter)->GetScopedName() == _name)
    {
      this->links.erase(iter);
      break;
    }
  }
}
/////////////////////////////////////////////////
JointControllerPtr Model::GetJointController()
{
  return this->jointController;
}

/////////////////////////////////////////////////
GripperPtr Model::GetGripper(size_t _index) const
{
  if (_index < this->grippers.size())
    return this->grippers[_index];
  else
    return GripperPtr();
}

/////////////////////////////////////////////////
size_t Model::GetGripperCount() const
{
  return this->grippers.size();
}

/////////////////////////////////////////////////
double Model::GetWorldEnergyPotential() const
{
  double e = 0;
  for (Link_V::const_iterator iter = this->links.begin();
    iter != this->links.end(); ++iter)
  {
    e += (*iter)->GetWorldEnergyPotential();
  }
  for (Joint_V::const_iterator iter = this->joints.begin();
    iter != this->joints.end(); ++iter)
  {
    for (unsigned int j = 0; j < (*iter)->GetAngleCount(); ++j)
    {
      e += (*iter)->GetWorldEnergyPotentialSpring(j);
    }
  }
  return e;
}

/////////////////////////////////////////////////
double Model::GetWorldEnergyKinetic() const
{
  double e = 0;
  for (Link_V::const_iterator iter = this->links.begin();
    iter != this->links.end(); ++iter)
  {
    e += (*iter)->GetWorldEnergyKinetic();
  }
  return e;
}

/////////////////////////////////////////////////
double Model::GetWorldEnergy() const
{
  return this->GetWorldEnergyPotential() + this->GetWorldEnergyKinetic();
}<|MERGE_RESOLUTION|>--- conflicted
+++ resolved
@@ -108,10 +108,6 @@
   if (this->sdf->HasElement("link"))
   {
     sdf::ElementPtr linkElem = this->sdf->GetElement("link");
-<<<<<<< HEAD
-//    bool canonicalLinkInitialized = false;
-=======
->>>>>>> f02a0143
     while (linkElem)
     {
       // Create a new link
@@ -121,53 +117,6 @@
       /// \TODO: canonical link is hardcoded to the first link.
       ///        warn users for now, need  to add parsing of
       ///        the canonical tag in sdf
-<<<<<<< HEAD
-      if (!this->canonicalLink)
-      {
-        // Get the canonical link from parent, if not found then set the
-        // current link as the canonoical link.
-        LinkPtr cLink;
-        BasePtr entity = this->GetParent();
-        while (entity && entity->HasType(MODEL))
-        {
-          ModelPtr model = boost::static_pointer_cast<Model>(entity);
-          LinkPtr tmpLink = model->GetLink();
-          if (tmpLink)
-          {
-            cLink = tmpLink;
-            break;
-          }
-          entity = entity->GetParent();
-        }
-
-        if (cLink)
-        {
-          this->canonicalLink = cLink;
-        }
-        else
-        {
-          // first link found, set as canonical link
-          link->SetCanonicalLink(true);
-          this->canonicalLink = link;
-
-          // notify parent models of this canonical link
-          entity = this->GetParent();
-          while (entity && entity->HasType(MODEL))
-          {
-            ModelPtr model = boost::static_pointer_cast<Model>(entity);
-            model->canonicalLink = this->canonicalLink;
-            entity = entity->GetParent();
-          }
-        }
-      }
-
-/*      if (!canonicalLinkInitialized)
-      {
-        link->SetCanonicalLink(true);
-        this->canonicalLink = link;
-        canonicalLinkInitialized = true;
-      }*/
-=======
 
       // find canonical link - there should only be one within a tree of models
       if (!this->canonicalLink)
@@ -208,9 +157,8 @@
           }
         }
       }
->>>>>>> f02a0143
-
-      // Load the link using the config node. This also loads all of the
+
+       // Load the link using the config node. This also loads all of the
       // bodies collisionetries
       link->Load(linkElem);
       linkElem = linkElem->GetNextElement("link");
@@ -222,11 +170,7 @@
 //////////////////////////////////////////////////
 void Model::LoadModels()
 {
-<<<<<<< HEAD
-  // Load the bodies
-=======
   // Load the models
->>>>>>> f02a0143
   if (this->sdf->HasElement("model"))
   {
     sdf::ElementPtr modelElem = this->sdf->GetElement("model");
@@ -277,13 +221,8 @@
     }
   }
 
-<<<<<<< HEAD
-  // Load the nested model joints if the world is not already loaded. Otherwise,
-  // LoadJoints will called from in Model::Load.
-=======
   // Load nested model joints if the world is not already loaded. Otherwise,
   // LoadJoints will be called from Model::Load.
->>>>>>> f02a0143
   if (!this->world->IsLoaded())
   {
     for (auto model : this->models)
@@ -295,14 +234,9 @@
 void Model::Init()
 {
   // Record the model's initial pose (for reseting)
-<<<<<<< HEAD
-  this->SetInitialRelativePose(this->sdf->Get<math::Pose>("pose"));
-  this->SetRelativePose(this->sdf->Get<math::Pose>("pose"));
-=======
   math::Pose initPose = this->sdf->Get<math::Pose>("pose");
   this->SetInitialRelativePose(initPose);
   this->SetRelativePose(initPose);
->>>>>>> f02a0143
 
   // Initialize the bodies before the joints
   for (Base_V::iterator iter = this->children.begin();
@@ -400,11 +334,7 @@
     this->prevAnimationTime = this->world->GetSimTime();
   }
 
-<<<<<<< HEAD
-  for (auto model : this->models)
-=======
   for (auto &model : this->models)
->>>>>>> f02a0143
     model->Update();
 }
 
@@ -733,38 +663,21 @@
 }
 
 //////////////////////////////////////////////////
-<<<<<<< HEAD
-const Model_V &Model::GetModels() const
-=======
 const Model_V &Model::NestedModels() const
->>>>>>> f02a0143
 {
   return this->models;
 }
 
 //////////////////////////////////////////////////
-<<<<<<< HEAD
-ModelPtr Model::GetModel(const std::string &_name) const
-{
-  Model_V::const_iterator iter;
+ModelPtr Model::NestedModel(const std::string &_name) const
+{
   ModelPtr result;
 
-  for (iter = this->models.begin(); iter != this->models.end(); ++iter)
-  {
-    if (((*iter)->GetScopedName() == _name) || ((*iter)->GetName() == _name))
-    {
-      result = *iter;
-=======
-ModelPtr Model::NestedModel(const std::string &_name) const
-{
-  ModelPtr result;
-
   for (auto &m : this->models)
   {
     if ((m->GetScopedName() == _name) || (m->GetName() == _name))
     {
       result = m;
->>>>>>> f02a0143
       break;
     }
   }
@@ -772,6 +685,7 @@
   return result;
 }
 
+//////////////////////////////////////////////////
 //////////////////////////////////////////////////
 LinkPtr Model::GetLinkById(unsigned int _id) const
 {
@@ -892,11 +806,7 @@
     }
   }
 
-<<<<<<< HEAD
-  for (auto model : this->models)
-=======
   for (auto &model : this->models)
->>>>>>> f02a0143
     model->LoadPlugins();
 }
 
@@ -1060,18 +970,10 @@
   _msg.set_name(this->GetScopedName());
   _msg.set_is_static(this->IsStatic());
   _msg.set_self_collide(this->GetSelfCollide());
-<<<<<<< HEAD
-//  msgs::Set(_msg.mutable_pose(), this->GetWorldPose());
-=======
->>>>>>> f02a0143
   msgs::Set(_msg.mutable_pose(), relPose);
   _msg.set_id(this->GetId());
   msgs::Set(_msg.mutable_scale(), this->scale.Ign());
 
-<<<<<<< HEAD
-//  msgs::Set(this->visualMsg->mutable_pose(), this->GetWorldPose());
-=======
->>>>>>> f02a0143
   msgs::Set(this->visualMsg->mutable_pose(), relPose);
   _msg.add_visual()->CopyFrom(*this->visualMsg);
 
@@ -1085,11 +987,6 @@
     joint->FillMsg(*_msg.add_joint());
   }
   for (const auto &model : this->models)
-  {
-    model->FillMsg(*_msg.add_model());
-  }
-
-  for (auto &model : this->models)
   {
     model->FillMsg(*_msg.add_model());
   }
@@ -1211,7 +1108,7 @@
   for (ModelState_M::iterator iter = modelStates.begin();
        iter != modelStates.end(); ++iter)
   {
-    ModelPtr model = this->GetModel(iter->first);
+    ModelPtr model = this->NestedModel(iter->first);
     if (model)
       model->SetState(iter->second);
     else
