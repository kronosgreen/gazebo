/*
 * Copyright (C) 2012-2016 Open Source Robotics Foundation
 *
 * Licensed under the Apache License, Version 2.0 (the "License");
 * you may not use this file except in compliance with the License.
 * You may obtain a copy of the License at
 *
 *     http://www.apache.org/licenses/LICENSE-2.0
 *
 * Unless required by applicable law or agreed to in writing, software
 * distributed under the License is distributed on an "AS IS" BASIS,
 * WITHOUT WARRANTIES OR CONDITIONS OF ANY KIND, either express or implied.
 * See the License for the specific language governing permissions and
 * limitations under the License.
 *
*/

#ifdef _WIN32
  // Ensure that Winsock2.h is included before Windows.h, which can get
  // pulled in by anybody (e.g., Boost).
  #include <Winsock2.h>
#endif

#include <tbb/parallel_for.h>
#include <tbb/blocked_range.h>
#include <float.h>

#include <boost/bind.hpp>
#include <boost/function.hpp>
#include <boost/thread/recursive_mutex.hpp>
#include <sstream>

#include "gazebo/common/KeyFrame.hh"
#include "gazebo/common/Animation.hh"
#include "gazebo/common/Plugin.hh"
#include "gazebo/common/Events.hh"
#include "gazebo/common/Exception.hh"
#include "gazebo/common/Console.hh"
#include "gazebo/common/CommonTypes.hh"

#include "gazebo/physics/Gripper.hh"
#include "gazebo/physics/Joint.hh"
#include "gazebo/physics/JointController.hh"
#include "gazebo/physics/Link.hh"
#include "gazebo/physics/World.hh"
#include "gazebo/physics/PhysicsEngine.hh"
#include "gazebo/physics/Model.hh"
#include "gazebo/physics/Contact.hh"

#include "gazebo/transport/Node.hh"

#include "gazebo/util/IntrospectionManager.hh"
#include "gazebo/util/OpenAL.hh"

using namespace gazebo;
using namespace physics;

//////////////////////////////////////////////////
Model::Model(BasePtr _parent)
  : Entity(_parent)
{
  this->AddType(MODEL);
}

//////////////////////////////////////////////////
Model::~Model()
{
  this->Fini();
}

//////////////////////////////////////////////////
void Model::Load(sdf::ElementPtr _sdf)
{
  Entity::Load(_sdf);

  this->jointPub = this->node->Advertise<msgs::Joint>("~/joint");

  this->SetStatic(this->sdf->Get<bool>("static"));
  if (this->sdf->HasElement("static"))
  {
    this->sdf->GetElement("static")->GetValue()->SetUpdateFunc(
        boost::bind(&Entity::IsStatic, this));
  }

  if (this->sdf->HasElement("self_collide"))
  {
    this->SetSelfCollide(this->sdf->Get<bool>("self_collide"));
  }

  if (this->sdf->HasElement("enable_wind"))
  {
    this->SetWindMode(this->sdf->Get<bool>("enable_wind"));
  }

  if (this->sdf->HasElement("allow_auto_disable"))
    this->SetAutoDisable(this->sdf->Get<bool>("allow_auto_disable"));

  this->LoadLinks();

  this->LoadModels();

  // Load the joints if the world is already loaded. Otherwise, the World
  // has some special logic to load models that takes into account state
  // information.
  if (this->world->IsLoaded())
    this->LoadJoints();

  this->RegisterIntrospectionItems();
}

//////////////////////////////////////////////////
void Model::LoadLinks()
{
  /// \TODO: check for duplicate model, and raise an error
  /// BasePtr dup = Base::GetByName(this->GetScopedName());

  // Load the bodies
  if (this->sdf->HasElement("link"))
  {
    sdf::ElementPtr linkElem = this->sdf->GetElement("link");
    while (linkElem)
    {
      // Create a new link
      LinkPtr link = this->GetWorld()->GetPhysicsEngine()->CreateLink(
          boost::static_pointer_cast<Model>(shared_from_this()));

      /// \TODO: canonical link is hardcoded to the first link.
      ///        warn users for now, need  to add parsing of
      ///        the canonical tag in sdf

      // find canonical link - there should only be one within a tree of models
      if (!this->canonicalLink)
      {
        // Get the canonical link from parent, if not found then set the
        // current link as the canonoical link.
        LinkPtr cLink;
        BasePtr entity = this->GetParent();
        while (entity && entity->HasType(MODEL))
        {
          ModelPtr model = boost::static_pointer_cast<Model>(entity);
          LinkPtr tmpLink = model->GetLink();
          if (tmpLink)
          {
            cLink = tmpLink;
            break;
          }
          entity = entity->GetParent();
        }

        if (cLink)
        {
          this->canonicalLink = cLink;
        }
        else
        {
          // first link found, set as canonical link
          link->SetCanonicalLink(true);
          this->canonicalLink = link;

          // notify parent models of this canonical link
          entity = this->GetParent();
          while (entity && entity->HasType(MODEL))
          {
            ModelPtr model = boost::static_pointer_cast<Model>(entity);
            model->canonicalLink = this->canonicalLink;
            entity = entity->GetParent();
          }
        }
      }

      // Load the link using the config node. This also loads all of the
      // bodies collisionetries
      link->Load(linkElem);
      linkElem = linkElem->GetNextElement("link");
      this->links.push_back(link);
    }
  }
}

//////////////////////////////////////////////////
void Model::LoadModels()
{
  // Load the models
  if (this->sdf->HasElement("model"))
  {
    sdf::ElementPtr modelElem = this->sdf->GetElement("model");
    while (modelElem)
    {
      // Create a new model
      ModelPtr model = this->GetWorld()->GetPhysicsEngine()->CreateModel(
          boost::static_pointer_cast<Model>(shared_from_this()));
      model->SetWorld(this->GetWorld());
      model->Load(modelElem);
      this->models.push_back(model);
      modelElem = modelElem->GetNextElement("model");
    }

    for (auto &model : this->models)
      model->SetEnabled(true);
  }
}

//////////////////////////////////////////////////
void Model::LoadJoints()
{
  // Load the joints
  if (this->sdf->HasElement("joint"))
  {
    sdf::ElementPtr jointElem = this->sdf->GetElement("joint");
    while (jointElem)
    {
      try
      {
        this->LoadJoint(jointElem);
      }
      catch(...)
      {
        gzerr << "LoadJoint Failed\n";
      }
      jointElem = jointElem->GetNextElement("joint");
    }
  }

  if (this->sdf->HasElement("gripper"))
  {
    sdf::ElementPtr gripperElem = this->sdf->GetElement("gripper");
    while (gripperElem)
    {
      this->LoadGripper(gripperElem);
      gripperElem = gripperElem->GetNextElement("gripper");
    }
  }

  // Load nested model joints if the world is not already loaded. Otherwise,
  // LoadJoints will be called from Model::Load.
  if (!this->world->IsLoaded())
  {
    for (auto model : this->models)
      model->LoadJoints();
  }
}

//////////////////////////////////////////////////
void Model::Init()
{
  // Record the model's initial pose (for reseting)
  math::Pose initPose = this->sdf->Get<math::Pose>("pose");
  this->SetInitialRelativePose(initPose);
  this->SetRelativePose(initPose);

  // Initialize the bodies before the joints
  for (Base_V::iterator iter = this->children.begin();
       iter != this->children.end(); ++iter)
  {
    if ((*iter)->HasType(Base::LINK))
    {
      LinkPtr link = boost::static_pointer_cast<Link>(*iter);
      if (link)
        link->Init();
      else
        gzerr << "Child [" << (*iter)->GetName()
              << "] has type Base::LINK, but cannot be dynamically casted\n";
    }
    else if ((*iter)->HasType(Base::MODEL))
      boost::static_pointer_cast<Model>(*iter)->Init();
  }

  // Initialize the joints last.
  for (Joint_V::iterator iter = this->joints.begin();
       iter != this->joints.end(); ++iter)
  {
    try
    {
      (*iter)->Init();
    }
    catch(...)
    {
      gzerr << "Init joint failed" << std::endl;
      return;
    }
    // The following message used to be filled and sent in Model::LoadJoint
    // It is moved here, after Joint::Init, so that the joint properties
    // can be included in the message.
    msgs::Joint msg;
    (*iter)->FillMsg(msg);
    this->jointPub->Publish(msg);
  }

  for (std::vector<GripperPtr>::iterator iter = this->grippers.begin();
       iter != this->grippers.end(); ++iter)
  {
    (*iter)->Init();
  }
}

//////////////////////////////////////////////////
void Model::Update()
{
  if (this->IsStatic())
    return;

  boost::recursive_mutex::scoped_lock lock(this->updateMutex);

  for (Joint_V::iterator jiter = this->joints.begin();
       jiter != this->joints.end(); ++jiter)
    (*jiter)->Update();

  if (this->jointController)
    this->jointController->Update();

  if (!this->jointAnimations.empty())
  {
    common::NumericKeyFrame kf(0);
    std::map<std::string, double> jointPositions;
    std::map<std::string, common::NumericAnimationPtr>::iterator iter;
    iter = this->jointAnimations.begin();
    while (iter != this->jointAnimations.end())
    {
      iter->second->GetInterpolatedKeyFrame(kf);

      iter->second->AddTime(
          (this->world->GetSimTime() - this->prevAnimationTime).Double());

      if (iter->second->GetTime() < iter->second->GetLength())
      {
        iter->second->GetInterpolatedKeyFrame(kf);
        jointPositions[iter->first] = kf.GetValue();
        ++iter;
      }
      else
      {
        this->jointAnimations.erase(iter++);
      }
    }
    if (!jointPositions.empty())
    {
      this->jointController->SetJointPositions(jointPositions);
    }
    else
    {
      if (this->onJointAnimationComplete)
        this->onJointAnimationComplete();
    }
    this->prevAnimationTime = this->world->GetSimTime();
  }

  for (auto &model : this->models)
    model->Update();
}

//////////////////////////////////////////////////
void Model::SetJointPosition(
  const std::string &_jointName, double _position, int _index)
{
  if (this->jointController)
    this->jointController->SetJointPosition(_jointName, _position, _index);
}

//////////////////////////////////////////////////
void Model::SetJointPositions(
    const std::map<std::string, double> &_jointPositions)
{
  if (this->jointController)
    this->jointController->SetJointPositions(_jointPositions);
}

//////////////////////////////////////////////////
void Model::RemoveChild(EntityPtr _child)
{
  Joint_V::iterator jiter;

  if (_child->HasType(LINK))
  {
    bool done = false;

    while (!done)
    {
      done = true;

      for (jiter = this->joints.begin(); jiter != this->joints.end(); ++jiter)
      {
        if (!(*jiter))
          continue;

        LinkPtr jlink0 = (*jiter)->GetJointLink(0);
        LinkPtr jlink1 = (*jiter)->GetJointLink(1);

        if (!jlink0 || !jlink1 || jlink0->GetName() == _child->GetName() ||
            jlink1->GetName() == _child->GetName() ||
            jlink0->GetName() == jlink1->GetName())
        {
          this->joints.erase(jiter);
          done = false;
          break;
        }
      }
    }

    this->RemoveLink(_child->GetScopedName());
  }

  Entity::RemoveChild(_child->GetId());

  for (Link_V::iterator liter = this->links.begin();
       liter != this->links.end(); ++liter)
  {
    (*liter)->SetEnabled(true);
  }
}

//////////////////////////////////////////////////
boost::shared_ptr<Model> Model::shared_from_this()
{
  return boost::static_pointer_cast<Model>(Entity::shared_from_this());
}

//////////////////////////////////////////////////
void Model::Fini()
{
<<<<<<< HEAD
  this->plugins.clear();
=======
>>>>>>> 0db70331
  this->attachedModels.clear();
  this->canonicalLink.reset();
  this->jointController.reset();
  this->joints.clear();
  this->links.clear();
  this->models.clear();
<<<<<<< HEAD

  this->UnregisterIntrospectionItems();
=======
  this->plugins.clear();
>>>>>>> 0db70331

  Entity::Fini();
}

//////////////////////////////////////////////////
void Model::UpdateParameters(sdf::ElementPtr _sdf)
{
  Entity::UpdateParameters(_sdf);

  if (_sdf->HasElement("link"))
  {
    sdf::ElementPtr linkElem = _sdf->GetElement("link");
    while (linkElem)
    {
      LinkPtr link = boost::dynamic_pointer_cast<Link>(
          this->GetChild(linkElem->Get<std::string>("name")));
      link->UpdateParameters(linkElem);
      linkElem = linkElem->GetNextElement("link");
    }
  }
  /*

  if (_sdf->HasElement("joint"))
  {
    sdf::ElementPtr jointElem = _sdf->GetElement("joint");
    while (jointElem)
    {
      JointPtr joint = boost::dynamic_pointer_cast<Joint>(this->GetChild(jointElem->Get<std::string>("name")));
      joint->UpdateParameters(jointElem);
      jointElem = jointElem->GetNextElement("joint");
    }
  }
  */
}

//////////////////////////////////////////////////
const sdf::ElementPtr Model::GetSDF()
{
  return Entity::GetSDF();
}

//////////////////////////////////////////////////
const sdf::ElementPtr Model::UnscaledSDF()
{
  GZ_ASSERT(this->sdf != NULL, "Model sdf member is NULL");
  this->sdf->Update();

  sdf::ElementPtr unscaledSdf(this->sdf);

  // Go through all collisions and visuals and divide size by scale
  // See Link::UpdateVisualGeomSDF
  if (!this->sdf->HasElement("link"))
    return unscaledSdf;

  auto linkElem = this->sdf->GetElement("link");
  while (linkElem)
  {
    // Visuals
    if (linkElem->HasElement("visual"))
    {
      auto visualElem = linkElem->GetElement("visual");
      while (visualElem)
      {
        auto geomElem = visualElem->GetElement("geometry");

        if (geomElem->HasElement("box"))
        {
          auto size = geomElem->GetElement("box")->
              Get<ignition::math::Vector3d>("size");
          geomElem->GetElement("box")->GetElement("size")->Set(
              size / this->scale);
        }
        else if (geomElem->HasElement("sphere"))
        {
          double radius = geomElem->GetElement("sphere")->Get<double>("radius");
          geomElem->GetElement("sphere")->GetElement("radius")->Set(
              radius/this->scale.Max());
        }
        else if (geomElem->HasElement("cylinder"))
        {
          double radius =
              geomElem->GetElement("cylinder")->Get<double>("radius");
          double length =
              geomElem->GetElement("cylinder")->Get<double>("length");
          double radiusScale = std::max(this->scale.X(), this->scale.Y());

          geomElem->GetElement("cylinder")->GetElement("radius")->Set(
              radius/radiusScale);
          geomElem->GetElement("cylinder")->GetElement("length")->Set(
              length/this->scale.Z());
        }
        else if (geomElem->HasElement("mesh"))
        {
          geomElem->GetElement("mesh")->GetElement("scale")->Set(
              ignition::math::Vector3d::One);
        }

        visualElem = visualElem->GetNextElement("visual");
      }
    }

    // Collisions
    if (linkElem->HasElement("collision"))
    {
      auto collisionElem = linkElem->GetElement("collision");
      while (collisionElem)
      {
        auto geomElem = collisionElem->GetElement("geometry");

        if (geomElem->HasElement("box"))
        {
          auto size = geomElem->GetElement("box")->
              Get<ignition::math::Vector3d>("size");
          geomElem->GetElement("box")->GetElement("size")->Set(
              size / this->scale);
        }
        else if (geomElem->HasElement("sphere"))
        {
          double radius = geomElem->GetElement("sphere")->Get<double>("radius");
          geomElem->GetElement("sphere")->GetElement("radius")->Set(
              radius/this->scale.Max());
        }
        else if (geomElem->HasElement("cylinder"))
        {
          double radius =
              geomElem->GetElement("cylinder")->Get<double>("radius");
          double length =
              geomElem->GetElement("cylinder")->Get<double>("length");
          double radiusScale = std::max(this->scale.X(), this->scale.Y());

          geomElem->GetElement("cylinder")->GetElement("radius")->Set(
              radius/radiusScale);
          geomElem->GetElement("cylinder")->GetElement("length")->Set(
              length/this->scale.Z());
        }
        else if (geomElem->HasElement("mesh"))
        {
          geomElem->GetElement("mesh")->GetElement("scale")->Set(
              ignition::math::Vector3d::One);
        }

        collisionElem = collisionElem->GetNextElement("collision");
      }
    }

    linkElem = linkElem->GetNextElement("link");
  }

  return unscaledSdf;
}

//////////////////////////////////////////////////
void Model::Reset()
{
  Entity::Reset();

  this->ResetPhysicsStates();

  for (Joint_V::iterator jiter = this->joints.begin();
       jiter != this->joints.end(); ++jiter)
  {
    (*jiter)->Reset();
  }

  // Reset plugins after links and joints,
  // so that plugins can restore initial conditions
  for (std::vector<ModelPluginPtr>::iterator iter = this->plugins.begin();
       iter != this->plugins.end(); ++iter)
  {
    (*iter)->Reset();
  }
}

//////////////////////////////////////////////////
void Model::ResetPhysicsStates()
{
  // reset link velocities when resetting model
  for (Link_V::iterator liter = this->links.begin();
       liter != this->links.end(); ++liter)
  {
    (*liter)->ResetPhysicsStates();
  }

  // reset nested model physics states
  for (auto &m : this->models)
    m->ResetPhysicsStates();
}

//////////////////////////////////////////////////
void Model::SetLinearVel(const math::Vector3 &_vel)
{
  for (Link_V::iterator iter = this->links.begin();
       iter != this->links.end(); ++iter)
  {
    if (*iter)
    {
      (*iter)->SetEnabled(true);
      (*iter)->SetLinearVel(_vel);
    }
  }
}

//////////////////////////////////////////////////
void Model::SetAngularVel(const math::Vector3 &_vel)
{
  for (Link_V::iterator iter = this->links.begin();
       iter != this->links.end(); ++iter)
  {
    if (*iter)
    {
      (*iter)->SetEnabled(true);
      (*iter)->SetAngularVel(_vel);
    }
  }
}

//////////////////////////////////////////////////
void Model::SetLinearAccel(const math::Vector3 &_accel)
{
  for (Link_V::iterator iter = this->links.begin();
       iter != this->links.end(); ++iter)
  {
    if (*iter)
    {
      (*iter)->SetEnabled(true);
      (*iter)->SetLinearAccel(_accel);
    }
  }
}

//////////////////////////////////////////////////
void Model::SetAngularAccel(const math::Vector3 &_accel)
{
  for (Link_V::iterator iter = this->links.begin();
       iter != this->links.end(); ++iter)
  {
    if (*iter)
    {
      (*iter)->SetEnabled(true);
      (*iter)->SetAngularAccel(_accel);
    }
  }
}

//////////////////////////////////////////////////
math::Vector3 Model::GetRelativeLinearVel() const
{
  if (this->GetLink("canonical"))
    return this->GetLink("canonical")->GetRelativeLinearVel();
  else
    return math::Vector3(0, 0, 0);
}

//////////////////////////////////////////////////
math::Vector3 Model::GetWorldLinearVel() const
{
  if (this->GetLink("canonical"))
    return this->GetLink("canonical")->GetWorldLinearVel();
  else
    return math::Vector3(0, 0, 0);
}

//////////////////////////////////////////////////
math::Vector3 Model::GetRelativeAngularVel() const
{
  if (this->GetLink("canonical"))
    return this->GetLink("canonical")->GetRelativeAngularVel();
  else
    return math::Vector3(0, 0, 0);
}

//////////////////////////////////////////////////
math::Vector3 Model::GetWorldAngularVel() const
{
  if (this->GetLink("canonical"))
    return this->GetLink("canonical")->GetWorldAngularVel();
  else
    return math::Vector3(0, 0, 0);
}


//////////////////////////////////////////////////
math::Vector3 Model::GetRelativeLinearAccel() const
{
  if (this->GetLink("canonical"))
    return this->GetLink("canonical")->GetRelativeLinearAccel();
  else
    return math::Vector3(0, 0, 0);
}

//////////////////////////////////////////////////
math::Vector3 Model::GetWorldLinearAccel() const
{
  if (this->GetLink("canonical"))
    return this->GetLink("canonical")->GetWorldLinearAccel();
  else
    return math::Vector3(0, 0, 0);
}

//////////////////////////////////////////////////
math::Vector3 Model::GetRelativeAngularAccel() const
{
  if (this->GetLink("canonical"))
    return this->GetLink("canonical")->GetRelativeAngularAccel();
  else
    return math::Vector3(0, 0, 0);
}

//////////////////////////////////////////////////
math::Vector3 Model::GetWorldAngularAccel() const
{
  if (this->GetLink("canonical"))
    return this->GetLink("canonical")->GetWorldAngularAccel();
  else
    return math::Vector3(0, 0, 0);
}

//////////////////////////////////////////////////
math::Box Model::GetBoundingBox() const
{
  math::Box box;

  box.min.Set(FLT_MAX, FLT_MAX, FLT_MAX);
  box.max.Set(-FLT_MAX, -FLT_MAX, -FLT_MAX);

  for (Link_V::const_iterator iter = this->links.begin();
       iter != this->links.end(); ++iter)
  {
    if (*iter)
    {
      math::Box linkBox;
      linkBox = (*iter)->GetBoundingBox();
      box += linkBox;
    }
  }

  return box;
}

//////////////////////////////////////////////////
unsigned int Model::GetJointCount() const
{
  return this->joints.size();
}

//////////////////////////////////////////////////
const Joint_V &Model::GetJoints() const
{
  return this->joints;
}

//////////////////////////////////////////////////
JointPtr Model::GetJoint(const std::string &_name)
{
  JointPtr result;
  Joint_V::iterator iter;

  for (iter = this->joints.begin(); iter != this->joints.end(); ++iter)
  {
    if ((*iter)->GetScopedName() == _name || (*iter)->GetName() == _name)
    {
      result = (*iter);
      break;
    }
  }

  return result;
}

//////////////////////////////////////////////////
const Model_V &Model::NestedModels() const
{
  return this->models;
}

//////////////////////////////////////////////////
ModelPtr Model::NestedModel(const std::string &_name) const
{
  ModelPtr result;

  for (auto &m : this->models)
  {
    if ((m->GetScopedName() == _name) || (m->GetName() == _name))
    {
      result = m;
      break;
    }
  }

  return result;
}

//////////////////////////////////////////////////
LinkPtr Model::GetLinkById(unsigned int _id) const
{
  return boost::dynamic_pointer_cast<Link>(this->GetById(_id));
}

//////////////////////////////////////////////////
const Link_V &Model::GetLinks() const
{
  return this->links;
}

//////////////////////////////////////////////////
LinkPtr Model::GetLink(const std::string &_name) const
{
  Link_V::const_iterator iter;
  LinkPtr result;

  if (_name == "canonical")
  {
    result = this->canonicalLink;
  }
  else
  {
    for (iter = this->links.begin(); iter != this->links.end(); ++iter)
    {
      if (((*iter)->GetScopedName() == _name) || ((*iter)->GetName() == _name))
      {
        result = *iter;
        break;
      }
    }
  }

  return result;
}

//////////////////////////////////////////////////
void Model::LoadJoint(sdf::ElementPtr _sdf)
{
  JointPtr joint;

  std::string stype = _sdf->Get<std::string>("type");

  joint = this->GetWorld()->GetPhysicsEngine()->CreateJoint(stype,
     boost::static_pointer_cast<Model>(shared_from_this()));
  if (!joint)
  {
    gzerr << "Unable to create joint of type[" << stype << "]\n";
    // gzthrow("Unable to create joint of type[" + stype + "]\n");
    return;
  }

  joint->SetModel(boost::static_pointer_cast<Model>(shared_from_this()));

  // Load the joint
  joint->Load(_sdf);

  if (this->GetJoint(joint->GetScopedName()) != NULL)
  {
    gzerr << "can't have two joint with the same name\n";
    gzthrow("can't have two joints with the same name ["+
      joint->GetScopedName() + "]\n");
  }

  this->joints.push_back(joint);

  if (!this->jointController)
    this->jointController.reset(new JointController(
        boost::dynamic_pointer_cast<Model>(shared_from_this())));
  this->jointController->AddJoint(joint);
}

//////////////////////////////////////////////////
void Model::LoadGripper(sdf::ElementPtr _sdf)
{
  GripperPtr gripper(new Gripper(
      boost::static_pointer_cast<Model>(shared_from_this())));
  gripper->Load(_sdf);
  this->grippers.push_back(gripper);
}

//////////////////////////////////////////////////
void Model::LoadPlugins()
{
  // Check to see if we need to load any model plugins
  if (this->GetPluginCount() > 0)
  {
    int iterations = 0;

    // Wait for the sensors to be initialized before loading
    // plugins, if there are any sensors
    while (this->GetSensorCount() > 0 && !this->world->SensorsInitialized() &&
           iterations < 50)
    {
      common::Time::MSleep(100);
      iterations++;
    }

    // Load the plugins if the sensors have been loaded, or if there
    // are no sensors attached to the model.
    if (iterations < 50)
    {
      // Load the plugins
      sdf::ElementPtr pluginElem = this->sdf->GetElement("plugin");
      while (pluginElem)
      {
        this->LoadPlugin(pluginElem);
        pluginElem = pluginElem->GetNextElement("plugin");
      }
    }
    else
    {
      gzerr << "Sensors failed to initialize when loading model["
        << this->GetName() << "] via the factory mechanism."
        << "Plugins for the model will not be loaded.\n";
    }
  }

  for (auto &model : this->models)
    model->LoadPlugins();
}

//////////////////////////////////////////////////
unsigned int Model::GetPluginCount() const
{
  unsigned int result = 0;

  // Count all the plugins specified in SDF
  if (this->sdf->HasElement("plugin"))
  {
    sdf::ElementPtr pluginElem = this->sdf->GetElement("plugin");
    while (pluginElem)
    {
      result++;
      pluginElem = pluginElem->GetNextElement("plugin");
    }
  }

  return result;
}

//////////////////////////////////////////////////
unsigned int Model::GetSensorCount() const
{
  unsigned int result = 0;

  // Count all the sensors on all the links
  for (Link_V::const_iterator iter = this->links.begin();
       iter != this->links.end(); ++iter)
  {
    result += (*iter)->GetSensorCount();
  }

  return result;
}

//////////////////////////////////////////////////
void Model::LoadPlugin(sdf::ElementPtr _sdf)
{
  std::string pluginName = _sdf->Get<std::string>("name");
  std::string filename = _sdf->Get<std::string>("filename");

  gazebo::ModelPluginPtr plugin;

  try
  {
    plugin = gazebo::ModelPlugin::Create(filename, pluginName);
  }
  catch(...)
  {
    gzerr << "Exception occured in the constructor of plugin with name["
      << pluginName << "] and filename[" << filename << "]. "
      << "This plugin will not run.\n";

    // Log the message. gzerr has problems with this in 1.9. Remove the
    // gzlog command in gazebo2.
    gzlog << "Exception occured in the constructor of plugin with name["
      << pluginName << "] and filename[" << filename << "]. "
      << "This plugin will not run." << std::endl;
    return;
  }

  if (plugin)
  {
    if (plugin->GetType() != MODEL_PLUGIN)
    {
      gzerr << "Model[" << this->GetName() << "] is attempting to load "
            << "a plugin, but detected an incorrect plugin type. "
            << "Plugin filename[" << filename << "] name["
            << pluginName << "]\n";
      return;
    }

    ModelPtr myself = boost::static_pointer_cast<Model>(shared_from_this());

    try
    {
      plugin->Load(myself, _sdf);
    }
    catch(...)
    {
      gzerr << "Exception occured in the Load function of plugin with name["
        << pluginName << "] and filename[" << filename << "]. "
        << "This plugin will not run.\n";

      // Log the message. gzerr has problems with this in 1.9. Remove the
      // gzlog command in gazebo2.
      gzlog << "Exception occured in the Load function of plugin with name["
        << pluginName << "] and filename[" << filename << "]. "
        << "This plugin will not run." << std::endl;
      return;
    }

    try
    {
      plugin->Init();
    }
    catch(...)
    {
      gzerr << "Exception occured in the Init function of plugin with name["
        << pluginName << "] and filename[" << filename << "]. "
        << "This plugin will not run\n";

      // Log the message. gzerr has problems with this in 1.9. Remove the
      // gzlog command in gazebo2.
      gzlog << "Exception occured in the Init function of plugin with name["
        << pluginName << "] and filename[" << filename << "]. "
        << "This plugin will not run." << std::endl;
      return;
    }

    this->plugins.push_back(plugin);
  }
}

//////////////////////////////////////////////////
void Model::SetGravityMode(const bool &_v)
{
  for (Link_V::iterator liter = this->links.begin();
      liter != this->links.end(); ++liter)
  {
    if (*liter)
    {
      (*liter)->SetGravityMode(_v);
    }
  }
}

//////////////////////////////////////////////////
void Model::SetCollideMode(const std::string &_m)
{
  for (Link_V::iterator liter = this->links.begin();
      liter != this->links.end(); ++liter)
  {
    if (*liter)
    {
      (*liter)->SetCollideMode(_m);
    }
  }
}

//////////////////////////////////////////////////
void Model::SetLaserRetro(const float _retro)
{
  for (Link_V::iterator liter = this->links.begin();
      liter != this->links.end(); ++liter)
  {
    if (*liter)
    {
      (*liter)->SetLaserRetro(_retro);
    }
  }
}

//////////////////////////////////////////////////
void Model::FillMsg(msgs::Model &_msg)
{
  ignition::math::Pose3d relPose = this->GetRelativePose().Ign();

  _msg.set_name(this->GetScopedName());
  _msg.set_is_static(this->IsStatic());
  _msg.set_self_collide(this->GetSelfCollide());
  _msg.set_enable_wind(this->WindMode());
  msgs::Set(_msg.mutable_pose(), relPose);
  _msg.set_id(this->GetId());
  msgs::Set(_msg.mutable_scale(), this->scale);

  msgs::Set(this->visualMsg->mutable_pose(), relPose);
  _msg.add_visual()->CopyFrom(*this->visualMsg);

  for (const auto &link : this->links)
  {
    link->FillMsg(*_msg.add_link());
  }

  for (const auto &joint : this->joints)
  {
    joint->FillMsg(*_msg.add_joint());
  }
  for (const auto &model : this->models)
  {
    model->FillMsg(*_msg.add_model());
  }
}

//////////////////////////////////////////////////
void Model::ProcessMsg(const msgs::Model &_msg)
{
  if (_msg.has_id() && _msg.id() != this->GetId())
  {
    gzerr << "Incorrect ID[" << _msg.id() << " != " << this->GetId() << "]\n";
    return;
  }
  else if ((_msg.has_id() && _msg.id() != this->GetId()) &&
            _msg.name() != this->GetScopedName())
  {
    gzerr << "Incorrect name[" << _msg.name() << " != " << this->GetName()
      << "]\n";
    return;
  }

  this->SetName(this->world->StripWorldName(_msg.name()));
  if (_msg.has_pose())
    this->SetWorldPose(msgs::ConvertIgn(_msg.pose()));
  for (int i = 0; i < _msg.link_size(); i++)
  {
    LinkPtr link = this->GetLinkById(_msg.link(i).id());
    if (link)
      link->ProcessMsg(_msg.link(i));
  }

  if (_msg.has_is_static())
    this->SetStatic(_msg.is_static());

  if (_msg.has_scale())
    this->SetScale(msgs::ConvertIgn(_msg.scale()));

  if (_msg.has_enable_wind())
    this->SetWindMode(_msg.enable_wind());
}

//////////////////////////////////////////////////
void Model::SetJointAnimation(
    const std::map<std::string, common::NumericAnimationPtr> &_anims,
    boost::function<void()> _onComplete)
{
  boost::recursive_mutex::scoped_lock lock(this->updateMutex);
  std::map<std::string, common::NumericAnimationPtr>::const_iterator iter;
  for (iter = _anims.begin(); iter != _anims.end(); ++iter)
  {
    this->jointAnimations[iter->first] = iter->second;
  }
  this->onJointAnimationComplete = _onComplete;
  this->prevAnimationTime = this->world->GetSimTime();
}

//////////////////////////////////////////////////
void Model::StopAnimation()
{
  boost::recursive_mutex::scoped_lock lock(this->updateMutex);
  Entity::StopAnimation();
  this->onJointAnimationComplete.clear();
  this->jointAnimations.clear();
}

//////////////////////////////////////////////////
void Model::AttachStaticModel(ModelPtr &_model, math::Pose _offset)
{
  if (!_model->IsStatic())
  {
    gzerr << "AttachStaticModel requires a static model\n";
    return;
  }

  this->attachedModels.push_back(_model);
  this->attachedModelsOffset.push_back(_offset);
}

//////////////////////////////////////////////////
void Model::DetachStaticModel(const std::string &_modelName)
{
  for (unsigned int i = 0; i < this->attachedModels.size(); i++)
  {
    if (this->attachedModels[i]->GetName() == _modelName)
    {
      this->attachedModels.erase(this->attachedModels.begin()+i);
      this->attachedModelsOffset.erase(this->attachedModelsOffset.begin()+i);
      break;
    }
  }
}

//////////////////////////////////////////////////
void Model::OnPoseChange()
{
  math::Pose p;
  for (unsigned int i = 0; i < this->attachedModels.size(); i++)
  {
    p = this->GetWorldPose();
    p += this->attachedModelsOffset[i];
    this->attachedModels[i]->SetWorldPose(p, true);
  }
}

//////////////////////////////////////////////////
void Model::SetState(const ModelState &_state)
{
  this->SetWorldPose(_state.GetPose(), true);
  this->SetScale(_state.Scale(), true);

  LinkState_M linkStates = _state.GetLinkStates();
  for (LinkState_M::iterator iter = linkStates.begin();
       iter != linkStates.end(); ++iter)
  {
    LinkPtr link = this->GetLink(iter->first);
    if (link)
      link->SetState(iter->second);
    else
      gzerr << "Unable to find link[" << iter->first << "]\n";
  }

  for (const auto &ms : _state.NestedModelStates())
  {
    ModelPtr model = this->NestedModel(ms.first);
    if (model)
      model->SetState(ms.second);
    else
      gzerr << "Unable to find model[" << ms.first << "]\n";
  }

  // For now we don't use the joint state values to set the state of
  // simulation.
  // for (unsigned int i = 0; i < _state.GetJointStateCount(); ++i)
  // {
  //   JointState jointState = _state.GetJointState(i);
  //   this->SetJointPosition(this->GetName() + "::" + jointState.GetName(),
  //                          jointState.GetAngle(0).Radian());
  // }
}

/////////////////////////////////////////////////
void Model::SetScale(const math::Vector3 &_scale)
{
  this->SetScale(_scale.Ign());
}

/////////////////////////////////////////////////
void Model::SetScale(const ignition::math::Vector3d &_scale,
      const bool _publish)
{
  if (this->scale == _scale)
    return;

  this->scale = _scale;

  Base_V::iterator iter;
  for (iter = this->children.begin(); iter != this->children.end(); ++iter)
  {
    if (*iter && (*iter)->HasType(LINK))
    {
      boost::static_pointer_cast<Link>(*iter)->SetScale(_scale);
    }
  }

  if (_publish)
    this->PublishScale();
}

/////////////////////////////////////////////////
ignition::math::Vector3d Model::Scale() const
{
  return this->scale;
}

//////////////////////////////////////////////////
void Model::PublishScale()
{
  GZ_ASSERT(this->GetParentModel() != NULL,
      "A model without a parent model should not happen");

  this->world->PublishModelScale(this->GetParentModel());
}

/////////////////////////////////////////////////
void Model::SetEnabled(bool _enabled)
{
  for (Link_V::iterator liter = this->links.begin();
      liter != this->links.end(); ++liter)
  {
    if (*liter)
      (*liter)->SetEnabled(_enabled);
  }
}

/////////////////////////////////////////////////
void Model::SetLinkWorldPose(const math::Pose &_pose, std::string _linkName)
{
  // look for link matching link name
  LinkPtr link = this->GetLink(_linkName);
  if (link)
    this->SetLinkWorldPose(_pose, link);
  else
    gzerr << "Setting Model Pose by specifying Link failed:"
          << " Link[" << _linkName << "] not found.\n";
}

/////////////////////////////////////////////////
void Model::SetLinkWorldPose(const math::Pose &_pose, const LinkPtr &_link)
{
  math::Pose linkPose = _link->GetWorldPose();
  math::Pose currentModelPose = this->GetWorldPose();
  math::Pose linkRelPose = currentModelPose - linkPose;
  math::Pose targetModelPose =  linkRelPose * _pose;
  this->SetWorldPose(targetModelPose);
}

/////////////////////////////////////////////////
void Model::SetAutoDisable(bool _auto)
{
  if (!this->joints.empty())
    return;

  for (Link_V::iterator liter = this->links.begin();
      liter != this->links.end(); ++liter)
  {
    if (*liter)
    {
      (*liter)->SetAutoDisable(_auto);
    }
  }
}

/////////////////////////////////////////////////
bool Model::GetAutoDisable() const
{
  return this->sdf->Get<bool>("allow_auto_disable");
}

/////////////////////////////////////////////////
void Model::SetSelfCollide(bool _self_collide)
{
  this->sdf->GetElement("self_collide")->Set(_self_collide);
}

/////////////////////////////////////////////////
bool Model::GetSelfCollide() const
{
  return this->sdf->Get<bool>("self_collide");
}

/////////////////////////////////////////////////
void Model::RemoveLink(const std::string &_name)
{
  for (Link_V::iterator iter = this->links.begin();
       iter != this->links.end(); ++iter)
  {
    if ((*iter)->GetName() == _name || (*iter)->GetScopedName() == _name)
    {
      this->links.erase(iter);
      break;
    }
  }
}
/////////////////////////////////////////////////
JointControllerPtr Model::GetJointController()
{
  return this->jointController;
}

/////////////////////////////////////////////////
GripperPtr Model::GetGripper(size_t _index) const
{
  if (_index < this->grippers.size())
    return this->grippers[_index];
  else
    return GripperPtr();
}

/////////////////////////////////////////////////
size_t Model::GetGripperCount() const
{
  return this->grippers.size();
}

/////////////////////////////////////////////////
double Model::GetWorldEnergyPotential() const
{
  double e = 0;
  for (Link_V::const_iterator iter = this->links.begin();
    iter != this->links.end(); ++iter)
  {
    e += (*iter)->GetWorldEnergyPotential();
  }
  for (Joint_V::const_iterator iter = this->joints.begin();
    iter != this->joints.end(); ++iter)
  {
    for (unsigned int j = 0; j < (*iter)->GetAngleCount(); ++j)
    {
      e += (*iter)->GetWorldEnergyPotentialSpring(j);
    }
  }
  return e;
}

/////////////////////////////////////////////////
double Model::GetWorldEnergyKinetic() const
{
  double e = 0;
  for (Link_V::const_iterator iter = this->links.begin();
    iter != this->links.end(); ++iter)
  {
    e += (*iter)->GetWorldEnergyKinetic();
  }
  return e;
}

/////////////////////////////////////////////////
double Model::GetWorldEnergy() const
{
  return this->GetWorldEnergyPotential() + this->GetWorldEnergyKinetic();
}

/////////////////////////////////////////////////
gazebo::physics::JointPtr Model::CreateJoint(
  const std::string &_name, const std::string &_type,
  physics::LinkPtr _parent, physics::LinkPtr _child)
{
  gazebo::physics::JointPtr joint;
  if (this->GetJoint(_name))
  {
    gzwarn << "Model [" << this->GetName()
           << "] already has a joint named [" << _name
           << "], skipping creating joint.\n";
    return joint;
  }
  joint =
    this->world->GetPhysicsEngine()->CreateJoint(_type, shared_from_this());
  joint->SetName(_name);
  joint->Attach(_parent, _child);
  // need to call Joint::Load to clone Joint::sdfJoint into Joint::sdf
  joint->Load(_parent, _child, gazebo::math::Pose());
  this->joints.push_back(joint);
  return joint;
}

/////////////////////////////////////////////////
bool Model::RemoveJoint(const std::string &_name)
{
  bool paused = this->world->IsPaused();
  gazebo::physics::JointPtr joint = this->GetJoint(_name);
  if (joint)
  {
    this->world->SetPaused(true);
    joint->Detach();

    this->joints.erase(
      std::remove(this->joints.begin(), this->joints.end(), joint),
      this->joints.end());
    this->world->SetPaused(paused);
    return true;
  }
  else
  {
    gzwarn << "Joint [" << _name
           << "] does not exist in model [" << this->GetName()
           << "], not removed.\n";
    return false;
  }
}

/////////////////////////////////////////////////
<<<<<<< HEAD
void Model::RegisterIntrospectionItems()
{
  auto uri = this->URI();

  // Callbacks.
  auto fModelPose = [this]()
  {
    return this->GetWorldPose().Ign();
  };

  auto fModelLinVel = [this]()
  {
    return this->GetWorldLinearVel().Ign();
  };

  auto fModelAngVel = [this]()
  {
    return this->GetWorldAngularVel().Ign();
  };

  auto fModelLinAcc = [this]()
  {
    return this->GetWorldLinearAccel().Ign();
  };

  auto fModelAngAcc = [this]()
  {
    return this->GetWorldAngularAccel().Ign();
  };

  // Register items.
  common::URI poseURI(uri);
  poseURI.Query().Insert("p", "pose3d/world_pose");
  this->introspectionItems.push_back(poseURI);
  gazebo::util::IntrospectionManager::Instance()->Register
      <ignition::math::Pose3d>(poseURI.Str(), fModelPose);

  common::URI linVelURI(uri);
  linVelURI.Query().Insert("p", "vector3d/world_linear_velocity");
  this->introspectionItems.push_back(linVelURI);
  gazebo::util::IntrospectionManager::Instance()->Register
      <ignition::math::Vector3d>(linVelURI.Str(), fModelLinVel);

  common::URI angVelURI(uri);
  angVelURI.Query().Insert("p", "vector3d/world_angular_velocity");
  this->introspectionItems.push_back(angVelURI);
  gazebo::util::IntrospectionManager::Instance()->Register
      <ignition::math::Vector3d>(angVelURI.Str(), fModelAngVel);

  common::URI linAccURI(uri);
  linAccURI.Query().Insert("p", "vector3d/world_linear_acceleration");
  this->introspectionItems.push_back(linAccURI);
  gazebo::util::IntrospectionManager::Instance()->Register
      <ignition::math::Vector3d>(linAccURI.Str(), fModelLinAcc);

  common::URI angAccURI(uri);
  angAccURI.Query().Insert("p", "vector3d/world_angular_acceleration");
  this->introspectionItems.push_back(angAccURI);
  gazebo::util::IntrospectionManager::Instance()->Register
      <ignition::math::Vector3d>(angAccURI.Str(), fModelAngAcc);
}

/////////////////////////////////////////////////
void Model::UnregisterIntrospectionItems()
{
  for (auto &item : this->introspectionItems)
    util::IntrospectionManager::Instance()->Unregister(item.Str());

  this->introspectionItems.clear();
=======
void Model::SetWindMode(const bool _enable)
{
  this->sdf->GetElement("enable_wind")->Set(_enable);
  for (auto &link : this->links)
    link->SetWindMode(_enable);
}

/////////////////////////////////////////////////
bool Model::WindMode() const
{
  return this->sdf->Get<bool>("enable_wind");
>>>>>>> 0db70331
}

/////////////////////////////////////////////////
LinkPtr Model::CreateLink(const std::string &_name)
{
  LinkPtr link;
  if (this->GetLink(_name))
  {
    gzwarn << "Model [" << this->GetName()
      << "] already has a link named [" << _name
      << "], skipping creating link.\n";
    return link;
  }

  link = this->world->GetPhysicsEngine()->CreateLink(shared_from_this());

  link->SetName(_name);
  this->links.push_back(link);

  return link;
}<|MERGE_RESOLUTION|>--- conflicted
+++ resolved
@@ -417,22 +417,15 @@
 //////////////////////////////////////////////////
 void Model::Fini()
 {
-<<<<<<< HEAD
-  this->plugins.clear();
-=======
->>>>>>> 0db70331
   this->attachedModels.clear();
   this->canonicalLink.reset();
   this->jointController.reset();
   this->joints.clear();
   this->links.clear();
   this->models.clear();
-<<<<<<< HEAD
+  this->plugins.clear();
 
   this->UnregisterIntrospectionItems();
-=======
-  this->plugins.clear();
->>>>>>> 0db70331
 
   Entity::Fini();
 }
@@ -1497,7 +1490,20 @@
 }
 
 /////////////////////////////////////////////////
-<<<<<<< HEAD
+void Model::SetWindMode(const bool _enable)
+{
+  this->sdf->GetElement("enable_wind")->Set(_enable);
+  for (auto &link : this->links)
+    link->SetWindMode(_enable);
+}
+
+/////////////////////////////////////////////////
+bool Model::WindMode() const
+{
+  return this->sdf->Get<bool>("enable_wind");
+}
+
+/////////////////////////////////////////////////
 void Model::RegisterIntrospectionItems()
 {
   auto uri = this->URI();
@@ -1567,19 +1573,6 @@
     util::IntrospectionManager::Instance()->Unregister(item.Str());
 
   this->introspectionItems.clear();
-=======
-void Model::SetWindMode(const bool _enable)
-{
-  this->sdf->GetElement("enable_wind")->Set(_enable);
-  for (auto &link : this->links)
-    link->SetWindMode(_enable);
-}
-
-/////////////////////////////////////////////////
-bool Model::WindMode() const
-{
-  return this->sdf->Get<bool>("enable_wind");
->>>>>>> 0db70331
 }
 
 /////////////////////////////////////////////////
