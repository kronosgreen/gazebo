/*
 * Copyright (C) 2012-2014 Open Source Robotics Foundation
 *
 * Licensed under the Apache License, Version 2.0 (the "License");
 * you may not use this file except in compliance with the License.
 * You may obtain a copy of the License at
 *
 *     http://www.apache.org/licenses/LICENSE-2.0
 *
 * Unless required by applicable law or agreed to in writing, software
 * distributed under the License is distributed on an "AS IS" BASIS,
 * WITHOUT WARRANTIES OR CONDITIONS OF ANY KIND, either express or implied.
 * See the License for the specific language governing permissions and
 * limitations under the License.
 *
*/

#include <tbb/parallel_for.h>
#include <tbb/blocked_range.h>
#include <float.h>

#include <boost/thread/recursive_mutex.hpp>
#include <sstream>

#include "gazebo/util/OpenAL.hh"
#include "gazebo/util/Diagnostics.hh"
#include "gazebo/common/KeyFrame.hh"
#include "gazebo/common/Animation.hh"
#include "gazebo/common/Plugin.hh"
#include "gazebo/common/Events.hh"
#include "gazebo/common/Exception.hh"
#include "gazebo/common/Console.hh"
#include "gazebo/common/CommonTypes.hh"

#include "gazebo/physics/Gripper.hh"
#include "gazebo/physics/Joint.hh"
#include "gazebo/physics/JointController.hh"
#include "gazebo/physics/Link.hh"
#include "gazebo/physics/World.hh"
#include "gazebo/physics/PhysicsEngine.hh"
#include "gazebo/physics/Model.hh"
#include "gazebo/physics/Contact.hh"

#include "gazebo/sensors/SensorManager.hh"

#include "gazebo/transport/Node.hh"

using namespace gazebo;
using namespace physics;

//////////////////////////////////////////////////
Model::Model(BasePtr _parent)
  : Entity(_parent)
{
  this->AddType(MODEL);
}

//////////////////////////////////////////////////
Model::~Model()
{
}

//////////////////////////////////////////////////
void Model::Load(sdf::ElementPtr _sdf)
{
  Entity::Load(_sdf);

  this->jointPub = this->node->Advertise<msgs::Joint>("~/joint");

  this->SetStatic(this->sdf->Get<bool>("static"));
  if (this->sdf->HasElement("static"))
  {
    this->sdf->GetElement("static")->GetValue()->SetUpdateFunc(
        boost::bind(&Entity::IsStatic, this));
  }

  if (this->sdf->HasElement("allow_auto_disable"))
    this->SetAutoDisable(this->sdf->Get<bool>("allow_auto_disable"));
  this->LoadLinks();

  // Load the joints if the world is already loaded. Otherwise, the World
  // has some special logic to load models that takes into account state
  // information.
  if (this->world->IsLoaded())
    this->LoadJoints();
}

//////////////////////////////////////////////////
void Model::LoadLinks()
{
  /// \TODO: check for duplicate model, and raise an error
  /// BasePtr dup = Base::GetByName(this->GetScopedName());

  // Load the bodies
  if (this->sdf->HasElement("link"))
  {
    sdf::ElementPtr linkElem = this->sdf->GetElement("link");
    bool canonicalLinkInitialized = false;
    while (linkElem)
    {
      // Create a new link
      LinkPtr link = this->GetWorld()->GetPhysicsEngine()->CreateLink(
          boost::static_pointer_cast<Model>(shared_from_this()));

      /// \TODO: canonical link is hardcoded to the first link.
      ///        warn users for now, need  to add parsing of
      ///        the canonical tag in sdf
      if (!canonicalLinkInitialized)
      {
        link->SetCanonicalLink(true);
        this->canonicalLink = link;
        canonicalLinkInitialized = true;
      }

      // Load the link using the config node. This also loads all of the
      // bodies collisionetries
      link->Load(linkElem);
      linkElem = linkElem->GetNextElement("link");
      this->links.push_back(link);
    }
  }
}

//////////////////////////////////////////////////
void Model::LoadJoints()
{
  // Load the joints
  if (this->sdf->HasElement("joint"))
  {
    sdf::ElementPtr jointElem = this->sdf->GetElement("joint");
    while (jointElem)
    {
      try
      {
        this->LoadJoint(jointElem);
      }
      catch(...)
      {
        gzerr << "LoadJoint Failed\n";
      }
      jointElem = jointElem->GetNextElement("joint");
    }
  }

  if (this->sdf->HasElement("gripper"))
  {
    sdf::ElementPtr gripperElem = this->sdf->GetElement("gripper");
    while (gripperElem)
    {
      this->LoadGripper(gripperElem);
      gripperElem = gripperElem->GetNextElement("gripper");
    }
  }
}

//////////////////////////////////////////////////
void Model::Init()
{
  // Record the model's initial pose (for reseting)
  this->SetInitialRelativePose(this->GetWorldPose());

  this->SetRelativePose(this->GetWorldPose());

  // Initialize the bodies before the joints
  for (Base_V::iterator iter = this->children.begin();
       iter != this->children.end(); ++iter)
  {
    if ((*iter)->HasType(Base::LINK))
    {
      LinkPtr link = boost::static_pointer_cast<Link>(*iter);
      if (link)
        link->Init();
      else
        gzerr << "Child [" << (*iter)->GetName()
              << "] has type Base::LINK, but cannot be dynamically casted\n";
    }
    else if ((*iter)->HasType(Base::MODEL))
      boost::static_pointer_cast<Model>(*iter)->Init();
  }

  // Initialize the joints last.
  for (Joint_V::iterator iter = this->joints.begin();
       iter != this->joints.end(); ++iter)
  {
    try
    {
      (*iter)->Init();
    }
    catch(...)
    {
      gzerr << "Init joint failed" << std::endl;
      return;
    }
    // The following message used to be filled and sent in Model::LoadJoint
    // It is moved here, after Joint::Init, so that the joint properties
    // can be included in the message.
    msgs::Joint msg;
    (*iter)->FillMsg(msg);
    this->jointPub->Publish(msg);
  }

  for (std::vector<GripperPtr>::iterator iter = this->grippers.begin();
       iter != this->grippers.end(); ++iter)
  {
    (*iter)->Init();
  }
}

//////////////////////////////////////////////////
void Model::Update()
{
  if (this->IsStatic())
    return;

  boost::recursive_mutex::scoped_lock lock(this->updateMutex);

  for (Joint_V::iterator jiter = this->joints.begin();
       jiter != this->joints.end(); ++jiter)
    (*jiter)->Update();

  if (this->jointController)
    this->jointController->Update();

  if (!this->jointAnimations.empty())
  {
    common::NumericKeyFrame kf(0);
    std::map<std::string, double> jointPositions;
    std::map<std::string, common::NumericAnimationPtr>::iterator iter;
    iter = this->jointAnimations.begin();
    while (iter != this->jointAnimations.end())
    {
      iter->second->GetInterpolatedKeyFrame(kf);

      iter->second->AddTime(
          (this->world->GetSimTime() - this->prevAnimationTime).Double());

      if (iter->second->GetTime() < iter->second->GetLength())
      {
        iter->second->GetInterpolatedKeyFrame(kf);
        jointPositions[iter->first] = kf.GetValue();
        ++iter;
      }
      else
      {
        this->jointAnimations.erase(iter++);
      }
    }
    if (!jointPositions.empty())
    {
      this->jointController->SetJointPositions(jointPositions);
    }
    else
    {
      if (this->onJointAnimationComplete)
        this->onJointAnimationComplete();
    }
    this->prevAnimationTime = this->world->GetSimTime();
  }

  // diagnostics
  if (DIAG_ENABLED())
  {
    DIAG_VARIABLE("model ["+this->GetName()+"] potential energy",
      this->GetWorldEnergyPotential());
    DIAG_VARIABLE("model ["+this->GetName()+"] kinetic energy",
      this->GetWorldEnergyKinetic());
    DIAG_VARIABLE("model ["+this->GetName()+"] total energy",
      this->GetWorldEnergy());

    for (Link_V::iterator liter = this->links.begin();
         liter != this->links.end(); ++liter)
    {
      DIAG_VARIABLE("link ["+(*liter)->GetScopedName()+"] potential energy",
        (*liter)->GetWorldEnergyPotential());
      DIAG_VARIABLE("link ["+(*liter)->GetScopedName()+"] kinetic energy",
        (*liter)->GetWorldEnergyKinetic());
      DIAG_VARIABLE("link ["+(*liter)->GetScopedName()+"] total energy",
        (*liter)->GetWorldEnergy());
    }

    for (Joint_V::iterator jiter = this->joints.begin();
         jiter != this->joints.end(); ++jiter)
    {
      for(unsigned int i = 0; i < (*jiter)->GetAngleCount(); ++i)
      {
        std::ostringstream stream;
        stream << "joint [" << (*jiter)->GetScopedName() << "] ["
               << i << "] potential spring energy";
        DIAG_VARIABLE(stream.str(), (*jiter)->GetWorldEnergyPotentialSpring(i));
      }
    }
  }
}

//////////////////////////////////////////////////
void Model::SetJointPosition(
  const std::string &_jointName, double _position, int _index)
{
  JointPtr joint = this->GetJoint(_jointName);
  if (joint)
  {
    joint->SetPosition(_index, _position);
  }
  else
  {
    gzerr << "Joint [" << _jointName << "] not found.\n";
  }
}

//////////////////////////////////////////////////
void Model::SetJointPositions(
    const std::map<std::string, double> &_jointPositions)
{
  // go through all joints in this model and update each one
  //   for each joint update, recursively update all children
  for (std::map<std::string, double>::const_iterator
       jiter = _jointPositions.begin();
       jiter != _jointPositions.end();
       ++jiter)
  {
    // First try name without scope, i.e. joint_name
    JointPtr joint = this->GetJoint(jiter->first);

    if (joint)
    {
      // assume joint index is 0
      // FIXME: get index from user for multi dof joints.
      const unsigned int id = 0;
      joint->SetPosition(id, jiter->second);
    }
    else
    {
      gzerr << "Joint [" << jiter->first << "] not found.\n";
    }
  }
}

//////////////////////////////////////////////////
void Model::RemoveChild(EntityPtr _child)
{
  Joint_V::iterator jiter;

  if (_child->HasType(LINK))
  {
    bool done = false;

    while (!done)
    {
      done = true;

      for (jiter = this->joints.begin(); jiter != this->joints.end(); ++jiter)
      {
        if (!(*jiter))
          continue;

        LinkPtr jlink0 = (*jiter)->GetJointLink(0);
        LinkPtr jlink1 = (*jiter)->GetJointLink(1);

        if (!jlink0 || !jlink1 || jlink0->GetName() == _child->GetName() ||
            jlink1->GetName() == _child->GetName() ||
            jlink0->GetName() == jlink1->GetName())
        {
          this->joints.erase(jiter);
          done = false;
          break;
        }
      }
    }

    this->RemoveLink(_child->GetScopedName());
  }

  Entity::RemoveChild(_child->GetId());

  for (Link_V::iterator liter = this->links.begin();
       liter != this->links.end(); ++liter)
  {
    (*liter)->SetEnabled(true);
  }
}

//////////////////////////////////////////////////
void Model::Fini()
{
  Entity::Fini();

  this->attachedModels.clear();
  this->joints.clear();
  this->plugins.clear();
  this->links.clear();
  this->canonicalLink.reset();
}

//////////////////////////////////////////////////
void Model::UpdateParameters(sdf::ElementPtr _sdf)
{
  Entity::UpdateParameters(_sdf);

  if (_sdf->HasElement("link"))
  {
    sdf::ElementPtr linkElem = _sdf->GetElement("link");
    while (linkElem)
    {
      LinkPtr link = boost::dynamic_pointer_cast<Link>(
          this->GetChild(linkElem->Get<std::string>("name")));
      link->UpdateParameters(linkElem);
      linkElem = linkElem->GetNextElement("link");
    }
  }
  /*

  if (_sdf->HasElement("joint"))
  {
    sdf::ElementPtr jointElem = _sdf->GetElement("joint");
    while (jointElem)
    {
      JointPtr joint = boost::dynamic_pointer_cast<Joint>(this->GetChild(jointElem->Get<std::string>("name")));
      joint->UpdateParameters(jointElem);
      jointElem = jointElem->GetNextElement("joint");
    }
  }
  */
}

//////////////////////////////////////////////////
const sdf::ElementPtr Model::GetSDF()
{
  return Entity::GetSDF();
}

//////////////////////////////////////////////////
void Model::Reset()
{
  Entity::Reset();

<<<<<<< HEAD
  // reset link velocities when resetting model
  for (Link_V::iterator liter = this->links.begin();
       liter != this->links.end(); ++liter)
  {
    (*liter)->ResetPhysicsStates();
  }
=======
  for (std::vector<ModelPluginPtr>::iterator iter = this->plugins.begin();
       iter != this->plugins.end(); ++iter)
  {
    (*iter)->Reset();
  }

  this->ResetPhysicsStates();
>>>>>>> b5f686e0

  for (Joint_V::iterator jiter = this->joints.begin();
       jiter != this->joints.end(); ++jiter)
  {
    (*jiter)->Reset();
  }

  // Reset plugins after links and joints,
  // so that plugins can restore initial conditions
  for (std::vector<ModelPluginPtr>::iterator iter = this->plugins.begin();
       iter != this->plugins.end(); ++iter)
  {
    (*iter)->Reset();
  }
}

//////////////////////////////////////////////////
void Model::ResetPhysicsStates()
{
  // reset link velocities when resetting model
  for (Link_V::iterator liter = this->links.begin();
       liter != this->links.end(); ++liter)
  {
    (*liter)->ResetPhysicsStates();
  }
}

//////////////////////////////////////////////////
void Model::SetLinearVel(const math::Vector3 &_vel)
{
  for (Link_V::iterator iter = this->links.begin();
       iter != this->links.end(); ++iter)
  {
    if (*iter)
    {
      (*iter)->SetEnabled(true);
      (*iter)->SetLinearVel(_vel);
    }
  }
}

//////////////////////////////////////////////////
void Model::SetAngularVel(const math::Vector3 &_vel)
{
  for (Link_V::iterator iter = this->links.begin();
       iter != this->links.end(); ++iter)
  {
    if (*iter)
    {
      (*iter)->SetEnabled(true);
      (*iter)->SetAngularVel(_vel);
    }
  }
}

//////////////////////////////////////////////////
void Model::SetLinearAccel(const math::Vector3 &_accel)
{
  for (Link_V::iterator iter = this->links.begin();
       iter != this->links.end(); ++iter)
  {
    if (*iter)
    {
      (*iter)->SetEnabled(true);
      (*iter)->SetLinearAccel(_accel);
    }
  }
}

//////////////////////////////////////////////////
void Model::SetAngularAccel(const math::Vector3 &_accel)
{
  for (Link_V::iterator iter = this->links.begin();
       iter != this->links.end(); ++iter)
  {
    if (*iter)
    {
      (*iter)->SetEnabled(true);
      (*iter)->SetAngularAccel(_accel);
    }
  }
}

//////////////////////////////////////////////////
math::Vector3 Model::GetRelativeLinearVel() const
{
  if (this->GetLink("canonical"))
    return this->GetLink("canonical")->GetRelativeLinearVel();
  else
    return math::Vector3(0, 0, 0);
}

//////////////////////////////////////////////////
math::Vector3 Model::GetWorldLinearVel() const
{
  if (this->GetLink("canonical"))
    return this->GetLink("canonical")->GetWorldLinearVel();
  else
    return math::Vector3(0, 0, 0);
}

//////////////////////////////////////////////////
math::Vector3 Model::GetRelativeAngularVel() const
{
  if (this->GetLink("canonical"))
    return this->GetLink("canonical")->GetRelativeAngularVel();
  else
    return math::Vector3(0, 0, 0);
}

//////////////////////////////////////////////////
math::Vector3 Model::GetWorldAngularVel() const
{
  if (this->GetLink("canonical"))
    return this->GetLink("canonical")->GetWorldAngularVel();
  else
    return math::Vector3(0, 0, 0);
}


//////////////////////////////////////////////////
math::Vector3 Model::GetRelativeLinearAccel() const
{
  if (this->GetLink("canonical"))
    return this->GetLink("canonical")->GetRelativeLinearAccel();
  else
    return math::Vector3(0, 0, 0);
}

//////////////////////////////////////////////////
math::Vector3 Model::GetWorldLinearAccel() const
{
  if (this->GetLink("canonical"))
    return this->GetLink("canonical")->GetWorldLinearAccel();
  else
    return math::Vector3(0, 0, 0);
}

//////////////////////////////////////////////////
math::Vector3 Model::GetRelativeAngularAccel() const
{
  if (this->GetLink("canonical"))
    return this->GetLink("canonical")->GetRelativeAngularAccel();
  else
    return math::Vector3(0, 0, 0);
}

//////////////////////////////////////////////////
math::Vector3 Model::GetWorldAngularAccel() const
{
  if (this->GetLink("canonical"))
    return this->GetLink("canonical")->GetWorldAngularAccel();
  else
    return math::Vector3(0, 0, 0);
}

//////////////////////////////////////////////////
math::Box Model::GetBoundingBox() const
{
  math::Box box;

  box.min.Set(FLT_MAX, FLT_MAX, FLT_MAX);
  box.max.Set(-FLT_MAX, -FLT_MAX, -FLT_MAX);

  for (Link_V::const_iterator iter = this->links.begin();
       iter != this->links.end(); ++iter)
  {
    if (*iter)
    {
      math::Box linkBox;
      linkBox = (*iter)->GetBoundingBox();
      box += linkBox;
    }
  }

  return box;
}

//////////////////////////////////////////////////
unsigned int Model::GetJointCount() const
{
  return this->joints.size();
}

//////////////////////////////////////////////////
const Joint_V &Model::GetJoints() const
{
  return this->joints;
}

//////////////////////////////////////////////////
JointPtr Model::GetJoint(const std::string &_name)
{
  JointPtr result;
  Joint_V::iterator iter;

  for (iter = this->joints.begin(); iter != this->joints.end(); ++iter)
  {
    if ((*iter)->GetScopedName() == _name || (*iter)->GetName() == _name)
    {
      result = (*iter);
      break;
    }
  }

  return result;
}

//////////////////////////////////////////////////
LinkPtr Model::GetLinkById(unsigned int _id) const
{
  return boost::dynamic_pointer_cast<Link>(this->GetById(_id));
}

//////////////////////////////////////////////////
const Link_V &Model::GetLinks() const
{
  return this->links;
}

//////////////////////////////////////////////////
LinkPtr Model::GetLink(const std::string &_name) const
{
  Link_V::const_iterator iter;
  LinkPtr result;

  if (_name == "canonical")
  {
    result = this->canonicalLink;
  }
  else
  {
    for (iter = this->links.begin(); iter != this->links.end(); ++iter)
    {
      if (((*iter)->GetScopedName() == _name) || ((*iter)->GetName() == _name))
      {
        result = *iter;
        break;
      }
    }
  }

  return result;
}

//////////////////////////////////////////////////
void Model::LoadJoint(sdf::ElementPtr _sdf)
{
  JointPtr joint;

  std::string stype = _sdf->Get<std::string>("type");

  joint = this->GetWorld()->GetPhysicsEngine()->CreateJoint(stype,
     boost::static_pointer_cast<Model>(shared_from_this()));
  if (!joint)
  {
    gzerr << "Unable to create joint of type[" << stype << "]\n";
    // gzthrow("Unable to create joint of type[" + stype + "]\n");
    return;
  }

  joint->SetModel(boost::static_pointer_cast<Model>(shared_from_this()));

  // Load the joint
  joint->Load(_sdf);

  if (this->GetJoint(joint->GetScopedName()) != NULL)
  {
    gzerr << "can't have two joint with the same name\n";
    gzthrow("can't have two joints with the same name ["+
      joint->GetScopedName() + "]\n");
  }

  this->joints.push_back(joint);

  if (!this->jointController)
    this->jointController.reset(new JointController(
        boost::dynamic_pointer_cast<Model>(shared_from_this())));
  this->jointController->AddJoint(joint);
}

//////////////////////////////////////////////////
void Model::LoadGripper(sdf::ElementPtr _sdf)
{
  GripperPtr gripper(new Gripper(
      boost::static_pointer_cast<Model>(shared_from_this())));
  gripper->Load(_sdf);
  this->grippers.push_back(gripper);
}

//////////////////////////////////////////////////
void Model::LoadPlugins()
{
  // Check to see if we need to load any model plugins
  if (this->GetPluginCount() > 0)
  {
    int iterations = 0;

    // Wait for the sensors to be initialized before loading
    // plugins, if there are any sensors
    while (this->GetSensorCount() > 0 &&
        !sensors::SensorManager::Instance()->SensorsInitialized() &&
        iterations < 50)
    {
      common::Time::MSleep(100);
      iterations++;
    }

    // Load the plugins if the sensors have been loaded, or if there
    // are no sensors attached to the model.
    if (iterations < 50)
    {
      // Load the plugins
      sdf::ElementPtr pluginElem = this->sdf->GetElement("plugin");
      while (pluginElem)
      {
        this->LoadPlugin(pluginElem);
        pluginElem = pluginElem->GetNextElement("plugin");
      }
    }
    else
    {
      gzerr << "Sensors failed to initialize when loading model["
        << this->GetName() << "] via the factory mechanism."
        << "Plugins for the model will not be loaded.\n";
    }
  }
}

//////////////////////////////////////////////////
unsigned int Model::GetPluginCount() const
{
  unsigned int result = 0;

  // Count all the plugins specified in SDF
  if (this->sdf->HasElement("plugin"))
  {
    sdf::ElementPtr pluginElem = this->sdf->GetElement("plugin");
    while (pluginElem)
    {
      result++;
      pluginElem = pluginElem->GetNextElement("plugin");
    }
  }

  return result;
}

//////////////////////////////////////////////////
unsigned int Model::GetSensorCount() const
{
  unsigned int result = 0;

  // Count all the sensors on all the links
  for (Link_V::const_iterator iter = this->links.begin();
       iter != this->links.end(); ++iter)
  {
    result += (*iter)->GetSensorCount();
  }

  return result;
}

//////////////////////////////////////////////////
void Model::LoadPlugin(sdf::ElementPtr _sdf)
{
  std::string pluginName = _sdf->Get<std::string>("name");
  std::string filename = _sdf->Get<std::string>("filename");
  gazebo::ModelPluginPtr plugin =
    gazebo::ModelPlugin::Create(filename, pluginName);
  if (plugin)
  {
    if (plugin->GetType() != MODEL_PLUGIN)
    {
      gzerr << "Model[" << this->GetName() << "] is attempting to load "
            << "a plugin, but detected an incorrect plugin type. "
            << "Plugin filename[" << filename << "] name["
            << pluginName << "]\n";
      return;
    }

    ModelPtr myself = boost::static_pointer_cast<Model>(shared_from_this());
    plugin->Load(myself, _sdf);
    plugin->Init();
    this->plugins.push_back(plugin);
  }
}

//////////////////////////////////////////////////
void Model::SetGravityMode(const bool &_v)
{
  for (Link_V::iterator liter = this->links.begin();
      liter != this->links.end(); ++liter)
  {
    if (*liter)
    {
      (*liter)->SetGravityMode(_v);
    }
  }
}

//////////////////////////////////////////////////
void Model::SetCollideMode(const std::string &_m)
{
  for (Link_V::iterator liter = this->links.begin();
      liter != this->links.end(); ++liter)
  {
    if (*liter)
    {
      (*liter)->SetCollideMode(_m);
    }
  }
}

//////////////////////////////////////////////////
void Model::SetLaserRetro(const float _retro)
{
  for (Link_V::iterator liter = this->links.begin();
      liter != this->links.end(); ++liter)
  {
    if (*liter)
    {
      (*liter)->SetLaserRetro(_retro);
    }
  }
}

//////////////////////////////////////////////////
void Model::FillMsg(msgs::Model &_msg)
{
  _msg.set_name(this->GetScopedName());
  _msg.set_is_static(this->IsStatic());
  msgs::Set(_msg.mutable_pose(), this->GetWorldPose());
  _msg.set_id(this->GetId());
  msgs::Set(_msg.mutable_scale(), this->scale);

  msgs::Set(this->visualMsg->mutable_pose(), this->GetWorldPose());
  _msg.add_visual()->CopyFrom(*this->visualMsg);

  for (Link_V::iterator iter = this->links.begin(); iter != this->links.end();
      ++iter)
  {
    (*iter)->FillMsg(*_msg.add_link());
  }

  for (Joint_V::iterator iter = this->joints.begin();
       iter != this->joints.end(); ++iter)
  {
    (*iter)->FillMsg(*_msg.add_joint());
  }
}

//////////////////////////////////////////////////
void Model::ProcessMsg(const msgs::Model &_msg)
{
  if (_msg.has_id() && _msg.id() != this->GetId())
  {
    gzerr << "Incorrect ID[" << _msg.id() << " != " << this->GetId() << "]\n";
    return;
  }
  else if ((_msg.has_id() && _msg.id() != this->GetId()) &&
            _msg.name() != this->GetScopedName())
  {
    gzerr << "Incorrect name[" << _msg.name() << " != " << this->GetName()
      << "]\n";
    return;
  }

  this->SetName(this->world->StripWorldName(_msg.name()));
  if (_msg.has_pose())
    this->SetWorldPose(msgs::Convert(_msg.pose()));
  for (int i = 0; i < _msg.link_size(); i++)
  {
    LinkPtr link = this->GetLinkById(_msg.link(i).id());
    if (link)
      link->ProcessMsg(_msg.link(i));
  }

  if (_msg.has_is_static())
    this->SetStatic(_msg.is_static());

  if (_msg.has_scale())
    this->SetScale(msgs::Convert(_msg.scale()));
}

//////////////////////////////////////////////////
void Model::SetJointAnimation(
    const std::map<std::string, common::NumericAnimationPtr> &_anims,
    boost::function<void()> _onComplete)
{
  boost::recursive_mutex::scoped_lock lock(this->updateMutex);
  std::map<std::string, common::NumericAnimationPtr>::const_iterator iter;
  for (iter = _anims.begin(); iter != _anims.end(); ++iter)
  {
    this->jointAnimations[iter->first] = iter->second;
  }
  this->onJointAnimationComplete = _onComplete;
  this->prevAnimationTime = this->world->GetSimTime();
}

//////////////////////////////////////////////////
void Model::StopAnimation()
{
  boost::recursive_mutex::scoped_lock lock(this->updateMutex);
  Entity::StopAnimation();
  this->onJointAnimationComplete.clear();
  this->jointAnimations.clear();
}

//////////////////////////////////////////////////
void Model::AttachStaticModel(ModelPtr &_model, math::Pose _offset)
{
  if (!_model->IsStatic())
  {
    gzerr << "AttachStaticModel requires a static model\n";
    return;
  }

  this->attachedModels.push_back(_model);
  this->attachedModelsOffset.push_back(_offset);
}

//////////////////////////////////////////////////
void Model::DetachStaticModel(const std::string &_modelName)
{
  for (unsigned int i = 0; i < this->attachedModels.size(); i++)
  {
    if (this->attachedModels[i]->GetName() == _modelName)
    {
      this->attachedModels.erase(this->attachedModels.begin()+i);
      this->attachedModelsOffset.erase(this->attachedModelsOffset.begin()+i);
      break;
    }
  }
}

//////////////////////////////////////////////////
void Model::OnPoseChange()
{
  math::Pose p;
  for (unsigned int i = 0; i < this->attachedModels.size(); i++)
  {
    p = this->GetWorldPose();
    p += this->attachedModelsOffset[i];
    this->attachedModels[i]->SetWorldPose(p, true);
  }
}

//////////////////////////////////////////////////
void Model::SetState(const ModelState &_state)
{
  this->SetWorldPose(_state.GetPose(), true);

  LinkState_M linkStates = _state.GetLinkStates();
  for (LinkState_M::iterator iter = linkStates.begin();
       iter != linkStates.end(); ++iter)
  {
    LinkPtr link = this->GetLink(iter->first);
    if (link)
      link->SetState(iter->second);
    else
      gzerr << "Unable to find link[" << iter->first << "]\n";
  }

  // For now we don't use the joint state values to set the state of
  // simulation.
  // for (unsigned int i = 0; i < _state.GetJointStateCount(); ++i)
  // {
  //   JointState jointState = _state.GetJointState(i);
  //   this->SetJointPosition(this->GetName() + "::" + jointState.GetName(),
  //                          jointState.GetAngle(0).Radian());
  // }
}

/////////////////////////////////////////////////
void Model::SetScale(const math::Vector3 &_scale)
{
  if (this->scale == _scale)
    return;

  this->scale = _scale;

  Base_V::iterator iter;
  for (iter = this->children.begin(); iter != this->children.end(); ++iter)
  {
    if (*iter && (*iter)->HasType(LINK))
    {
      boost::static_pointer_cast<Link>(*iter)->SetScale(_scale);
    }
  }
}

/////////////////////////////////////////////////
void Model::SetEnabled(bool _enabled)
{
  for (Link_V::iterator liter = this->links.begin();
      liter != this->links.end(); ++liter)
  {
    if (*liter)
      (*liter)->SetEnabled(_enabled);
  }
}

/////////////////////////////////////////////////
void Model::SetLinkWorldPose(const math::Pose &_pose, std::string _linkName)
{
  // look for link matching link name
  LinkPtr link = this->GetLink(_linkName);
  if (link)
    this->SetLinkWorldPose(_pose, link);
  else
    gzerr << "Setting Model Pose by specifying Link failed:"
          << " Link[" << _linkName << "] not found.\n";
}

/////////////////////////////////////////////////
void Model::SetLinkWorldPose(const math::Pose &_pose, const LinkPtr &_link)
{
  math::Pose linkPose = _link->GetWorldPose();
  math::Pose currentModelPose = this->GetWorldPose();
  math::Pose linkRelPose = currentModelPose - linkPose;
  math::Pose targetModelPose =  linkRelPose * _pose;
  this->SetWorldPose(targetModelPose);
}

/////////////////////////////////////////////////
void Model::SetAutoDisable(bool _auto)
{
  if (!this->joints.empty())
    return;

  for (Link_V::iterator liter = this->links.begin();
      liter != this->links.end(); ++liter)
  {
    if (*liter)
    {
      (*liter)->SetAutoDisable(_auto);
    }
  }
}

/////////////////////////////////////////////////
bool Model::GetAutoDisable() const
{
  return this->sdf->Get<bool>("allow_auto_disable");
}

/////////////////////////////////////////////////
void Model::RemoveLink(const std::string &_name)
{
  for (Link_V::iterator iter = this->links.begin();
       iter != this->links.end(); ++iter)
  {
    if ((*iter)->GetName() == _name || (*iter)->GetScopedName() == _name)
    {
      this->links.erase(iter);
      break;
    }
  }
}
/////////////////////////////////////////////////
JointControllerPtr Model::GetJointController()
{
  return this->jointController;
}

/////////////////////////////////////////////////
GripperPtr Model::GetGripper(size_t _index) const
{
  if (_index < this->grippers.size())
    return this->grippers[_index];
  else
    return GripperPtr();
}

/////////////////////////////////////////////////
size_t Model::GetGripperCount() const
{
  return this->grippers.size();
}

/////////////////////////////////////////////////
double Model::GetWorldEnergyPotential() const
{
  double e = 0;
  for (Link_V::const_iterator iter = this->links.begin();
    iter != this->links.end(); ++iter)
  {
    e += (*iter)->GetWorldEnergyPotential();
  }
  for (Joint_V::const_iterator iter = this->joints.begin();
    iter != this->joints.end(); ++iter)
  {
    for (unsigned int j = 0; j < (*iter)->GetAngleCount(); ++j)
    {
      e += (*iter)->GetWorldEnergyPotentialSpring(j);
    }
  }
  return e;
}

/////////////////////////////////////////////////
double Model::GetWorldEnergyKinetic() const
{
  double e = 0;
  for (Link_V::const_iterator iter = this->links.begin();
    iter != this->links.end(); ++iter)
  {
    e += (*iter)->GetWorldEnergyKinetic();
  }
  return e;
}

/////////////////////////////////////////////////
double Model::GetWorldEnergy() const
{
  return this->GetWorldEnergyPotential() + this->GetWorldEnergyKinetic();
}<|MERGE_RESOLUTION|>--- conflicted
+++ resolved
@@ -433,14 +433,6 @@
 {
   Entity::Reset();
 
-<<<<<<< HEAD
-  // reset link velocities when resetting model
-  for (Link_V::iterator liter = this->links.begin();
-       liter != this->links.end(); ++liter)
-  {
-    (*liter)->ResetPhysicsStates();
-  }
-=======
   for (std::vector<ModelPluginPtr>::iterator iter = this->plugins.begin();
        iter != this->plugins.end(); ++iter)
   {
@@ -448,20 +440,11 @@
   }
 
   this->ResetPhysicsStates();
->>>>>>> b5f686e0
 
   for (Joint_V::iterator jiter = this->joints.begin();
        jiter != this->joints.end(); ++jiter)
   {
     (*jiter)->Reset();
-  }
-
-  // Reset plugins after links and joints,
-  // so that plugins can restore initial conditions
-  for (std::vector<ModelPluginPtr>::iterator iter = this->plugins.begin();
-       iter != this->plugins.end(); ++iter)
-  {
-    (*iter)->Reset();
   }
 }
 
