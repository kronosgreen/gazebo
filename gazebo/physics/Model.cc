--- conflicted
+++ resolved
@@ -71,12 +71,14 @@
 {
   this->AddType(MODEL);
   this->updateMutex = new boost::recursive_mutex();
+  this->jointController = NULL;
 }
 
 //////////////////////////////////////////////////
 Model::~Model()
 {
   delete this->updateMutex;
+  delete this->jointController;
 }
 
 //////////////////////////////////////////////////
@@ -90,12 +92,8 @@
   this->sdf->GetElement("static")->GetValue()->SetUpdateFunc(
       boost::bind(&Entity::IsStatic, this));
 
-<<<<<<< HEAD
   this->SetAutoDisable(this->sdf->Get<bool>("allow_auto_disable"));
-=======
-  this->SetAutoDisable(this->sdf->GetValueBool("allow_auto_disable"));
   this->LoadLinks();
->>>>>>> 4ada83f1
 
   // Load the joints if the world is already loaded. Otherwise, the World
   // has some special logic to load models that takes into account state
