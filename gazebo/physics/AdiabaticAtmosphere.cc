/*
 * Copyright (C) 2016 Open Source Robotics Foundation
 *
 * Licensed under the Apache License, Version 2.0 (the "License");
 * you may not use this file except in compliance with the License.
 * You may obtain a copy of the License at
 *
 *     http://www.apache.org/licenses/LICENSE-2.0
 *
 * Unless required by applicable law or agreed to in writing, software
 * distributed under the License is distributed on an "AS IS" BASIS,
 * WITHOUT WARRANTIES OR CONDITIONS OF ANY KIND, either express or implied.
 * See the License for the specific language governing permissions and
 * limitations under the License.
 *
*/

#ifdef _WIN32
  // Ensure that Winsock2.h is included before Windows.h, which can get
  // pulled in by anybody (e.g., Boost).
  #include <Winsock2.h>
#endif

#include <sdf/sdf.hh>

#include "gazebo/physics/AdiabaticAtmosphere.hh"
#include "gazebo/physics/AtmosphereFactory.hh"
#include "gazebo/physics/PhysicsEngine.hh"
#include "gazebo/physics/World.hh"

#include "gazebo/transport/Publisher.hh"

namespace gazebo
{
  namespace physics
  {
    /// \internal
    /// \brief Private data for AdiabaticAtmosphere.
    class AdiabaticAtmospherePrivate
    {
      /// \brief Adiabatic atmosphere power parameter used to calculate
      /// pressure and density of air.
      /// See https://en.wikipedia.org/wiki/Density_of_air#Altitude
      public: double adiabaticPower;
    };
  }
}

using namespace gazebo;
using namespace physics;

GZ_REGISTER_ATMOSPHERE_MODEL("adiabatic", AdiabaticAtmosphere)

//////////////////////////////////////////////////
AdiabaticAtmosphere::AdiabaticAtmosphere(physics::World &_world)
  : Atmosphere(_world), dataPtr(new AdiabaticAtmospherePrivate)
{
  this->ComputeAdiabaticPower();
}

//////////////////////////////////////////////////
AdiabaticAtmosphere::~AdiabaticAtmosphere()
{
}

//////////////////////////////////////////////////
void AdiabaticAtmosphere::Load(sdf::ElementPtr _sdf)
{
  Atmosphere::Load(_sdf);
  this->ComputeAdiabaticPower();
}

//////////////////////////////////////////////////
std::string AdiabaticAtmosphere::Type() const
{
  return "adiabatic";
}

/////////////////////////////////////////////////
void AdiabaticAtmosphere::OnRequest(ConstRequestPtr &_msg)
{
  msgs::Response response;
  response.set_id(_msg->id());
  response.set_request(_msg->request());
  response.set_response("success");
  std::string *serializedData = response.mutable_serialized_data();

  if (_msg->request() == "atmosphere_info")
  {
    msgs::Atmosphere atmosphereMsg;
    atmosphereMsg.set_type(msgs::Atmosphere::ADIABATIC);
    atmosphereMsg.set_enable_atmosphere(this->World().AtmosphereEnabled());
    atmosphereMsg.set_temperature(Atmosphere::Temperature());
    atmosphereMsg.set_pressure(Atmosphere::Pressure());
    atmosphereMsg.set_mass_density(Atmosphere::MassDensity());

    response.set_type(atmosphereMsg.GetTypeName());
    atmosphereMsg.SerializeToString(serializedData);
    this->Publish(response);
  }
}

/////////////////////////////////////////////////
void AdiabaticAtmosphere::OnAtmosphereMsg(ConstAtmospherePtr &_msg)
{
  // Parent class handles many generic parameters
  // This should be done first so that the profile settings
  // can be over-ridden by other message parameters.
  Atmosphere::OnAtmosphereMsg(_msg);
}

//////////////////////////////////////////////////
void AdiabaticAtmosphere::SetTemperatureGradient(const double _gradient)
{
  Atmosphere::SetTemperatureGradient(_gradient);
  this->ComputeAdiabaticPower();
}

//////////////////////////////////////////////////
double AdiabaticAtmosphere::Temperature(const double _altitude) const
{
  double temperature = Atmosphere::Temperature() +
      Atmosphere::TemperatureGradient() * _altitude;
  return temperature;
}

//////////////////////////////////////////////////
double AdiabaticAtmosphere::Pressure(const double _altitude) const
{
  if (!ignition::math::equal(Atmosphere::Temperature(), 0.0, 1e-6))
  {
    // See https://en.wikipedia.org/wiki/Density_of_air#Altitude
    // or equation (18) from Manual of the ICAO Standard Atmosphere.
    // http://ntrs.nasa.gov/search.jsp?R=19930083952
    return Atmosphere::Pressure() *
        pow(1 + (Atmosphere::TemperatureGradient() * _altitude) /
            Atmosphere::Temperature(), this->dataPtr->adiabaticPower);
  }
  else
  {
    return 0;
  }
}

//////////////////////////////////////////////////
double AdiabaticAtmosphere::MassDensity(const double _altitude) const
{
  if (!ignition::math::equal(Atmosphere::Temperature(), 0.0, 1e-6))
  {
    // See https://en.wikipedia.org/wiki/Density_of_air#Altitude
    // or equation (33) from Manual of the ICAO Standard Atmosphere.
    // http://ntrs.nasa.gov/search.jsp?R=19930083952
    return Atmosphere::MassDensity() *
      pow(1 + (Atmosphere::TemperatureGradient() * _altitude) /
          Atmosphere::Temperature(), this->dataPtr->adiabaticPower - 1);
  }
  else
  {
    return 0;
  }
}

//////////////////////////////////////////////////
void AdiabaticAtmosphere::ComputeAdiabaticPower()
{
  // See equation (17) from Manual of the ICAO Standard Atmosphere.
  // http://ntrs.nasa.gov/search.jsp?R=19930083952
  this->dataPtr->adiabaticPower = Atmosphere::MOLAR_MASS *
<<<<<<< HEAD
      this->World()->Physics()->Gravity().Length() /
=======
      this->World().GetPhysicsEngine()->GetGravity().GetLength() /
>>>>>>> cf2af96e
      (-Atmosphere::TemperatureGradient() * Atmosphere::IDEAL_GAS_CONSTANT_R);
}<|MERGE_RESOLUTION|>--- conflicted
+++ resolved
@@ -166,10 +166,6 @@
   // See equation (17) from Manual of the ICAO Standard Atmosphere.
   // http://ntrs.nasa.gov/search.jsp?R=19930083952
   this->dataPtr->adiabaticPower = Atmosphere::MOLAR_MASS *
-<<<<<<< HEAD
-      this->World()->Physics()->Gravity().Length() /
-=======
-      this->World().GetPhysicsEngine()->GetGravity().GetLength() /
->>>>>>> cf2af96e
+      this->World().Physics()->Gravity().Length() /
       (-Atmosphere::TemperatureGradient() * Atmosphere::IDEAL_GAS_CONSTANT_R);
 }