--- conflicted
+++ resolved
@@ -45,20 +45,6 @@
 
       /// \brief Destructor.
       public: virtual ~Hinge2Joint()
-<<<<<<< HEAD
-              { }
-      /// \brief Load the joint
-      protected: virtual void Load(sdf::ElementPtr _sdf)
-                 {
-                   T::Load(_sdf);
-
-                   this->SetAxis(0,
-                       _sdf->GetElement("axis")->Get<math::Vector3>("xyz"));
-
-                   this->SetAxis(1,
-                       _sdf->GetElement("axis2")->Get<math::Vector3>("xyz"));
-                 }
-=======
               {}
 
       /// \brief Load the joint.
@@ -73,7 +59,6 @@
                 this->SetAxis(1,
                     _sdf->GetElement("axis2")->GetValueVector3("xyz"));
               }
->>>>>>> 71a87f6b
     };
     /// \}
   }
