/*
 * Copyright (C) 2014 Open Source Robotics Foundation
 *
 * Licensed under the Apache License, Version 2.0 (the "License");
 * you may not use this file except in compliance with the License.
 * You may obtain a copy of the License at
 *
 *     http://www.apache.org/licenses/LICENSE-2.0
 *
 * Unless required by applicable law or agreed to in writing, software
 * distributed under the License is distributed on an "AS IS" BASIS,
 * WITHOUT WARRANTIES OR CONDITIONS OF ANY KIND, either express or implied.
 * See the License for the specific language governing permissions and
 * limitations under the License.
 *
*/

#include "gazebo/common/Assert.hh"
#include "gazebo/common/Console.hh"
#include "gazebo/common/Exception.hh"

#include "gazebo/transport/Publisher.hh"

#include "gazebo/physics/Collision.hh"
#include "gazebo/physics/ContactManager.hh"
#include "gazebo/physics/Entity.hh"
#include "gazebo/physics/MapShape.hh"
#include "gazebo/physics/Model.hh"
#include "gazebo/physics/PhysicsTypes.hh"
#include "gazebo/physics/PhysicsFactory.hh"
#include "gazebo/physics/SurfaceParams.hh"
#include "gazebo/physics/World.hh"

#include "gazebo/physics/dart/DARTScrewJoint.hh"
#include "gazebo/physics/dart/DARTHingeJoint.hh"
#include "gazebo/physics/dart/DARTHinge2Joint.hh"
#include "gazebo/physics/dart/DARTSliderJoint.hh"
#include "gazebo/physics/dart/DARTBallJoint.hh"
#include "gazebo/physics/dart/DARTUniversalJoint.hh"
#include "gazebo/physics/dart/DARTFixedJoint.hh"

#include "gazebo/physics/dart/DARTRayShape.hh"
#include "gazebo/physics/dart/DARTBoxShape.hh"
#include "gazebo/physics/dart/DARTSphereShape.hh"
#include "gazebo/physics/dart/DARTCylinderShape.hh"
#include "gazebo/physics/dart/DARTPlaneShape.hh"
#include "gazebo/physics/dart/DARTMeshShape.hh"
#include "gazebo/physics/dart/DARTPolylineShape.hh"
#include "gazebo/physics/dart/DARTMultiRayShape.hh"
#include "gazebo/physics/dart/DARTHeightmapShape.hh"

#include "gazebo/physics/dart/DARTModel.hh"
#include "gazebo/physics/dart/DARTLink.hh"

#include "gazebo/physics/dart/DARTPhysics.hh"

#include "gazebo/physics/dart/DARTPhysicsPrivate.hh"

using namespace gazebo;
using namespace physics;

GZ_REGISTER_PHYSICS_ENGINE("dart", DARTPhysics)

//////////////////////////////////////////////////
DARTPhysics::DARTPhysics(WorldPtr _world)
    : PhysicsEngine(_world), dataPtr(new DARTPhysicsPrivate())
{
}

//////////////////////////////////////////////////
DARTPhysics::~DARTPhysics()
{
  delete this->dataPtr;
  this->dataPtr = nullptr;
}

//////////////////////////////////////////////////
void DARTPhysics::Load(sdf::ElementPtr _sdf)
{
  PhysicsEngine::Load(_sdf);

  // Gravity
  auto g = this->world->Gravity();
  // ODEPhysics checks this, so we will too.
  if (g == ignition::math::Vector3d::Zero)
    gzwarn << "Gravity vector is (0, 0, 0). Objects will float.\n";
  this->dataPtr->dtWorld->setGravity(Eigen::Vector3d(g.X(), g.Y(), g.Z()));
}

//////////////////////////////////////////////////
void DARTPhysics::Init()
{
}

//////////////////////////////////////////////////
void DARTPhysics::Fini()
{
  PhysicsEngine::Fini();
}

//////////////////////////////////////////////////
void DARTPhysics::Reset()
{
  boost::recursive_mutex::scoped_lock lock(*this->physicsUpdateMutex);

  // Restore state all the models
  unsigned int modelCount = this->world->ModelCount();
  DARTModelPtr dartModelIt;

  for (unsigned int i = 0; i < modelCount; ++i)
  {
    dartModelIt =
      boost::dynamic_pointer_cast<DARTModel>(this->world->ModelByIndex(i));
    GZ_ASSERT(dartModelIt.get(), "dartModelIt pointer is null");

    dartModelIt->RestoreState();
  }
}

//////////////////////////////////////////////////
void DARTPhysics::InitForThread()
{
}


//////////////////////////////////////////////////
// Helper class to maintain unique pairs of links in maps
class LinkPair
{
  /// \brief Constructor.
  /// \param _link1[in] and _link2[in] are the DART links for the contact.
  ///   Their order may be swapped around.
  public: LinkPair(const DARTLinkPtr &_link1,
                   const DARTLinkPtr &_link2)
          {
            this->SetDARTLinks(_link1, _link2);
          }

  /// \brief Copy constructor
  public: LinkPair(const LinkPair&_linkPair):
            dtLink1(_linkPair.dtLink1),
            dtLink2(_linkPair.dtLink2)
          {}

  /// \brief Destructor.
  public: virtual ~LinkPair() {}

  /// \brief Comparison operator
  /// which always chooses the link which evaluates to lower by operator <
  public: void SetDARTLinks(const DARTLinkPtr &_dtLink1,
                            const DARTLinkPtr &_dtLink2)
          {
            if (cmpLink(_dtLink1, _dtLink2) < 0)
            {
              dtLink1 = _dtLink1;
              dtLink2 = _dtLink2;
            }
            else
            {
              dtLink2 = _dtLink1;
              dtLink1 = _dtLink2;
            }
          }
  public: bool operator<(const LinkPair& c) const
          {
            int cmp1 = cmpLink(dtLink1, c.dtLink1);
            if (cmp1 < 0) return true;
            int cmp2 = cmpLink(dtLink2, c.dtLink2);
            return (cmp1 == 0) && (cmp2 < 0);
          }

  public: DARTLinkPtr GetDARTLink1() const { return dtLink1; }
  public: DARTLinkPtr GetDARTLink2() const { return dtLink2; }

  // \brief internally used comparison operator for links
  // \retval -1 l1 < l2
  // \retval 0 l1 == l2
  // \retval 1 l1 > l2
  private: int cmpLink(const DARTLinkPtr &l1, const DARTLinkPtr &l2) const
           {
            // Comparing by address is required because names can be
            // the same for different links. Could use the model name of the
            // link in addition, but that's even more expensive.
             return l1.get() < l2.get() ? -1 : l1.get() == l2.get() ? 0 : 1;
           }

  /// \brief Pointer to the first link object
  private: DARTLinkPtr dtLink1;

  /// \brief Pointer to the second link object
  private: DARTLinkPtr dtLink2;
};

//////////////////////////////////////////////////
void DARTPhysics::UpdateCollision()
{
  this->contactManager->ResetCount();

  const dart::collision::CollisionResult& dtLastResult =
    this->dataPtr->dtWorld->getLastCollisionResult();
  int numContacts = dtLastResult.getNumContacts();

  // DART returns all contact points individually, without grouping
  // them to link pairs first. The majority of the Gazebo code assumes
  // the contacts will come per link pair (e.g. all contacts of
  // link1 and link2 grouped together in one Contact object).
  // We will have to do this mapping here first.
  // This could be skipped for performance reasons by supplying
  // an additional std::vector<std::pair<LinkPair, dart::collision::Contact>
  // which is just filled with duplicates, skipping the map step.

  typedef std::map<LinkPair, std::deque<const dart::collision::Contact*>>
    PairedContactsMap;
  // Attention: The map uses a reference to dart::collision::Contact&, but this
  // is retrieved from dtLastResult directly and used only within this function,
  // so it will be safe to use within the scope of this function.
  PairedContactsMap pairedContacts;

  // insert all the contacts
  for (int i = 0; i < numContacts; ++i)
  {
    const dart::collision::Contact &dtContact =
        dtLastResult.getContact(i);

    dart::collision::CollisionObject *dtCollObj1 = dtContact.collisionObject1;
    dart::collision::CollisionObject *dtCollObj2 = dtContact.collisionObject2;

    GZ_ASSERT(dtCollObj1 != nullptr, "collision object 1 is null!");
    GZ_ASSERT(dtCollObj2 != nullptr, "collision object 2 is null!");

    dart::dynamics::ConstBodyNodePtr dtBodyNode1;
    dart::dynamics::ConstBodyNodePtr dtBodyNode2;

    const dart::dynamics::ShapeFrame *dtShapeFrame1 =
      dtCollObj1->getShapeFrame();
    const dart::dynamics::ShapeFrame *dtShapeFrame2 =
      dtCollObj2->getShapeFrame();

    GZ_ASSERT(dtShapeFrame1 != nullptr, "shape frame 1 is null!");
    GZ_ASSERT(dtShapeFrame2 != nullptr, "shape frame 2 is null!");

    if (dtShapeFrame1->isShapeNode())
      dtBodyNode1 = dtShapeFrame1->asShapeNode()->getBodyNodePtr();
    if (dtShapeFrame2->isShapeNode())
      dtBodyNode2 = dtShapeFrame2->asShapeNode()->getBodyNodePtr();

    GZ_ASSERT(dtBodyNode1 != nullptr, "body node 1 is null!");
    GZ_ASSERT(dtBodyNode2 != nullptr, "body node 2 is null!");

    DARTLinkPtr dartLink1 = this->FindDARTLink(dtBodyNode1);
    DARTLinkPtr dartLink2 = this->FindDARTLink(dtBodyNode2);

    GZ_ASSERT(dartLink1.get() != nullptr,
        "dartLink1 in collision pair is null");
    GZ_ASSERT(dartLink2.get() != nullptr,
        "dartLink2 in collision pair is null");

    LinkPair dtLinkPair(dartLink1, dartLink2);
    pairedContacts[dtLinkPair].push_back(&dtContact);
  }

  for (PairedContactsMap::iterator it=pairedContacts.begin();
       it!=pairedContacts.end(); ++it)
  {
    DARTLinkPtr dartLink1 = it->first.GetDARTLink1();
    DARTLinkPtr dartLink2 = it->first.GetDARTLink2();
    const std::deque<const dart::collision::Contact*>& dtContacts = it->second;

    GZ_ASSERT(!dtContacts.empty(),
             "dtContacts is empty, at least one contact should have been added");

    unsigned int colIndex = 0;
    CollisionPtr collisionPtr1 = dartLink1->GetCollision(colIndex);
    CollisionPtr collisionPtr2 = dartLink2->GetCollision(colIndex);

    // Add a new contact to the manager. This will return nullptr if no one is
    // listening for contact information.
    // It would be nice to do this in the first loop in order to save
    // computation, but we can only add a new contact once per link pair,
    // which is information we only have after the first loop.
    // We could avoid all the computation however if the contact manager
    // had a function returning in advance whether the ContactManger::NewContact
    // will return NULL!
    Contact *contactFeedback = this->GetContactManager()->NewContact(
                                 collisionPtr1.get(), collisionPtr2.get(),
                                 this->world->SimTime());
    if (!contactFeedback)
      continue;


    auto body1Pose = dartLink1->WorldPose();
    auto body2Pose = dartLink2->WorldPose();
    dart::dynamics::BodyNode *dtBodyNode1 = dartLink1->DARTBodyNode();
    dart::dynamics::BodyNode *dtBodyNode2 = dartLink2->DARTBodyNode();

    contactFeedback->count = 0;

    std::deque<const dart::collision::Contact*>::const_iterator contIt;
    int contNum=0;
    for (contIt=dtContacts.begin();
         (contNum < MAX_CONTACT_JOINTS) && (contIt != dtContacts.end());
         ++contIt, ++contNum)
    {
      const dart::collision::Contact *dtContact = *contIt;

      ignition::math::Vector3d localForce1;
      ignition::math::Vector3d localForce2;
      ignition::math::Vector3d localTorque1;
      ignition::math::Vector3d localTorque2;

      // calculate force in world frame
      Eigen::Vector3d force = dtContact->force;

      // calculate torque in world frame
      Eigen::Vector3d torqueA =
          (dtContact->point -
           dtBodyNode1->getTransform().translation()).cross(force);
      Eigen::Vector3d torqueB =
          (dtContact->point -
           dtBodyNode2->getTransform().translation()).cross(-force);

      // Convert from world to link frame
      localForce1 = body1Pose.Rot().RotateVectorReverse(
          DARTTypes::ConvVec3Ign(force));
      localForce2 = body2Pose.Rot().RotateVectorReverse(
          DARTTypes::ConvVec3Ign(-force));
      localTorque1 = body1Pose.Rot().RotateVectorReverse(
          DARTTypes::ConvVec3Ign(torqueA));
      localTorque2 = body2Pose.Rot().RotateVectorReverse(
          DARTTypes::ConvVec3Ign(torqueB));

      contactFeedback->positions[contNum] = DARTTypes::ConvVec3Ign(dtContact->point);
      contactFeedback->normals[contNum] = DARTTypes::ConvVec3Ign(dtContact->normal);
      contactFeedback->depths[contNum] = dtContact->penetrationDepth;

      if (!dartLink1->IsStatic())
      {
        contactFeedback->wrench[contNum].body1Force = localForce1;
        contactFeedback->wrench[contNum].body1Torque = localTorque1;
      }

      if (!dartLink2->IsStatic())
      {
        contactFeedback->wrench[contNum].body2Force = localForce2;
        contactFeedback->wrench[contNum].body2Torque = localTorque2;
      }

      ++contactFeedback->count;
    }
  }
}


//////////////////////////////////////////////////
void DARTPhysics::UpdatePhysics()
{
  // need to lock, otherwise might conflict with world resetting
  boost::recursive_mutex::scoped_lock lock(*this->physicsUpdateMutex);

  // common::Time currTime =  this->world->GetRealTime();

  this->dataPtr->dtWorld->setTimeStep(this->maxStepSize);
  this->dataPtr->dtWorld->step();

  // Update all the transformation of DART's links to gazebo's links
  // TODO: How to visit all the links in the world?
  unsigned int modelCount = this->world->ModelCount();
  ModelPtr modelItr;

  for (unsigned int i = 0; i < modelCount; ++i)
  {
    modelItr = this->world->ModelByIndex(i);
    // TODO: need to improve speed
    Link_V links = modelItr->GetLinks();
    unsigned int linkCount = links.size();
    DARTLinkPtr dartLinkItr;

    for (unsigned int j = 0; j < linkCount; ++j)
    {
      dartLinkItr
          = boost::dynamic_pointer_cast<DARTLink>(links.at(j));
      dartLinkItr->updateDirtyPoseFromDARTTransformation();
    }
  }
}

//////////////////////////////////////////////////
std::string DARTPhysics::GetType() const
{
  return "dart";
}

//////////////////////////////////////////////////
void DARTPhysics::SetSeed(uint32_t /*_seed*/)
{
  gzwarn << "Not implemented yet in DART.\n";
}

//////////////////////////////////////////////////
ModelPtr DARTPhysics::CreateModel(BasePtr _parent)
{
  DARTModelPtr model(new DARTModel(_parent));

  return model;
}

//////////////////////////////////////////////////
LinkPtr DARTPhysics::CreateLink(ModelPtr _parent)
{
  if (_parent == nullptr)
  {
    gzerr << "Link must have a parent in DART.\n";
    return LinkPtr();
  }

  DARTLinkPtr link(new DARTLink(_parent));
  link->SetWorld(_parent->GetWorld());

  return link;
}

//////////////////////////////////////////////////
CollisionPtr DARTPhysics::CreateCollision(const std::string &_type,
                                          LinkPtr _body)
{
  DARTCollisionPtr collision(new DARTCollision(_body));
  ShapePtr shape = this->CreateShape(_type, collision);
  collision->SetShape(shape);
  shape->SetWorld(_body->GetWorld());
  return collision;
}

//////////////////////////////////////////////////
ShapePtr DARTPhysics::CreateShape(const std::string &_type,
                                    CollisionPtr _collision)
{
  ShapePtr shape;
  DARTCollisionPtr collision =
    boost::dynamic_pointer_cast<DARTCollision>(_collision);

  if (_type == "sphere")
    shape.reset(new DARTSphereShape(collision));
  else if (_type == "plane")
    shape.reset(new DARTPlaneShape(collision));
  else if (_type == "box")
    shape.reset(new DARTBoxShape(collision));
  else if (_type == "cylinder")
    shape.reset(new DARTCylinderShape(collision));
  else if (_type == "multiray")
    shape.reset(new DARTMultiRayShape(collision));
  else if (_type == "mesh" || _type == "trimesh")
    shape.reset(new DARTMeshShape(collision));
  else if (_type == "polyline")
    shape.reset(new DARTPolylineShape(collision));
  else if (_type == "heightmap")
    shape.reset(new DARTHeightmapShape(collision));
  else if (_type == "map" || _type == "image")
    shape.reset(new MapShape(collision));
  else if (_type == "ray")
    if (_collision)
      shape.reset(new DARTRayShape(collision));
    else
      shape.reset(new DARTRayShape(this->world->Physics()));
  else
    gzerr << "Unable to create collision of type[" << _type << "]\n";

  return shape;
}

//////////////////////////////////////////////////
JointPtr DARTPhysics::CreateJoint(const std::string &_type, ModelPtr _parent)
{
  JointPtr joint;

  if (_type == "prismatic")
    joint.reset(new DARTSliderJoint(_parent));
  else if (_type == "screw")
    joint.reset(new DARTScrewJoint(_parent));
  else if (_type == "revolute")
    joint.reset(new DARTHingeJoint(_parent));
  else if (_type == "revolute2")
    joint.reset(new DARTHinge2Joint(_parent));
  else if (_type == "ball")
    joint.reset(new DARTBallJoint(_parent));
  else if (_type == "universal")
    joint.reset(new DARTUniversalJoint(_parent));
  else if (_type == "fixed")
    joint.reset(new DARTFixedJoint(_parent));
  else
    gzerr << "Unable to create joint of type[" << _type << "]";

  return joint;
}

//////////////////////////////////////////////////
void DARTPhysics::SetGravity(const ignition::math::Vector3d &_gravity)
{
  this->world->SetGravitySDF(_gravity);
  this->dataPtr->dtWorld->setGravity(
    Eigen::Vector3d(_gravity.X(), _gravity.Y(), _gravity.Z()));
}

//////////////////////////////////////////////////
void DARTPhysics::DebugPrint() const
{
  gzwarn << "Not implemented in DART.\n";
}

//////////////////////////////////////////////////
boost::any DARTPhysics::GetParam(const std::string &_key) const
{
  boost::any value;
  this->GetParam(_key, value);
  return value;
}

//////////////////////////////////////////////////
bool DARTPhysics::GetParam(const std::string &_key, boost::any &_value) const
{
  if (!this->sdf->HasElement("dart"))
  {
    return PhysicsEngine::GetParam(_key, _value);
  }
  sdf::ElementPtr dartElem = this->sdf->GetElement("dart");
  // physics dart element not yet added to sdformat
  // GZ_ASSERT(dartElem != nullptr, "DART SDF element does not exist");

  if (_key == "max_contacts")
  {
    _value = dartElem->GetElement("max_contacts")->Get<int>();
  }
  else if (_key == "min_step_size")
  {
    _value = dartElem->GetElement("solver")->Get<double>("min_step_size");
  }
  else
  {
    return PhysicsEngine::GetParam(_key, _value);
  }

  return true;
}

//////////////////////////////////////////////////
bool DARTPhysics::SetParam(const std::string &_key, const boost::any &_value)
{
  /// \TODO fill this out, see issue #1115
  try
  {
    if (_key == "max_contacts")
    {
      int value = boost::any_cast<int>(_value);
      gzerr << "Setting [" << _key << "] in DART to [" << value
            << "] not yet supported.\n";
    }
    else if (_key == "min_step_size")
    {
      double value = boost::any_cast<double>(_value);
      gzerr << "Setting [" << _key << "] in DART to [" << value
            << "] not yet supported.\n";
    }
    else
    {
      if (_key == "max_step_size")
      {
        this->dataPtr->dtWorld->setTimeStep(boost::any_cast<double>(_value));
      }
      return PhysicsEngine::SetParam(_key, _value);
    }
  }
  catch(boost::bad_any_cast &e)
  {
    gzerr << "DARTPhysics::SetParam(" << _key << ") boost::any_cast error: "
          << e.what() << std::endl;
    return false;
  }
  return true;
}

//////////////////////////////////////////////////
<<<<<<< HEAD
dart::simulation::World *DARTPhysics::GetDARTWorld()
{
  return this->DARTWorld().get();
}

//////////////////////////////////////////////////
dart::simulation::WorldPtr DARTPhysics::DARTWorld()
=======
dart::simulation::WorldPtr DARTPhysics::DARTWorld() const
>>>>>>> a9cb1f53
{
  return this->dataPtr->dtWorld;
}

//////////////////////////////////////////////////
void DARTPhysics::OnRequest(ConstRequestPtr &_msg)
{
  msgs::Response response;
  response.set_id(_msg->id());
  response.set_request(_msg->request());
  response.set_response("success");
  std::string *serializedData = response.mutable_serialized_data();

  if (_msg->request() == "physics_info")
  {
    msgs::Physics physicsMsg;
    physicsMsg.set_type(msgs::Physics::DART);
    physicsMsg.mutable_gravity()->CopyFrom(
      msgs::Convert(this->world->Gravity()));
    physicsMsg.mutable_magnetic_field()->CopyFrom(
      msgs::Convert(this->world->MagneticField()));
    physicsMsg.set_enable_physics(this->world->PhysicsEnabled());
    physicsMsg.set_real_time_update_rate(this->realTimeUpdateRate);
    physicsMsg.set_real_time_factor(this->targetRealTimeFactor);
    physicsMsg.set_max_step_size(this->maxStepSize);

    response.set_type(physicsMsg.GetTypeName());
    physicsMsg.SerializeToString(serializedData);
    this->responsePub->Publish(response);
  }
}

//////////////////////////////////////////////////
void DARTPhysics::OnPhysicsMsg(ConstPhysicsPtr& _msg)
{
  // Parent class handles many generic parameters
  // This should be done first so that the profile settings
  // can be over-ridden by other message parameters.
  PhysicsEngine::OnPhysicsMsg(_msg);

  if (_msg->has_enable_physics())
    this->world->SetPhysicsEnabled(_msg->enable_physics());

  if (_msg->has_gravity())
    this->SetGravity(msgs::ConvertIgn(_msg->gravity()));

  if (_msg->has_real_time_factor())
    this->SetTargetRealTimeFactor(_msg->real_time_factor());

  if (_msg->has_real_time_update_rate())
  {
    this->SetRealTimeUpdateRate(_msg->real_time_update_rate());
  }

  if (_msg->has_max_step_size())
  {
    this->SetMaxStepSize(_msg->max_step_size());
  }

  /// Make sure all models get at least on update cycle.
  this->world->EnableAllModels();
}

//////////////////////////////////////////////////
DARTLinkPtr DARTPhysics::FindDARTLink(
    const dart::dynamics::BodyNode *_dtBodyNode)
{
  DARTLinkPtr res;

  const Model_V& models = this->world->Models();

  for (Model_V::const_iterator itModel = models.begin();
       itModel != models.end(); ++itModel)
  {
    const Link_V& links = (*itModel)->GetLinks();

    for (Link_V::const_iterator itLink = links.begin();
         itLink != links.end(); ++itLink)
    {
      DARTLinkPtr dartLink = boost::dynamic_pointer_cast<DARTLink>(*itLink);

      if (dartLink->DARTBodyNode() == _dtBodyNode)
      {
        res = dartLink;
        break;
      }
    }
  }

  return res;
}
<|MERGE_RESOLUTION|>--- conflicted
+++ resolved
@@ -287,7 +287,6 @@
     if (!contactFeedback)
       continue;
 
-
     auto body1Pose = dartLink1->WorldPose();
     auto body2Pose = dartLink2->WorldPose();
     dart::dynamics::BodyNode *dtBodyNode1 = dartLink1->DARTBodyNode();
@@ -349,7 +348,6 @@
     }
   }
 }
-
 
 //////////////////////////////////////////////////
 void DARTPhysics::UpdatePhysics()
@@ -578,17 +576,7 @@
 }
 
 //////////////////////////////////////////////////
-<<<<<<< HEAD
-dart::simulation::World *DARTPhysics::GetDARTWorld()
-{
-  return this->DARTWorld().get();
-}
-
-//////////////////////////////////////////////////
-dart::simulation::WorldPtr DARTPhysics::DARTWorld()
-=======
 dart::simulation::WorldPtr DARTPhysics::DARTWorld() const
->>>>>>> a9cb1f53
 {
   return this->dataPtr->dtWorld;
 }
