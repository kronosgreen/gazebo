/*
 * Copyright (C) 2014-2015 Open Source Robotics Foundation
 *
 * Licensed under the Apache License, Version 2.0 (the "License");
 * you may not use this file except in compliance with the License.
 * You may obtain a copy of the License at
 *
 *     http://www.apache.org/licenses/LICENSE-2.0
 *
 * Unless required by applicable law or agreed to in writing, software
 * distributed under the License is distributed on an "AS IS" BASIS,
 * WITHOUT WARRANTIES OR CONDITIONS OF ANY KIND, either express or implied.
 * See the License for the specific language governing permissions and
 * limitations under the License.
 *
*/

#include "gazebo/common/Assert.hh"
#include "gazebo/common/Console.hh"
#include "gazebo/common/Exception.hh"
#include "gazebo/math/Vector3.hh"

#include "gazebo/transport/Publisher.hh"

#include "gazebo/physics/Collision.hh"
#include "gazebo/physics/ContactManager.hh"
#include "gazebo/physics/Entity.hh"
#include "gazebo/physics/MapShape.hh"
#include "gazebo/physics/Model.hh"
#include "gazebo/physics/PhysicsTypes.hh"
#include "gazebo/physics/PhysicsFactory.hh"
#include "gazebo/physics/SurfaceParams.hh"
#include "gazebo/physics/World.hh"

#include "gazebo/physics/dart/DARTScrewJoint.hh"
#include "gazebo/physics/dart/DARTHingeJoint.hh"
#include "gazebo/physics/dart/DARTHinge2Joint.hh"
#include "gazebo/physics/dart/DARTSliderJoint.hh"
#include "gazebo/physics/dart/DARTBallJoint.hh"
#include "gazebo/physics/dart/DARTUniversalJoint.hh"

#include "gazebo/physics/dart/DARTRayShape.hh"
#include "gazebo/physics/dart/DARTBoxShape.hh"
#include "gazebo/physics/dart/DARTSphereShape.hh"
#include "gazebo/physics/dart/DARTCylinderShape.hh"
#include "gazebo/physics/dart/DARTPlaneShape.hh"
#include "gazebo/physics/dart/DARTMeshShape.hh"
#include "gazebo/physics/dart/DARTPolylineShape.hh"
#include "gazebo/physics/dart/DARTMultiRayShape.hh"
#include "gazebo/physics/dart/DARTHeightmapShape.hh"

#include "gazebo/physics/dart/DARTModel.hh"
#include "gazebo/physics/dart/DARTLink.hh"

#include "gazebo/physics/dart/DARTPhysics.hh"

using namespace gazebo;
using namespace physics;

GZ_REGISTER_PHYSICS_ENGINE("dart", DARTPhysics)

//////////////////////////////////////////////////
DARTPhysics::DARTPhysics(WorldPtr _world)
    : PhysicsEngine(_world)
{
  this->dtWorld = new dart::simulation::World;
//  this->dtWorld->getConstraintSolver()->setCollisionDetector(
//        new dart::collision::DARTCollisionDetector());
//  this->dtWorld->getConstraintHandler()->setAllowablePenetration(1e-6);
//  this->dtWorld->getConstraintHandler()->setMaxReducingPenetrationVelocity(
//        0.01);
//  this->dtWorld->getConstraintHandler()->setAllowableJointViolation(
//        DART_TO_RADIAN*1e-1);
//  this->dtWorld->getConstraintHandler()->setMaxReducingJointViolationVelocity(
//        DART_TO_RADIAN*1e-0);
}

//////////////////////////////////////////////////
DARTPhysics::~DARTPhysics()
{
  delete this->dtWorld;
}

//////////////////////////////////////////////////
void DARTPhysics::Load(sdf::ElementPtr _sdf)
{
  PhysicsEngine::Load(_sdf);

  // Gravity
  math::Vector3 g = this->sdf->Get<math::Vector3>("gravity");
  // ODEPhysics checks this, so we will too.
  if (g == math::Vector3(0, 0, 0))
    gzwarn << "Gravity vector is (0, 0, 0). Objects will float.\n";
  this->dtWorld->setGravity(Eigen::Vector3d(g.x, g.y, g.z));

  // Time step
  // double timeStep = this->sdf->GetValueDouble("time_step");
  // this->dartWorld->setTimeStep(timeStep);

  // TODO: Elements for dart settings
  // sdf::ElementPtr dartElem = this->sdf->GetElement("dart");
  // this->stepTimeDouble = dartElem->GetElement("dt")->GetValueDouble();
}

//////////////////////////////////////////////////
void DARTPhysics::Init()
{
  // this->dartWorld->initialize();
}

//////////////////////////////////////////////////
void DARTPhysics::Fini()
{
  PhysicsEngine::Fini();
}

//////////////////////////////////////////////////
void DARTPhysics::Reset()
{
  boost::recursive_mutex::scoped_lock lock(*this->physicsUpdateMutex);

  // Restore state all the models
  unsigned int modelCount = this->world->GetModelCount();
  DARTModelPtr dartModelIt;

  for (unsigned int i = 0; i < modelCount; ++i)
  {
    dartModelIt =
      boost::dynamic_pointer_cast<DARTModel>(this->world->GetModel(i));
    GZ_ASSERT(dartModelIt.get(), "dartModelIt pointer is NULL");

    dartModelIt->RestoreState();
  }
}

//////////////////////////////////////////////////
void DARTPhysics::InitForThread()
{
}

//////////////////////////////////////////////////
void DARTPhysics::UpdateCollision()
{
  this->contactManager->ResetCount();

  dart::constraint::ConstraintSolver *dtConstraintSolver =
      this->dtWorld->getConstraintSolver();
  dart::collision::CollisionDetector *dtCollisionDetector =
      dtConstraintSolver->getCollisionDetector();
  int numContacts = dtCollisionDetector->getNumContacts();

  for (int i = 0; i < numContacts; ++i)
  {
    const dart::collision::Contact &dtContact =
        dtCollisionDetector->getContact(i);
    dart::dynamics::BodyNode *dtBodyNode1 = dtContact.bodyNode1;
    dart::dynamics::BodyNode *dtBodyNode2 = dtContact.bodyNode2;

    DARTLinkPtr dartLink1 = this->FindDARTLink(dtBodyNode1);
    DARTLinkPtr dartLink2 = this->FindDARTLink(dtBodyNode2);

    GZ_ASSERT(dartLink1.get() != NULL, "dartLink1 in collision pare is NULL");
    GZ_ASSERT(dartLink2.get() != NULL, "dartLink2 in collision pare is NULL");

    unsigned int colIndex = 0;
    CollisionPtr collisionPtr1 = dartLink1->GetCollision(colIndex);
    CollisionPtr collisionPtr2 = dartLink2->GetCollision(colIndex);

    // Add a new contact to the manager. This will return NULL if no one is
    // listening for contact information.
    Contact *contactFeedback = this->GetContactManager()->NewContact(
                                 collisionPtr1.get(), collisionPtr2.get(),
                                 this->world->GetSimTime());

    if (!contactFeedback)
      continue;

    math::Pose body1Pose = dartLink1->GetWorldPose();
    math::Pose body2Pose = dartLink2->GetWorldPose();
    math::Vector3 localForce1;
    math::Vector3 localForce2;
    math::Vector3 localTorque1;
    math::Vector3 localTorque2;

    // calculate force in world frame
    Eigen::Vector3d force = dtContact.force;

    // calculate torque in world frame
    Eigen::Vector3d torqueA =
        (dtContact.point -
         dtBodyNode1->getTransform().translation()).cross(force);
    Eigen::Vector3d torqueB =
        (dtContact.point -
         dtBodyNode2->getTransform().translation()).cross(-force);

    // Convert from world to link frame
    localForce1 = body1Pose.rot.RotateVectorReverse(
        DARTTypes::ConvVec3(force));
    localForce2 = body2Pose.rot.RotateVectorReverse(
        DARTTypes::ConvVec3(-force));
    localTorque1 = body1Pose.rot.RotateVectorReverse(
        DARTTypes::ConvVec3(torqueA));
    localTorque2 = body2Pose.rot.RotateVectorReverse(
        DARTTypes::ConvVec3(torqueB));

    contactFeedback->positions[0] = DARTTypes::ConvVec3(dtContact.point);
    contactFeedback->normals[0] = DARTTypes::ConvVec3(dtContact.normal);
    contactFeedback->depths[0] = dtContact.penetrationDepth;

    if (!dartLink1->IsStatic())
    {
      contactFeedback->wrench[0].body1Force = localForce1;
      contactFeedback->wrench[0].body1Torque = localTorque1;
    }

    if (!dartLink2->IsStatic())
    {
      contactFeedback->wrench[0].body2Force = localForce2;
      contactFeedback->wrench[0].body2Torque = localTorque2;
    }

    ++contactFeedback->count;
  }
}

//////////////////////////////////////////////////
void DARTPhysics::UpdatePhysics()
{
  // need to lock, otherwise might conflict with world resetting
  boost::recursive_mutex::scoped_lock lock(*this->physicsUpdateMutex);

  // common::Time currTime =  this->world->GetRealTime();

  this->dtWorld->setTimeStep(this->maxStepSize);
  this->dtWorld->step();

  // Update all the transformation of DART's links to gazebo's links
  // TODO: How to visit all the links in the world?
  unsigned int modelCount = this->world->GetModelCount();
  ModelPtr modelItr;

  for (unsigned int i = 0; i < modelCount; ++i)
  {
    modelItr = this->world->GetModel(i);
    // TODO: need to improve speed
    Link_V links = modelItr->GetLinks();
    unsigned int linkCount = links.size();
    DARTLinkPtr dartLinkItr;

    for (unsigned int j = 0; j < linkCount; ++j)
    {
      dartLinkItr
          = boost::dynamic_pointer_cast<DARTLink>(links.at(j));
      dartLinkItr->updateDirtyPoseFromDARTTransformation();
    }
  }

  // this->lastUpdateTime = currTime;
}

//////////////////////////////////////////////////
std::string DARTPhysics::GetType() const
{
  return "dart";
}

//////////////////////////////////////////////////
void DARTPhysics::SetSeed(uint32_t /*_seed*/)
{
  gzwarn << "Not implemented yet in DART.\n";
}

//////////////////////////////////////////////////
ModelPtr DARTPhysics::CreateModel(BasePtr _parent)
{
  DARTModelPtr model(new DARTModel(_parent));

  return model;
}

//////////////////////////////////////////////////
LinkPtr DARTPhysics::CreateLink(ModelPtr _parent)
{
  if (_parent == NULL)
  {
    gzerr << "Link must have a parent in DART.\n";
    return LinkPtr();
  }

  DARTLinkPtr link(new DARTLink(_parent));
  link->SetWorld(_parent->GetWorld());

  return link;
}

//////////////////////////////////////////////////
CollisionPtr DARTPhysics::CreateCollision(const std::string &_type,
                                          LinkPtr _body)
{
  DARTCollisionPtr collision(new DARTCollision(_body));
  ShapePtr shape = this->CreateShape(_type, collision);
  collision->SetShape(shape);
  shape->SetWorld(_body->GetWorld());
  return collision;
}

//////////////////////////////////////////////////
ShapePtr DARTPhysics::CreateShape(const std::string &_type,
                                    CollisionPtr _collision)
{
  ShapePtr shape;
  DARTCollisionPtr collision =
    boost::dynamic_pointer_cast<DARTCollision>(_collision);

  if (_type == "sphere")
    shape.reset(new DARTSphereShape(collision));
  else if (_type == "plane")
    shape.reset(new DARTPlaneShape(collision));
  else if (_type == "box")
    shape.reset(new DARTBoxShape(collision));
  else if (_type == "cylinder")
    shape.reset(new DARTCylinderShape(collision));
  else if (_type == "multiray")
    shape.reset(new DARTMultiRayShape(collision));
  else if (_type == "mesh" || _type == "trimesh")
    shape.reset(new DARTMeshShape(collision));
  else if (_type == "polyline")
    shape.reset(new DARTPolylineShape(collision));
  else if (_type == "heightmap")
    shape.reset(new DARTHeightmapShape(collision));
  else if (_type == "map" || _type == "image")
    shape.reset(new MapShape(collision));
  else if (_type == "ray")
    if (_collision)
      shape.reset(new DARTRayShape(collision));
    else
      shape.reset(new DARTRayShape(this->world->GetPhysicsEngine()));
  else
    gzerr << "Unable to create collision of type[" << _type << "]\n";

  return shape;
}

//////////////////////////////////////////////////
JointPtr DARTPhysics::CreateJoint(const std::string &_type, ModelPtr _parent)
{
  JointPtr joint;

  if (_type == "prismatic")
    joint.reset(new DARTSliderJoint(_parent));
  else if (_type == "screw")
    joint.reset(new DARTScrewJoint(_parent));
  else if (_type == "revolute")
    joint.reset(new DARTHingeJoint(_parent));
  else if (_type == "revolute2")
    joint.reset(new DARTHinge2Joint(_parent));
  else if (_type == "ball")
    joint.reset(new DARTBallJoint(_parent));
  else if (_type == "universal")
    joint.reset(new DARTUniversalJoint(_parent));
  else
    gzerr << "Unable to create joint of type[" << _type << "]";

  return joint;
}

//////////////////////////////////////////////////
void DARTPhysics::SetGravity(const gazebo::math::Vector3 &_gravity)
{
  this->sdf->GetElement("gravity")->Set(_gravity);
  this->dtWorld->setGravity(
    Eigen::Vector3d(_gravity.x, _gravity.y, _gravity.z));
}

//////////////////////////////////////////////////
void DARTPhysics::DebugPrint() const
{
  gzwarn << "Not implemented in DART.\n";
}

//////////////////////////////////////////////////
boost::any DARTPhysics::GetParam(const std::string &_key) const
{
  boost::any value;
  this->GetParam(_key, value);
  return value;
}

//////////////////////////////////////////////////
bool DARTPhysics::GetParam(const std::string &_key, boost::any &_value) const
{
  if (!this->sdf->HasElement("dart"))
  {
    return PhysicsEngine::GetParam(_key, _value);
  }
<<<<<<< HEAD
  else if (_key == "sor"
        || _key == "cfm"
        || _key == "erp"
        || _key == "contact_max_correcting_vel"
        || _key == "contact_surface_layer")
  {
    gzerr << "Unable to get param ["
          << _key << "]"
          << std::endl;
    return 0.0;
  }

=======
>>>>>>> da514d19
  sdf::ElementPtr dartElem = this->sdf->GetElement("dart");
  // physics dart element not yet added to sdformat
  // GZ_ASSERT(dartElem != NULL, "DART SDF element does not exist");

  if (_key == "max_contacts")
  {
    _value = dartElem->GetElement("max_contacts")->Get<int>();
  }
  else if (_key == "min_step_size")
  {
    _value = dartElem->GetElement("solver")->Get<double>("min_step_size");
  }
  else
  {
    return PhysicsEngine::GetParam(_key, _value);
  }

  return true;
}

//////////////////////////////////////////////////
bool DARTPhysics::SetParam(const std::string &_key, const boost::any &_value)
{
  /// \TODO fill this out, see issue #1115
  try
  {
    if (_key == "max_contacts")
    {
      int value = boost::any_cast<int>(_value);
      gzerr << "Setting [" << _key << "] in DART to [" << value
            << "] not yet supported.\n";
    }
    else if (_key == "min_step_size")
    {
      double value = boost::any_cast<double>(_value);
      gzerr << "Setting [" << _key << "] in DART to [" << value
            << "] not yet supported.\n";
    }
    else
    {
      if (_key == "max_step_size")
      {
        this->dtWorld->setTimeStep(boost::any_cast<double>(_value));
      }
      return PhysicsEngine::SetParam(_key, _value);
    }
  }
  catch(boost::bad_any_cast &e)
  {
    gzerr << "DARTPhysics::SetParam(" << _key << ") boost::any_cast error: "
          << e.what() << std::endl;
    return false;
  }
  return true;
}

//////////////////////////////////////////////////
dart::simulation::World *DARTPhysics::GetDARTWorld()
{
  return this->dtWorld;
}

//////////////////////////////////////////////////
void DARTPhysics::OnRequest(ConstRequestPtr &_msg)
{
  msgs::Response response;
  response.set_id(_msg->id());
  response.set_request(_msg->request());
  response.set_response("success");
  std::string *serializedData = response.mutable_serialized_data();

  if (_msg->request() == "physics_info")
  {
    msgs::Physics physicsMsg;
    physicsMsg.set_type(msgs::Physics::DART);
    physicsMsg.mutable_gravity()->CopyFrom(msgs::Convert(this->GetGravity()));
    physicsMsg.set_enable_physics(this->world->GetEnablePhysicsEngine());
    physicsMsg.set_real_time_update_rate(this->realTimeUpdateRate);
    physicsMsg.set_real_time_factor(this->targetRealTimeFactor);
    physicsMsg.set_max_step_size(this->maxStepSize);

    response.set_type(physicsMsg.GetTypeName());
    physicsMsg.SerializeToString(serializedData);
    this->responsePub->Publish(response);
  }
}

//////////////////////////////////////////////////
void DARTPhysics::OnPhysicsMsg(ConstPhysicsPtr& _msg)
{
  if (_msg->has_enable_physics())
    this->world->EnablePhysicsEngine(_msg->enable_physics());

  if (_msg->has_gravity())
    this->SetGravity(msgs::Convert(_msg->gravity()));

  if (_msg->has_real_time_factor())
    this->SetTargetRealTimeFactor(_msg->real_time_factor());

  if (_msg->has_real_time_update_rate())
  {
    this->SetRealTimeUpdateRate(_msg->real_time_update_rate());
  }

  if (_msg->has_max_step_size())
  {
    this->SetMaxStepSize(_msg->max_step_size());
  }

  /// Make sure all models get at least on update cycle.
  this->world->EnableAllModels();

  // Parent class handles many generic parameters
  PhysicsEngine::OnPhysicsMsg(_msg);
}

//////////////////////////////////////////////////
DARTLinkPtr DARTPhysics::FindDARTLink(
    const dart::dynamics::BodyNode *_dtBodyNode)
{
  DARTLinkPtr res;

  const Model_V& models = this->world->GetModels();

  for (Model_V::const_iterator itModel = models.begin();
       itModel != models.end(); ++itModel)
  {
    const Link_V& links = (*itModel)->GetLinks();

    for (Link_V::const_iterator itLink = links.begin();
         itLink != links.end(); ++itLink)
    {
      DARTLinkPtr dartLink = boost::dynamic_pointer_cast<DARTLink>(*itLink);

      if (dartLink->GetDARTBodyNode() == _dtBodyNode)
      {
        res = dartLink;
        break;
      }
    }
  }

  return res;
}
<|MERGE_RESOLUTION|>--- conflicted
+++ resolved
@@ -393,21 +393,6 @@
   {
     return PhysicsEngine::GetParam(_key, _value);
   }
-<<<<<<< HEAD
-  else if (_key == "sor"
-        || _key == "cfm"
-        || _key == "erp"
-        || _key == "contact_max_correcting_vel"
-        || _key == "contact_surface_layer")
-  {
-    gzerr << "Unable to get param ["
-          << _key << "]"
-          << std::endl;
-    return 0.0;
-  }
-
-=======
->>>>>>> da514d19
   sdf::ElementPtr dartElem = this->sdf->GetElement("dart");
   // physics dart element not yet added to sdformat
   // GZ_ASSERT(dartElem != NULL, "DART SDF element does not exist");
