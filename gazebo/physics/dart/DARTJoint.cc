--- conflicted
+++ resolved
@@ -1,5 +1,5 @@
 /*
- * Copyright (C) 2014 Open Source Robotics Foundation
+ * Copyright (C) 2014-2016 Open Source Robotics Foundation
  *
  * Licensed under the Apache License, Version 2.0 (the "License");
  * you may not use this file except in compliance with the License.
@@ -88,7 +88,7 @@
   {
     dtTransformChildBodyNode =
         DARTTypes::ConvPose(dartChildLink->WorldPose());
-    this->dataPtr->dtChildBodyNode = dartChildLink->GetDARTBodyNode();
+    this->dataPtr->dtChildBodyNode = dartChildLink->DARTBodyNode();
   }
   dtTransformChildLinkToJoint = DARTTypes::ConvPose(this->anchorPose);
 
@@ -307,13 +307,8 @@
   {
     this->dataPtr->Cache(
           "LowStop" + std::to_string(_index),
-<<<<<<< HEAD
-          boost::bind(&DARTJoint::SetLowStop, this, _index, _angle));
-    return true;
-=======
           boost::bind(&DARTJoint::SetLowerLimit, this, _index, _limit));
     return;
->>>>>>> 68ea3157
   }
 
   this->dataPtr->dtJoint->setPositionLowerLimit(_index, _limit);
@@ -385,7 +380,7 @@
   // the parent Link frame.
   if (theChildLink != nullptr)
   {
-    dart::dynamics::BodyNode *dartChildBody = theChildLink->GetDARTBodyNode();
+    dart::dynamics::BodyNode *dartChildBody = theChildLink->DARTBodyNode();
     GZ_ASSERT(dartChildBody, "dartChildBody pointer is null");
     F2 = -dart::math::dAdT(
           this->dataPtr->dtJoint->getTransformFromChildBodyNode(),
@@ -433,7 +428,7 @@
   // the parent Link frame.
   if (theChildLink != nullptr)
   {
-    dart::dynamics::BodyNode *dartChildBody = theChildLink->GetDARTBodyNode();
+    dart::dynamics::BodyNode *dartChildBody = theChildLink->DARTBodyNode();
     GZ_ASSERT(dartChildBody, "dartChildBody pointer is null");
     F2 = -dart::math::dAdT(
       this->dataPtr->dtJoint->getTransformFromChildBodyNode(),
@@ -481,8 +476,8 @@
     }
     else if (_key == "friction")
     {
-      this->dataPtr->dtJoint->setCoulombFriction(_index,
-                                        boost::any_cast<double>(_value));
+      this->dataPtr->dtJoint->setCoulombFriction(
+            _index, boost::any_cast<double>(_value));
     }
     else
     {
@@ -559,7 +554,7 @@
   // in the child Link orientation frame and with respect to the joint origin
   if (theChildLink != nullptr)
   {
-    dart::dynamics::BodyNode *dartChildBody = theChildLink->GetDARTBodyNode();
+    dart::dynamics::BodyNode *dartChildBody = theChildLink->DARTBodyNode();
     GZ_ASSERT(dartChildBody, "dartChildBody pointer is null");
     Eigen::Isometry3d TJ2 = Eigen::Isometry3d::Identity();
     TJ2.translation() =
