/*
 * Copyright 2014 Open Source Robotics Foundation
 *
 * Licensed under the Apache License, Version 2.0 (the "License");
 * you may not use this file except in compliance with the License.
 * You may obtain a copy of the License at
 *
 *     http://www.apache.org/licenses/LICENSE-2.0
 *
 * Unless required by applicable law or agreed to in writing, software
 * distributed under the License is distributed on an "AS IS" BASIS,
 * WITHOUT WARRANTIES OR CONDITIONS OF ANY KIND, either express or implied.
 * See the License for the specific language governing permissions and
 * limitations under the License.
 *
*/

#ifndef _GAZEBO_DARTLINK_HH_
#define _GAZEBO_DARTLINK_HH_

#include <vector>

#include "gazebo/physics/Link.hh"

#include "gazebo/physics/dart/dart_inc.h"
#include "gazebo/physics/dart/DARTTypes.hh"
#include "gazebo/util/system.hh"

namespace gazebo
{
  namespace physics
  {
    /// \ingroup gazebo_physics
    /// \addtogroup gazebo_physics_dart DART Physics
    /// \brief dart physics engine wrapper
    /// \{

    /// \brief DART Link class
    class GAZEBO_VISIBLE DARTLink : public Link
    {
      /// \brief Constructor
      public: explicit DARTLink(EntityPtr _parent);

      /// \brief Destructor
      public: virtual ~DARTLink();

      // Documentation inherited
      public: virtual void Load(sdf::ElementPtr _ptr);

      // Documentation inherited.
      public: virtual void Init();

      // Documentation inherited.
      public: virtual void Fini();

      // Documentation inherited
      public: virtual void OnPoseChange();

      // Documentation inherited
      public: virtual void SetEnabled(bool _enable) const;

      // Documentation inherited
      public: virtual bool GetEnabled() const;

      // Documentation inherited
      public: virtual void SetLinearVel(const math::Vector3 &_vel);

      // Documentation inherited
      public: virtual void SetAngularVel(const math::Vector3 &_vel);

      // Documentation inherited
      public: virtual void SetForce(const math::Vector3 &_force);

      // Documentation inherited
      public: virtual void SetTorque(const math::Vector3 &_torque);

      // Documentation inherited
      public: virtual void AddForce(const math::Vector3 &_force);

      // Documentation inherited
      public: virtual void AddRelativeForce(const math::Vector3 &_force);

      // Documentation inherited
      public: virtual void AddForceAtWorldPosition(const math::Vector3 &_force,
                                                   const math::Vector3 &_pos);

      // Documentation inherited
      public: virtual void AddForceAtRelativePosition(
          const math::Vector3 &_force,
          const math::Vector3 &_relpos);

      // Documentation inherited
      public: virtual void AddTorque(const math::Vector3 &_torque);

      // Documentation inherited
      public: virtual void AddRelativeTorque(const math::Vector3& _torque);

      // Documentation inherited
      public: virtual math::Vector3 GetWorldLinearVel(
          const math::Vector3& _offset = math::Vector3(0, 0, 0)) const;

      // Documentation inherited
      public: virtual math::Vector3 GetWorldLinearVel(
          const math::Vector3 &_offset,
          const math::Quaternion &_q) const;

      // Documentation inherited
      public: virtual math::Vector3 GetWorldCoGLinearVel() const;

      // Documentation inherited
      public: virtual math::Vector3 GetWorldAngularVel() const;

      // Documentation inherited
      public: virtual math::Vector3 GetWorldForce() const;

      // Documentation inherited
      public: virtual math::Vector3 GetWorldTorque() const;

      // Documentation inherited
      public: virtual void SetGravityMode(bool _mode);

      // Documentation inherited
      public: virtual bool GetGravityMode() const;

      // Documentation inherited
      public: virtual void SetSelfCollide(bool _collide);

      // Documentation inherited
      public: virtual void SetLinearDamping(double _damping);

      // Documentation inherited
      public: virtual void SetAngularDamping(double _damping);

      // Documentation inherited
      public: virtual void SetKinematic(const bool &_state);

      // Documentation inherited
      public: virtual bool GetKinematic() const;

      // Documentation inherited
      public: virtual void SetAutoDisable(bool _disable);

      // Documentation inherited
      public: virtual void SetLinkStatic(bool _static);

      /// \brief Store DART Transformation to Entity::dirtyPose and add this
      ///        link to World::dirtyPoses so that World::Update() trigger
      ///        Entity::SetWorldPose() for this link.
      public: void updateDirtyPoseFromDARTTransformation();

      /// \brief Get pointer to DART Physics engine associated with this link.
      /// \return Pointer to the DART Physics engine.
      public: DARTPhysicsPtr GetDARTPhysics(void) const;

      /// \brief Get pointer to DART World associated with this link.
      /// \return Pointer to the DART World.
      public: dart::simulation::World *GetDARTWorld(void) const;

      /// \brief Get pointer to DART Model associated with this link.
      /// \return Pointer to the DART Model.
      public: DARTModelPtr GetDARTModel() const;

      /// \brief Get pointer to DART BodyNode associated with this link.
      /// \return Pointer to DART BodyNode.
      public: dart::dynamics::BodyNode *GetDARTBodyNode() const;

      /// \brief Set parent joint of this link.
      /// \param[in] _dartParentJoint Pointer to the parent joint.
      public: void SetDARTParentJoint(DARTJointPtr _dartParentJoint);

      /// \brief Set child joint of this link.
      /// \param[in] _dartChildJoint Pointer to the child joint.
      public: void AddDARTChildJoint(DARTJointPtr _dartChildJoint);

      /// \brief Pointer to the DART physics engine.
      private: DARTPhysicsPtr dartPhysics;

      /// \brief Pointer to the DART BodyNode.
      private: dart::dynamics::BodyNode *dtBodyNode;

      /// \brief Pointer to the parent joint.
      private: DARTJointPtr dartParentJoint;

      /// \brief List of pointers to the child joints.
      private: std::vector<DARTJointPtr> dartChildJoints;

      /// \brief If true, freeze link to world (inertial) frame.
      private: bool staticLink;

<<<<<<< HEAD
      /// \brief Ball joint constraint for SetLinkStatic()
      private: dart::constraint::WeldJointConstraint *weldConst;
=======
      /// \brief Weld joint constraint for SetLinkStatic()
      private: dart::constraint::WeldJointConstraint *weldJointConst;
>>>>>>> 430c5d18
    };
    /// \}
  }
}
#endif<|MERGE_RESOLUTION|>--- conflicted
+++ resolved
@@ -187,13 +187,8 @@
       /// \brief If true, freeze link to world (inertial) frame.
       private: bool staticLink;
 
-<<<<<<< HEAD
-      /// \brief Ball joint constraint for SetLinkStatic()
-      private: dart::constraint::WeldJointConstraint *weldConst;
-=======
       /// \brief Weld joint constraint for SetLinkStatic()
       private: dart::constraint::WeldJointConstraint *weldJointConst;
->>>>>>> 430c5d18
     };
     /// \}
   }
