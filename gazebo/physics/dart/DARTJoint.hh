/*
 * Copyright (C) 2014-2016 Open Source Robotics Foundation
 *
 * Licensed under the Apache License, Version 2.0 (the "License");
 * you may not use this file except in compliance with the License.
 * You may obtain a copy of the License at
 *
 *     http://www.apache.org/licenses/LICENSE-2.0
 *
 * Unless required by applicable law or agreed to in writing, software
 * distributed under the License is distributed on an "AS IS" BASIS,
 * WITHOUT WARRANTIES OR CONDITIONS OF ANY KIND, either express or implied.
 * See the License for the specific language governing permissions and
 * limitations under the License.
 *
*/

#ifndef _GAZEBO_DARTJOINT_HH_
#define _GAZEBO_DARTJOINT_HH_

#include <boost/any.hpp>
#include <string>

#include "gazebo/common/Exception.hh"
#include "gazebo/physics/Joint.hh"
#include "gazebo/physics/dart/dart_inc.h"
#include "gazebo/physics/dart/DARTPhysics.hh"
#include "gazebo/util/system.hh"

namespace gazebo
{
  namespace physics
  {
    /// Forward declare private data class
    class DARTJointPrivate;

    /// \addtogroup gazebo_physics_dart
    /// \{

    /// \brief DART joint interface
    class GZ_PHYSICS_VISIBLE DARTJoint : public Joint
    {
      /// \brief Constructor.
      /// \param[in] _parent Parent of the Joint.
      public: DARTJoint(BasePtr _parent);

      /// \brief Destructor.
      public: virtual ~DARTJoint();

      // Documentation inherited.
      public: virtual void Load(sdf::ElementPtr _sdf);

      /// \brief Initialize a joint.
      public: virtual void Init();

      // Documentation inherited.
      public: virtual void Reset();

      // Documentation inherited.
      public: virtual LinkPtr GetJointLink(unsigned int _index) const;

      // Documentation inherited.
      public: virtual bool AreConnected(LinkPtr _one, LinkPtr _two) const;

      // Documentation inherited.
      public: virtual void Attach(LinkPtr _parent, LinkPtr _child);

      // Documentation inherited.
      public: virtual void CacheForceTorque();

      // Documentation inherited.
      public: virtual void Detach();

      /// \brief Set the anchor point
      public: virtual void SetAnchor(unsigned int /*_index*/,
                                     const gazebo::math::Vector3 &/*_anchor*/);

      // Documentation inherited
      public: virtual void SetDamping(unsigned int _index, double _damping);

      // Documentation inherited.
      public: virtual void SetStiffness(unsigned int _index,
                  const double _stiffness);

      // Documentation inherited.
      public: virtual void SetStiffnessDamping(unsigned int _index,
        double _stiffness, double _damping, double _reference = 0);

      // Documentation inherited.
      public: virtual bool SetHighStop(unsigned int _index,
                  const math::Angle &_angle);

      // Documentation inherited.
      public: virtual bool SetLowStop(unsigned int _index,
                  const math::Angle &_angle);

      // Documentation inherited.
      public: virtual math::Angle GetHighStop(unsigned int _index);

      // Documentation inherited.
      public: virtual math::Angle GetLowStop(unsigned int _index);

      // Documentation inherited.
      public: virtual math::Vector3 GetLinkForce(unsigned int _index) const;

      // Documentation inherited.
      public: virtual math::Vector3 GetLinkTorque(unsigned int _index) const;

      // Documentation inherited.
      public: virtual bool SetParam(const std::string &_key,
                                        unsigned int _index,
                                        const boost::any &_value);

      // Documentation inherited.
      public: virtual double GetParam(const std::string &_key,
                                          unsigned int _index);

      // Documentation inherited.
      public: virtual JointWrench GetForceTorque(unsigned int _index);

      // Documentation inherited.
      public: virtual void SetForce(unsigned int _index, double _force);

      // Documentation inherited.
      public: virtual double GetForce(unsigned int _index);

      // Documentation inherited.
<<<<<<< HEAD
      // public: virtual unsigned int GetAngleCount() const;

      // Documentation inherited.
=======
>>>>>>> c8fc8401
      public: virtual void ApplyDamping();

      /// \brief Set the force applied to this physics::Joint.
      /// Note that the unit of force should be consistent with the rest
      /// of the simulation scales.
      /// Force is additive (multiple calls
      /// to SetForceImpl to the same joint in the same time
      /// step will accumulate forces on that Joint).
      /// \param[in] _index Index of the axis.
      /// \param[in] _force Force value.
      protected: virtual void SetForceImpl(unsigned int _index,
                     double _force) = 0;

      /// \brief Save external forces applied to this Joint.
      /// \param[in] _index Index of the axis.
      /// \param[in] _force Force value.
      private: void SaveForce(unsigned int _index, double _force);

      /// \brief Get DART model pointer.
      /// \return A pointer to the DART model.
      public: DARTModelPtr GetDARTModel() const;

      /// \brief Get DART Joint properties
      public: DARTJointPropPtr GetDARTProperties() const;

      /// \brief Set DART joint pointer.
      /// \param[in] A pointer to the DART joint.
      public: void SetDARTJoint(dart::dynamics::Joint *_dtJoint);

      /// \brief Get DART joint pointer.
      /// \return A pointer to the DART joint.
      public: dart::dynamics::Joint *GetDARTJoint();

      /// \internal
      /// \brief Pointer to private data
      protected: DARTJointPrivate *dataPtr;
    };
    /// \}
  }
}
#endif<|MERGE_RESOLUTION|>--- conflicted
+++ resolved
@@ -125,12 +125,6 @@
       public: virtual double GetForce(unsigned int _index);
 
       // Documentation inherited.
-<<<<<<< HEAD
-      // public: virtual unsigned int GetAngleCount() const;
-
-      // Documentation inherited.
-=======
->>>>>>> c8fc8401
       public: virtual void ApplyDamping();
 
       /// \brief Set the force applied to this physics::Joint.
