/*
 * Copyright (C) 2014-2015 Open Source Robotics Foundation
 *
 * Licensed under the Apache License, Version 2.0 (the "License");
 * you may not use this file except in compliance with the License.
 * You may obtain a copy of the License at
 *
 *     http://www.apache.org/licenses/LICENSE-2.0
 *
 * Unless required by applicable law or agreed to in writing, software
 * distributed under the License is distributed on an "AS IS" BASIS,
 * WITHOUT WARRANTIES OR CONDITIONS OF ANY KIND, either express or implied.
 * See the License for the specific language governing permissions and
 * limitations under the License.
 *
*/

#ifndef _GAZEBO_DARTUNIVERSALJOINT_HH_
#define _GAZEBO_DARTUNIVERSALJOINT_HH_

#include "gazebo/physics/UniversalJoint.hh"
#include "gazebo/physics/dart/DARTJoint.hh"
#include "gazebo/util/system.hh"

namespace gazebo
{
  namespace physics
  {
    /// \brief A universal joint.
<<<<<<< HEAD
    class GZ_PHYSICS_VISIBLE DARTUniversalJoint : public UniversalJoint<DARTJoint>
=======
    class GZ_PHYSICS_VISIBLE DARTUniversalJoint :
      public UniversalJoint<DARTJoint>
>>>>>>> 3f0507e2
    {
      /// \brief Constructor.
      /// \param[in] _parent Pointer to the Link that is the joint' parent
      public: DARTUniversalJoint(BasePtr _parent);

      /// \brief Destuctor.
      public: virtual ~DARTUniversalJoint();

      // Documentation inherited.
      public: virtual void Load(sdf::ElementPtr _sdf);

      // Documentation inherited.
      public: virtual void Init();

      // Documentation inherited
      public: virtual math::Vector3 GetAnchor(unsigned int _index) const;

      // Documentation inherited
      public: virtual math::Vector3 GetGlobalAxis(unsigned int _index) const;

      // Documentation inherited
      public: virtual void SetAxis(unsigned int _index,
                  const math::Vector3 &_axis);

      // Documentation inherited
      public: virtual math::Angle GetAngleImpl(unsigned int _index) const;

      // Documentation inherited
      public: virtual double GetVelocity(unsigned int _index) const;

      // Documentation inherited
      public: virtual void SetVelocity(unsigned int _index, double _vel);

      // Documentation inherited
      public: virtual void SetMaxForce(unsigned int _index, double _force);

      // Documentation inherited
      public: virtual double GetMaxForce(unsigned int _index);

      // Documentation inherited
      protected: virtual void SetForceImpl(unsigned int _index, double _effort);

      /// \brief Universal joint of DART
      protected: dart::dynamics::UniversalJoint *dtUniveralJoint;
    };
  }
}
#endif<|MERGE_RESOLUTION|>--- conflicted
+++ resolved
@@ -27,12 +27,8 @@
   namespace physics
   {
     /// \brief A universal joint.
-<<<<<<< HEAD
-    class GZ_PHYSICS_VISIBLE DARTUniversalJoint : public UniversalJoint<DARTJoint>
-=======
     class GZ_PHYSICS_VISIBLE DARTUniversalJoint :
       public UniversalJoint<DARTJoint>
->>>>>>> 3f0507e2
     {
       /// \brief Constructor.
       /// \param[in] _parent Pointer to the Link that is the joint' parent
