--- conflicted
+++ resolved
@@ -59,42 +59,19 @@
     this->SetCollideBits(~GZ_FIXED_COLLIDE);
   }
 
-  // Offset
+  // Pose offset
   if (this->dataPtr->dtCollisionShape)
   {
-<<<<<<< HEAD
     // TODO: Remove type check once DART completely supports plane shape.
     // Please see: https://github.com/dartsim/dart/issues/114
-=======
-    boost::shared_ptr<DARTPlaneShape> planeShape =
-        boost::dynamic_pointer_cast<DARTPlaneShape>(this->shape);
->>>>>>> 65e6ec31
-
     const bool isPlaneShape =
         (boost::dynamic_pointer_cast<DARTPlaneShape>(this->shape) != NULL);
 
     if (!isPlaneShape)
     {
-<<<<<<< HEAD
-      this->dataPtr->dtCollisionShape->setOffset(
-            DARTTypes::ConvVec3(this->GetRelativePose().pos));
-=======
-      math::Pose relativePose = this->GetRelativePose();
       this->dataPtr->dtCollisionShape->setLocalTransform(
-            DARTTypes::ConvPose(relativePose));
+            DARTTypes::ConvPose(this->GetRelativePose()));
     }
-    else
-    {
-      // change ground plane to be near semi-infinite.
-      dart::dynamics::BoxShape *dtBoxShape =
-          dynamic_cast<dart::dynamics::BoxShape *>(
-            this->dataPtr->dtCollisionShape);
-      dtBoxShape->setSize(Eigen::Vector3d(2100, 2100, 2100.0));
-      dtBoxShape->setOffset(Eigen::Vector3d(0.0, 0.0, -2100.0/2.0));
->>>>>>> 65e6ec31
-    }
-    // TODO: Remove this specialized code for plane shape once
-    // https://github.com/dartsim/dart/issues/114 is resolved.
   }
 }
 
