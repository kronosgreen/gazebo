--- conflicted
+++ resolved
@@ -247,11 +247,6 @@
       P = this->dtBodyNode->getParentBodyNode()->getTransform();
 
     Eigen::Isometry3d Q = T1.inverse() * P.inverse() * W * InvT2;
-<<<<<<< HEAD
-    // Set generalized coordinate and update the transformations only
-    freeJoint->setPositions(dart::math::logMap(Q));
-    freeJoint->getSkeleton()->computeForwardKinematics(true, false, false);
-=======
 
     // Convert homogeneous transformation matrix to 6-dimensional generalized
     // coordinates. There are several ways of conversions. Here is the way of
@@ -274,7 +269,6 @@
     // TODO: This kinematic updating will be done automatically after pull
     // request (https://github.com/dartsim/dart/pull/319) is merged so that
     // we don't need this line anymore.
->>>>>>> 0967b3e4
   }
   else
   {
