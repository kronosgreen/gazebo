/*
 * Copyright 2014 Open Source Robotics Foundation
 *
 * Licensed under the Apache License, Version 2.0 (the "License");
 * you may not use this file except in compliance with the License.
 * You may obtain a copy of the License at
 *
 *     http://www.apache.org/licenses/LICENSE-2.0
 *
 * Unless required by applicable law or agreed to in writing, software
 * distributed under the License is distributed on an "AS IS" BASIS,
 * WITHOUT WARRANTIES OR CONDITIONS OF ANY KIND, either express or implied.
 * See the License for the specific language governing permissions and
 * limitations under the License.
 *
*/

#ifndef _GAZEBO_DARTSCREWJOINT_HH_
#define _GAZEBO_DARTSCREWJOINT_HH_

#include "gazebo/physics/ScrewJoint.hh"
#include "gazebo/physics/dart/DARTJoint.hh"
#include "gazebo/util/system.hh"

namespace gazebo
{
  namespace physics
  {
    /// \brief A screw joint.
    class GAZEBO_VISIBLE DARTScrewJoint : public ScrewJoint<DARTJoint>
    {
      /// \brief Constructor.
      /// \param[in] _parent Pointer to the Link that is the joint' parent
      public: DARTScrewJoint(BasePtr _parent);

      /// \brief Destructor.
      public: virtual ~DARTScrewJoint();

      // Documentation inherited.
      public: virtual void Load(sdf::ElementPtr _sdf);

      // Documentation inherited
      public: virtual math::Vector3 GetAnchor(unsigned int _index) const;

<<<<<<< HEAD
=======
      // Documentation inherited
      public: virtual void SetAnchor(unsigned int _index,
                  const math::Vector3 &_anchor);

>>>>>>> e49faf80
      // Documentation inherited.
      public: virtual void Init();

      // Documentation inherited
      public: virtual math::Vector3 GetGlobalAxis(unsigned int _index) const;

      // Documentation inherited
      public: virtual void SetAxis(unsigned int _index,
                  const math::Vector3 &_axis);

      /// \copydoc ScrewJoint::SetThreadPitch
      public: virtual void SetThreadPitch(unsigned int _index,
                  double _threadPitch);

<<<<<<< HEAD
      /// \copydoc ScrewJoint::SetThreadPitch
      public: virtual void SetThreadPitch(double _threadPitch);

      /// \copydoc ScrewJoint::GetThreadPitch
      public: virtual double GetThreadPitch(unsigned int _index);

      /// \copydoc ScrewJoint::GetThreadPitch
=======
      ///  \copydoc ScrewJoint::SetThreadPitch
      public: virtual void SetThreadPitch(double _threadPitch);

      // Documentation inherited
      public: virtual double GetThreadPitch(unsigned int _index);

      ///  \copydoc ScrewJoint::GetThreadPitch
>>>>>>> e49faf80
      public: virtual double GetThreadPitch();

      // Documentation inherited
      public: virtual math::Angle GetAngleImpl(unsigned int _index) const;

      // Documentation inherited
      public: virtual double GetVelocity(unsigned int _index) const;

      // Documentation inherited
      public: virtual void SetVelocity(unsigned int _index, double _vel);

      // Documentation inherited
      public: virtual void SetMaxForce(unsigned int _index, double _force);

      // Documentation inherited
      public: virtual double GetMaxForce(unsigned int _index);

      // Documentation inherited.
      public: virtual math::Angle GetHighStop(unsigned int _index);

      // Documentation inherited.
      public: virtual math::Angle GetLowStop(unsigned int _index);

      // Documentation inherited.
      protected: virtual void SetForceImpl(unsigned int _index, double _effort);

      /// \copydoc Joint::GetAttribute
      public: double GetAttribute(const std::string &_key, unsigned int _index);

      /// \brief Universal joint of DART
      protected: dart::dynamics::ScrewJoint *dartScrewJoint;
    };
  }
}
#endif<|MERGE_RESOLUTION|>--- conflicted
+++ resolved
@@ -42,13 +42,10 @@
       // Documentation inherited
       public: virtual math::Vector3 GetAnchor(unsigned int _index) const;
 
-<<<<<<< HEAD
-=======
       // Documentation inherited
       public: virtual void SetAnchor(unsigned int _index,
                   const math::Vector3 &_anchor);
 
->>>>>>> e49faf80
       // Documentation inherited.
       public: virtual void Init();
 
@@ -59,19 +56,10 @@
       public: virtual void SetAxis(unsigned int _index,
                   const math::Vector3 &_axis);
 
-      /// \copydoc ScrewJoint::SetThreadPitch
+      // Documentation inherited
       public: virtual void SetThreadPitch(unsigned int _index,
                   double _threadPitch);
 
-<<<<<<< HEAD
-      /// \copydoc ScrewJoint::SetThreadPitch
-      public: virtual void SetThreadPitch(double _threadPitch);
-
-      /// \copydoc ScrewJoint::GetThreadPitch
-      public: virtual double GetThreadPitch(unsigned int _index);
-
-      /// \copydoc ScrewJoint::GetThreadPitch
-=======
       ///  \copydoc ScrewJoint::SetThreadPitch
       public: virtual void SetThreadPitch(double _threadPitch);
 
@@ -79,7 +67,6 @@
       public: virtual double GetThreadPitch(unsigned int _index);
 
       ///  \copydoc ScrewJoint::GetThreadPitch
->>>>>>> e49faf80
       public: virtual double GetThreadPitch();
 
       // Documentation inherited
@@ -106,9 +93,6 @@
       // Documentation inherited.
       protected: virtual void SetForceImpl(unsigned int _index, double _effort);
 
-      /// \copydoc Joint::GetAttribute
-      public: double GetAttribute(const std::string &_key, unsigned int _index);
-
       /// \brief Universal joint of DART
       protected: dart::dynamics::ScrewJoint *dartScrewJoint;
     };
