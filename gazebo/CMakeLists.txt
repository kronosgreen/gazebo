include_directories(SYSTEM
  ${SDF_INCLUDE_DIRS}
  ${OPENGL_INCLUDE_DIR}
  ${OGRE_INCLUDE_DIRS}
  ${Boost_INCLUDE_DIRS}
  ${PROTOBUF_INCLUDE_DIR}
)

include_directories(
  ${PROJECT_BINARY_DIR}/gazebo
)

link_directories(
  ${ogre_library_dirs}
  ${Boost_LIBRARY_DIRS}
  ${SDF_LIBRARY_DIRS}
  ${PROJECT_BINARY_DIR}/test
)

# Remove this whole if block in Gazebo 1.8
if (NOT HAVE_SDF)
  link_directories(
    ${urdfdom_LIBRARY_DIRS}
    ${urdfdom_headers_LIBRARY_DIRS}
    ${console_bridge_LIBRARY_DIRS}
    )
endif()

add_subdirectory(msgs)
add_subdirectory(math)
add_subdirectory(transport)
add_subdirectory(common)
add_subdirectory(rendering)
add_subdirectory(gui)
add_subdirectory(physics)
add_subdirectory(sensors)
add_subdirectory(util)

if (NOT HAVE_SDF)
  add_subdirectory(sdf)
endif()

add_dependencies(gazebo_physics gazebo_msgs)
add_dependencies(gazebo_physics_ode gazebo_msgs)
add_dependencies(gazebo_gui gazebo_msgs)
add_dependencies(gazebo_rendering gazebo_msgs)
add_dependencies(gazebo_sensors gazebo_rendering)
if(HAVE_BULLET)
  add_dependencies(gazebo_physics_bullet gazebo_msgs)
endif()
if (HAVE_Simbody)
  add_dependencies(gazebo_physics_simbody gazebo_msgs)
endif()

gz_add_executable(gzmaster master_main.cc Master.cc gazebo.cc)
gz_add_executable(gzserver server_main.cc Server.cc Master.cc gazebo.cc)
gz_add_executable(gazebo gazebo_main.cc Server.cc Master.cc gazebo.cc)

<<<<<<< HEAD
target_link_libraries(gzmaster
  gazebo_common
  gazebo_transport
=======

target_link_libraries(gzmaster
  gazebo_common
  gazebo_util                  
  gazebo_transport
  gazebo_sdf_interface
>>>>>>> a73206f7
  gazebo_msgs
  pthread
)


target_link_libraries(gzserver
  gazebo_common
  gazebo_util
<<<<<<< HEAD
=======
  gazebo_sdf_interface
>>>>>>> a73206f7
  gazebo_transport
  gazebo_physics
  gazebo_sensors
  gazebo_rendering
  gazebo_msgs
  pthread
)

target_link_libraries(gazebo
  gazebo_common
  gazebo_util
<<<<<<< HEAD
=======
  gazebo_sdf_interface
>>>>>>> a73206f7
  gazebo_transport
  gazebo_physics
  gazebo_sensors
  gazebo_rendering
  gazebo_msgs
  gazebo_gui
  pthread
)

# Remove this in Gazebo 1.8
if (HAVE_SDF)
  target_link_libraries(gazebo ${SDF_LIBRARIES})
endif()


if ("${CMAKE_BUILD_TYPE}" STREQUAL "CHECK")
  target_link_libraries(gzserver gcov)
endif()


gz_install_executable(gzmaster)
gz_install_executable(gzserver)
gz_install_executable(gazebo)

gz_add_library(libgazebo Server.cc Master.cc gazebo.cc)
set_target_properties(libgazebo PROPERTIES OUTPUT_NAME "gazebo")

target_link_libraries(libgazebo
  gazebo_common
  gazebo_util
  gazebo_transport
  gazebo_physics
  gazebo_sensors
  gazebo_rendering
<<<<<<< HEAD
=======
  gazebo_sdf_interface
>>>>>>> a73206f7
  gazebo_msgs
  gazebo_math
  pthread
)

add_dependencies(libgazebo gazebo_msgs)
gz_install_library(libgazebo)

set(headers Server.hh Master.hh gazebo.hh gazebo_core.hh)
gz_install_includes("" ${headers})<|MERGE_RESOLUTION|>--- conflicted
+++ resolved
@@ -56,18 +56,10 @@
 gz_add_executable(gzserver server_main.cc Server.cc Master.cc gazebo.cc)
 gz_add_executable(gazebo gazebo_main.cc Server.cc Master.cc gazebo.cc)
 
-<<<<<<< HEAD
-target_link_libraries(gzmaster
-  gazebo_common
-  gazebo_transport
-=======
-
 target_link_libraries(gzmaster
   gazebo_common
   gazebo_util                  
   gazebo_transport
-  gazebo_sdf_interface
->>>>>>> a73206f7
   gazebo_msgs
   pthread
 )
@@ -76,10 +68,6 @@
 target_link_libraries(gzserver
   gazebo_common
   gazebo_util
-<<<<<<< HEAD
-=======
-  gazebo_sdf_interface
->>>>>>> a73206f7
   gazebo_transport
   gazebo_physics
   gazebo_sensors
@@ -91,10 +79,6 @@
 target_link_libraries(gazebo
   gazebo_common
   gazebo_util
-<<<<<<< HEAD
-=======
-  gazebo_sdf_interface
->>>>>>> a73206f7
   gazebo_transport
   gazebo_physics
   gazebo_sensors
@@ -104,7 +88,7 @@
   pthread
 )
 
-# Remove this in Gazebo 1.8
+# Remove this in Gazebo 2.0
 if (HAVE_SDF)
   target_link_libraries(gazebo ${SDF_LIBRARIES})
 endif()
@@ -129,10 +113,6 @@
   gazebo_physics
   gazebo_sensors
   gazebo_rendering
-<<<<<<< HEAD
-=======
-  gazebo_sdf_interface
->>>>>>> a73206f7
   gazebo_msgs
   gazebo_math
   pthread
