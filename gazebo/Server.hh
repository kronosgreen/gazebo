--- conflicted
+++ resolved
@@ -24,10 +24,7 @@
 #include <boost/thread.hpp>
 
 #include <sdf/sdf.hh>
-<<<<<<< HEAD
-=======
 
->>>>>>> 0f65833b
 #include "gazebo/msgs/msgs.hh"
 #include "gazebo/transport/TransportTypes.hh"
 #include "gazebo/common/CommonTypes.hh"
@@ -145,15 +142,6 @@
 
     /// \brief Command line params that are passed to various Gazebo objects.
     private: gazebo::common::StrStr_M params;
-<<<<<<< HEAD
-    private: boost::program_options::variables_map vm;
-
-    /// \brief Save argc for access by system plugins.
-    public: int systemPluginsArgc;
-
-    /// \brief Save argv for access by system plugins.
-    public: char **systemPluginsArgv;
-=======
 
     /// \brief Boost program options variable map.
     private: boost::program_options::variables_map vm;
@@ -163,7 +151,6 @@
 
     /// \brief Save argv for access by system plugins.
     private: char **systemPluginsArgv;
->>>>>>> 0f65833b
   };
 }
 
