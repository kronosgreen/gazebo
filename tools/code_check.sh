#!/bin/sh

<<<<<<< HEAD
=======
# Jenkins will pass -xml, in which case we want to generate XML output
xmlout=0
if test "$1" = "-xmldir" -a -n "$2"; then
  xmlout=1
  xmldir=$2
  mkdir -p $xmldir
  rm -rf $xmldir/*.xml
  # Assuming that Jenkins called, the `build` directory is a sibling to the src dir
  builddir=../build
else
  # This is a heuristic guess; not every developer puts the `build` dir in the src dir
  builddir=./build
fi

>>>>>>> db0608e9
echo "*:gazebo/common/Plugin.hh:113" > /tmp/gazebo_cpp_check.suppress
echo "*:gazebo/common/Plugin.hh:114" >> /tmp/gazebo_cpp_check.suppress
echo "*:gazebo/sdf/interface/parser.cc:544" >> /tmp/gazebo_cpp_check.suppress
echo "*:gazebo/common/STLLoader.cc:94" >> /tmp/gazebo_cpp_check.suppress
echo "*:gazebo/common/STLLoader.cc:105" >> /tmp/gazebo_cpp_check.suppress
echo "*:gazebo/common/STLLoader.cc:126" >> /tmp/gazebo_cpp_check.suppress
echo "*:gazebo/common/STLLoader.cc:149" >> /tmp/gazebo_cpp_check.suppress
echo "*:examples/plugins/custom_messages/custom_messages.cc:22" >> /tmp/gazebo_cpp_check.suppress

#cppcheck
<<<<<<< HEAD
cppcheck --enable=all -q --suppressions-list=/tmp/gazebo_cpp_check.suppress --xml `find ./gazebo ./tools ./plugins ./examples ./test/regression ./interfaces -name "*.cc"`

# cpplint
find ./gazebo ./tools ./plugins ./examples ./test/regression ./interfaces -print0 -name "*.cc" -o -name "*.hh" -o -name "*.c" -o -name "*.h" | xargs -0 python tools/cpplint.py 2>&1
=======
if [ $xmlout -eq 1 ]; then
  (cppcheck --enable=all -q --suppressions-list=/tmp/gazebo_cpp_check.suppress --xml `find ./gazebo ./tools ./plugins ./examples ./test/regression ./interfaces -name "*.cc"` -I gazebo -I gazebo/rendering/skyx/include -I . -I $builddir -I $builddir/gazebo -I $builddir/gazebo/msgs -I deps/opende/include --check-config) 2> $xmldir/cppcheck.xml
else
  cppcheck --enable=all -q --suppressions-list=/tmp/gazebo_cpp_check.suppress `find ./gazebo ./tools ./plugins ./examples ./test/regression ./interfaces -name "*.cc"` -I gazebo -I gazebo/rendering/skyx/include -I . -I $builddir -I $builddir/gazebo -I $builddir/gazebo/msgs -I deps/opende/include --check-config
fi

# cpplint
if [ $xmlout -eq 1 ]; then
  (find ./gazebo ./tools ./plugins ./examples ./test/regression ./interfaces -print0 -name "*.cc" -o -name "*.hh" -o -name "*.c" -o -name "*.h" | xargs -0 python tools/cpplint.py 2>&1) | python tools/cpplint_to_cppcheckxml.py 2> $xmldir/cpplint.xml
else
  find ./gazebo ./tools ./plugins ./examples ./test/regression ./interfaces -print0 -name "*.cc" -o -name "*.hh" -o -name "*.c" -o -name "*.h" | xargs -0 python tools/cpplint.py 2>&1
fi
>>>>>>> db0608e9
<|MERGE_RESOLUTION|>--- conflicted
+++ resolved
@@ -1,7 +1,5 @@
 #!/bin/sh
 
-<<<<<<< HEAD
-=======
 # Jenkins will pass -xml, in which case we want to generate XML output
 xmlout=0
 if test "$1" = "-xmldir" -a -n "$2"; then
@@ -16,7 +14,6 @@
   builddir=./build
 fi
 
->>>>>>> db0608e9
 echo "*:gazebo/common/Plugin.hh:113" > /tmp/gazebo_cpp_check.suppress
 echo "*:gazebo/common/Plugin.hh:114" >> /tmp/gazebo_cpp_check.suppress
 echo "*:gazebo/sdf/interface/parser.cc:544" >> /tmp/gazebo_cpp_check.suppress
@@ -27,12 +24,6 @@
 echo "*:examples/plugins/custom_messages/custom_messages.cc:22" >> /tmp/gazebo_cpp_check.suppress
 
 #cppcheck
-<<<<<<< HEAD
-cppcheck --enable=all -q --suppressions-list=/tmp/gazebo_cpp_check.suppress --xml `find ./gazebo ./tools ./plugins ./examples ./test/regression ./interfaces -name "*.cc"`
-
-# cpplint
-find ./gazebo ./tools ./plugins ./examples ./test/regression ./interfaces -print0 -name "*.cc" -o -name "*.hh" -o -name "*.c" -o -name "*.h" | xargs -0 python tools/cpplint.py 2>&1
-=======
 if [ $xmlout -eq 1 ]; then
   (cppcheck --enable=all -q --suppressions-list=/tmp/gazebo_cpp_check.suppress --xml `find ./gazebo ./tools ./plugins ./examples ./test/regression ./interfaces -name "*.cc"` -I gazebo -I gazebo/rendering/skyx/include -I . -I $builddir -I $builddir/gazebo -I $builddir/gazebo/msgs -I deps/opende/include --check-config) 2> $xmldir/cppcheck.xml
 else
@@ -44,5 +35,4 @@
   (find ./gazebo ./tools ./plugins ./examples ./test/regression ./interfaces -print0 -name "*.cc" -o -name "*.hh" -o -name "*.c" -o -name "*.h" | xargs -0 python tools/cpplint.py 2>&1) | python tools/cpplint_to_cppcheckxml.py 2> $xmldir/cpplint.xml
 else
   find ./gazebo ./tools ./plugins ./examples ./test/regression ./interfaces -print0 -name "*.cc" -o -name "*.hh" -o -name "*.c" -o -name "*.h" | xargs -0 python tools/cpplint.py 2>&1
-fi
->>>>>>> db0608e9
+fi