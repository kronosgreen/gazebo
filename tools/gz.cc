--- conflicted
+++ resolved
@@ -289,18 +289,14 @@
      "eg: -g 0,0,-9.8")
     ("step-size,s", po::value<double>(), "Maximum step size (seconds).")
     ("iters,i", po::value<double>(), "Number of iterations.")
-<<<<<<< HEAD
     ("simbody-accuracy,i", po::value<double>(),
      "Simbody physics engine accuracy. This option does nothing if not"
      " using Simbody physics engine.")
     ("simbody-max-transient-velocity,i", po::value<double>(),
      "Simbody maximum transient velocity at contacts This option"
      " does nothing if not using Simbody physics engine.")
-    ("update-rate,u", po::value<double>(), "Target real-time update rate.");
-=======
     ("update-rate,u", po::value<double>(), "Target real-time update rate.")
     ("profile,o", po::value<std::string>(), "Preset physics profile.");
->>>>>>> 74d7bafb
 }
 
 /////////////////////////////////////////////////
