/*
 * Copyright 2012 Open Source Robotics Foundation
 *
 * Licensed under the Apache License, Version 2.0 (the "License");
 * you may not use this file except in compliance with the License.
 * You may obtain a copy of the License at
 *
 *     http://www.apache.org/licenses/LICENSE-2.0
 *
 * Unless required by applicable law or agreed to in writing, software
 * distributed under the License is distributed on an "AS IS" BASIS,
 * WITHOUT WARRANTIES OR CONDITIONS OF ANY KIND, either express or implied.
 * See the License for the specific language governing permissions and
 * limitations under the License.
 *
*/

#include <stdio.h>
#include <termios.h>
#include <unistd.h>

#include <boost/program_options.hpp>
#include <boost/algorithm/string.hpp>
#include <boost/algorithm/string/regex.hpp>
#include <boost/date_time/posix_time/posix_time.hpp>
#include <boost/date_time/posix_time/posix_time_io.hpp>

#include <gazebo/gazebo.hh>
#include <gazebo/sdf/sdf.hh>
#include <gazebo/msgs/msgs.hh>
#include <gazebo/physics/WorldState.hh>
#include <gazebo/common/Time.hh>
#include <gazebo/util/util.hh>
#include <gazebo/gazebo_config.h>

namespace po = boost::program_options;

sdf::ElementPtr g_stateSdf;

/// \brief Base class for all filters.
class FilterBase
{
  /// \brief Constructor
  /// \param[in] _xmlOutput True if the output should be in XML format.
  /// \param[in[ _stamp Type of stamp to apply.
  public: FilterBase(bool _xmlOutput, const std::string &_stamp)
          : xmlOutput(_xmlOutput), stamp(_stamp)
  {
  }

  /// \brief Output a line of data.
  /// \param[in] _stream The output stream.
  /// \param[in] _state Current state.
  public: std::ostringstream &Out(std::ostringstream &_stream,
              const gazebo::physics::State &_state)
          {
            if (!this->xmlOutput && !this->stamp.empty())
            {
              if (this->stamp == "sim")
                _stream << _state.GetSimTime().Double() << " ";
              else if (this->stamp == "real")
                _stream << _state.GetRealTime().Double() << " ";
              else if (this->stamp == "wall")
                _stream << _state.GetWallTime().Double() << " ";
            }

            return _stream;
          }

  /// \brief Filter a pose.
  /// \param[in] _pose The pose to filter.
  /// \param[in] _xmlName Name of the xml tag.
  /// \param[in] _filter The filter string [x,y,z,r,p,a].
  /// \param[in] _state Current state.
  public: std::string FilterPose(const gazebo::math::Pose &_pose,
              const std::string &_xmlName,
              std::string _filter,
              const gazebo::physics::State &_state)
          {
            std::ostringstream result;
            std::string xmlPrefix, xmlSuffix;

            // Remove brackets, if they exist
            boost::erase_all(_filter, "[");
            boost::erase_all(_filter, "]");

            // Output XML tags if required.
            if (this->xmlOutput)
            {
              xmlPrefix = std::string("<") + _xmlName + ">";
              xmlSuffix = std::string("</") + _xmlName + ">";
            }

            // Get the euler angles.
            gazebo::math::Vector3 rpy = _pose.rot.GetAsEuler();

            // If the filter is empty, then output the whole pose.
            if (!_filter.empty())
            {
              // Get the list of pose elements from the filter
              std::list<std::string> elements;
              boost::split(elements, _filter, boost::is_any_of(","));
              if (!elements.size() && !_filter.empty())
                elements.push_back(_filter);

              // Iterate over the list of pose elements.
              for (std::list<std::string>::iterator elemIter =
                  elements.begin(); elemIter != elements.end();
                  ++elemIter)
              {
                switch ((*elemIter)[0])
                {
                  case 'X':
                  case 'x':
                    this->Out(result, _state) << std::fixed
                      << _pose.pos.x << " ";
                    break;
                  case 'Y':
                  case 'y':
                    this->Out(result, _state) << std::fixed
                      << _pose.pos.y << " ";
                    break;
                  case 'Z':
                  case 'z':
                    this->Out(result, _state) << std::fixed
                      << _pose.pos.z << " ";
                    break;
                  case 'R':
                  case 'r':
                    this->Out(result, _state) << std::fixed << rpy.x << " ";
                    break;
                  case 'P':
                  case 'p':
                    this->Out(result, _state) << std::fixed << rpy.y << " ";
                    break;
                  case 'A':
                  case 'a':
                    this->Out(result, _state) << std::fixed << rpy.z << " ";
                    break;
                  default:
                    gzerr << "Invalid pose value[" << *elemIter << "]\n";
                    break;
                }
              }
              result << std::endl;
            }
            else
            {
              // No filter, so output the whole pose.
              if (!xmlPrefix.empty())
              {
                result << std::fixed << xmlPrefix << _pose
                  << xmlSuffix << std::endl;
              }
              else
                this->Out(result, _state) << _pose << std::endl;
            }

            return result.str();
          }

  /// \brief True if XML output is requested.
  protected: bool xmlOutput;

  /// \brief Time stamp type
  protected: std::string stamp;
};

/// \brief Filter for joint state.
class JointFilter : public FilterBase
{
  /// \brief Constructor.
  /// \param[in] _xmlOutput True if the output should be in XML format.
  public: JointFilter(bool _xmlOutput, const std::string &_stamp)
          : FilterBase(_xmlOutput, _stamp)
          {
          }

  /// \brief Initialize the filter.
  /// \param[in] _filter The command line filter string.
  public: void Init(const std::string &_filter)
          {
            this->parts.clear();

            if (!_filter.empty())
            {
              boost::split(this->parts, _filter, boost::is_any_of("."));

              if (!this->parts.size())
                this->parts.push_back(_filter);
            }
          }

  /// \brief Filter joint parts (angle)
  /// \param[in] _state Link state to filter.
  /// \param[in] _partIter Iterator to the filtered string parts.
  public: std::string FilterParts(gazebo::physics::JointState &_state,
              std::list<std::string>::iterator _partIter)
          {
            std::ostringstream result;
            std::string part = *_partIter;

            // Remove brackets, if they exist
            boost::erase_all(part, "[");
            boost::erase_all(part, "]");

            // If the filter is empty, then output all the angles.
            if (!part.empty())
            {
              // Get the list of axis elements from the filter
              std::list<std::string> elements;
              boost::split(elements, part, boost::is_any_of(","));
              if (!elements.size() && !part.empty())
                elements.push_back(part);

              // Iterate over the list of axis elements.
              for (std::list<std::string>::iterator elemIter =
                  elements.begin(); elemIter != elements.end();
                  ++elemIter)
              {
                try
                {
                  unsigned int axis =
                    boost::lexical_cast<unsigned int>(*elemIter);

                  if (axis >= _state.GetAngleCount())
                    continue;

                  gazebo::math::Angle angle = _state.GetAngle(axis);

                  if (this->xmlOutput)
                  {
                    result << "<angle axis='" << *elemIter << "'>"
                      << std::fixed << angle << "</angle>\n";
                  }
                  else
                    this->Out(result, _state) << std::fixed << angle << " ";
                }
                catch(...)
                {
                  gzerr << "Inavlid axis value[" << *elemIter << "]\n";
                }
              }
            }

            return result.str();
          }

  /// \brief Filter the joints in a Model state, and output the result
  /// as a string.
  /// \param[in] _state The model state to filter.
  /// \return Filtered string.
  public: std::string Filter(gazebo::physics::ModelState &_state)
          {
            std::ostringstream result;

            gazebo::physics::JointState_M states;
            std::list<std::string>::iterator partIter;

            /// Get an iterator to the list of the command line parts.
            partIter = this->parts.begin();

            // The first element in the filter must be a link name or a star.
            std::string regexStr = *partIter;
            boost::replace_all(regexStr, "*", ".*");
            boost::regex regex(regexStr);
            states = _state.GetJointStates(regex);

            ++partIter;

            // Filter all the link states that were found.
            for (gazebo::physics::JointState_M::iterator iter =
                states.begin(); iter != states.end(); ++iter)
            {
              // Filter the elements of the joint (angle).
              // If no filter parts were specified,
              // then output the whole joint state.
              if (partIter != this->parts.end())
              {
                if (this->xmlOutput)
                  result << "<joint name='" << iter->first << "'>\n";

                result << this->FilterParts(iter->second, partIter);

                if (this->xmlOutput)
                  result << "</joint>\n";
              }
              else
              {
                if (!this->xmlOutput && iter->second.GetAngleCount() == 1)
                  result << std::fixed << iter->second.GetAngle(0);
                else
                  result << std::fixed << iter->second;
              }
            }

            return result.str();
          }

  /// \brief The list of filter strings.
  public: std::list<std::string> parts;
};

/// \brief Filter for link state.
class LinkFilter : public FilterBase
{
  /// \brief Constructor.
  /// \param[in] _xmlOutput True if the output should be in XML format.
  public: LinkFilter(bool _xmlOutput, const std::string &_stamp)
          : FilterBase(_xmlOutput, _stamp)
          {
          }

  /// \brief Initialize the filter.
  /// \param[in] _filter The command line filter string.
  public: void Init(const std::string &_filter)
          {
            this->parts.clear();

            if (!_filter.empty())
            {
              boost::split(this->parts, _filter, boost::is_any_of("."));

              if (!this->parts.size())
                this->parts.push_back(_filter);
            }
          }

  /// \brief Filter link parts (pose, velocity, acceleration, wrench)
  /// \param[in] _state Link state to filter.
  /// \param[in] _partIter Iterator to the filtered string parts.
  public: std::string FilterParts(gazebo::physics::LinkState &_state,
              std::list<std::string>::iterator _partIter)
          {
            std::ostringstream result;

            std::string part = *_partIter;
            std::string elemParts;

            ++_partIter;
            if (_partIter != this->parts.end())
              elemParts = *_partIter;

            if (part == "pose")
              result << this->FilterPose(_state.GetPose(), part, elemParts,
                  _state);
            else if (part == "acceleration")
              result << this->FilterPose(_state.GetAcceleration(), part,
                  elemParts, _state);
            else if (part == "velocity")
              result << this->FilterPose(_state.GetVelocity(), part, elemParts,
                  _state);
            else if (part == "wrench")
              result << this->FilterPose(_state.GetWrench(), part, elemParts,
                  _state);

            return result.str();
          }

  /// \brief Filter the links in a Model state, and output the result
  /// as a string.
  /// \param[in] _state The model state to filter.
  /// \return Filtered string.
  public: std::string Filter(gazebo::physics::ModelState &_state)
          {
            std::ostringstream result;

            gazebo::physics::LinkState_M states;
            std::list<std::string>::iterator partIter;

            /// Get an iterator to the list of the command line parts.
            partIter = this->parts.begin();

            // The first element in the filter must be a link name or a star.
            if (*partIter != "*")
            {
              std::string regexStr = *partIter;
              boost::replace_all(regexStr, "*", ".*");
              boost::regex regex(regexStr);
              states = _state.GetLinkStates(regex);
            }
            else
              states = _state.GetLinkStates();

            ++partIter;

            // Filter all the link states that were found.
            for (gazebo::physics::LinkState_M::iterator iter =
                states.begin(); iter != states.end(); ++iter)
            {
              // Filter the elements of the link (pose, velocity,
              // acceleration, wrench). If no filter parts were specified,
              // then output the while link state.
              if (partIter != this->parts.end())
              {
                if (this->xmlOutput)
                  result << "<link name='" << iter->second.GetName() << "'>\n";

                result << this->FilterParts(iter->second, partIter);

                if (this->xmlOutput)
                  result << "</link>\n";
              }
              else
                result << std::fixed << iter->second << std::endl;
            }

            return result.str();
          }

  /// \brief The list of filter strings.
  public: std::list<std::string> parts;
};

/// \brief Filter for model state.
class ModelFilter : public FilterBase
{
  /// \brief Constructor.
  /// \param[in] _xmlOutput True if the output should be in XML format.
  public: ModelFilter(bool _xmlOutput, const std::string &_stamp)
          : FilterBase(_xmlOutput, _stamp)
          {
            this->linkFilter = NULL;
            this->jointFilter = NULL;
          }

  /// \brief Destructor.
  public: virtual ~ModelFilter()
          {
            delete this->linkFilter;
            delete this->jointFilter;
          }

  /// \brief Initialize the filter.
  /// \param[in] _filter The command line filter string.
  public: void Init(const std::string &_filter)
          {
            this->linkFilter = NULL;
            this->jointFilter = NULL;
            this->parts.clear();

            if (_filter.empty())
              return;

            std::list<std::string> mainParts;
            boost::split(mainParts, _filter, boost::is_any_of("/"));

            // Create the model filter
            if (!mainParts.empty())
            {
              boost::split(this->parts, mainParts.front(),
                  boost::is_any_of("."));
              if (this->parts.size() == 0 && !mainParts.front().empty())
                this->parts.push_back(mainParts.front());
            }

            if (mainParts.empty())
              return;

            mainParts.pop_front();

            // Create the link filter
            if (!mainParts.empty() && !mainParts.front().empty())
            {
              this->linkFilter = new LinkFilter(this->xmlOutput, this->stamp);
              this->linkFilter->Init(mainParts.front());
            }

            if (mainParts.empty())
              return;

            mainParts.pop_front();

            // Create the joint filter
            if (!mainParts.empty())
            {
              this->jointFilter = new JointFilter(this->xmlOutput,
                  this->stamp);
              this->jointFilter->Init(mainParts.front());
            }
          }

  /// \brief Filter model parts (pose)
  /// \param[in] _state Model state to filter.
  /// \param[in] _partIter Iterator to the filtered string parts.
  public: std::string FilterParts(gazebo::physics::ModelState &_state,
              std::list<std::string>::iterator _partIter)
          {
            std::ostringstream result;

            // Currently a model can only have a pose.
            if (*_partIter == "pose")
            {
              // Get the model state pose
              gazebo::math::Pose pose = _state.GetPose();
              ++_partIter;

              // Get the elements to filter pose by.
              std::string elemParts;
              if (_partIter != this->parts.end())
                elemParts = *_partIter;

              // Output the filtered pose.
              result << this->FilterPose(pose, "pose", elemParts, _state);
            }
            else
              gzerr << "Invalid model state component["
                << *_partIter << "]\n";

            return result.str();
          }

  /// \brief Filter the models in a World state, and output the result
  /// as a string.
  /// \param[in] _state The World state to filter.
  /// \return Filtered string.
  public: std::string Filter(gazebo::physics::WorldState &_state)
          {
            std::ostringstream result;

            gazebo::physics::ModelState_M states;
            std::list<std::string>::iterator partIter = this->parts.begin();

            // The first element in the filter must be a model name or a star.
            if (partIter != this->parts.end() && !this->parts.empty() &&
                !(*partIter).empty() && (*partIter) != "*")
            {
              std::string regexStr = *partIter;
              boost::replace_all(regexStr, "*", ".*");
              boost::regex regex(regexStr);
              states = _state.GetModelStates(regex);
            }
            else
              states = _state.GetModelStates();

            ++partIter;

            // Filter all the model states that were found.
            for (gazebo::physics::ModelState_M::iterator iter =
                states.begin(); iter != states.end(); ++iter)
            {
              // If no link filter, and no model parts, then output the
              // whole model state.
              if (!this->linkFilter && !this->jointFilter &&
                  partIter == this->parts.end())
                result << std::fixed << iter->second;
              else
              {
                if (this->xmlOutput)
                  result << "<model name='" << iter->second.GetName() << "'>\n";

                // Filter the pose of the model.
                if (partIter != this->parts.end())
                  result << this->FilterParts(iter->second, partIter);

                // Apply link filtering, if a link filter exists.
                if (this->linkFilter)
                  result << this->linkFilter->Filter(iter->second);

                // Apply link filtering, if a link filter exists.
                if (this->jointFilter)
                  result << this->jointFilter->Filter(iter->second);

                if (this->xmlOutput)
                  result << "</model>\n";
              }
            }

            return result.str();
          }

  /// \brief The list of model parts to filter.
  public: std::list<std::string> parts;

  /// \brief Pointer to the link filter.
  public: LinkFilter *linkFilter;

  /// \brief Pointer to the joint filter.
  public: JointFilter *jointFilter;
};

/// \brief Filter interface for an entire state.
class StateFilter : public FilterBase
{
  /// \brief Constructor
  /// \param[in] _xmlOutput True to format output as XML
  public: StateFilter(bool _xmlOutput, const std::string &_stamp,
              double _hz = 0)
          : FilterBase(_xmlOutput, _stamp), filter(_xmlOutput, _stamp),
          hz(_hz)
          {}

  /// \brief Initialize the filter with a set of parameters.
  /// \param[_in] _filter The filter parameters
  public: void Init(const std::string &_filter)
          {
            this->filter.Init(_filter);
          }

  /// \brief Perform filtering
  /// \param[in] _stateString The string to filter.
  public: std::string Filter(const std::string &_stateString)
          {
            gazebo::physics::WorldState state;

            // Read and parse the state information
            g_stateSdf->ClearElements();
            sdf::readString(_stateString, g_stateSdf);
            state.Load(g_stateSdf);

            std::ostringstream result;

            if (this->hz > 0.0 && this->prevTime != gazebo::common::Time::Zero)
            {
              if ((state.GetSimTime() - this->prevTime).Double() <
                  1.0 / this->hz)
              {
                return result.str();
              }
            }

            if (this->xmlOutput)
            {
              result << "<sdf version='" << SDF_VERSION << "'>\n"
                << "<state world_name='" << state.GetName() << "'>\n"
                << "<sim_time>" << state.GetSimTime() << "</sim_time>\n"
                << "<real_time>" << state.GetRealTime() << "</real_time>\n"
                << "<wall_time>" << state.GetWallTime() << "</wall_time>\n";
            }

            result << this->filter.Filter(state);

            if (this->xmlOutput)
              result << "</sdf></state>\n";

            this->prevTime = state.GetSimTime();
            return result.str();
          }

  /// \brief Filter for a model.
  private: ModelFilter filter;

  /// \brief Rate at which to output states.
  private: double hz;

  /// \brief Previous time a state was output.
  private: gazebo::common::Time prevTime;
};


/////////////////////////////////////////////////
/// \brief Print general help
void help()
{
  std::cerr << "Help:\n";
  std::cerr << "This tool introspects Gazebo log files.\n\n";
  std::cerr << "Usage: gzlog [command] <options> [log file]\n\n";

  std::cerr << "Commands:\n"
<<<<<<< HEAD
    << "  help\t Output this help message.\n"
    << "  info\t Display statistical information about a log file.\n"
    << "  echo\t Output the contents of a log file to screen.\n"
    << "  step\t Step through the contents of a log file.\n"
    << "  start\t Start recording a log file on an active Gazebo server.\n"
    << "  stop\t Stop recording a log file on an active Gazebo server.\n"
    << "  play\t Play a log file in an active Gazebo server";
=======
            << "  help\t Output this help message.\n"
            // << "  info\t Display statistical information about a log file.\n"
            << "  echo\t Output the contents of a log file to screen.\n"
            << "  step\t Step through the contents of a log file.\n"
            << "  start\t Start recording a log file on an active Gazebo "
            << "server.\n"
            << "  stop\t Stop recording a log file on an active Gazebo "
            << "server.\n";
>>>>>>> 89ee98ba

  std::cerr << "\n";
}

/////////////////////////////////////////////////
/// \brief Get a character from the terminal. This bypasses the need to wait
/// for the 'enter' key.
int get_ch()
{
  struct termios oldt, newt;
  int ch;
  tcgetattr(STDIN_FILENO, &oldt);
  newt = oldt;
  newt.c_lflag &= ~(ICANON | ECHO);
  tcsetattr(STDIN_FILENO, TCSANOW, &newt);
  ch = getchar();
  tcsetattr(STDIN_FILENO, TCSANOW, &oldt);

  return ch;
}

/////////////////////////////////////////////////
/// \brief Load a log file from a filename.
/// \param[in] _filename Filename to open
bool load_log_from_file(const std::string &_filename)
{
  if (_filename.empty())
  {
    gzerr << "Log filename is empty.\n";
    return false;
  }

  try
  {
    gazebo::util::LogPlay::Instance()->Open(_filename);
  }
  catch(gazebo::common::Exception &_e)
  {
    gzerr << "Unable to open log file[" << _filename << "]\n";
    return false;
  }

  return true;
}

/////////////////////////////////////////////////
/// \brief Get the size of file.
/// \param[in] _filename Name of the file to get the size of.
/// \return The size of the file in human readable format.
std::string get_file_size_str(const std::string &_filename)
{
  std::ostringstream size;

  // Open the file
  std::ifstream ifs(_filename.c_str());
  if (!ifs)
  {
    gzerr << "Unable to open file[" << _filename << "]\n";
    return std::string();
  }

  // Move to the end of the file
  ifs.seekg(0, std::ios::end);

  // Get the position of the file pointer, which is the number of bytes in
  // the file.
  int byteSize = ifs.tellg();

  // Generate a human friendly string
  if (byteSize < 1000)
    size << byteSize << " B";
  else if (byteSize < 1000000)
    size << byteSize / 1000.0f << " KB";
  else
    size << byteSize / 1.0e6 << " MB";

  return size.str();
}

/////////////////////////////////////////////////
/// \bried Output information about a log file.
int info(const std::string &_filename)
{
  if (_filename.empty())
  {
    gzerr << "No log file specified\n";
    return -1;
  }

  gazebo::util::LogPlay *play = gazebo::util::LogPlay::Instance();

  // Get the SDF world description from the log file
  std::string sdfString;
  gazebo::util::LogPlay::Instance()->Step(sdfString);

  // Parse the first SDF world description
  sdf::ElementPtr sdf(new sdf::Element);
  sdf::initFile("root.sdf", sdf);
  sdf::readString(sdfString, sdf);

  gazebo::physics::WorldState state;

  // unsigned int modelCount = 0;

  gazebo::common::Time endTime(0, 0);
  gazebo::common::Time startTime(0, 0);

  if (sdf)
  {
    // Check for a world element
    if (sdf->HasElement("world"))
    {
      // Get a pointer to the world element
      sdf::ElementPtr worldElem = sdf->GetElement("world");

      // Check for a model
      if (worldElem->HasElement("model"))
      {
        // Get a pointer to the first model element.
        sdf::ElementPtr modelElem = worldElem->GetElement("model");

        // Count all the model elements.
        while (modelElem)
        {
          // modelCount++;
          modelElem = modelElem->GetNextElement("model");
        }
      }

      // Get the state for the world at the start.
      if (worldElem->HasElement("state"))
      {
        state.Load(worldElem->GetElement("state"));

        // Store the start time.
        startTime = state.GetWallTime();
      }
    }

      // Get the last chunk for the endTime
    if (play->GetChunkCount() > 1)
    {
      std::string stateString;
      play->GetChunk(play->GetChunkCount()-1, stateString);

      g_stateSdf->ClearElements();
      sdf::readString(stateString, g_stateSdf);

      state.Load(g_stateSdf);
      endTime = state.GetWallTime();
    }
    else
      endTime = startTime;
  }

  // Tell cout how to output boost dates
  boost::posix_time::time_facet *facet =
    new boost::posix_time::time_facet("%b %d %y %H:%M:%S");
  std::cout.imbue(std::locale(std::locale::classic(), facet));

  // Compute the duration
  gazebo::common::Time deltaTime = endTime - startTime;
  // int hours = deltaTime.sec / 3600;
  // int minutes = (deltaTime.sec - hours * 3600) / 60;
  // int seconds = (deltaTime.sec - hours * 3600 - minutes * 60);

  // Output info
  std::cout
    << "Log Version:    " << play->GetLogVersion() << "\n"
    << "Gazebo Version: " << play->GetGazeboVersion() << "\n"
    << "Random Seed:    " << play->GetRandSeed() << "\n"
    // << "Start:          " << boost::posix_time::from_time_t(startTime.sec)
    // << "." << startTime.nsec << "\n"
    // << "End:            " << boost::posix_time::from_time_t(endTime.sec)
    // << "." << endTime.nsec << "\n"
    // << "Duration:       " << std::setfill('0') << std::setw(2)
    // << hours << ":"
    //                       << std::setfill('0')
    //                       << std::setw(2) << minutes << ":"
    //                       << std::setfill('0') << std::setw(2)
    //                       << seconds << "."
    //                       << deltaTime.nsec << "\n"
    // << "Steps:          " << play->GetChunkCount() << "\n"
    << "Size:           " << get_file_size_str(_filename) << "\n"
    << "Encoding:       " << play->GetEncoding() << "\n"
    // << "Model Count:    " << modelCount << "\n"
    << "\n";

  return 0;
}

/////////////////////////////////////////////////
/// \brief Dump the contents of a log file to screen
/// \param[in] _filter Filter string
int echo(const std::string &_filename, const std::string &_filter, bool _raw,
    const std::string &_stamp, double _hz)
{
  if (_filename.empty())
  {
    gzerr << "No log file specified\n";
    return -1;
  }

  // Load log file from string
  if (!load_log_from_file(_filename))
    return -1;

  gazebo::util::LogPlay *play = gazebo::util::LogPlay::Instance();
  std::string stateString;

  // Output the header
  if (!_raw)
    std::cout << play->GetHeader() << std::endl;

  StateFilter filter(!_raw, _stamp, _hz);
  filter.Init(_filter);

  unsigned int i = 0;
  while (play->Step(stateString))
  {
    if (i > 0)
      stateString = filter.Filter(stateString);
    else if (i == 0 && _raw)
      stateString.clear();

    if (!stateString.empty())
    {
      if (!_raw)
        std::cout << "<chunk encoding='txt'><![CDATA[\n";

      std::cout << stateString;

      if (!_raw)
        std::cout << "]]></chunk>\n";
    }

    ++i;
  }

  if (!_raw)
    std::cout << "</gazebo_log>\n";

  return 0;
}

/////////////////////////////////////////////////
/// \brief Step through a log file.
/// \param[in] _filter Filter string
int step(const std::string &_filename, const std::string &_filter,
    bool _raw, const std::string &_stamp, double _hz)
{
  if (_filename.empty())
  {
    gzerr << "No log file specified\n";
    return -1;
  }

  // Load log file from string
  if (!load_log_from_file(_filename))
    return -1;

  std::string stateString;
  gazebo::util::LogPlay *play = gazebo::util::LogPlay::Instance();

  if (!_raw)
    std::cout << play->GetHeader() << std::endl;

  char c = '\0';

  StateFilter filter(!_raw, _stamp, _hz);
  filter.Init(_filter);

  unsigned int i = 0;
  while (play->Step(stateString) && c != 'q')
  {
    if (i > 0)
      stateString = filter.Filter(stateString);
    else if (i == 0 && _raw)
      stateString.clear();

    // Only wait for user input if there is some state to output.
    if (!stateString.empty())
    {
      if (!_raw)
        std::cout << "<chunk encoding='txt'><![CDATA[\n";
      std::cout << stateString;

      if (!_raw)
        std::cout << "]]></chunk>\n";

      std::cout << "\n--- Press space to continue, 'q' to quit ---\n";

      c = '\0';

      // Wait for a space or 'q' key press
      while (c != ' ' && c != 'q')
        c = get_ch();
    }
    ++i;
  }

  if (!_raw)
    std::cout << "</gazebo_log>\n";

  return 0;
}

/////////////////////////////////////////////////
/// \brief Start or stop logging
/// \param[in] _start True to start logging
int record(bool _start)
{
  gazebo::transport::init();
  gazebo::transport::run();

  gazebo::transport::NodePtr node(new gazebo::transport::Node());
  node->Init();

  gazebo::transport::PublisherPtr pub =
    node->Advertise<gazebo::msgs::LogControl>("~/log/control");
  pub->WaitForConnection();

  gazebo::msgs::LogControl msg;
  _start ? msg.set_start(true) : msg.set_stop(true);
  pub->Publish(msg, true);

  gazebo::transport::fini();

  return 0;
}

/////////////////////////////////////////////////
int play(const std::string &_filename)
{
  if (_filename.empty())
  {
    gzerr << "No log file specified\n";
    return -1;
  }

  gazebo::transport::init();
  gazebo::transport::run();

  gazebo::transport::NodePtr node(new gazebo::transport::Node());
  node->Init();

  gazebo::transport::PublisherPtr pub =
    node->Advertise<gazebo::msgs::ServerControl>("/gazebo/server/control");
  pub->WaitForConnection();

  gazebo::msgs::ServerControl msg;
  msg.set_open_log_filename(_filename);
  pub->Publish(msg, true);

  gazebo::transport::fini();

  return 0;
}

/////////////////////////////////////////////////
int main(int argc, char **argv)
{
  // Hidden options
  po::options_description hiddenOptions("hidden options");
  hiddenOptions.add_options()
    ("command", po::value<std::string>(), "Command");

  // Options that are visible to the user through help.
  po::options_description visibleOptions("Options");
  visibleOptions.add_options()
    ("help,h", "Output this help message.")
    ("raw,r", "Output the data from echo and step without XML formatting.")
    ("stamp,s", po::value<std::string>(), "Add a timestamp to each line of "
     "output. Valid values are (sim,real,wall)")
    ("hz,z", po::value<double>(), "Filter output to the specified Hz rate.\
     Only valid for echo and step commands.")
    ("file,f", po::value<std::string>(), "Path to a log file.")
    ("filter", po::value<std::string>(),
     "Filter output. Valid only for the echo and step commands");

  // Both the hidden and visible options
  po::options_description allOptions("all options");
  allOptions.add(hiddenOptions).add(visibleOptions);

  // The command and file options are positional
  po::positional_options_description positional;
  positional.add("command", 1).add("file", -1);

  po::variables_map vm;

  try
  {
    po::store(
        po::command_line_parser(argc, argv).options(allOptions).positional(
          positional).run(), vm);

    po::notify(vm);
  }
  catch(boost::exception &_e)
  {
    std::cerr << "Invalid arguments\n\n";
    return -1;
  }

  std::string command, filename, filter;

  // Create a state sdf element.
  g_stateSdf.reset(new sdf::Element);
  sdf::initFile("state.sdf", g_stateSdf);

  // Get the command name
  command = vm.count("command") ? vm["command"].as<std::string>() : "";

  // Get the filter
  filter = vm.count("filter") ? vm["filter"].as<std::string>() : "";

  // Output help when appropriate
  if (command.empty() || command == "help" || vm.count("help"))
  {
    help();
    std::cerr << visibleOptions << "\n";

    return 0;
  }

  // Load the log file
  if (vm.count("file"))
    filename = vm["file"].as<std::string>();

  std::string stamp;
  if (vm.count("stamp"))
    stamp = vm["stamp"].as<std::string>();

  double hz = 0;
  if (vm.count("hz"))
    hz = vm["hz"].as<double>();

  int result = 0;

  // Process the command
  if (command == "info")
    result = info(filename);
  else if (command == "echo")
    result = echo(filename, filter, vm.count("raw"), stamp, hz);
  else if (command == "step")
    result = step(filename, filter, vm.count("raw"), stamp, hz);
  else if (command == "start")
    result = record(true);
  else if (command == "stop")
    result = record(false);
  else if (command == "play")
    result = play(filename);

  return result;
}<|MERGE_RESOLUTION|>--- conflicted
+++ resolved
@@ -657,7 +657,6 @@
   std::cerr << "Usage: gzlog [command] <options> [log file]\n\n";
 
   std::cerr << "Commands:\n"
-<<<<<<< HEAD
     << "  help\t Output this help message.\n"
     << "  info\t Display statistical information about a log file.\n"
     << "  echo\t Output the contents of a log file to screen.\n"
@@ -665,16 +664,6 @@
     << "  start\t Start recording a log file on an active Gazebo server.\n"
     << "  stop\t Stop recording a log file on an active Gazebo server.\n"
     << "  play\t Play a log file in an active Gazebo server";
-=======
-            << "  help\t Output this help message.\n"
-            // << "  info\t Display statistical information about a log file.\n"
-            << "  echo\t Output the contents of a log file to screen.\n"
-            << "  step\t Step through the contents of a log file.\n"
-            << "  start\t Start recording a log file on an active Gazebo "
-            << "server.\n"
-            << "  stop\t Stop recording a log file on an active Gazebo "
-            << "server.\n";
->>>>>>> 89ee98ba
 
   std::cerr << "\n";
 }
