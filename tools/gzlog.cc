/*
 * Copyright 2012 Open Source Robotics Foundation
 *
 * Licensed under the Apache License, Version 2.0 (the "License");
 * you may not use this file except in compliance with the License.
 * You may obtain a copy of the License at
 *
 *     http://www.apache.org/licenses/LICENSE-2.0
 *
 * Unless required by applicable law or agreed to in writing, software
 * distributed under the License is distributed on an "AS IS" BASIS,
 * WITHOUT WARRANTIES OR CONDITIONS OF ANY KIND, either express or implied.
 * See the License for the specific language governing permissions and
 * limitations under the License.
 *
*/

#include <stdio.h>
#include <termios.h>
#include <unistd.h>

#include <boost/program_options.hpp>
#include <boost/algorithm/string.hpp>
#include <boost/algorithm/string/regex.hpp>
#include <boost/date_time/posix_time/posix_time.hpp>
#include <boost/date_time/posix_time/posix_time_io.hpp>

#include <gazebo/gazebo.hh>
#include <gazebo/sdf/sdf.hh>
#include <gazebo/msgs/msgs.hh>
#include <gazebo/physics/WorldState.hh>
#include <gazebo/common/Time.hh>
#include <gazebo/util/util.hh>
#include <gazebo/gazebo_config.h>

namespace po = boost::program_options;

sdf::ElementPtr g_stateSdf;

/// \brief Base class for all filters.
class FilterBase
{
  /// \brief Constructor
  /// \param[in] _xmlOutput True if the output should be in XML format.
  /// \param[in[ _stamp Type of stamp to apply.
  public: FilterBase(bool _xmlOutput, const std::string &_stamp)
          : xmlOutput(_xmlOutput), stamp(_stamp)
  {
  }

  /// \brief Output a line of data.
  /// \param[in] _stream The output stream.
  /// \param[in] _state Current state.
  public: std::ostringstream &Out(std::ostringstream &_stream,
              const gazebo::physics::State &_state)
          {
            if (!this->xmlOutput && !this->stamp.empty())
            {
              if (this->stamp == "sim")
                _stream << _state.GetSimTime().Double() << " ";
              else if (this->stamp == "real")
                _stream << _state.GetRealTime().Double() << " ";
              else if (this->stamp == "wall")
                _stream << _state.GetWallTime().Double() << " ";
            }

            return _stream;
          }

  /// \brief Filter a pose.
  /// \param[in] _pose The pose to filter.
  /// \param[in] _xmlName Name of the xml tag.
  /// \param[in] _filter The filter string [x,y,z,r,p,a].
  /// \param[in] _state Current state.
  public: std::string FilterPose(const gazebo::math::Pose &_pose,
              const std::string &_xmlName,
              std::string _filter,
              const gazebo::physics::State &_state)
          {
            std::ostringstream result;
            std::string xmlPrefix, xmlSuffix;

            // Remove brackets, if they exist
            boost::erase_all(_filter, "[");
            boost::erase_all(_filter, "]");

            // Output XML tags if required.
            if (this->xmlOutput)
            {
              xmlPrefix = std::string("<") + _xmlName + ">";
              xmlSuffix = std::string("</") + _xmlName + ">";
            }

            // Get the euler angles.
            gazebo::math::Vector3 rpy = _pose.rot.GetAsEuler();

            // If the filter is empty, then output the whole pose.
            if (!_filter.empty())
            {
              // Get the list of pose elements from the filter
              std::list<std::string> elements;
              boost::split(elements, _filter, boost::is_any_of(","));
              if (!elements.size() && !_filter.empty())
                elements.push_back(_filter);

              // Iterate over the list of pose elements.
              for (std::list<std::string>::iterator elemIter =
                  elements.begin(); elemIter != elements.end();
                  ++elemIter)
              {
                switch ((*elemIter)[0])
                {
                  case 'X':
                  case 'x':
                    this->Out(result, _state) << std::fixed
                      << _pose.pos.x << " ";
                    break;
                  case 'Y':
                  case 'y':
                    this->Out(result, _state) << std::fixed
                      << _pose.pos.y << " ";
                    break;
                  case 'Z':
                  case 'z':
                    this->Out(result, _state) << std::fixed
                      << _pose.pos.z << " ";
                    break;
                  case 'R':
                  case 'r':
                    this->Out(result, _state) << std::fixed << rpy.x << " ";
                    break;
                  case 'P':
                  case 'p':
                    this->Out(result, _state) << std::fixed << rpy.y << " ";
                    break;
                  case 'A':
                  case 'a':
                    this->Out(result, _state) << std::fixed << rpy.z << " ";
                    break;
                  default:
                    gzerr << "Invalid pose value[" << *elemIter << "]\n";
                    break;
                }
              }
              result << std::endl;
            }
            else
            {
              // No filter, so output the whole pose.
              if (!xmlPrefix.empty())
              {
                result << std::fixed << xmlPrefix << _pose
                  << xmlSuffix << std::endl;
              }
              else
                this->Out(result, _state) << _pose << std::endl;
            }

            return result.str();
          }

  /// \brief True if XML output is requested.
  protected: bool xmlOutput;

  /// \brief Time stamp type
  protected: std::string stamp;
};

/// \brief Filter for joint state.
class JointFilter : public FilterBase
{
  /// \brief Constructor.
  /// \param[in] _xmlOutput True if the output should be in XML format.
  public: JointFilter(bool _xmlOutput, const std::string &_stamp)
          : FilterBase(_xmlOutput, _stamp)
          {
          }

  /// \brief Initialize the filter.
  /// \param[in] _filter The command line filter string.
  public: void Init(const std::string &_filter)
          {
            this->parts.clear();

            if (!_filter.empty())
            {
              boost::split(this->parts, _filter, boost::is_any_of("."));

              if (!this->parts.size())
                this->parts.push_back(_filter);
            }
          }

  /// \brief Filter joint parts (angle)
  /// \param[in] _state Link state to filter.
  /// \param[in] _partIter Iterator to the filtered string parts.
  public: std::string FilterParts(gazebo::physics::JointState &_state,
              std::list<std::string>::iterator _partIter)
          {
            std::ostringstream result;
            std::string part = *_partIter;

            // Remove brackets, if they exist
            boost::erase_all(part, "[");
            boost::erase_all(part, "]");

            // If the filter is empty, then output all the angles.
            if (!part.empty())
            {
              // Get the list of axis elements from the filter
              std::list<std::string> elements;
              boost::split(elements, part, boost::is_any_of(","));
              if (!elements.size() && !part.empty())
                elements.push_back(part);

              // Iterate over the list of axis elements.
              for (std::list<std::string>::iterator elemIter =
                  elements.begin(); elemIter != elements.end();
                  ++elemIter)
              {
                try
                {
                  unsigned int axis =
                    boost::lexical_cast<unsigned int>(*elemIter);

                  if (axis >= _state.GetAngleCount())
                    continue;

                  gazebo::math::Angle angle = _state.GetAngle(axis);

                  if (this->xmlOutput)
                  {
                    result << "<angle axis='" << *elemIter << "'>"
                      << std::fixed << angle << "</angle>\n";
                  }
                  else
                    this->Out(result, _state) << std::fixed << angle << " ";
                }
                catch(...)
                {
                  gzerr << "Inavlid axis value[" << *elemIter << "]\n";
                }
              }
            }

            return result.str();
          }

  /// \brief Filter the joints in a Model state, and output the result
  /// as a string.
  /// \param[in] _state The model state to filter.
  /// \return Filtered string.
  public: std::string Filter(gazebo::physics::ModelState &_state)
          {
            std::ostringstream result;

<<<<<<< HEAD
            gazebo::physics::JointState_M states;
=======
            std::vector<gazebo::physics::JointState> states;
>>>>>>> 8f23ad69
            std::list<std::string>::iterator partIter;

            /// Get an iterator to the list of the command line parts.
            partIter = this->parts.begin();

            // The first element in the filter must be a link name or a star.
            std::string regexStr = *partIter;
            boost::replace_all(regexStr, "*", ".*");
            boost::regex regex(regexStr);
            states = _state.GetJointStates(regex);

            ++partIter;

            // Filter all the link states that were found.
<<<<<<< HEAD
            for (gazebo::physics::JointState_M::iterator iter =
=======
            for (std::vector<gazebo::physics::JointState>::iterator iter =
>>>>>>> 8f23ad69
                states.begin(); iter != states.end(); ++iter)
            {
              // Filter the elements of the joint (angle).
              // If no filter parts were specified,
              // then output the whole joint state.
              if (partIter != this->parts.end())
              {
                if (this->xmlOutput)
<<<<<<< HEAD
                  result << "<joint name='" << iter->first << "'>\n";

                result << this->FilterParts(iter->second, partIter);
=======
                  result << "<joint name='" << (*iter).GetName() << "'>\n";

                result << this->FilterParts(*iter, partIter);
>>>>>>> 8f23ad69

                if (this->xmlOutput)
                  result << "</joint>\n";
              }
              else
              {
<<<<<<< HEAD
                if (!this->xmlOutput && iter->second.GetAngleCount() == 1)
                  result << std::fixed << iter->second.GetAngle(0);
                else
                  result << std::fixed << iter->second;
=======
                if (!this->xmlOutput && (*iter).GetAngleCount() == 1)
                  result << std::fixed <<  (*iter).GetAngle(0);
                else
                  result << std::fixed << *iter;
>>>>>>> 8f23ad69
              }
            }

            return result.str();
          }

  /// \brief The list of filter strings.
  public: std::list<std::string> parts;
};

/// \brief Filter for link state.
class LinkFilter : public FilterBase
{
  /// \brief Constructor.
  /// \param[in] _xmlOutput True if the output should be in XML format.
  public: LinkFilter(bool _xmlOutput, const std::string &_stamp)
          : FilterBase(_xmlOutput, _stamp)
          {
          }

  /// \brief Initialize the filter.
  /// \param[in] _filter The command line filter string.
  public: void Init(const std::string &_filter)
          {
            this->parts.clear();

            if (!_filter.empty())
            {
              boost::split(this->parts, _filter, boost::is_any_of("."));

              if (!this->parts.size())
                this->parts.push_back(_filter);
            }
          }

  /// \brief Filter link parts (pose, velocity, acceleration, wrench)
  /// \param[in] _state Link state to filter.
  /// \param[in] _partIter Iterator to the filtered string parts.
  public: std::string FilterParts(gazebo::physics::LinkState &_state,
              std::list<std::string>::iterator _partIter)
          {
            std::ostringstream result;

            std::string part = *_partIter;
            std::string elemParts;

            ++_partIter;
            if (_partIter != this->parts.end())
              elemParts = *_partIter;

            if (part == "pose")
              result << this->FilterPose(_state.GetPose(), part, elemParts,
                  _state);
            else if (part == "acceleration")
              result << this->FilterPose(_state.GetAcceleration(), part,
                  elemParts, _state);
            else if (part == "velocity")
              result << this->FilterPose(_state.GetVelocity(), part, elemParts,
                  _state);
            else if (part == "wrench")
              result << this->FilterPose(_state.GetWrench(), part, elemParts,
                  _state);

            return result.str();
          }

  /// \brief Filter the links in a Model state, and output the result
  /// as a string.
  /// \param[in] _state The model state to filter.
  /// \return Filtered string.
  public: std::string Filter(gazebo::physics::ModelState &_state)
          {
            std::ostringstream result;

<<<<<<< HEAD
            gazebo::physics::LinkState_M states;
=======
            std::vector<gazebo::physics::LinkState> states;
>>>>>>> 8f23ad69
            std::list<std::string>::iterator partIter;

            /// Get an iterator to the list of the command line parts.
            partIter = this->parts.begin();

            // The first element in the filter must be a link name or a star.
            if (*partIter != "*")
            {
              std::string regexStr = *partIter;
              boost::replace_all(regexStr, "*", ".*");
              boost::regex regex(regexStr);
              states = _state.GetLinkStates(regex);
            }
            else
              states = _state.GetLinkStates();

            ++partIter;

            // Filter all the link states that were found.
<<<<<<< HEAD
            for (gazebo::physics::LinkState_M::iterator iter =
=======
            for (std::vector<gazebo::physics::LinkState>::iterator iter =
>>>>>>> 8f23ad69
                states.begin(); iter != states.end(); ++iter)
            {
              // Filter the elements of the link (pose, velocity,
              // acceleration, wrench). If no filter parts were specified,
              // then output the while link state.
              if (partIter != this->parts.end())
              {
                if (this->xmlOutput)
<<<<<<< HEAD
                  result << "<link name='" << iter->second.GetName() << "'>\n";

                result << this->FilterParts(iter->second, partIter);
=======
                  result << "<link name='" << (*iter).GetName() << "'>\n";

                result << this->FilterParts(*iter, partIter);
>>>>>>> 8f23ad69

                if (this->xmlOutput)
                  result << "</link>\n";
              }
              else
<<<<<<< HEAD
                result << std::fixed << iter->second << std::endl;
=======
                result << std::fixed << *iter << std::endl;
>>>>>>> 8f23ad69
            }

            return result.str();
          }

  /// \brief The list of filter strings.
  public: std::list<std::string> parts;
};

/// \brief Filter for model state.
class ModelFilter : public FilterBase
{
  /// \brief Constructor.
  /// \param[in] _xmlOutput True if the output should be in XML format.
  public: ModelFilter(bool _xmlOutput, const std::string &_stamp)
          : FilterBase(_xmlOutput, _stamp)
          {
            this->linkFilter = NULL;
            this->jointFilter = NULL;
          }

  /// \brief Destructor.
  public: virtual ~ModelFilter()
          {
            delete this->linkFilter;
            delete this->jointFilter;
          }

  /// \brief Initialize the filter.
  /// \param[in] _filter The command line filter string.
  public: void Init(const std::string &_filter)
          {
            this->linkFilter = NULL;
            this->jointFilter = NULL;
            this->parts.clear();

            if (_filter.empty())
              return;

            std::list<std::string> mainParts;
            boost::split(mainParts, _filter, boost::is_any_of("/"));

            // Create the model filter
<<<<<<< HEAD
            if (mainParts.size())
=======
            if (!mainParts.empty())
>>>>>>> 8f23ad69
            {
              boost::split(this->parts, mainParts.front(),
                  boost::is_any_of("."));
              if (this->parts.size() == 0 && !mainParts.front().empty())
                this->parts.push_back(mainParts.front());
            }

<<<<<<< HEAD
            if (!mainParts.size())
=======
            if (mainParts.empty())
>>>>>>> 8f23ad69
              return;

            mainParts.pop_front();

            // Create the link filter
<<<<<<< HEAD
            if (mainParts.size() && !mainParts.front().empty())
=======
            if (!mainParts.empty() && !mainParts.front().empty())
>>>>>>> 8f23ad69
            {
              this->linkFilter = new LinkFilter(this->xmlOutput, this->stamp);
              this->linkFilter->Init(mainParts.front());
            }

<<<<<<< HEAD
            if (!mainParts.size())
=======
            if (mainParts.empty())
>>>>>>> 8f23ad69
              return;

            mainParts.pop_front();

            // Create the joint filter
<<<<<<< HEAD
            if (mainParts.size())
=======
            if (!mainParts.empty())
>>>>>>> 8f23ad69
            {
              this->jointFilter = new JointFilter(this->xmlOutput,
                  this->stamp);
              this->jointFilter->Init(mainParts.front());
            }
          }

  /// \brief Filter model parts (pose)
  /// \param[in] _state Model state to filter.
  /// \param[in] _partIter Iterator to the filtered string parts.
  public: std::string FilterParts(gazebo::physics::ModelState &_state,
              std::list<std::string>::iterator _partIter)
          {
            std::ostringstream result;

            // Currently a model can only have a pose.
            if (*_partIter == "pose")
            {
              // Get the model state pose
              gazebo::math::Pose pose = _state.GetPose();
<<<<<<< HEAD
              _partIter++;
=======
              ++_partIter;
>>>>>>> 8f23ad69

              // Get the elements to filter pose by.
              std::string elemParts;
              if (_partIter != this->parts.end())
                elemParts = *_partIter;

              // Output the filtered pose.
              result << this->FilterPose(pose, "pose", elemParts, _state);
            }
            else
              gzerr << "Invalid model state component["
                << *_partIter << "]\n";

            return result.str();
          }

  /// \brief Filter the models in a World state, and output the result
  /// as a string.
  /// \param[in] _state The World state to filter.
  /// \return Filtered string.
  public: std::string Filter(gazebo::physics::WorldState &_state)
          {
            std::ostringstream result;

<<<<<<< HEAD
            gazebo::physics::ModelState_M states;
            std::list<std::string>::iterator partIter = this->parts.begin();

            // The first element in the filter must be a model name or a star.
            if (!this->parts.empty() &&
                !(*partIter).empty() && (*partIter) != "*")
=======
            std::vector<gazebo::physics::ModelState> states;
            std::list<std::string>::iterator partIter = this->parts.begin();

            // The first element in the filter must be a model name or a star.
            if (partIter != this->parts.end() && !(*partIter).empty() &&
                (*partIter) != "*")
>>>>>>> 8f23ad69
            {
              std::string regexStr = *partIter;
              boost::replace_all(regexStr, "*", ".*");
              boost::regex regex(regexStr);
              states = _state.GetModelStates(regex);
            }
            else
              states = _state.GetModelStates();

            ++partIter;

            // Filter all the model states that were found.
<<<<<<< HEAD
            for (gazebo::physics::ModelState_M::iterator iter =
=======
            for (std::vector<gazebo::physics::ModelState>::iterator iter =
>>>>>>> 8f23ad69
                states.begin(); iter != states.end(); ++iter)
            {
              // If no link filter, and no model parts, then output the
              // whole model state.
              if (!this->linkFilter && !this->jointFilter &&
                  partIter == this->parts.end())
<<<<<<< HEAD
                result << std::fixed << iter->second;
              else
              {
                if (this->xmlOutput)
                  result << "<model name='" << iter->second.GetName() << "'>\n";

                // Filter the pose of the model.
                if (partIter != this->parts.end())
                  result << this->FilterParts(iter->second, partIter);

                // Apply link filtering, if a link filter exists.
                if (this->linkFilter)
                  result << this->linkFilter->Filter(iter->second);

                // Apply link filtering, if a link filter exists.
                if (this->jointFilter)
                  result << this->jointFilter->Filter(iter->second);
=======
                result << std::fixed << *iter;
              else
              {
                if (this->xmlOutput)
                  result << "<model name='" << (*iter).GetName() << "'>\n";

                // Filter the pose of the model.
                if (partIter != this->parts.end())
                  result << this->FilterParts(*iter, partIter);

                // Apply link filtering, if a link filter exists.
                if (this->linkFilter)
                  result << this->linkFilter->Filter(*iter);

                // Apply link filtering, if a link filter exists.
                if (this->jointFilter)
                  result << this->jointFilter->Filter(*iter);
>>>>>>> 8f23ad69

                if (this->xmlOutput)
                  result << "</model>\n";
              }
            }

            return result.str();
          }

  /// \brief The list of model parts to filter.
  public: std::list<std::string> parts;

  /// \brief Pointer to the link filter.
  public: LinkFilter *linkFilter;

  /// \brief Pointer to the joint filter.
  public: JointFilter *jointFilter;
};

/// \brief Filter interface for an entire state.
class StateFilter : public FilterBase
{
  /// \brief Constructor
  /// \param[in] _xmlOutput True to format output as XML
  public: StateFilter(bool _xmlOutput, const std::string &_stamp,
              double _hz = 0)
          : FilterBase(_xmlOutput, _stamp), filter(_xmlOutput, _stamp),
          hz(_hz)
          {}

  /// \brief Initialize the filter with a set of parameters.
  /// \param[_in] _filter The filter parameters
  public: void Init(const std::string &_filter)
          {
            this->filter.Init(_filter);
          }

<<<<<<< HEAD
  /// \brief Peform filtering
=======
  /// \brief Perform filtering
>>>>>>> 8f23ad69
  /// \param[in] _stateString The string to filter.
  public: std::string Filter(const std::string &_stateString)
          {
            gazebo::physics::WorldState state;

            // Read and parse the state information
            g_stateSdf->ClearElements();
            sdf::readString(_stateString, g_stateSdf);
            state.Load(g_stateSdf);

            std::ostringstream result;

            if (this->hz > 0.0 && this->prevTime != gazebo::common::Time::Zero)
            {
              if ((state.GetRealTime() - this->prevTime).Double() <
                  1.0 / this->hz)
              {
                return result.str();
              }
            }

            if (this->xmlOutput)
            {
              result << "<state name='" << state.GetName() << "'>\n"
                << "<sim_time>" << state.GetSimTime() << "</sim_time>\n"
                << "<real_time>" << state.GetRealTime() << "</real_time>\n"
                << "<wall_time>" << state.GetWallTime() << "</wall_time>\n";
            }

            result << this->filter.Filter(state);

            if (this->xmlOutput)
              result << "</state>\n";

            this->prevTime = state.GetRealTime();
            return result.str();
          }

  /// \brief Filter for a model.
  private: ModelFilter filter;

  /// \brief Rate at which to output states.
  private: double hz;

  /// \brief Previous time a state was output.
  private: gazebo::common::Time prevTime;
};


/////////////////////////////////////////////////
/// \brief Print general help
void help()
{
  std::cerr << "Help:\n";
  std::cerr << "This tool introspects Gazebo log files.\n\n";
  std::cerr << "Usage: gzlog [command] <options> [log file]\n\n";

  std::cerr << "Commands:\n"
            << "  help\t Output this help message.\n"
            << "  info\t Display statistical information about a log file.\n"
            << "  echo\t Output the contents of a log file to screen.\n"
            << "  step\t Step through the contents of a log file.\n"
            << "  start\t Start recording a log file on an active Gazebo "
            << "server.\n"
            << "  stop\t Stop recording a log file on an active Gazebo "
            << "server.\n";

  std::cerr << "\n";
}

/////////////////////////////////////////////////
/// \brief Get a character from the terminal. This bypasses the need to wait
/// for the 'enter' key.
int get_ch()
{
  struct termios oldt, newt;
  int ch;
  tcgetattr(STDIN_FILENO, &oldt);
  newt = oldt;
  newt.c_lflag &= ~(ICANON | ECHO);
  tcsetattr(STDIN_FILENO, TCSANOW, &newt);
  ch = getchar();
  tcsetattr(STDIN_FILENO, TCSANOW, &oldt);

  return ch;
}

/////////////////////////////////////////////////
/// \brief Load a log file from a filename.
/// \param[in] _filename Filename to open
bool load_log_from_file(const std::string &_filename)
{
  if (_filename.empty())
  {
    gzerr << "Log filename is empty.\n";
    return false;
  }

  try
  {
    gazebo::util::LogPlay::Instance()->Open(_filename);
  }
  catch(gazebo::common::Exception &_e)
  {
    gzerr << "Unable to open log file[" << _filename << "]\n";
    return false;
  }

  return true;
}

/////////////////////////////////////////////////
/// \brief Get the size of file.
/// \param[in] _filename Name of the file to get the size of.
/// \return The size of the file in human readable format.
std::string get_file_size_str(const std::string &_filename)
{
  std::ostringstream size;

  // Open the file
  std::ifstream ifs(_filename.c_str());
  if (!ifs)
  {
    gzerr << "Unable to open file[" << _filename << "]\n";
    return std::string();
  }

  // Move to the end of the file
  ifs.seekg(0, std::ios::end);

  // Get the position of the file pointer, which is the number of bytes in
  // the file.
  int byteSize = ifs.tellg();

  // Generate a human friendly string
  if (byteSize < 1000)
    size << byteSize << " B";
  else if (byteSize < 1000000)
    size << byteSize / 1000.0f << " KB";
  else
    size << byteSize / 1.0e6 << " MB";

  return size.str();
}

/////////////////////////////////////////////////
/// \bried Output information about a log file.
void info(const std::string &_filename)
{
  gazebo::util::LogPlay *play = gazebo::util::LogPlay::Instance();

  // Get the SDF world description from the log file
  std::string sdfString;
  gazebo::util::LogPlay::Instance()->Step(sdfString);

  // Parse the first SDF world description
  sdf::ElementPtr sdf(new sdf::Element);
  sdf::initFile("root.sdf", sdf);
  sdf::readString(sdfString, sdf);

  gazebo::physics::WorldState state;

  unsigned int modelCount = 0;

  gazebo::common::Time endTime(0, 0);
  gazebo::common::Time startTime(0, 0);

  if (sdf)
  {
    // Check for a world element
    if (sdf->HasElement("world"))
    {
      // Get a pointer to the world element
      sdf::ElementPtr worldElem = sdf->GetElement("world");

      // Check for a model
      if (worldElem->HasElement("model"))
      {
        // Get a pointer to the first model element.
        sdf::ElementPtr modelElem = worldElem->GetElement("model");

        // Count all the model elements.
        while (modelElem)
        {
          modelCount++;
          modelElem = modelElem->GetNextElement("model");
        }
      }

      // Get the state for the world at the start.
      if (worldElem->HasElement("state"))
      {
        state.Load(worldElem->GetElement("state"));

        // Store the start time.
        startTime = state.GetWallTime();
      }
    }

      // Get the last chunk for the endTime
    if (play->GetChunkCount() > 1)
    {
      std::string stateString;
      play->GetChunk(play->GetChunkCount()-1, stateString);

      g_stateSdf->ClearElements();
      sdf::readString(stateString, g_stateSdf);

      state.Load(g_stateSdf);
      endTime = state.GetWallTime();
    }
    else
      endTime = startTime;
  }

  // Tell cout how to output boost dates
  boost::posix_time::time_facet *facet =
    new boost::posix_time::time_facet("%b %d %y %H:%M:%S");
  std::cout.imbue(std::locale(std::locale::classic(), facet));

  // Compute the duration
  gazebo::common::Time deltaTime = endTime - startTime;
  int hours = deltaTime.sec / 3600;
  int minutes = (deltaTime.sec - hours * 3600) / 60;
  int seconds = (deltaTime.sec - hours * 3600 - minutes * 60);

  // Output info
  std::cout
    << "Log Version:    " << play->GetLogVersion() << "\n"
    << "Gazebo Version: " << play->GetGazeboVersion() << "\n"
    << "Random Seed:    " << play->GetRandSeed() << "\n"
    << "Start:          " << boost::posix_time::from_time_t(startTime.sec)
    << "." << startTime.nsec << "\n"
    << "End:            " << boost::posix_time::from_time_t(endTime.sec)
    << "." << endTime.nsec << "\n"
    << "Duration:       " << std::setfill('0') << std::setw(2) << hours << ":"
                          << std::setfill('0') << std::setw(2) << minutes << ":"
                          << std::setfill('0') << std::setw(2) << seconds << "."
                          << deltaTime.nsec << "\n"
    << "Steps:          " << play->GetChunkCount() << "\n"
    << "Size:           " << get_file_size_str(_filename) << "\n"
    << "Encoding:       " << play->GetEncoding() << "\n"
    << "Model Count:    " << modelCount << "\n"
    << "\n";
}

/////////////////////////////////////////////////
/// \brief Dump the contents of a log file to screen
/// \param[in] _filter Filter string
void echo(const std::string &_filter, bool _raw, const std::string &_stamp,
    double _hz)
{
  std::string stateString;

  StateFilter filter(!_raw, _stamp, _hz);
  filter.Init(_filter);
<<<<<<< HEAD
=======

  for (unsigned int i = 0;
       i < gazebo::common::LogPlay::Instance()->GetChunkCount(); ++i)
  {
    // Get and output the state string
    gazebo::common::LogPlay::Instance()->Step(stateString);
>>>>>>> 8f23ad69

  unsigned int i = 0;
  while (gazebo::util::LogPlay::Instance()->Step(stateString))
  {
    if (!_filter.empty() && i > 0)
      stateString = filter.Filter(stateString);
    else if (!_filter.empty())
      stateString.clear();

    if (!stateString.empty())
      std::cout << stateString;
<<<<<<< HEAD

    ++i;
=======
>>>>>>> 8f23ad69
  }
}

/////////////////////////////////////////////////
/// \brief Step through a log file.
/// \param[in] _filter Filter string
void step(const std::string &_filter, bool _raw, const std::string &_stamp,
    double _hz)
{
  std::string stateString;
  gazebo::util::LogPlay *play = gazebo::util::LogPlay::Instance();

  char c = '\0';

  StateFilter filter(!_raw, _stamp, _hz);
  filter.Init(_filter);

<<<<<<< HEAD
  unsigned int i = 0;
  while (gazebo::util::LogPlay::Instance()->Step(stateString) && c != 'q')
=======
  for (unsigned int i = 0; i < play->GetChunkCount() && c != 'q'; ++i)
>>>>>>> 8f23ad69
  {
    stateString.clear();

    // Get and output the state string
    gazebo::common::LogPlay::Instance()->Step(stateString);

<<<<<<< HEAD
    if (i > 0)
      stateString = filter.Filter(stateString);
=======
    stateString = i > 0 ? filter.Filter(stateString): std::string();
>>>>>>> 8f23ad69

    // Only wait for user input if there is some state to output.
    if (!stateString.empty())
    {
      std::cout << stateString;

      std::cout << "\n--- Press space to continue, 'q' to quit ---\n";

      c = '\0';

      // Wait for a space or 'q' key press
      while (c != ' ' && c != 'q')
        c = get_ch();
    }
<<<<<<< HEAD
    ++i;
=======
>>>>>>> 8f23ad69
  }
}

/////////////////////////////////////////////////
/// \brief Start or stop logging
/// \param[in] _start True to start logging
void record(bool _start)
{
  gazebo::transport::init();
  gazebo::transport::run();

  gazebo::transport::NodePtr node(new gazebo::transport::Node());
  node->Init();

  gazebo::transport::PublisherPtr pub =
    node->Advertise<gazebo::msgs::LogControl>("~/log/control");
  pub->WaitForConnection();

  gazebo::msgs::LogControl msg;
  _start ? msg.set_start(true) : msg.set_stop(true);
  pub->Publish<gazebo::msgs::LogControl>(msg, true);

  gazebo::transport::fini();
}

/////////////////////////////////////////////////
int main(int argc, char **argv)
{
  // Hidden options
  po::options_description hiddenOptions("hidden options");
  hiddenOptions.add_options()
    ("command", po::value<std::string>(), "Command");

  // Options that are visible to the user through help.
  po::options_description visibleOptions("Options");
  visibleOptions.add_options()
    ("help,h", "Output this help message.")
    ("raw,r", "Output the data from echo and step without XML formatting.")
    ("stamp,s", po::value<std::string>(), "Add a timestamp to each line of "
     "output. Valid values are (sim,real,wall)")
    ("hz,z", po::value<double>(), "Filter output to the specified Hz rate.\
     Only valid for echo and step commands.")
    ("file,f", po::value<std::string>(), "Path to a log file.")
    ("filter", po::value<std::string>(),
     "Filter output. Valid only for the echo and step commands");

  // Both the hidden and visible options
  po::options_description allOptions("all options");
  allOptions.add(hiddenOptions).add(visibleOptions);

  // The command and file options are positional
  po::positional_options_description positional;
  positional.add("command", 1).add("file", -1);

  po::variables_map vm;

  try
  {
    po::store(
        po::command_line_parser(argc, argv).options(allOptions).positional(
          positional).run(), vm);

    po::notify(vm);
  }
  catch(boost::exception &_e)
  {
    std::cerr << "Invalid arguments\n\n";
    return -1;
  }

  std::string command, filename, filter;

  // Create a state sdf element.
  g_stateSdf.reset(new sdf::Element);
  sdf::initFile("state.sdf", g_stateSdf);

  // Get the command name
  command = vm.count("command") ? vm["command"].as<std::string>() : "";

  // Get the filter
  filter = vm.count("filter") ? vm["filter"].as<std::string>() : "";

  // Output help when appropriate
  if (command.empty() || command == "help" || vm.count("help"))
  {
    help();
    std::cerr << visibleOptions << "\n";

    return 0;
  }

  if (command != "start" && command != "stop")
  {
    // Load the log file
    if (vm.count("file"))
      filename = vm["file"].as<std::string>();
    else
    {
      gzerr << "No log file specified\n";
      return -1;
    }

    // Load log file from string
    if (!load_log_from_file(filename))
      return -1;
  }

  std::string stamp;
  if (vm.count("stamp"))
    stamp = vm["stamp"].as<std::string>();

  double hz = 0;
  if (vm.count("hz"))
    hz = vm["hz"].as<double>();

  std::string stamp;
  if (vm.count("stamp"))
    stamp = vm["stamp"].as<std::string>();

  double hz = 0;
  if (vm.count("hz"))
    hz = vm["hz"].as<double>();

  // Process the command
  if (command == "info")
    info(filename);
  else if (command == "echo")
    echo(filter, vm.count("raw"), stamp, hz);
  else if (command == "step")
    step(filter, vm.count("raw"), stamp, hz);
<<<<<<< HEAD
  else if (command == "start")
    record(true);
  else if (command == "stop")
    record(false);
=======
>>>>>>> 8f23ad69

  return 0;
}<|MERGE_RESOLUTION|>--- conflicted
+++ resolved
@@ -254,11 +254,7 @@
           {
             std::ostringstream result;
 
-<<<<<<< HEAD
             gazebo::physics::JointState_M states;
-=======
-            std::vector<gazebo::physics::JointState> states;
->>>>>>> 8f23ad69
             std::list<std::string>::iterator partIter;
 
             /// Get an iterator to the list of the command line parts.
@@ -273,11 +269,7 @@
             ++partIter;
 
             // Filter all the link states that were found.
-<<<<<<< HEAD
             for (gazebo::physics::JointState_M::iterator iter =
-=======
-            for (std::vector<gazebo::physics::JointState>::iterator iter =
->>>>>>> 8f23ad69
                 states.begin(); iter != states.end(); ++iter)
             {
               // Filter the elements of the joint (angle).
@@ -286,32 +278,19 @@
               if (partIter != this->parts.end())
               {
                 if (this->xmlOutput)
-<<<<<<< HEAD
                   result << "<joint name='" << iter->first << "'>\n";
 
                 result << this->FilterParts(iter->second, partIter);
-=======
-                  result << "<joint name='" << (*iter).GetName() << "'>\n";
-
-                result << this->FilterParts(*iter, partIter);
->>>>>>> 8f23ad69
 
                 if (this->xmlOutput)
                   result << "</joint>\n";
               }
               else
               {
-<<<<<<< HEAD
                 if (!this->xmlOutput && iter->second.GetAngleCount() == 1)
                   result << std::fixed << iter->second.GetAngle(0);
                 else
                   result << std::fixed << iter->second;
-=======
-                if (!this->xmlOutput && (*iter).GetAngleCount() == 1)
-                  result << std::fixed <<  (*iter).GetAngle(0);
-                else
-                  result << std::fixed << *iter;
->>>>>>> 8f23ad69
               }
             }
 
@@ -386,11 +365,7 @@
           {
             std::ostringstream result;
 
-<<<<<<< HEAD
             gazebo::physics::LinkState_M states;
-=======
-            std::vector<gazebo::physics::LinkState> states;
->>>>>>> 8f23ad69
             std::list<std::string>::iterator partIter;
 
             /// Get an iterator to the list of the command line parts.
@@ -410,11 +385,7 @@
             ++partIter;
 
             // Filter all the link states that were found.
-<<<<<<< HEAD
             for (gazebo::physics::LinkState_M::iterator iter =
-=======
-            for (std::vector<gazebo::physics::LinkState>::iterator iter =
->>>>>>> 8f23ad69
                 states.begin(); iter != states.end(); ++iter)
             {
               // Filter the elements of the link (pose, velocity,
@@ -423,25 +394,15 @@
               if (partIter != this->parts.end())
               {
                 if (this->xmlOutput)
-<<<<<<< HEAD
                   result << "<link name='" << iter->second.GetName() << "'>\n";
 
                 result << this->FilterParts(iter->second, partIter);
-=======
-                  result << "<link name='" << (*iter).GetName() << "'>\n";
-
-                result << this->FilterParts(*iter, partIter);
->>>>>>> 8f23ad69
 
                 if (this->xmlOutput)
                   result << "</link>\n";
               }
               else
-<<<<<<< HEAD
                 result << std::fixed << iter->second << std::endl;
-=======
-                result << std::fixed << *iter << std::endl;
->>>>>>> 8f23ad69
             }
 
             return result.str();
@@ -485,11 +446,7 @@
             boost::split(mainParts, _filter, boost::is_any_of("/"));
 
             // Create the model filter
-<<<<<<< HEAD
-            if (mainParts.size())
-=======
             if (!mainParts.empty())
->>>>>>> 8f23ad69
             {
               boost::split(this->parts, mainParts.front(),
                   boost::is_any_of("."));
@@ -497,41 +454,25 @@
                 this->parts.push_back(mainParts.front());
             }
 
-<<<<<<< HEAD
-            if (!mainParts.size())
-=======
             if (mainParts.empty())
->>>>>>> 8f23ad69
               return;
 
             mainParts.pop_front();
 
             // Create the link filter
-<<<<<<< HEAD
-            if (mainParts.size() && !mainParts.front().empty())
-=======
             if (!mainParts.empty() && !mainParts.front().empty())
->>>>>>> 8f23ad69
             {
               this->linkFilter = new LinkFilter(this->xmlOutput, this->stamp);
               this->linkFilter->Init(mainParts.front());
             }
 
-<<<<<<< HEAD
-            if (!mainParts.size())
-=======
             if (mainParts.empty())
->>>>>>> 8f23ad69
               return;
 
             mainParts.pop_front();
 
             // Create the joint filter
-<<<<<<< HEAD
-            if (mainParts.size())
-=======
             if (!mainParts.empty())
->>>>>>> 8f23ad69
             {
               this->jointFilter = new JointFilter(this->xmlOutput,
                   this->stamp);
@@ -552,11 +493,7 @@
             {
               // Get the model state pose
               gazebo::math::Pose pose = _state.GetPose();
-<<<<<<< HEAD
-              _partIter++;
-=======
               ++_partIter;
->>>>>>> 8f23ad69
 
               // Get the elements to filter pose by.
               std::string elemParts;
@@ -581,21 +518,12 @@
           {
             std::ostringstream result;
 
-<<<<<<< HEAD
             gazebo::physics::ModelState_M states;
             std::list<std::string>::iterator partIter = this->parts.begin();
 
             // The first element in the filter must be a model name or a star.
-            if (!this->parts.empty() &&
+            if (partIter != this->parts.end() && !this->parts.empty() &&
                 !(*partIter).empty() && (*partIter) != "*")
-=======
-            std::vector<gazebo::physics::ModelState> states;
-            std::list<std::string>::iterator partIter = this->parts.begin();
-
-            // The first element in the filter must be a model name or a star.
-            if (partIter != this->parts.end() && !(*partIter).empty() &&
-                (*partIter) != "*")
->>>>>>> 8f23ad69
             {
               std::string regexStr = *partIter;
               boost::replace_all(regexStr, "*", ".*");
@@ -608,18 +536,13 @@
             ++partIter;
 
             // Filter all the model states that were found.
-<<<<<<< HEAD
             for (gazebo::physics::ModelState_M::iterator iter =
-=======
-            for (std::vector<gazebo::physics::ModelState>::iterator iter =
->>>>>>> 8f23ad69
                 states.begin(); iter != states.end(); ++iter)
             {
               // If no link filter, and no model parts, then output the
               // whole model state.
               if (!this->linkFilter && !this->jointFilter &&
                   partIter == this->parts.end())
-<<<<<<< HEAD
                 result << std::fixed << iter->second;
               else
               {
@@ -637,25 +560,6 @@
                 // Apply link filtering, if a link filter exists.
                 if (this->jointFilter)
                   result << this->jointFilter->Filter(iter->second);
-=======
-                result << std::fixed << *iter;
-              else
-              {
-                if (this->xmlOutput)
-                  result << "<model name='" << (*iter).GetName() << "'>\n";
-
-                // Filter the pose of the model.
-                if (partIter != this->parts.end())
-                  result << this->FilterParts(*iter, partIter);
-
-                // Apply link filtering, if a link filter exists.
-                if (this->linkFilter)
-                  result << this->linkFilter->Filter(*iter);
-
-                // Apply link filtering, if a link filter exists.
-                if (this->jointFilter)
-                  result << this->jointFilter->Filter(*iter);
->>>>>>> 8f23ad69
 
                 if (this->xmlOutput)
                   result << "</model>\n";
@@ -693,11 +597,7 @@
             this->filter.Init(_filter);
           }
 
-<<<<<<< HEAD
-  /// \brief Peform filtering
-=======
   /// \brief Perform filtering
->>>>>>> 8f23ad69
   /// \param[in] _stateString The string to filter.
   public: std::string Filter(const std::string &_stateString)
           {
@@ -954,15 +854,6 @@
 
   StateFilter filter(!_raw, _stamp, _hz);
   filter.Init(_filter);
-<<<<<<< HEAD
-=======
-
-  for (unsigned int i = 0;
-       i < gazebo::common::LogPlay::Instance()->GetChunkCount(); ++i)
-  {
-    // Get and output the state string
-    gazebo::common::LogPlay::Instance()->Step(stateString);
->>>>>>> 8f23ad69
 
   unsigned int i = 0;
   while (gazebo::util::LogPlay::Instance()->Step(stateString))
@@ -974,11 +865,8 @@
 
     if (!stateString.empty())
       std::cout << stateString;
-<<<<<<< HEAD
 
     ++i;
-=======
->>>>>>> 8f23ad69
   }
 }
 
@@ -996,24 +884,16 @@
   StateFilter filter(!_raw, _stamp, _hz);
   filter.Init(_filter);
 
-<<<<<<< HEAD
   unsigned int i = 0;
   while (gazebo::util::LogPlay::Instance()->Step(stateString) && c != 'q')
-=======
-  for (unsigned int i = 0; i < play->GetChunkCount() && c != 'q'; ++i)
->>>>>>> 8f23ad69
   {
     stateString.clear();
 
     // Get and output the state string
-    gazebo::common::LogPlay::Instance()->Step(stateString);
-
-<<<<<<< HEAD
+    play->Step(stateString);
+
     if (i > 0)
       stateString = filter.Filter(stateString);
-=======
-    stateString = i > 0 ? filter.Filter(stateString): std::string();
->>>>>>> 8f23ad69
 
     // Only wait for user input if there is some state to output.
     if (!stateString.empty())
@@ -1028,10 +908,7 @@
       while (c != ' ' && c != 'q')
         c = get_ch();
     }
-<<<<<<< HEAD
     ++i;
-=======
->>>>>>> 8f23ad69
   }
 }
 
@@ -1147,14 +1024,6 @@
   if (vm.count("hz"))
     hz = vm["hz"].as<double>();
 
-  std::string stamp;
-  if (vm.count("stamp"))
-    stamp = vm["stamp"].as<std::string>();
-
-  double hz = 0;
-  if (vm.count("hz"))
-    hz = vm["hz"].as<double>();
-
   // Process the command
   if (command == "info")
     info(filename);
@@ -1162,13 +1031,10 @@
     echo(filter, vm.count("raw"), stamp, hz);
   else if (command == "step")
     step(filter, vm.count("raw"), stamp, hz);
-<<<<<<< HEAD
   else if (command == "start")
     record(true);
   else if (command == "stop")
     record(false);
-=======
->>>>>>> 8f23ad69
 
   return 0;
 }