--- conflicted
+++ resolved
@@ -102,10 +102,6 @@
   if (_vm.count("pose-Y"))
     rpy.z = _vm["pose-Y"].as<double>();
   pose.rot.SetFromEuler(rpy);
-<<<<<<< HEAD
-  modelElem->GetElement("pose")->Set(pose);
-=======
->>>>>>> 75d39c4e
 
   std::cout << "Spawning " << modelName << " into "
             << worldName  << " world.\n";
