/*************************************************************************
*                                                                       *
* Open Dynamics Engine, Copyright (C) 2001-2003 Russell L. Smith.       *
* All rights reserved.  Email: russ@q12.org   Web: www.q12.org          *
*                                                                       *
* This library is free software; you can redistribute it and/or         *
* modify it under the terms of EITHER:                                  *
*   (1) The GNU Lesser General Public License as published by the Free  *
*       Software Foundation; either version 2.1 of the License, or (at  *
*       your option) any later version. The text of the GNU Lesser      *
*       General Public License is included with this library in the     *
*       file LICENSE.TXT.                                               *
*   (2) The BSD-style license that is included with this library in     *
*       the file LICENSE-BSD.TXT.                                       *
*                                                                       *
* This library is distributed in the hope that it will be useful,       *
* but WITHOUT ANY WARRANTY; without even the implied warranty of        *
* MERCHANTABILITY or FITNESS FOR A PARTICULAR PURPOSE. See the files    *
* LICENSE.TXT and LICENSE-BSD.TXT for more details.                     *
*                                                                       *
*************************************************************************/
#undef NDEBUG
#include <ode/common.h>
#include <ode/odemath.h>
#include <ode/rotation.h>
#include <ode/timer.h>
#include <ode/error.h>
#include <ode/matrix.h>
#include <ode/misc.h>
#include "config.h"
#include "objects.h"
#include "joints/joint.h"
#include "lcp.h"
#include "util.h"

<<<<<<< HEAD
#ifndef _WIN32
  #include <sys/time.h>
#endif
=======
#include <sys/time.h>
#include "quickstep_util.h"
#include "quickstep_cg_lcp.h"
#include "quickstep_pgs_lcp.h"
>>>>>>> bac5d6a7

using namespace ode;
using namespace quickstep;

void computeRHSPrecon(dxWorldProcessContext *context, const int m, const int nb,
                      dRealPtr MOI, dxBody * const *body,
                      const dReal /*stepsize1*/, dRealMutablePtr /*c*/, dRealMutablePtr J,
                      int *jb, dRealMutablePtr rhs_precon)
{
    /************************************************************************************/
    /*                                                                                  */
    /*               compute preconditioned rhs                                         */
    /*                                                                                  */
    /*  J J' lambda = J * ( M * dv / dt + fe )                                          */
    /*                                                                                  */
    /************************************************************************************/
    // mimic computation of rhs, but do it with J*M*inv(J) prefixed for preconditioned case.
    BEGIN_STATE_SAVE(context, tmp2state) {
      IFTIMING (dTimerNow ("compute rhs_precon"));

      // compute the "preconditioned" right hand side `rhs_precon'
      dReal *tmp1 = context->AllocateArray<dReal> (nb*6);
      // this is slightly different than non precon, where M is left multiplied by the pre J terms
      //
      // tmp1 = M*v/h + fe
      //
      dReal *tmp1curr = tmp1;
      const dReal *MOIrow = MOI;
      dxBody *const *const bodyend = body + nb;
      for (dxBody *const *bodycurr = body; bodycurr != bodyend; tmp1curr+=6, MOIrow+=12, bodycurr++) {
        dxBody *b_ptr = *bodycurr;
        // dReal body_mass = b_ptr->mass.mass;
        for (int j=0; j<3; j++)
          tmp1curr[j] = b_ptr->facc[j]; // +  body_mass * b_ptr->lvel[j] * stepsize1;
        dReal tmpa[3];
        for (int j=0; j<3; j++) tmpa[j] = 0; //b_ptr->avel[j] * stepsize1;
        dMultiply0_331 (tmp1curr + 3,MOIrow,tmpa);
        for (int k=0; k<3; k++) tmp1curr[3+k] += b_ptr->tacc[k];
      }
      //
      // rhs_precon = - J * (M*v/h + fe)
      //
      multiply_J (m,J,jb,tmp1,rhs_precon);

      //
      // no need to add constraint violation correction tterm if we assume acceleration is 0
      //
      for (int i=0; i<m; i++) rhs_precon[i] = - rhs_precon[i];


      /*  DEBUG PRINTOUTS
      printf("\n");
      for (int i=0; i<m; i++) printf("c[%d] = %f\n",i,c[i]);
      printf("\n");
      */
    } END_STATE_SAVE(context, tmp2state);
}

void dxQuickStepper (dxWorldProcessContext *context,
  dxWorld *world, dxBody * const *body, int nb,
  dxJoint * const *_joint, int _nj, dReal stepsize)
{
  IFTIMING(dTimerStart("preprocessing"));

  const dReal stepsize1 = dRecip(stepsize);

  {
    // number all bodies in the body list - set their tag values
    for (int i=0; i<nb; i++) body[i]->tag = i;
  }

  // for all bodies, compute the inertia tensor and its inverse in the global
  // frame, and compute the rotational force and add it to the torque
  // accumulator. MOI and invMOI are a vertical stack of 3x4 matrices, one per body.
  dReal *invMOI = context->AllocateArray<dReal> (3*4*nb);
  dReal *MOI = context->AllocateArray<dReal> (3*4*nb);

  // TODO: possible optimization: move this to inside joint getInfo2, for inertia tweaking
  // update tacc from external force and inertia tensor in inerial frame
  // for now, modify MOI and invMOI after getInfo2 is called
  {
    dReal *invMOIrow = invMOI;
    dReal *MOIrow = MOI;
    dxBody *const *const bodyend = body + nb;
    for (dxBody *const *bodycurr = body; bodycurr != bodyend; invMOIrow += 12, MOIrow += 12, bodycurr++) {
      dMatrix3 tmp;
      dxBody *b_ptr = *bodycurr;

      // compute inverse inertia tensor in global frame
      dMultiply2_333 (tmp,b_ptr->invI,b_ptr->posr.R);
      dMultiply0_333 (invMOIrow,b_ptr->posr.R,tmp);

      // also store MOI for later use by preconditioner
      dMultiply2_333 (tmp,b_ptr->mass.I,b_ptr->posr.R);
      dMultiply0_333 (MOIrow,b_ptr->posr.R,tmp);

      if (b_ptr->flags & dxBodyGyroscopic) {
        // compute rotational force
        dMultiply0_331 (tmp,MOIrow,b_ptr->avel);
        dSubtractVectorCross3(b_ptr->tacc,b_ptr->avel,tmp);
      }
    }
  }

  // get the masses for every body
  dReal *invM = context->AllocateArray<dReal> (nb);
  {
    dReal *invMrow = invM;
    dxBody *const *const bodyend = body + nb;
    for (dxBody *const *bodycurr = body; bodycurr != bodyend; invMrow++, bodycurr++) {
      dxBody *b_ptr = *bodycurr;
      //*invMrow = b_ptr->mass.mass;
      *invMrow = b_ptr->invMass;

    }
  }


  {
    // add the gravity force to all bodies
    // since gravity does normally have only one component it's more efficient
    // to run three loops for each individual component
    dxBody *const *const bodyend = body + nb;
    dReal gravity_x = world->gravity[0];
    if (!_dequal(gravity_x, 0.0)) {
      for (dxBody *const *bodycurr = body; bodycurr != bodyend; bodycurr++) {
        dxBody *b_ptr = *bodycurr;
        if ((b_ptr->flags & dxBodyNoGravity)==0) {
          b_ptr->facc[0] += b_ptr->mass.mass * gravity_x;
        }
      }
    }
    dReal gravity_y = world->gravity[1];
    if (!_dequal(gravity_y, 0.0)) {
      for (dxBody *const *bodycurr = body; bodycurr != bodyend; bodycurr++) {
        dxBody *b_ptr = *bodycurr;
        if ((b_ptr->flags & dxBodyNoGravity)==0) {
          b_ptr->facc[1] += b_ptr->mass.mass * gravity_y;
        }
      }
    }
    dReal gravity_z = world->gravity[2];
    if (!_dequal(gravity_z, 0.0)) {
      for (dxBody *const *bodycurr = body; bodycurr != bodyend; bodycurr++) {
        dxBody *b_ptr = *bodycurr;
        if ((b_ptr->flags & dxBodyNoGravity)==0) {
          b_ptr->facc[2] += b_ptr->mass.mass * gravity_z;
        }
      }
    }
  }

  // get joint information (m = total constraint dimension, nub = number of unbounded variables).
  // joints with m=0 are inactive and are removed from the joints array
  // entirely, so that the code that follows does not consider them.
  dJointWithInfo1 *const jointiinfos = context->AllocateArray<dJointWithInfo1> (_nj);
  int nj;

  {
    dJointWithInfo1 *jicurr = jointiinfos;
    dxJoint *const *const _jend = _joint + _nj;
    for (dxJoint *const *_jcurr = _joint; _jcurr != _jend; _jcurr++) {  // jicurr=dest, _jcurr=src
      dxJoint *j = *_jcurr;
      j->getInfo1 (&jicurr->info);
      dIASSERT (jicurr->info.m >= 0 && jicurr->info.m <= 6 && jicurr->info.nub >= 0 && jicurr->info.nub <= jicurr->info.m);
      if (jicurr->info.m > 0) {
        jicurr->joint = j;
        jicurr++;
      }
    }
    nj = jicurr - jointiinfos;
  }

  context->ShrinkArray<dJointWithInfo1>(jointiinfos, _nj, nj);

  int m;
  int mfb; // number of rows of Jacobian we will have to save for joint feedback

  {
    int mcurr = 0, mfbcurr = 0;
    const dJointWithInfo1 *jicurr = jointiinfos;
    const dJointWithInfo1 *const jiend = jicurr + nj;
    for (; jicurr != jiend; jicurr++) {
      int jm = jicurr->info.m;
      mcurr += jm;
      if (jicurr->joint->feedback)
        mfbcurr += jm;
    }

    m = mcurr;
    mfb = mfbcurr;
  }

  // if there are constraints, compute the constraint force
  dReal *J = NULL;
  dReal *J_precon = NULL;
  dReal *J_orig = NULL;
  int *jb = NULL;
  int *findex;

  dReal *vnew = NULL; // used by PENETRATION_JVERROR_CORRECTION

  dReal *cforce = context->AllocateArray<dReal> (nb*6);
  dReal *caccel = context->AllocateArray<dReal> (nb*6);
  dReal *caccel_erp = context->AllocateArray<dReal> (nb*6);
#ifdef POST_UPDATE_CONSTRAINT_VIOLATION_CORRECTION
  dReal *caccel_corr = context->AllocateArray<dReal> (nb*6);
#endif

  // Get Joint Information, setup Jacobians by calling getInfo2.
  if (m > 0) {
    dReal *cfm, *lo, *hi, *rhs, *rhs_erp, *rhs_precon, *Jcopy;
    dReal *c_v_max;

    {
      int mlocal = m;

      const unsigned jelements = mlocal*12;
      J = context->AllocateArray<dReal> (jelements);
      dSetZero (J,jelements);
      J_precon = context->AllocateArray<dReal> (jelements);
      J_orig = context->AllocateArray<dReal> (jelements);

      // create a constraint equation right hand side vector `c', a constraint
      // force mixing vector `cfm', and LCP low and high bound vectors, and an
      // 'findex' vector.
      cfm = context->AllocateArray<dReal> (mlocal);
      dSetValue (cfm,mlocal,world->global_cfm);

      lo = context->AllocateArray<dReal> (mlocal);
      dSetValue (lo,mlocal,-dInfinity);

      hi = context->AllocateArray<dReal> (mlocal);
      dSetValue (hi,mlocal, dInfinity);

      findex = context->AllocateArray<int> (mlocal);
      for (int i=0; i<mlocal; i++) findex[i] = -1;

      c_v_max = context->AllocateArray<dReal> (mlocal);
      for (int i=0; i<mlocal; i++) c_v_max[i] = world->contactp.max_vel; // init all to world max surface vel

      const unsigned jbelements = mlocal*2;
      jb = context->AllocateArray<int> (jbelements);

      rhs = context->AllocateArray<dReal> (mlocal);
      rhs_erp = context->AllocateArray<dReal> (mlocal);
      rhs_precon = context->AllocateArray<dReal> (mlocal);

      Jcopy = context->AllocateArray<dReal> (mfb*12);
    }

    BEGIN_STATE_SAVE(context, cstate) {
      dReal *c = context->AllocateArray<dReal> (m);
      dSetZero (c, m);

      {
        IFTIMING (dTimerNow ("create J"));
        // get jacobian data from constraints. an m*12 matrix will be created
        // to store the two jacobian blocks from each constraint. it has this
        // format:
        //
        //   l1 l1 l1 a1 a1 a1 l2 l2 l2 a2 a2 a2 \    .
        //   l1 l1 l1 a1 a1 a1 l2 l2 l2 a2 a2 a2  )-- jacobian for joint 0, body 1 and body 2 (3 rows)
        //   l1 l1 l1 a1 a1 a1 l2 l2 l2 a2 a2 a2 /
        //   l1 l1 l1 a1 a1 a1 l2 l2 l2 a2 a2 a2 )--- jacobian for joint 1, body 1 and body 2 (3 rows)
        //   etc...
        //
        //   (lll) = linear jacobian data
        //   (aaa) = angular jacobian data
        //
        dxJoint::Info2 Jinfo;
        Jinfo.rowskip = 12;
        Jinfo.fps = stepsize1;

        int *jb_ptr = jb;

        dReal *Jcopyrow = Jcopy;
        unsigned ofsi = 0;
        const dJointWithInfo1 *jicurr = jointiinfos;
        const dJointWithInfo1 *const jiend = jicurr + nj;
        for (; jicurr != jiend; jicurr++) {
          Jinfo.erp = world->global_erp;
          dReal *const Jrow = J + ofsi * 12;
          Jinfo.J1l = Jrow;
          Jinfo.J1a = Jrow + 3;
          Jinfo.J2l = Jrow + 6;
          Jinfo.J2a = Jrow + 9;
          Jinfo.c = c + ofsi;
          Jinfo.cfm = cfm + ofsi;
          Jinfo.lo = lo + ofsi;
          Jinfo.hi = hi + ofsi;
          Jinfo.findex = findex + ofsi;
          Jinfo.c_v_max = c_v_max + ofsi;

          // now write all information into J
          dxJoint *joint = jicurr->joint;
          joint->getInfo2 (&Jinfo);

          const int infom = jicurr->info.m;

          // we need a copy of Jacobian for joint feedbacks
          // because it gets destroyed by PGS solver
          // instead of saving all Jacobian, we can save just rows
          // for joints, that requested feedback (which is normally much less)
          if (joint->feedback) {
            const int rowels = infom * 12;
            memcpy(Jcopyrow, Jrow, rowels * sizeof(dReal));
            Jcopyrow += rowels;
          }

          // adjust returned findex values for global index numbering
          int *findex_ofsi = findex + ofsi;
          for (int j=0; j<infom; j++) {
            int fival = findex_ofsi[j];
            if (fival >= 0)
              findex_ofsi[j] = fival + ofsi;
          }

          // create an array of body numbers for each joint row
          int b1 = (joint->node[0].body) ? (joint->node[0].body->tag) : -1;
          int b2 = (joint->node[1].body) ? (joint->node[1].body->tag) : -1;
          for (int j=0; j<infom; j++) {
            jb_ptr[0] = b1;
            jb_ptr[1] = b2;
            jb_ptr += 2;
          }

          // Modify inertia to keep simulation stable
          if (world->qs.dynamic_inertia_reduction)
            DYNAMIC_INERTIA(infom, Jinfo, b1, b2, jicurr, invMOI, MOI);

          // update index for next joint
          ofsi += infom;

          // double check jb_ptr length
          dIASSERT (jb_ptr == jb+2*m);
        }
      }

      BEGIN_STATE_SAVE(context, tmp1state) {
        IFTIMING (dTimerNow ("compute rhs"));
        // compute the right hand side `rhs'
        dReal *tmp1 = context->AllocateArray<dReal> (nb*6);
        dSetZero(tmp1,nb*6);
        // put v/h + invM*fe into tmp1
        dReal *tmp1curr = tmp1;
        const dReal *invMOIrow = invMOI;
        dxBody *const *const bodyend = body + nb;
        for (dxBody *const *bodycurr = body;
             bodycurr != bodyend;
             tmp1curr+=6, invMOIrow+=12, bodycurr++) {
          dxBody *b_ptr = *bodycurr;
          dReal body_invMass = b_ptr->invMass;
          for (int j=0; j<3; j++)
            tmp1curr[j] = b_ptr->facc[j]*body_invMass + b_ptr->lvel[j]*stepsize1;
          dMultiply0_331 (tmp1curr + 3,invMOIrow,b_ptr->tacc);
          for (int k=0; k<3; k++) tmp1curr[3+k] += b_ptr->avel[k] * stepsize1;
        }

        // put J*tmp1 into rhs
        multiply_J (m,J,jb,tmp1,rhs);
      } END_STATE_SAVE(context, tmp1state);

      // complete rhs
      for (int i=0; i<m; i++) {
        rhs_erp[i] =      c[i]*stepsize1 - rhs[i];
        if (dFabs(c[i]) > c_v_max[i])
          rhs[i]   =  c_v_max[i]*stepsize1 - rhs[i];
        //if (dFabs(c[i]) > world->contactp.max_vel)
        //  rhs[i]   =  world->contactp.max_vel*stepsize1 - rhs[i];
        else
          rhs[i]   = c[i]*stepsize1 - rhs[i];
      }

      // compute rhs_precon
      if (world->qs.precon_iterations > 0)
        computeRHSPrecon(context,m,nb,MOI,body,stepsize1,c,J,jb,rhs_precon);

      // scale CFM
      for (int j=0; j<m; j++) cfm[j] *= stepsize1;

    } END_STATE_SAVE(context, cstate);

#ifdef PENETRATION_JVERROR_CORRECTION
    // allocate and populate vnew with v(n+1) due to non-constraint forces as the starting value
    vnew = context->AllocateArray<dReal> (nb*6);
    {
      dRealMutablePtr vnewcurr = vnew;
      dxBody* const* bodyend = body + nb;
      const dReal *invMOIrow = invMOI;
      dReal tmp_tacc[3];
      for (dxBody* const* bodycurr = body; bodycurr != bodyend;
           invMOIrow += 12, vnewcurr += 6, bodycurr++) {
        dxBody *b_ptr = *bodycurr;

        // add stepsize * invM * fe to the body velocity
        dReal body_invMass_mul_stepsize = stepsize * b_ptr->invMass;
        for (int j=0; j<3; j++) {
          vnewcurr[j]   = b_ptr->lvel[j] + body_invMass_mul_stepsize * b_ptr->facc[j];
          vnewcurr[j+3] = b_ptr->avel[j];
          tmp_tacc[j]   = b_ptr->tacc[j]*stepsize;
        }
        dMultiplyAdd0_331 (vnewcurr+3, invMOIrow, tmp_tacc);

      }
    }
#endif

    // load lambda from the value saved on the previous iteration
    dReal *lambda = context->AllocateArray<dReal> (m);
    dReal *lambda_erp = context->AllocateArray<dReal> (m);

    // initialize lambda and lambda_erp
    if (world->qs.warm_start > 0)
    {
      // warm starting
      dReal *lambdacurr = lambda;
      dReal *lambda_erpcurr = lambda_erp;
      const dJointWithInfo1 *jicurr = jointiinfos;
      const dJointWithInfo1 *const jiend = jicurr + nj;
      for (; jicurr != jiend; jicurr++) {
        int infom = jicurr->info.m;
        memcpy (lambdacurr, jicurr->joint->lambda, infom * sizeof(dReal));
        lambdacurr += infom;
        memcpy (lambda_erpcurr, jicurr->joint->lambda_erp, infom * sizeof(dReal));
        lambda_erpcurr += infom;
      }

      // for warm starting, this seems to be necessary to prevent
      // jerkiness in motor-driven joints. i have no idea why this works.
      // also necessary if J condition numbers are high (maybe the same thing).
      for (int i=0; i<m; i++) {
        lambda[i] *= world->qs.warm_start;
        lambda_erp[i] *= world->qs.warm_start;
      }
    }
    else
    {
      dSetZero (lambda,m);
      dSetZero (lambda_erp,m);
    }

    BEGIN_STATE_SAVE(context, lcpstate) {
      IFTIMING (dTimerNow ("solving LCP problem"));
      // solve the LCP problem and get lambda and invM*constraint_force
      PGS_LCP (context,m,nb,J,J_precon,J_orig,vnew,jb,body,
               invMOI,MOI,lambda,lambda_erp,
               caccel,caccel_erp,cforce,
               rhs,rhs_erp,rhs_precon,
               lo,hi,cfm,findex,
               &world->qs,
#ifdef USE_TPROW
               world->row_threadpool,
#endif
               stepsize);

    } END_STATE_SAVE(context, lcpstate);

    if (world->qs.warm_start > 0)
    {
      // warm starting
      // save lambda for the next iteration
      //@@@ note that this doesn't work for contact joints yet, as they are
      // recreated every iteration
      const dReal *lambdacurr = lambda;
      const dReal *lambda_erpcurr = lambda_erp;
      const dJointWithInfo1 *jicurr = jointiinfos;
      const dJointWithInfo1 *const jiend = jicurr + nj;
      for (; jicurr != jiend; jicurr++) {
        int infom = jicurr->info.m;
        memcpy (jicurr->joint->lambda, lambdacurr, infom * sizeof(dReal));
        lambdacurr += infom;
        memcpy (jicurr->joint->lambda_erp, lambda_erpcurr,
          infom * sizeof(dReal));
        lambda_erpcurr += infom;
      }
    }

    // note that the PGS method overwrites rhs and J at this point, so
    // they should not be used again.
    {
      IFTIMING (dTimerNow ("velocity update due to constraint forces"));
      //
      // update new velocity
      // add stepsize * caccel_erp to the body velocity
      //
      const dReal *caccelcurr = caccel_erp;
      dxBody *const *const bodyend = body + nb;
      for (dxBody *const *bodycurr = body; bodycurr != bodyend; caccelcurr+=6, bodycurr++) {
        dxBody *b_ptr = *bodycurr;
        for (int j=0; j<3; j++) {
          b_ptr->lvel[j] += stepsize * caccelcurr[j];
          b_ptr->avel[j] += stepsize * caccelcurr[3+j];
        }
        // printf("caccel [%f %f %f] [%f %f %f]\n"
        //   ,caccelcurr[0] ,caccelcurr[1] ,caccelcurr[2]
        //   ,caccelcurr[3] ,caccelcurr[4] ,caccelcurr[5]);
        // printf("  vel [%f %f %f] [%f %f %f]\n"
        //   ,b_ptr->lvel[0] ,b_ptr->lvel[1] ,b_ptr->lvel[2]
        //   ,b_ptr->avel[0] ,b_ptr->avel[1] ,b_ptr->avel[2]);
      }
    }

    if (mfb > 0) {
      // force feedback without erp is better
      // straightforward computation of joint constraint forces:
      // multiply related lambdas with respective J' block for joints
      // where feedback was requested
      dReal data[6];
      const dReal *lambdacurr = lambda;
      const dReal *Jcopyrow = Jcopy;
      const dJointWithInfo1 *jicurr = jointiinfos;
      const dJointWithInfo1 *const jiend = jicurr + nj;
      for (; jicurr != jiend; jicurr++) {
        dxJoint *joint = jicurr->joint;
        const int infom = jicurr->info.m;

        if (joint->feedback) {
          dJointFeedback *fb = joint->feedback;
          Multiply1_12q1 (data, Jcopyrow, lambdacurr, infom);
          fb->f1[0] = data[0];
          fb->f1[1] = data[1];
          fb->f1[2] = data[2];
          fb->t1[0] = data[3];
          fb->t1[1] = data[4];
          fb->t1[2] = data[5];

          if (joint->node[1].body)
          {
            Multiply1_12q1 (data, Jcopyrow+6, lambdacurr, infom);
            fb->f2[0] = data[0];
            fb->f2[1] = data[1];
            fb->f2[2] = data[2];
            fb->t2[0] = data[3];
            fb->t2[1] = data[4];
            fb->t2[2] = data[5];
          }

          Jcopyrow += infom * 12;
        }

        lambdacurr += infom;
      }
    }
  }

  {
    IFTIMING (dTimerNow ("compute velocity update"));
    // compute the velocity update:
    // add stepsize * invM * fe to the body velocity
    const dReal *invMOIrow = invMOI;
    dxBody *const *const bodyend = body + nb;
    for (dxBody *const *bodycurr = body; bodycurr != bodyend; invMOIrow += 12, bodycurr++) {
      dxBody *b_ptr = *bodycurr;
      dReal body_invMass_mul_stepsize = stepsize * b_ptr->invMass;
      for (int j=0; j<3; j++) {
        b_ptr->lvel[j] += body_invMass_mul_stepsize * b_ptr->facc[j];
        b_ptr->tacc[j] *= stepsize;
      }
      dMultiplyAdd0_331 (b_ptr->avel, invMOIrow, b_ptr->tacc);
      // printf("fe [%f %f %f] [%f %f %f]\n"
      //   ,b_ptr->facc[0] ,b_ptr->facc[1] ,b_ptr->facc[2]
      //   ,b_ptr->tacc[0] ,b_ptr->tacc[1] ,b_ptr->tacc[2]);
      /* DEBUG PRINTOUTS
      printf("uncorrect vel [%f %f %f] [%f %f %f]\n"
        ,b_ptr->lvel[0] ,b_ptr->lvel[1] ,b_ptr->lvel[2]
        ,b_ptr->avel[0] ,b_ptr->avel[1] ,b_ptr->avel[2]);
      */
    }
  }

#ifdef CHECK_VELOCITY_OBEYS_CONSTRAINT
  if (m > 0) {
    BEGIN_STATE_SAVE(context, rmsstate) {
      dReal *vel = context->AllocateArray<dReal>(nb*6);

      // CHECK THAT THE UPDATED VELOCITY OBEYS THE CONSTRAINT
      //  (this check needs unmodified J)
      //  put residual into tmp
      dRealMutablePtr velcurr = vel;
      dxBody* const* bodyend = body + nb;
      for (dxBody* const* bodycurr = body; bodycurr != bodyend; velcurr += 6, bodycurr++) {
        dxBody *b_ptr = *bodycurr;
        for (int j=0; j<3; j++) {
          velcurr[j]   = b_ptr->lvel[j];
          velcurr[3+j] = b_ptr->avel[j];
        }
      }
      dReal *tmp = context->AllocateArray<dReal> (m);
      multiply_J (m,J,jb,vel,tmp);

      int m_Jv_bilateral = 0;
      int m_Jv_contact = 0;
      int m_Jv_friction = 0;
      dReal Jv_bilateral = 0;
      dReal Jv_contact = 0;
      dReal Jv_friction = 0;
      for (int i=0; i<m; i++)
      {
        if (findex[i] == -1)
        {
          m_Jv_bilateral++;
          Jv_bilateral += dFabs(tmp[i])*dFabs(tmp[i]);
        }
        else if (findex[i] == -2)
        {
          // contact error includes joint limits
          Jv_contact += dFabs(tmp[i])*dFabs(tmp[i]);
          m_Jv_contact++;
        }
        else if (findex[i] >= 0)
        {
          m_Jv_friction++;
          Jv_friction += dFabs(tmp[i])*dFabs(tmp[i]);
        }

        // Note: This is not a good measure of constraint error
        // for soft contact, as Jv is not necessarily zero here.
        // Better measure is compute the residual.  \\\ TODO
      }
      // printf ("error = %10.6e %10.6e %10.6e\n",
      //   error, Jv_bilateral, Jv_contact);
      // world->qs.rms_constraint_residual[0] = sqrt(error/(dReal)m);

      dReal residual_bilateral_mean = 0.0;
      dReal residual_contact_normal_mean = 0.0;
      dReal residual_contact_friction_mean = 0.0;
      dReal residual_total_mean = 0.0;

      if (m_Jv_bilateral > 0)
        residual_bilateral_mean        = Jv_bilateral/(dReal)m_Jv_bilateral;
      if (m_Jv_contact > 0)
        residual_contact_normal_mean   = Jv_contact/(dReal)m_Jv_contact;
      if (m_Jv_friction > 0)
        residual_contact_friction_mean = Jv_friction/(dReal)m_Jv_friction;
      if (m_Jv_bilateral + m_Jv_contact + m_Jv_friction > 0)
        residual_total_mean = (Jv_bilateral + Jv_contact + Jv_friction)/
          ((dReal)(m_Jv_bilateral + m_Jv_contact + m_Jv_friction));

      world->qs.rms_constraint_residual[0] = sqrt(residual_bilateral_mean);
      world->qs.rms_constraint_residual[1] = sqrt(residual_contact_normal_mean);
      world->qs.rms_constraint_residual[2] =
        sqrt(residual_contact_friction_mean);
      world->qs.rms_constraint_residual[3] = sqrt(residual_total_mean);
      world->qs.num_contacts = m_Jv_contact;
    } END_STATE_SAVE(context, rmsstate);
  }
#endif
  {
    // update the position and orientation from the new linear/angular velocity
    // (over the given timestep)
    IFTIMING (dTimerNow ("update position"));
    const dReal *caccelcurr = caccel;
    dxBody *const *const bodyend = body + nb;
    for (dxBody *const *bodycurr = body; bodycurr != bodyend;
         caccelcurr += 6, ++bodycurr)
    {
      dxBody *b_ptr = *bodycurr;
      {
        // sum all forces (external and constraint) into facc and tacc
        // so dBodyGetForce and dBodyGetTorque returns total force and torque
        // on the body
        dReal cf[6];
        cf[0] = b_ptr->mass.mass * caccelcurr[0];
        cf[1] = b_ptr->mass.mass * caccelcurr[1];
        cf[2] = b_ptr->mass.mass * caccelcurr[2];
        dMultiply0_331 (cf+3, b_ptr->mass.I, caccelcurr+3);
        for (unsigned int j = 0; j < 3; ++j)
        {
          b_ptr->facc[j] += cf[j];
          b_ptr->tacc[j] += cf[3+j];
        }
      }
      dxStepBody (b_ptr,stepsize);
    }
  }

  // revert lvel and avel with the non-erp version of caccel
  if (m > 0) {
    dReal erp_removal = 1.00;
    IFTIMING (dTimerNow ("velocity update due to constraint forces"));
    // remove caccel_erp
    const dReal *caccel_erp_curr = caccel_erp;
    const dReal *caccel_curr = caccel;
    dxBody *const *const bodyend = body + nb;
    int debug_count = 0;
    for (dxBody *const *bodycurr = body; bodycurr != bodyend;
         caccel_curr+=6, caccel_erp_curr+=6, bodycurr++, debug_count++) {
      dxBody *b_ptr = *bodycurr;
      for (int j=0; j<3; j++) {
        // dReal v0 = b_ptr->lvel[j];
        // dReal a0 = b_ptr->avel[j];
        dReal dv = erp_removal * stepsize *
          (caccel_curr[j]   - caccel_erp_curr[j]);
        dReal da = erp_removal * stepsize *
          (caccel_curr[3+j] - caccel_erp_curr[3+j]);

        /* default v removal
        */
        b_ptr->lvel[j] += dv;
        b_ptr->avel[j] += da;
        /* think about minimize J*v somehow without PGSLCP...
        */
        /* minimize final velocity test 1,
        if (v0 * dv < 0) {
          if (fabs(v0) < fabs(dv))
            b_ptr->lvel[j] = 0.0;
          else
            b_ptr->lvel[j] += dv;
        }
        if (a0 * da < 0) {
          if (fabs(a0) < fabs(da))
            b_ptr->avel[j] = 0.0;
          else
            b_ptr->avel[j] += da;
        }
        */

        /*  DEBUG PRINTOUTS, total forces/accel on a body
        printf("nb[%d] m[%d] b[%d] i[%d] v[%f] dv[%f] vf[%f] a[%f] da[%f] af[%f] debug[%f - %f][%f - %f]\n"
               ,nb, m, debug_count, j, v0, dv, b_ptr->lvel[j]
                 , a0, da, b_ptr->avel[j]
               ,caccel_curr[j], caccel_erp_curr[j]
               ,caccel_curr[3+j], caccel_erp_curr[3+j]);
        */
      }
      /*  DEBUG PRINTOUTS
      printf("corrected vel [%f %f %f] [%f %f %f]\n",
        b_ptr->lvel[0], b_ptr->lvel[1], b_ptr->lvel[2],
        b_ptr->avel[0], b_ptr->avel[1], b_ptr->avel[2]);
      */
    }

#ifdef POST_UPDATE_CONSTRAINT_VIOLATION_CORRECTION
    // ADD CACCEL CORRECTION FROM VELOCITY CONSTRAINT VIOLATION
    BEGIN_STATE_SAVE(context, velstate) {
      dReal *vel = context->AllocateArray<dReal>(nb*6);

      // CHECK THAT THE UPDATED VELOCITY OBEYS THE CONSTRAINT
      //  (this check needs unmodified J)
      //  put residual into tmp
      dRealMutablePtr velcurr = vel;
      //dxBody* const* bodyend = body + nb;
      for (dxBody* const* bodycurr = body; bodycurr != bodyend; velcurr += 6, bodycurr++) {
        dxBody *b_ptr = *bodycurr;
        for (int j=0; j<3; j++) {
          velcurr[j]   = b_ptr->lvel[j];
          velcurr[3+j] = b_ptr->avel[j];
        }
      }
      dReal *tmp = context->AllocateArray<dReal> (m);
      multiply_J (m,J,jb,vel,tmp);

      // DIRECTLY ADD THE CONSTRAINT VIOLATION TERM (TMP) TO VELOCITY UPDATE
      // add correction term dlambda = J*v(n+1)/dt
      // and caccel += dt*invM*JT*dlambda (dt's cancel out)
      dReal *iMJ = context->AllocateArray<dReal> (m*12);
      compute_invM_JT (m,J,iMJ,jb,body,invMOI);
      // compute caccel_corr=(inv(M)*J')*dlambda, correction term
      // as we change lambda.
      multiply_invM_JT (m,nb,iMJ,jb,tmp,caccel_corr);

    } END_STATE_SAVE(context, velstate);

    // ADD CACCEL CORRECTION FROM VELOCITY CONSTRAINT VIOLATION
    caccelcurr = caccel;
    const dReal* caccel_corrcurr = caccel_corr;
    for (dxBody *const *bodycurr = body; bodycurr != bodyend; caccel_corrcurr+=6, bodycurr++) {
      dxBody *b_ptr = *bodycurr;
      for (int j=0; j<3; j++) {
        b_ptr->lvel[j] += erp_removal * stepsize * caccel_corrcurr[j];
        b_ptr->avel[j] += erp_removal * stepsize * caccel_corrcurr[3+j];
      }
    }
#endif


  }

  {
    IFTIMING (dTimerNow ("tidy up"));
    // zero all force accumulators
    dxBody *const *const bodyend = body + nb;
    for (dxBody *const *bodycurr = body; bodycurr != bodyend; bodycurr++) {
      dxBody *b_ptr = *bodycurr;
      dSetZero (b_ptr->facc,3);
      dSetZero (b_ptr->tacc,3);
    }
  }

  IFTIMING (dTimerEnd());
  IFTIMING (if (m > 0) dTimerReport (stdout,1));
}

size_t dxEstimateQuickStepMemoryRequirements (
  dxBody * const * /*body*/, int nb, dxJoint * const *_joint, int _nj)
{
  int nj, m, mfb;

  {
    int njcurr = 0, mcurr = 0, mfbcurr = 0;
    dxJoint::SureMaxInfo info;
    dxJoint *const *const _jend = _joint + _nj;
    for (dxJoint *const *_jcurr = _joint; _jcurr != _jend; _jcurr++) {
      dxJoint *j = *_jcurr;
      j->getSureMaxInfo (&info);

      int jm = info.max_m;
      if (jm > 0) {
        njcurr++;

        mcurr += jm;
        if (j->feedback)
          mfbcurr += jm;
      }
    }
    nj = njcurr; m = mcurr; mfb = mfbcurr;
  }

  size_t res = 0;

  // for invMOI
  res += dEFFICIENT_SIZE(sizeof(dReal) * 3 * 4 * nb);
  // for MOI (inertia) needed by preconditioner
  res += dEFFICIENT_SIZE(sizeof(dReal) * 3 * 4 * nb);
  res += dEFFICIENT_SIZE(sizeof(dReal) * nb); // for invM

  {
    // for initial jointiinfos
    size_t sub1_res1 = dEFFICIENT_SIZE(sizeof(dJointWithInfo1) * _nj);

    // for shrunk jointiinfos
    size_t sub1_res2 = dEFFICIENT_SIZE(sizeof(dJointWithInfo1) * nj);
    if (m > 0) {
      sub1_res2 += dEFFICIENT_SIZE(sizeof(dReal) * 12 * m); // for J
      sub1_res2 += dEFFICIENT_SIZE(sizeof(dReal) * 12 * m); // for J_precon
      sub1_res2 += dEFFICIENT_SIZE(sizeof(dReal) * 12 * m); // for J_orig
      sub1_res2 += dEFFICIENT_SIZE(sizeof(dReal) * 6 * nb); // for vnew
      sub1_res2 += 3 * dEFFICIENT_SIZE(sizeof(dReal) * m); // for cfm, lo, hi
      sub1_res2 += 2 * dEFFICIENT_SIZE(sizeof(dReal) * m); // for rhs, rhs_erp
      sub1_res2 += dEFFICIENT_SIZE(sizeof(dReal) * m); // for rhs_precon
      sub1_res2 += dEFFICIENT_SIZE(sizeof(int) * 2 * m); // for jb
      sub1_res2 += dEFFICIENT_SIZE(sizeof(int) * m); // for findex
      sub1_res2 += dEFFICIENT_SIZE(sizeof(int) * m); // for c_v_max
      sub1_res2 += dEFFICIENT_SIZE(sizeof(dReal) * 12 * mfb); // for Jcopy
      {
        size_t sub2_res1 = dEFFICIENT_SIZE(sizeof(dReal) * m); // for c
        {
          size_t sub3_res1 = dEFFICIENT_SIZE(sizeof(dReal) * 6 * nb); // for tmp1

          size_t sub3_res2 = 0;

          sub2_res1 += (sub3_res1 >= sub3_res2) ? sub3_res1 : sub3_res2;
        }

        size_t sub2_res2 = dEFFICIENT_SIZE(sizeof(dReal) * m); // for lambda
        sub2_res2 += dEFFICIENT_SIZE(sizeof(dReal) * m); // for lambda_erp
        sub2_res2 += dEFFICIENT_SIZE(sizeof(dReal) * 6 * nb); // for cforce
        sub2_res2 += dEFFICIENT_SIZE(sizeof(dReal) * 6 * nb); // for caccel
        sub2_res2 += dEFFICIENT_SIZE(sizeof(dReal) * 6 * nb); // for caccel_erp
#ifdef POST_UPDATE_CONSTRAINT_VIOLATION_CORRECTION
        sub2_res2 += dEFFICIENT_SIZE(sizeof(dReal) * 6 * nb); // for caccel_corr
        sub2_res2 = dEFFICIENT_SIZE(sizeof(dReal) * 6 * nb); // for vel
        sub2_res2 += dEFFICIENT_SIZE(sizeof(dReal) * m); // for tmp
        sub2_res2 += dEFFICIENT_SIZE(sizeof(dReal) * 12 * m); // for iMJ
#endif
        {
          // for PGS_LCP
          size_t sub3_res1 = EstimatePGS_LCPMemoryRequirements(m,nb);

          size_t sub3_res2 = 0;
#ifdef CHECK_VELOCITY_OBEYS_CONSTRAINT
          {
            // for vel
            size_t sub4_res1 = dEFFICIENT_SIZE(sizeof(dReal) * 6 * nb);
            sub4_res1 += dEFFICIENT_SIZE(sizeof(dReal) * m); // for tmp
            sub4_res1 += dEFFICIENT_SIZE(sizeof(dReal) * 12 * m); // for iMJ

            size_t sub4_res2 = 0;

            sub3_res2 += (sub4_res1 >= sub4_res2) ? sub4_res1 : sub4_res2;
          }
#endif
          sub2_res2 += (sub3_res1 >= sub3_res2) ? sub3_res1 : sub3_res2;
        }

        sub1_res2 += (sub2_res1 >= sub2_res2) ? sub2_res1 : sub2_res2;
      }
    }

    res += (sub1_res1 >= sub1_res2) ? sub1_res1 : sub1_res2;
  }

  return res;
}
<|MERGE_RESOLUTION|>--- conflicted
+++ resolved
@@ -33,16 +33,12 @@
 #include "lcp.h"
 #include "util.h"
 
-<<<<<<< HEAD
 #ifndef _WIN32
   #include <sys/time.h>
 #endif
-=======
-#include <sys/time.h>
 #include "quickstep_util.h"
 #include "quickstep_cg_lcp.h"
 #include "quickstep_pgs_lcp.h"
->>>>>>> bac5d6a7
 
 using namespace ode;
 using namespace quickstep;
