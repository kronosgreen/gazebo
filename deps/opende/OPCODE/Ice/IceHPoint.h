--- conflicted
+++ resolved
@@ -162,10 +162,6 @@
 
     public:
         float    w;
-<<<<<<< HEAD
-   };
-=======
   };
->>>>>>> d97f0099
 
 #endif // __ICEHPOINT_H__
