
/*************************************************************************
 *                                                                       *
 * Open Dynamics Engine, Copyright (C) 2001,2002 Russell L. Smith.       *
 * All rights reserved.  Email: russ@q12.org   Web: www.q12.org          *
 *                                                                       *
 * This library is free software; you can redistribute it and/or         *
 * modify it under the terms of EITHER:                                  *
 *   (1) The GNU Lesser General Public License as published by the Free  *
 *       Software Foundation; either version 2.1 of the License, or (at  *
 *       your option) any later version. The text of the GNU Lesser      *
 *       General Public License is included with this library in the     *
 *       file LICENSE.TXT.                                               *
 *   (2) The BSD-style license that is included with this library in     *
 *       the file LICENSE-BSD.TXT.                                       *
 *                                                                       *
 * This library is distributed in the hope that it will be useful,       *
 * but WITHOUT ANY WARRANTY; without even the implied warranty of        *
 * MERCHANTABILITY or FITNESS FOR A PARTICULAR PURPOSE. See the files    *
 * LICENSE.TXT and LICENSE-BSD.TXT for more details.                     *
 *                                                                       *
 *************************************************************************/

#ifndef _ODE_OBJECTS_H_
#define _ODE_OBJECTS_H_

#include <ode/common.h>
#include <ode/mass.h>
#include <ode/contact.h>

#ifdef __cplusplus
extern "C" {
#endif

/**
 * @defgroup world World
 *
 * The world object is a container for rigid bodies and joints. Objects in
 * different worlds can not interact, for example rigid bodies from two
 * different worlds can not collide.
 *
 * All the objects in a world exist at the same point in time, thus one
 * reason to use separate worlds is to simulate systems at different rates.
 * Most applications will only need one world.
 */


/**
 * @brief Create a new, empty world and return its ID number.
 * @return an identifier
 * @ingroup world
 */
ODE_API dWorldID dWorldCreate(void);

ODE_API int dWorldGetBodyCount(dWorldID world);
ODE_API dBodyID dWorldGetBody(dWorldID world, int id);


/**
 * @brief Destroy a world and everything in it.
 *
 * This includes all bodies, and all joints that are not part of a joint
 * group. Joints that are part of a joint group will be deactivated, and
 * can be destroyed by calling, for example, dJointGroupEmpty().
 * @ingroup world
 * @param world the identifier for the world the be destroyed.
 */
ODE_API void dWorldDestroy (dWorldID world);


/**
 * @brief Set the world's global gravity vector.
 *
 * The units are m/s^2, so Earth's gravity vector would be (0,0,-9.81),
 * assuming that +z is up. The default is no gravity, i.e. (0,0,0).
 *
 * @ingroup world
 */
ODE_API void dWorldSetGravity (dWorldID, dReal x, dReal y, dReal z);

/**
 * @brief Set the number of thread pool threads for islands
 *
 * @ingroup world
 */
ODE_API void dWorldSetIslandThreads (dWorldID, int num_island_threads);

/**
 * @brief Set the number of thread pool threads for quickstep
 *
 * @ingroup world
 */
ODE_API void dWorldSetQuickStepThreads (dWorldID, int num_quickstep_threads);

/**
 * @brief Get the gravity vector for a given world.
 * @ingroup world
 */
ODE_API void dWorldGetGravity (dWorldID, dVector3 gravity);


/**
 * @brief Set the global ERP value, that controls how much error
 * correction is performed in each time step.
 * @ingroup world
 * @param dWorldID the identifier of the world.
 * @param erp Typical values are in the range 0.1--0.8. The default is 0.2.
 */
ODE_API void dWorldSetERP (dWorldID, dReal erp);

/**
 * @brief Get the error reduction parameter.
 * @ingroup world
 * @return ERP value
 */
ODE_API dReal dWorldGetERP (dWorldID);


/**
 * @brief Set the global CFM (constraint force mixing) value.
 * @ingroup world
 * @param cfm Typical values are in the range @m{10^{-9}} -- 1.
 * The default is 10^-5 if single precision is being used, or 10^-10
 * if double precision is being used.
 */
ODE_API void dWorldSetCFM (dWorldID, dReal cfm);

/**
 * @brief Get the constraint force mixing value.
 * @ingroup world
 * @return CFM value
 */
ODE_API dReal dWorldGetCFM (dWorldID);


/**
 * @brief Set the world to use shared working memory along with another world.
 *
 * The worlds allocate working memory internally for simulation stepping. This
 * memory is cached among the calls to @c dWordStep and @c dWorldQuickStep. 
 * Similarly, several worlds can be set up to share this memory caches thus 
 * reducing overall memory usage by cost of making worlds inappropriate for 
 * simultaneous simulation in multiple threads.
 *
 * If null value is passed for @a from_world parameter the world is detached from 
 * sharing and returns to defaults for working memory, reservation policy and 
 * memory manager as if just created. This can also be used to enable use of shared 
 * memory for a world that has already had working memory allocated privately.
 * Normally using shared memory after a world has its private working memory allocated
 * is prohibited.
 *
 * Allocation policy used can only increase world's internal reserved memory size
 * and never decreases it. @c dWorldCleanupWorkingMemory can be used to release 
 * working memory for a world in case if number of objects/joint decreases 
 * significantly in it.
 *
 * With sharing working memory worlds also automatically share memory reservation 
 * policy and memory manager. Thus, these parameters need to be customized for
 * initial world to be used as sharing source only.
 *
 * Failure result status means a memory allocation failure.
 *
 * @param w The world to use the shared memory with.
 * @param from_world Null or the world the shared memory is to be used from.
 * @returns 1 for success and 0 for failure.
 *
 * @ingroup world
 * @see dWorldCleanupWorkingMemory
 * @see dWorldSetStepMemoryReservationPolicy
 * @see dWorldSetStepMemoryManager
 */
ODE_API int dWorldUseSharedWorkingMemory(dWorldID w, dWorldID from_world/*=NULL*/);

/**
 * @brief Release internal working memory allocated for world
 *
 * The worlds allocate working memory internally for simulation stepping. This 
 * function can be used to free world's internal memory cache in case if number of
 * objects/joints in the world decreases significantly. By default, internal 
 * allocation policy is used to only increase cache size as necessary and never 
 * decrease it.
 *
 * If a world shares its working memory with other worlds the cache deletion 
 * affects all the linked worlds. However the shared status itself remains intact.
 *
 * The function call does affect neither memory reservation policy nor memory manager.
 *
 * @param w The world to release working memory for.
 *
 * @ingroup world
 * @see dWorldUseSharedWorkingMemory
 * @see dWorldSetStepMemoryReservationPolicy
 * @see dWorldSetStepMemoryManager
 */
ODE_API void dWorldCleanupWorkingMemory(dWorldID w);

#define dWORLDSTEP_RESERVEFACTOR_DEFAULT    1.2f
#define dWORLDSTEP_RESERVESIZE_DEFAULT      65536U

/**
 * @struct dWorldStepReserveInfo
 * @brief Memory reservation policy descriptor structure for world stepping functions.
 *
 * @c struct_size should be assigned the size of the structure.
 *
 * @c reserve_factor is a quotient that is multiplied by required memory size
 *  to allocate extra reserve whenever reallocation is needed.
 *
 * @c reserve_minimum is a minimum size that is checked against whenever reallocation 
 * is needed to allocate expected working memory minimum at once without extra 
 * reallocations as number of bodies/joints grows.
 *
 * @ingroup world
 * @see dWorldSetStepMemoryReservationPolicy
 */
typedef struct
{
  unsigned struct_size;
  float reserve_factor; // Use float as precision does not matter here
  unsigned reserve_minimum;

} dWorldStepReserveInfo;

/**
 * @brief Set memory reservation policy for world to be used with simulation stepping functions
 *
 * The function allows to customize reservation policy to be used for internal
 * memory which is allocated to aid simulation for a world. By default, values
 * of @c dWORLDSTEP_RESERVEFACTOR_DEFAULT and @c dWORLDSTEP_RESERVESIZE_DEFAULT
 * are used.
 *
 * Passing @a policyinfo argument as NULL results in reservation policy being
 * reset to defaults as if the world has been just created. The content of 
 * @a policyinfo structure is copied internally and does not need to remain valid
 * after the call returns.
 *
 * If the world uses working memory sharing, changing memory reservation policy
 * affects all the worlds linked together.
 *
 * Failure result status means a memory allocation failure.
 *
 * @param w The world to change memory reservation policy for.
 * @param policyinfo Null or a pointer to policy descriptor structure.
 * @returns 1 for success and 0 for failure.
 *
 * @ingroup world
 * @see dWorldUseSharedWorkingMemory
 */
ODE_API int dWorldSetStepMemoryReservationPolicy(dWorldID w, const dWorldStepReserveInfo *policyinfo/*=NULL*/);

/**
* @struct dWorldStepMemoryFunctionsInfo
* @brief World stepping memory manager descriptor structure
*
* This structure is intended to define the functions of memory manager to be used
* with world stepping functions.
*
* @c struct_size should be assigned the size of the structure
*
* @c alloc_block is a function to allocate memory block of given size.
*
* @c shrink_block is a function to shrink existing memory block to a smaller size.
* It must preserve the contents of block head while shrinking. The new block size
* is guaranteed to be always less than the existing one.
*
* @c free_block is a function to delete existing memory block.
*
* @ingroup init
* @see dWorldSetStepMemoryManager
*/
typedef struct 
{
  unsigned struct_size;
  void *(*alloc_block)(size_t block_size);
  void *(*shrink_block)(void *block_pointer, size_t block_current_size, size_t block_smaller_size);
  void (*free_block)(void *block_pointer, size_t block_current_size);

} dWorldStepMemoryFunctionsInfo;

/**
* @brief Set memory manager for world to be used with simulation stepping functions
*
* The function allows to customize memory manager to be used for internal
* memory allocation during simulation for a world. By default, @c dAlloc/@c dRealloc/@c dFree
* based memory manager is used.
*
* Passing @a memfuncs argument as NULL results in memory manager being
* reset to default one as if the world has been just created. The content of 
* @a memfuncs structure is copied internally and does not need to remain valid
* after the call returns.
*
* If the world uses working memory sharing, changing memory manager
* affects all the worlds linked together. 
*
* Failure result status means a memory allocation failure.
*
* @param w The world to change memory reservation policy for.
* @param memfuncs Null or a pointer to memory manager descriptor structure.
* @returns 1 for success and 0 for failure.
*
* @ingroup world
* @see dWorldUseSharedWorkingMemory
*/
ODE_API int dWorldSetStepMemoryManager(dWorldID w, const dWorldStepMemoryFunctionsInfo *memfuncs);

/**
 * @brief Step the world.
 *
 * This uses a "big matrix" method that takes time on the order of m^3
 * and memory on the order of m^2, where m is the total number of constraint
 * rows. For large systems this will use a lot of memory and can be very slow,
 * but this is currently the most accurate method.
 *
 * Failure result status means that the memory allocation has failed for operation.
 * In such a case all the objects remain in unchanged state and simulation can be
 * retried as soon as more memory is available.
 *
 * @param w The world to be stepped
 * @param stepsize The number of seconds that the simulation has to advance.
 * @returns 1 for success and 0 for failure
 *
 * @ingroup world
 */
ODE_API int dWorldStep (dWorldID w, dReal stepsize);

/**
 * @brief Step the world using the algorithm of Drumwright and Shell.
 * This uses a "big matrix" method that takes time on the order of m^3.
 * This is currently the most robust and accurate method.
 * @ingroup world
 * @param stepsize the number of seconds that the simulation has to advance.
 * @returns 1 for success and 0 for failure
 */
ODE_API int dWorldRobustStep (dWorldID, dReal stepsize);

/**
 * @brief Quick-step the world.
 *
 * This uses an iterative method that takes time on the order of m*N
 * and memory on the order of m, where m is the total number of constraint
 * rows N is the number of iterations.
 * For large systems this is a lot faster than dWorldStep(),
 * but it is less accurate.
 *
 * QuickStep is great for stacks of objects especially when the
 * auto-disable feature is used as well.
 * However, it has poor accuracy for near-singular systems.
 * Near-singular systems can occur when using high-friction contacts, motors,
 * or certain articulated structures. For example, a robot with multiple legs
 * sitting on the ground may be near-singular.
 *
 * There are ways to help overcome QuickStep's inaccuracy problems:
 *
 * \li Increase CFM.
 * \li Reduce the number of contacts in your system (e.g. use the minimum
 *     number of contacts for the feet of a robot or creature).
 * \li Don't use excessive friction in the contacts.
 * \li Use contact slip if appropriate
 * \li Avoid kinematic loops (however, kinematic loops are inevitable in
 *     legged creatures).
 * \li Don't use excessive motor strength.
 * \liUse force-based motors instead of velocity-based motors.
 *
 * Increasing the number of QuickStep iterations may help a little bit, but
 * it is not going to help much if your system is really near singular.
 *
 * Failure result status means that the memory allocation has failed for operation.
 * In such a case all the objects remain in unchanged state and simulation can be
 * retried as soon as more memory is available.
 *
 * @param w The world to be stepped
 * @param stepsize The number of seconds that the simulation has to advance.
 * @returns 1 for success and 0 for failure
 *
 * @ingroup world
 */
ODE_API int dWorldQuickStep (dWorldID w, dReal stepsize);


/**
* @brief Converts an impulse to a force.
* @ingroup world
* @remarks
* If you want to apply a linear or angular impulse to a rigid body,
* instead of a force or a torque, then you can use this function to convert
* the desired impulse into a force/torque vector before calling the
* BodyAdd... function.
* The current algorithm simply scales the impulse by 1/stepsize,
* where stepsize is the step size for the next step that will be taken.
* This function is given a dWorldID because, in the future, the force
* computation may depend on integrator parameters that are set as
* properties of the world.
*/
ODE_API void dWorldImpulseToForce
(
 dWorldID, dReal stepsize,
 dReal ix, dReal iy, dReal iz, dVector3 force
 );

/**
 * @brief Set the maximum number of iterations that the RobustStep method 
 *        performs per step.
 * @ingroup world
 * @remarks
 * More iterations may give a more accurate solution, but may take
 * longer to compute.
 * @param num The default is 100 iterations.
 */
ODE_API void dWorldSetRobustStepMaxIterations (dWorldID, int num);


/**
 * @brief Get the tolerance of when sor lcp stops
 * @param dWorldID world id
 */
ODE_API dReal dWorldGetQuickStepTolerance (dWorldID);

/**
 * @brief Set a tolerance to stop quickstep iterations.
 * PGS iteration stops when the RMS of total constraint residual in the
 * quickstep inner iteration (see dWorldGetQuickStepRMSConstraintResidual)
 * is less than the tolerance specified here.
 * The units of tolerance is the same as units of \lambda,
 * which is in units of force.
 * @param dWorldID world id
 * @param dReal tolerance
 */
ODE_API void dWorldSetQuickStepTolerance (dWorldID, dReal tol);

/**
 * @brief Set the number of chunks quickstep divide up constraint rows
 * @param num The default is 1 chunk
 */
ODE_API void dWorldSetQuickStepNumChunks (dWorldID, int num);

/**
 * @brief Set the number of overlap when quickstep divide up constraint rows
 * @param num The default is 0 overlap
 */
ODE_API void dWorldSetQuickStepNumOverlap (dWorldID, int num);

/**
 * @brief Get the maximum number of iterations that the RobustStep method 
 *        performs per step.
 * @ingroup world
 * @return nr of iterations
 */
ODE_API int dWorldGetRobustStepMaxIterations (dWorldID);


/**
 * @brief Set the number of iterations that the QuickStep method performs per
 *        step.
 * @ingroup world
 * @remarks
 * More iterations will give a more accurate solution, but will take
 * longer to compute.
 * @param num The default is 20 iterations.
 */
ODE_API void dWorldSetQuickStepNumIterations (dWorldID, int num);


/**
 * @brief Set the number of preconditioning iterations that the QuickStep method performs per
 *        step.
 * @ingroup world
 * @remarks
 * More iterations will give a more accurate solution, but will take
 * longer to compute.
 * @param num The default is 0 iterations.
 */
ODE_API void dWorldSetQuickStepPreconIterations (dWorldID, int num);


/**
 * @brief Get the number of iterations that the QuickStep method performs per
 *        step.
 * @ingroup world
 * @return nr of iterations
 */
ODE_API int dWorldGetQuickStepNumIterations (dWorldID);

/**
 * @brief Get the number of iterations that the QuickStep method performs per
 *        step.
 * @ingroup world
 * @return nr of iterations
 */
ODE_API int dWorldGetQuickStepPreconIterations (dWorldID);

/**
 * @brief Set the SOR over-relaxation parameter
 * @ingroup world
 * @param over_relaxation value to use by SOR
 */
ODE_API void dWorldSetQuickStepW (dWorldID, dReal over_relaxation);

/**
 * @brief Get the SOR over-relaxation parameter
 * @ingroup world
 * @returns the over-relaxation setting
 */
ODE_API dReal dWorldGetQuickStepW (dWorldID);

/**
 * @brief Get the RMS of \Delta \lambda of the quickstep step
 * Given dLambda is measures by (b_i - a_{ij} lambda_j)/a_{ii}
 * it's a reasonable convergence measure for the linear system
 * being solved via PGS.  Note the dLambda used are post-projection.
 * The unit of errors are the same as the units of forces.
 * RMS of \Delta \Lambda array is defined as:
 * rms_dlambda[0]: bilateral constraints (findex = -1)
 * rms_dlambda[1]: contact normal constraints (findex = -2)
 * rms_dlambda[2]: friction constraints (findex >= 0)
 * rms_dlambda[3]: total (sum of previous 3)
 * @ingroup world
 * @returns the RMS of delta lambda
 */
ODE_API dReal *dWorldGetQuickStepRMSDeltaLambda (dWorldID);

/**
 * @brief Get the RMS of constraint residuals for the quickstep step.
 * The unit of constraint residuals are same as the units of velocities.
 * RMS of constraint residuals array is defined as:
 * rms_constraint_residual[0]: bilateral constraints (findex = -1)
 * rms_constraint_residual[1]: contact normal constraints (findex = -2)
 * rms_constraint_residual[2]: friction constraints (findex >= 0)
 * rms_constraint_residual[3]: total (sum of previous 3)
 * @ingroup world
 * @returns the RMS of constraint residuals
 */
ODE_API dReal *dWorldGetQuickStepRMSConstraintResidual (dWorldID);

/**
 * @brief Get current count of contact constraints.
 * @ingroup world
 * @returns the number of contact constraints in quickstep.
 */
ODE_API int dWorldGetQuickStepNumContacts (dWorldID);

/* PGS experimental parameters */

/**
 * @brief Get option to turn on inertia ratio reduction.
 * @ingroup world
 */
ODE_API bool dWorldGetQuickStepInertiaRatioReduction (dWorldID);

/**
 * @brief Get friction residual exponential smoothing coefficient.
 * @ingroup world
 */
ODE_API dReal dWorldGetQuickStepContactResidualSmoothing (dWorldID);

/**
 * @brief Get option to turn on experimental row reordering.
 * see dWorldGetQuickStepExperimentalRowReordering for details.
 * @ingroup world
 */
ODE_API bool dWorldGetQuickStepExperimentalRowReordering (dWorldID);

/**
 * @brief Get warm start scaling coefficient
 * @ingroup world
 */
ODE_API dReal dWorldGetQuickStepWarmStartFactor (dWorldID);

/**
 * @brief Get extra friction constraint iterations within each time step.
 * @ingroup world
 */
ODE_API int dWorldGetQuickStepExtraFrictionIterations (dWorldID);

/**
 * @brief Option to turn on inertia ratio reduction.
 * @ingroup world
 * @param irr set to true to turn on inertia ratio reduction.
 */
ODE_API void dWorldSetQuickStepInertiaRatioReduction (dWorldID, bool irr);

/**
 * @brief Set friction residual exponential smoothing coefficient
 * @ingroup world
 * @param smooth smoothing coefficent (0: no smothing ~ 1: full smoothing)
 */
ODE_API void dWorldSetQuickStepContactResidualSmoothing (dWorldID, dReal smoo);

/**
 * @brief Turn on experimental row reordering, so within one sweep,
 * following ordering of constraints are used:
 *   1. bilateral constraints
 *   2. all contact normal constraints
 *   3. all friction force constraints
 * otherwise, use standard reordering
 *   1. bilateral constraints
 *   2. sweep each contact sequentially.  For each contact,
 *      solve normal constraint followed by 2 friction constraints.
 * @ingroup world
 * @param reorder set to true to turn on experimental row reordering
 */
ODE_API void dWorldSetQuickStepExperimentalRowReordering (dWorldID, bool order);

/**
 * @brief Set warm start scaling coefficient
 * @ingroup world
 * @param warm 0: turn off warm starting, anything else is a scaling factor
 * for lambda from previous time step.
 */
ODE_API void dWorldSetQuickStepWarmStartFactor (dWorldID, dReal warm);

/**
 * @brief Set extra friction constraint iterations within each time step,
 * to be done after initial sweeps.
 * @ingroup world
 * @param iterations extra constraint iterations for friction rows after
 * default sweep.
 */
ODE_API void dWorldSetQuickStepExtraFrictionIterations (dWorldID, int iters);

/* World contact parameter functions */

/**
 * @brief Set the maximum correcting velocity that contacts are allowed
 * to generate.
 * @ingroup world
 * @param vel The default value is infinity (i.e. no limit).
 * @remarks
 * Reducing this value can help prevent "popping" of deeply embedded objects.
 */
ODE_API void dWorldSetContactMaxCorrectingVel (dWorldID, dReal vel);

/**
 * @brief Get the maximum correcting velocity that contacts are allowed
 * to generated.
 * @ingroup world
 */
ODE_API dReal dWorldGetContactMaxCorrectingVel (dWorldID);

/**
 * @brief Set the depth of the surface layer around all geometry objects.
 * @ingroup world
 * @remarks
 * Contacts are allowed to sink into the surface layer up to the given
 * depth before coming to rest.
 * @param depth The default value is zero.
 * @remarks
 * Increasing this to some small value (e.g. 0.001) can help prevent
 * jittering problems due to contacts being repeatedly made and broken.
 */
ODE_API void dWorldSetContactSurfaceLayer (dWorldID, dReal depth);

/**
 * @brief Get the depth of the surface layer around all geometry objects.
 * @ingroup world
 * @returns the depth
 */
ODE_API dReal dWorldGetContactSurfaceLayer (dWorldID);


/**
 * @defgroup disable Automatic Enabling and Disabling
 * @ingroup world bodies
 *
 * Every body can be enabled or disabled. Enabled bodies participate in the
 * simulation, while disabled bodies are turned off and do not get updated
 * during a simulation step. New bodies are always created in the enabled state.
 *
 * A disabled body that is connected through a joint to an enabled body will be
 * automatically re-enabled at the next simulation step.
 *
 * Disabled bodies do not consume CPU time, therefore to speed up the simulation
 * bodies should be disabled when they come to rest. This can be done automatically
 * with the auto-disable feature.
 *
 * If a body has its auto-disable flag turned on, it will automatically disable
 * itself when
 *   @li It has been idle for a given number of simulation steps.
 *   @li It has also been idle for a given amount of simulation time.
 *
 * A body is considered to be idle when the magnitudes of both its
 * linear average velocity and angular average velocity are below given thresholds.
 * The sample size for the average defaults to one and can be disabled by setting
 * to zero with 
 *
 * Thus, every body has six auto-disable parameters: an enabled flag, a idle step
 * count, an idle time, linear/angular average velocity thresholds, and the
 * average samples count.
 *
 * Newly created bodies get these parameters from world.
 */

/**
 * @brief Get auto disable linear threshold for newly created bodies.
 * @ingroup disable
 * @return the threshold
 */
ODE_API dReal dWorldGetAutoDisableLinearThreshold (dWorldID);

/**
 * @brief Set auto disable linear threshold for newly created bodies.
 * @param linear_threshold default is 0.01
 * @ingroup disable
 */
ODE_API void  dWorldSetAutoDisableLinearThreshold (dWorldID, dReal linear_threshold);

/**
 * @brief Get auto disable angular threshold for newly created bodies.
 * @ingroup disable
 * @return the threshold
 */
ODE_API dReal dWorldGetAutoDisableAngularThreshold (dWorldID);

/**
 * @brief Set auto disable angular threshold for newly created bodies.
 * @param linear_threshold default is 0.01
 * @ingroup disable
 */
ODE_API void dWorldSetAutoDisableAngularThreshold (dWorldID, dReal angular_threshold);

/**
 * @brief Get auto disable linear average threshold for newly created bodies.
 * @ingroup disable
 * @return the threshold
 */
ODE_API dReal dWorldGetAutoDisableLinearAverageThreshold (dWorldID);

/**
 * @brief Set auto disable linear average threshold for newly created bodies.
 * @param linear_average_threshold default is 0.01
 * @ingroup disable
 */
ODE_API void  dWorldSetAutoDisableLinearAverageThreshold (dWorldID, dReal linear_average_threshold);

/**
 * @brief Get auto disable angular average threshold for newly created bodies.
 * @ingroup disable
 * @return the threshold
 */
ODE_API dReal dWorldGetAutoDisableAngularAverageThreshold (dWorldID);

/**
 * @brief Set auto disable angular average threshold for newly created bodies.
 * @param linear_average_threshold default is 0.01
 * @ingroup disable
 */
ODE_API void dWorldSetAutoDisableAngularAverageThreshold (dWorldID, dReal angular_average_threshold);

/**
 * @brief Get auto disable sample count for newly created bodies.
 * @ingroup disable
 * @return number of samples used
 */
ODE_API int dWorldGetAutoDisableAverageSamplesCount (dWorldID);

/**
 * @brief Set auto disable average sample count for newly created bodies.
 * @ingroup disable
 * @param average_samples_count Default is 1, meaning only instantaneous velocity is used.
 * Set to zero to disable sampling and thus prevent any body from auto-disabling.
 */
ODE_API void dWorldSetAutoDisableAverageSamplesCount (dWorldID, unsigned int average_samples_count );

/**
 * @brief Get auto disable steps for newly created bodies.
 * @ingroup disable
 * @return nr of steps
 */
ODE_API int dWorldGetAutoDisableSteps (dWorldID);

/**
 * @brief Set auto disable steps for newly created bodies.
 * @ingroup disable
 * @param steps default is 10
 */
ODE_API void dWorldSetAutoDisableSteps (dWorldID, int steps);

/**
 * @brief Get auto disable time for newly created bodies.
 * @ingroup disable
 * @return nr of seconds
 */
ODE_API dReal dWorldGetAutoDisableTime (dWorldID);

/**
 * @brief Set auto disable time for newly created bodies.
 * @ingroup disable
 * @param time default is 0 seconds
 */
ODE_API void dWorldSetAutoDisableTime (dWorldID, dReal time);

/**
 * @brief Get auto disable flag for newly created bodies.
 * @ingroup disable
 * @return 0 or 1
 */
ODE_API int dWorldGetAutoDisableFlag (dWorldID);

/**
 * @brief Set auto disable flag for newly created bodies.
 * @ingroup disable
 * @param do_auto_disable default is false.
 */
ODE_API void dWorldSetAutoDisableFlag (dWorldID, int do_auto_disable);


/**
 * @defgroup damping Damping
 * @ingroup bodies world
 *
 * Damping serves two purposes: reduce simulation instability, and to allow
 * the bodies to come to rest (and possibly auto-disabling them).
 *
 * Bodies are constructed using the world's current damping parameters. Setting
 * the scales to 0 disables the damping.
 *
 * Here is how it is done: after every time step linear and angular
 * velocities are tested against the corresponding thresholds. If they
 * are above, they are multiplied by (1 - scale). So a negative scale value
 * will actually increase the speed, and values greater than one will
 * make the object oscillate every step; both can make the simulation unstable.
 *
 * To disable damping just set the damping scale to zero.
 *
 * You can also limit the maximum angular velocity. In contrast to the damping
 * functions, the angular velocity is affected before the body is moved.
 * This means that it will introduce errors in joints that are forcing the body
 * to rotate too fast. Some bodies have naturally high angular velocities
 * (like cars' wheels), so you may want to give them a very high (like the default,
 * dInfinity) limit.
 *
 * @note The velocities are damped after the stepper function has moved the
 * object. Otherwise the damping could introduce errors in joints. First the
 * joint constraints are processed by the stepper (moving the body), then
 * the damping is applied.
 *
 * @note The damping happens right after the moved callback is called; this way 
 * it still possible use the exact velocities the body has acquired during the
 * step. You can even use the callback to create your own customized damping.
 */

/**
 * @brief Get the world's linear damping threshold.
 * @ingroup damping
 */
ODE_API dReal dWorldGetLinearDampingThreshold (dWorldID w);

/**
 * @brief Set the world's linear damping threshold.
 * @param threshold The damping won't be applied if the linear speed is
 *        below this threshold. Default is 0.01.
 * @ingroup damping
 */
ODE_API void dWorldSetLinearDampingThreshold(dWorldID w, dReal threshold);

/**
 * @brief Get the world's angular damping threshold.
 * @ingroup damping
 */
ODE_API dReal dWorldGetAngularDampingThreshold (dWorldID w);

/**
 * @brief Set the world's angular damping threshold.
 * @param threshold The damping won't be applied if the angular speed is
 *        below this threshold. Default is 0.01.
 * @ingroup damping
 */
ODE_API void dWorldSetAngularDampingThreshold(dWorldID w, dReal threshold);

/**
 * @brief Get the world's linear damping scale.
 * @ingroup damping
 */
ODE_API dReal dWorldGetLinearDamping (dWorldID w);

/**
 * @brief Set the world's linear damping scale.
 * @param scale The linear damping scale that is to be applied to bodies.
 * Default is 0 (no damping). Should be in the interval [0, 1].
 * @ingroup damping
 */
ODE_API void dWorldSetLinearDamping (dWorldID w, dReal scale);

/**
 * @brief Get the world's angular damping scale.
 * @ingroup damping
 */
ODE_API dReal dWorldGetAngularDamping (dWorldID w);

/**
 * @brief Set the world's angular damping scale.
 * @param scale The angular damping scale that is to be applied to bodies.
 * Default is 0 (no damping). Should be in the interval [0, 1].
 * @ingroup damping
 */
ODE_API void dWorldSetAngularDamping(dWorldID w, dReal scale);

/**
 * @brief Convenience function to set body linear and angular scales.
 * @param linear_scale The linear damping scale that is to be applied to bodies.
 * @param angular_scale The angular damping scale that is to be applied to bodies.
 * @ingroup damping
 */
ODE_API void dWorldSetDamping(dWorldID w,
                                dReal linear_scale,
                                dReal angular_scale);

/**
 * @brief Get the default maximum angular speed.
 * @ingroup damping
 * @sa dBodyGetMaxAngularSpeed()
 */
ODE_API dReal dWorldGetMaxAngularSpeed (dWorldID w);


/**
 * @brief Set the default maximum angular speed for new bodies.
 * @ingroup damping
 * @sa dBodySetMaxAngularSpeed()
 */
ODE_API void dWorldSetMaxAngularSpeed (dWorldID w, dReal max_speed);



/**
 * @defgroup bodies Rigid Bodies
 *
 * A rigid body has various properties from the point of view of the
 * simulation. Some properties change over time:
 *
 *  @li Position vector (x,y,z) of the body's point of reference.
 *      Currently the point of reference must correspond to the body's center of mass.
 *  @li Linear velocity of the point of reference, a vector (vx,vy,vz).
 *  @li Orientation of a body, represented by a quaternion (qs,qx,qy,qz) or
 *      a 3x3 rotation matrix.
 *  @li Angular velocity vector (wx,wy,wz) which describes how the orientation
 *      changes over time.
 *
 * Other body properties are usually constant over time:
 *
 *  @li Mass of the body.
 *  @li Position of the center of mass with respect to the point of reference.
 *      In the current implementation the center of mass and the point of
 *      reference must coincide.
 *  @li Inertia matrix. This is a 3x3 matrix that describes how the body's mass
 *      is distributed around the center of mass. Conceptually each body has an
 *      x-y-z coordinate frame embedded in it that moves and rotates with the body.
 *
 * The origin of this coordinate frame is the body's point of reference. Some values
 * in ODE (vectors, matrices etc) are relative to the body coordinate frame, and others
 * are relative to the global coordinate frame.
 *
 * Note that the shape of a rigid body is not a dynamical property (except insofar as
 * it influences the various mass properties). It is only collision detection that cares
 * about the detailed shape of the body.
 */


/**
 * @brief Get auto disable linear average threshold.
 * @ingroup bodies disable
 * @return the threshold
 */
ODE_API dReal dBodyGetAutoDisableLinearThreshold (dBodyID);

/**
 * @brief Set auto disable linear average threshold.
 * @ingroup bodies disable
 * @return the threshold
 */
ODE_API void  dBodySetAutoDisableLinearThreshold (dBodyID, dReal linear_average_threshold);

/**
 * @brief Get auto disable angular average threshold.
 * @ingroup bodies disable
 * @return the threshold
 */
ODE_API dReal dBodyGetAutoDisableAngularThreshold (dBodyID);

/**
 * @brief Set auto disable angular average threshold.
 * @ingroup bodies disable
 * @return the threshold
 */
ODE_API void  dBodySetAutoDisableAngularThreshold (dBodyID, dReal angular_average_threshold);

/**
 * @brief Get auto disable average size (samples count).
 * @ingroup bodies disable
 * @return the nr of steps/size.
 */
ODE_API int dBodyGetAutoDisableAverageSamplesCount (dBodyID);

/**
 * @brief Set auto disable average buffer size (average steps).
 * @ingroup bodies disable
 * @param average_samples_count the nr of samples to review.
 */
ODE_API void dBodySetAutoDisableAverageSamplesCount (dBodyID, unsigned int average_samples_count);


/**
 * @brief Get auto steps a body must be thought of as idle to disable
 * @ingroup bodies disable
 * @return the nr of steps
 */
ODE_API int dBodyGetAutoDisableSteps (dBodyID);

/**
 * @brief Set auto disable steps.
 * @ingroup bodies disable
 * @param steps the nr of steps.
 */
ODE_API void dBodySetAutoDisableSteps (dBodyID, int steps);

/**
 * @brief Get auto disable time.
 * @ingroup bodies disable
 * @return nr of seconds
 */
ODE_API dReal dBodyGetAutoDisableTime (dBodyID);

/**
 * @brief Set auto disable time.
 * @ingroup bodies disable
 * @param time nr of seconds.
 */
ODE_API void  dBodySetAutoDisableTime (dBodyID, dReal time);

/**
 * @brief Get auto disable flag.
 * @ingroup bodies disable
 * @return 0 or 1
 */
ODE_API int dBodyGetAutoDisableFlag (dBodyID);

/**
 * @brief Set auto disable flag.
 * @ingroup bodies disable
 * @param do_auto_disable 0 or 1
 */
ODE_API void dBodySetAutoDisableFlag (dBodyID, int do_auto_disable);

/**
 * @brief Set auto disable defaults.
 * @remarks
 * Set the values for the body to those set as default for the world.
 * @ingroup bodies disable
 */
ODE_API void  dBodySetAutoDisableDefaults (dBodyID);


/**
 * @brief Retrieves the world attached to te given body.
 * @remarks
 * 
 * @ingroup bodies
 */
ODE_API dWorldID dBodyGetWorld (dBodyID);

/**
 * @brief Create a body in given world.
 * @remarks
 * Default mass parameters are at position (0,0,0).
 * @ingroup bodies
 */
ODE_API dBodyID dBodyCreate (dWorldID);

/**
 * @brief Destroy a body.
 * @remarks
 * All joints that are attached to this body will be put into limbo:
 * i.e. unattached and not affecting the simulation, but they will NOT be
 * deleted.
 * @ingroup bodies
 */
ODE_API void dBodyDestroy (dBodyID);

/**
 * @brief Set the body's user-data pointer.
 * @ingroup bodies
 * @param data arbitraty pointer
 */
ODE_API void  dBodySetData (dBodyID, void *data);

/**
 * @brief Get the body's user-data pointer.
 * @ingroup bodies
 * @return a pointer to the user's data.
 */
ODE_API void *dBodyGetData (dBodyID);

/**
 * @brief Set position of a body.
 * @remarks
 * After setting, the outcome of the simulation is undefined
 * if the new configuration is inconsistent with the joints/constraints
 * that are present.
 * @ingroup bodies
 */
ODE_API void dBodySetPosition   (dBodyID, dReal x, dReal y, dReal z);

/**
 * @brief Set the orientation of a body.
 * @ingroup bodies
 * @remarks
 * After setting, the outcome of the simulation is undefined
 * if the new configuration is inconsistent with the joints/constraints
 * that are present.
 */
ODE_API void dBodySetMinDepth   (dBodyID, const double d);

/**
 * @brief Set the orientation of a body.
 * @ingroup bodies
 * @remarks
 * After setting, the outcome of the simulation is undefined
 * if the new configuration is inconsistent with the joints/constraints
 * that are present.
 */
ODE_API void dBodySetMaxVel   (dBodyID, const double d);

/**
 * @brief Set the orientation of a body.
 * @ingroup bodies
 * @remarks
 * After setting, the outcome of the simulation is undefined
 * if the new configuration is inconsistent with the joints/constraints
 * that are present.
 */
ODE_API void dBodySetRotation   (dBodyID, const dMatrix3 R);

/**
 * @brief Set the orientation of a body.
 * @ingroup bodies
 * @remarks
 * After setting, the outcome of the simulation is undefined
 * if the new configuration is inconsistent with the joints/constraints
 * that are present.
 */
ODE_API void dBodySetQuaternion (dBodyID, const dQuaternion q);

/**
 * @brief Set the linear velocity of a body.
 * @ingroup bodies
 */
ODE_API void dBodySetLinearVel  (dBodyID, dReal x, dReal y, dReal z);

/**
 * @brief Set the angular velocity of a body.
 * @ingroup bodies
 */
ODE_API void dBodySetAngularVel (dBodyID, dReal x, dReal y, dReal z);

/**
 * @brief Get the position of a body.
 * @ingroup bodies
 * @remarks
 * When getting, the returned values are pointers to internal data structures,
 * so the vectors are valid until any changes are made to the rigid body
 * system structure.
 * @sa dBodyCopyPosition
 */
ODE_API const dReal * dBodyGetPosition (dBodyID);


/**
 * @brief Copy the position of a body into a vector.
 * @ingroup bodies
 * @param body  the body to query
 * @param pos   a copy of the body position
 * @sa dBodyGetPosition
 */
ODE_API void dBodyCopyPosition (dBodyID body, dVector3 pos);


/**
 * @brief Get the rotation of a body.
 * @ingroup bodies
 * @return pointer to a 4x3 rotation matrix.
 */
ODE_API const dReal * dBodyGetRotation (dBodyID);


/**
 * @brief Copy the rotation of a body.
 * @ingroup bodies
 * @param body   the body to query
 * @param R      a copy of the rotation matrix
 * @sa dBodyGetRotation
 */
ODE_API void dBodyCopyRotation (dBodyID, dMatrix3 R);


/**
 * @brief Get the rotation of a body.
 * @ingroup bodies
 * @return pointer to 4 scalars that represent the quaternion.
 */
ODE_API const dReal * dBodyGetQuaternion (dBodyID);


/**
 * @brief Copy the orientation of a body into a quaternion.
 * @ingroup bodies
 * @param body  the body to query
 * @param quat  a copy of the orientation quaternion
 * @sa dBodyGetQuaternion
 */
ODE_API void dBodyCopyQuaternion(dBodyID body, dQuaternion quat);


/**
 * @brief Get the linear velocity of a body.
 * @ingroup bodies
 */
ODE_API const dReal * dBodyGetLinearVel (dBodyID);

/**
 * @brief Get the angular velocity of a body.
 * @ingroup bodies
 */
ODE_API const dReal * dBodyGetAngularVel (dBodyID);

/**
 * @brief Set the mass of a body.
 * @ingroup bodies
 */
ODE_API void dBodySetMass (dBodyID, const dMass *mass);

/**
 * @brief Get the mass of a body.
 * @ingroup bodies
 */
ODE_API void dBodyGetMass (dBodyID, dMass *mass);

/**
 * @brief Add force at centre of mass of body in absolute coordinates.
 * @ingroup bodies
 */
ODE_API void dBodyAddForce            (dBodyID, dReal fx, dReal fy, dReal fz);

/**
 * @brief Add torque at centre of mass of body in absolute coordinates.
 * @ingroup bodies
 */
ODE_API void dBodyAddTorque           (dBodyID, dReal fx, dReal fy, dReal fz);

/**
 * @brief Add force at centre of mass of body in coordinates relative to body.
 * @ingroup bodies
 */
ODE_API void dBodyAddRelForce         (dBodyID, dReal fx, dReal fy, dReal fz);

/**
 * @brief Add torque at centre of mass of body in coordinates relative to body.
 * @ingroup bodies
 */
ODE_API void dBodyAddRelTorque        (dBodyID, dReal fx, dReal fy, dReal fz);

/**
 * @brief Add force at specified point in body in global coordinates.
 * @ingroup bodies
 */
ODE_API void dBodyAddForceAtPos       (dBodyID, dReal fx, dReal fy, dReal fz,
			                dReal px, dReal py, dReal pz);
/**
 * @brief Add force at specified point in body in local coordinates.
 * @ingroup bodies
 */
ODE_API void dBodyAddForceAtRelPos    (dBodyID, dReal fx, dReal fy, dReal fz,
			                dReal px, dReal py, dReal pz);
/**
 * @brief Add force at specified point in body in global coordinates.
 * @ingroup bodies
 */
ODE_API void dBodyAddRelForceAtPos    (dBodyID, dReal fx, dReal fy, dReal fz,
			                dReal px, dReal py, dReal pz);
/**
 * @brief Add force at specified point in body in local coordinates.
 * @ingroup bodies
 */
ODE_API void dBodyAddRelForceAtRelPos (dBodyID, dReal fx, dReal fy, dReal fz,
			                dReal px, dReal py, dReal pz);

/**
 * @brief Return the current accumulated force vector.
 * @return points to an array of 3 reals.
 * @remarks
 * The returned values are pointers to internal data structures, so
 * the vectors are only valid until any changes are made to the rigid
 * body system.
 * @ingroup bodies
 */
ODE_API const dReal * dBodyGetForce (dBodyID);

/**
 * @brief Return the current accumulated torque vector.
 * @return points to an array of 3 reals.
 * @remarks
 * The returned values are pointers to internal data structures, so
 * the vectors are only valid until any changes are made to the rigid
 * body system.
 * @ingroup bodies
 */
ODE_API const dReal * dBodyGetTorque (dBodyID);

/**
 * @brief Set the body force accumulation vector.
 * @remarks
 * This is mostly useful to zero the force and torque for deactivated bodies
 * before they are reactivated, in the case where the force-adding functions
 * were called on them while they were deactivated.
 * @ingroup bodies
 */
ODE_API void dBodySetForce  (dBodyID b, dReal x, dReal y, dReal z);

/**
 * @brief Set the body torque accumulation vector.
 * @remarks
 * This is mostly useful to zero the force and torque for deactivated bodies
 * before they are reactivated, in the case where the force-adding functions
 * were called on them while they were deactivated.
 * @ingroup bodies
 */
ODE_API void dBodySetTorque (dBodyID b, dReal x, dReal y, dReal z);

/**
 * @brief Get world position of a relative point on body.
 * @ingroup bodies
 * @param result will contain the result.
 */
ODE_API void dBodyGetRelPointPos
(
  dBodyID, dReal px, dReal py, dReal pz,
  dVector3 result
);

/**
 * @brief Get velocity vector in global coords of a relative point on body.
 * @ingroup bodies
 * @param result will contain the result.
 */
ODE_API void dBodyGetRelPointVel
(
  dBodyID, dReal px, dReal py, dReal pz,
  dVector3 result
);

/**
 * @brief Get velocity vector in global coords of a globally
 * specified point on a body.
 * @ingroup bodies
 * @param result will contain the result.
 */
ODE_API void dBodyGetPointVel
(
  dBodyID, dReal px, dReal py, dReal pz,
  dVector3 result
);

/**
 * @brief takes a point in global coordinates and returns
 * the point's position in body-relative coordinates.
 * @remarks
 * This is the inverse of dBodyGetRelPointPos()
 * @ingroup bodies
 * @param result will contain the result.
 */
ODE_API void dBodyGetPosRelPoint
(
  dBodyID, dReal px, dReal py, dReal pz,
  dVector3 result
);

/**
 * @brief Convert from local to world coordinates.
 * @ingroup bodies
 * @param result will contain the result.
 */
ODE_API void dBodyVectorToWorld
(
  dBodyID, dReal px, dReal py, dReal pz,
  dVector3 result
);

/**
 * @brief Convert from world to local coordinates.
 * @ingroup bodies
 * @param result will contain the result.
 */
ODE_API void dBodyVectorFromWorld
(
  dBodyID, dReal px, dReal py, dReal pz,
  dVector3 result
);

/**
 * @brief controls the way a body's orientation is updated at each timestep.
 * @ingroup bodies
 * @param mode can be 0 or 1:
 * \li 0: An ``infinitesimal'' orientation update is used.
 * This is fast to compute, but it can occasionally cause inaccuracies
 * for bodies that are rotating at high speed, especially when those
 * bodies are joined to other bodies.
 * This is the default for every new body that is created.
 * \li 1: A ``finite'' orientation update is used.
 * This is more costly to compute, but will be more accurate for high
 * speed rotations.
 * @remarks
 * Note however that high speed rotations can result in many types of
 * error in a simulation, and the finite mode will only fix one of those
 * sources of error.
 */
ODE_API void dBodySetFiniteRotationMode (dBodyID, int mode);

/**
 * @brief sets the finite rotation axis for a body.
 * @ingroup bodies
 * @remarks
 * This is axis only has meaning when the finite rotation mode is set
 * If this axis is zero (0,0,0), full finite rotations are performed on
 * the body.
 * If this axis is nonzero, the body is rotated by performing a partial finite
 * rotation along the axis direction followed by an infinitesimal rotation
 * along an orthogonal direction.
 * @remarks
 * This can be useful to alleviate certain sources of error caused by quickly
 * spinning bodies. For example, if a car wheel is rotating at high speed
 * you can call this function with the wheel's hinge axis as the argument to
 * try and improve its behavior.
 */
ODE_API void dBodySetFiniteRotationAxis (dBodyID, dReal x, dReal y, dReal z);

/**
 * @brief Get the way a body's orientation is updated each timestep.
 * @ingroup bodies
 * @return the mode 0 (infitesimal) or 1 (finite).
 */
ODE_API int dBodyGetFiniteRotationMode (dBodyID);

/**
 * @brief Get the finite rotation axis.
 * @param result will contain the axis.
 * @ingroup bodies
 */
ODE_API void dBodyGetFiniteRotationAxis (dBodyID, dVector3 result);

/**
 * @brief Get the number of joints that are attached to this body.
 * @ingroup bodies
 * @return nr of joints
 */
ODE_API int dBodyGetNumJoints (dBodyID b);

/**
 * @brief Return a joint attached to this body, given by index.
 * @ingroup bodies
 * @param index valid range is  0 to n-1 where n is the value returned by
 * dBodyGetNumJoints().
 */
ODE_API dJointID dBodyGetJoint (dBodyID, int index);




/**
 * @brief Set rigid body to dynamic state (default).
 * @param dBodyID identification of body.
 * @ingroup bodies
 */
ODE_API void dBodySetDynamic (dBodyID);

/**
 * @brief Set rigid body to kinematic state.
 * When in kinematic state the body isn't simulated as a dynamic
 * body (it's "unstoppable", doesn't respond to forces),
 * but can still affect dynamic bodies (e.g. in joints).
 * Kinematic bodies can be controlled by position and velocity.
 * @note A kinematic body has infinite mass. If you set its mass
 * to something else, it loses the kinematic state and behaves
 * as a normal dynamic body.
 * @param dBodyID identification of body.
 * @ingroup bodies
 */
ODE_API void dBodySetKinematic (dBodyID);

/**
 * @brief Check wether a body is in kinematic state.
 * @ingroup bodies
 * @return 1 if a body is kinematic or 0 if it is dynamic.
 */
ODE_API int dBodyIsKinematic (dBodyID);

/**
 * @brief Manually enable a body.
 * @param dBodyID identification of body.
 * @ingroup bodies
 */
ODE_API void dBodyEnable (dBodyID);

/**
 * @brief Manually disable a body.
 * @ingroup bodies
 * @remarks
 * A disabled body that is connected through a joint to an enabled body will
 * be automatically re-enabled at the next simulation step.
 */
ODE_API void dBodyDisable (dBodyID);

/**
 * @brief Check wether a body is enabled.
 * @ingroup bodies
 * @return 1 if a body is currently enabled or 0 if it is disabled.
 */
ODE_API int dBodyIsEnabled (dBodyID);

/**
 * @brief Set whether the body is influenced by the world's gravity or not.
 * @ingroup bodies
 * @param mode when nonzero gravity affects this body.
 * @remarks
 * Newly created bodies are always influenced by the world's gravity.
 */
ODE_API void dBodySetGravityMode (dBodyID b, int mode);

/**
 * @brief Get whether the body is influenced by the world's gravity or not.
 * @ingroup bodies
 * @return nonzero means gravity affects this body.
 */
ODE_API int dBodyGetGravityMode (dBodyID b);

/**
 * @brief Set the 'moved' callback of a body.
 *
 * Whenever a body has its position or rotation changed during the
 * timestep, the callback will be called (with body as the argument).
 * Use it to know which body may need an update in an external
 * structure (like a 3D engine).
 *
 * @param b the body that needs to be watched.
 * @param callback the callback to be invoked when the body moves. Set to zero
 * to disable.
 * @ingroup bodies
 */
ODE_API void dBodySetMovedCallback(dBodyID b, void (*callback)(dBodyID));

ODE_API void dBodySetDisabledCallback(dBodyID b, void (*callback)(dBodyID));

/**
 * @brief Return the first geom associated with the body.
 * 
 * You can traverse through the geoms by repeatedly calling
 * dBodyGetNextGeom().
 *
 * @return the first geom attached to this body, or 0.
 * @ingroup bodies
 */
ODE_API dGeomID dBodyGetFirstGeom (dBodyID b);


/**
 * @brief returns the next geom associated with the same body.
 * @param g a geom attached to some body.
 * @return the next geom attached to the same body, or 0.
 * @sa dBodyGetFirstGeom
 * @ingroup bodies
 */
ODE_API dGeomID dBodyGetNextGeom (dGeomID g);


/**
 * @brief Resets the damping settings to the current world's settings.
 * @ingroup bodies damping
 */
ODE_API void dBodySetDampingDefaults(dBodyID b);

/**
 * @brief Get the body's linear damping scale.
 * @ingroup bodies damping
 */
ODE_API dReal dBodyGetLinearDamping (dBodyID b);

/**
 * @brief Set the body's linear damping scale.
 * @param scale The linear damping scale. Should be in the interval [0, 1].
 * @ingroup bodies damping
 * @remarks From now on the body will not use the world's linear damping
 * scale until dBodySetDampingDefaults() is called.
 * @sa dBodySetDampingDefaults()
 */
ODE_API void dBodySetLinearDamping(dBodyID b, dReal scale);

/**
 * @brief Get the body's angular damping scale.
 * @ingroup bodies damping
 * @remarks If the body's angular damping scale was not set, this function
 * returns the world's angular damping scale.
 */
ODE_API dReal dBodyGetAngularDamping (dBodyID b);

/**
 * @brief Set the body's angular damping scale.
 * @param scale The angular damping scale. Should be in the interval [0, 1].
 * @ingroup bodies damping
 * @remarks From now on the body will not use the world's angular damping
 * scale until dBodyResetAngularDamping() is called.
 * @sa dBodyResetAngularDamping()
 */
ODE_API void dBodySetAngularDamping(dBodyID b, dReal scale);

/**
 * @brief Convenience function to set linear and angular scales at once.
 * @param linear_scale The linear damping scale. Should be in the interval [0, 1].
 * @param angular_scale The angular damping scale. Should be in the interval [0, 1].
 * @ingroup bodies damping
 * @sa dBodySetLinearDamping() dBodySetAngularDamping()
 */
ODE_API void dBodySetDamping(dBodyID b, dReal linear_scale, dReal angular_scale);

/**
 * @brief Get the body's linear damping threshold.
 * @ingroup bodies damping
 */
ODE_API dReal dBodyGetLinearDampingThreshold (dBodyID b);

/**
 * @brief Set the body's linear damping threshold.
 * @param threshold The linear threshold to be used. Damping
 *      is only applied if the linear speed is above this limit.
 * @ingroup bodies damping
 */
ODE_API void dBodySetLinearDampingThreshold(dBodyID b, dReal threshold);

/**
 * @brief Get the body's angular damping threshold.
 * @ingroup bodies damping
 */
ODE_API dReal dBodyGetAngularDampingThreshold (dBodyID b);

/**
 * @brief Set the body's angular damping threshold.
 * @param threshold The angular threshold to be used. Damping is
 *      only used if the angular speed is above this limit.
 * @ingroup bodies damping
 */
ODE_API void dBodySetAngularDampingThreshold(dBodyID b, dReal threshold);

/**
 * @brief Get the body's maximum angular speed.
 * @ingroup damping bodies
 * @sa dWorldGetMaxAngularSpeed()
 */
ODE_API dReal dBodyGetMaxAngularSpeed (dBodyID b);

/**
 * @brief Set the body's maximum angular speed.
 * @ingroup damping bodies
 * @sa dWorldSetMaxAngularSpeed() dBodyResetMaxAngularSpeed()
 * The default value is dInfinity, but it's a good idea to limit
 * it at less than 500 if the body has the gyroscopic term
 * enabled.
 */
ODE_API void dBodySetMaxAngularSpeed(dBodyID b, dReal max_speed);



/**
 * @brief Get the body's gyroscopic state.
 *
 * @return nonzero if gyroscopic term computation is enabled (default),
 * zero otherwise.
 * @ingroup bodies
 */
ODE_API int dBodyGetGyroscopicMode(dBodyID b);


/**
 * @brief Enable/disable the body's gyroscopic term.
 *
 * Disabling the gyroscopic term of a body usually improves
 * stability. It also helps turning spining objects, like cars'
 * wheels.
 *
 * @param enabled   nonzero (default) to enable gyroscopic term, 0
 * to disable.
 * @ingroup bodies
 */
ODE_API void dBodySetGyroscopicMode(dBodyID b, int enabled);




/**
 * @defgroup joints Joints
 *
 * In real life a joint is something like a hinge, that is used to connect two
 * objects.
 * In ODE a joint is very similar: It is a relationship that is enforced between
 * two bodies so that they can only have certain positions and orientations
 * relative to each other.
 * This relationship is called a constraint -- the words joint and
 * constraint are often used interchangeably.
 *
 * A joint has a set of parameters that can be set. These include:
 *
 *
 * \li  dParamLoStop Low stop angle or position. Setting this to
 *	-dInfinity (the default value) turns off the low stop.
 *	For rotational joints, this stop must be greater than -pi to be
 *	effective.
 * \li  dParamHiStop High stop angle or position. Setting this to
 *	dInfinity (the default value) turns off the high stop.
 *	For rotational joints, this stop must be less than pi to be
 *	effective.
 *	If the high stop is less than the low stop then both stops will
 *	be ineffective.
 * \li  dParamVel Desired motor velocity (this will be an angular or
 *	linear velocity).
 * \li  dParamFMax The maximum force or torque that the motor will use to
 *	achieve the desired velocity.
 *	This must always be greater than or equal to zero.
 *	Setting this to zero (the default value) turns off the motor.
 * \li  dParamFudgeFactor The current joint stop/motor implementation has
 *	a small problem:
 *	when the joint is at one stop and the motor is set to move it away
 *	from the stop, too much force may be applied for one time step,
 *	causing a ``jumping'' motion.
 *	This fudge factor is used to scale this excess force.
 *	It should have a value between zero and one (the default value).
 *	If the jumping motion is too visible in a joint, the value can be
 *	reduced.
 *	Making this value too small can prevent the motor from being able to
 *	move the joint away from a stop.
 * \li  dParamBounce The bouncyness of the stops.
 *	This is a restitution parameter in the range 0..1.
 *	0 means the stops are not bouncy at all, 1 means maximum bouncyness.
 * \li  dParamCFM The constraint force mixing (CFM) value used when not
 *	at a stop.
 * \li  dParamStopERP The error reduction parameter (ERP) used by the
 *	stops.
 * \li  dParamStopCFM The constraint force mixing (CFM) value used by the
 *	stops. Together with the ERP value this can be used to get spongy or
 *	soft stops.
 *	Note that this is intended for unpowered joints, it does not really
 *	work as expected when a powered joint reaches its limit.
 * \li  dParamSuspensionERP Suspension error reduction parameter (ERP).
 *	Currently this is only implemented on the hinge-2 joint.
 * \li  dParamSuspensionCFM Suspension constraint force mixing (CFM) value.
 *	Currently this is only implemented on the hinge-2 joint.
 *
 * If a particular parameter is not implemented by a given joint, setting it
 * will have no effect.
 * These parameter names can be optionally followed by a digit (2 or 3)
 * to indicate the second or third set of parameters, e.g. for the second axis
 * in a hinge-2 joint, or the third axis in an AMotor joint.
 */


ODE_API void dJointReset(dJointID);

/**
 * @brief Create a new joint of the ball type.
 * @ingroup joints
 * @remarks
 * The joint is initially in "limbo" (i.e. it has no effect on the simulation)
 * because it does not connect to any bodies.
 * @param dJointGroupID set to 0 to allocate the joint normally.
 * If it is nonzero the joint is allocated in the given joint group.
 */
ODE_API dJointID dJointCreateBall (dWorldID, dJointGroupID);

/**
 * @brief Create a new joint of the hinge type.
 * @ingroup joints
 * @param dJointGroupID set to 0 to allocate the joint normally.
 * If it is nonzero the joint is allocated in the given joint group.
 */
ODE_API dJointID dJointCreateHinge (dWorldID, dJointGroupID);

/**
 * @brief Create a new joint of the gearbox type.
 * @ingroup joints
 * @param dJointGroupID set to 0 to allocate the joint normally.
 * If it is nonzero the joint is allocated in the given joint group.
 */
ODE_API dJointID dJointCreateGearbox (dWorldID, dJointGroupID);
 
/**
 * @brief Create a new joint of the slider type.
 * @ingroup joints
 * @param dJointGroupID set to 0 to allocate the joint normally.
 * If it is nonzero the joint is allocated in the given joint group.
 */
ODE_API dJointID dJointCreateSlider (dWorldID, dJointGroupID);

/**
 * @brief Create a new joint of the screw type.
 * @ingroup joints
 * @param dJointGroupID set to 0 to allocate the joint normally.
 * If it is nonzero the joint is allocated in the given joint group.
 */
ODE_API dJointID dJointCreateScrew (dWorldID, dJointGroupID);

/**
 * @brief Create a new joint of the contact type.
 * @ingroup joints
 * @param dJointGroupID set to 0 to allocate the joint normally.
 * If it is nonzero the joint is allocated in the given joint group.
 */
ODE_API dJointID dJointCreateContact (dWorldID, dJointGroupID, const dContact *);

/**
 * @brief Create a new joint of the hinge2 type.
 * @ingroup joints
 * @param dJointGroupID set to 0 to allocate the joint normally.
 * If it is nonzero the joint is allocated in the given joint group.
 */
ODE_API dJointID dJointCreateHinge2 (dWorldID, dJointGroupID);

/**
 * @brief Create a new joint of the universal type.
 * @ingroup joints
 * @param dJointGroupID set to 0 to allocate the joint normally.
 * If it is nonzero the joint is allocated in the given joint group.
 */
ODE_API dJointID dJointCreateUniversal (dWorldID, dJointGroupID);

/**
 * @brief Create a new joint of the PR (Prismatic and Rotoide) type.
 * @ingroup joints
 * @param dJointGroupID set to 0 to allocate the joint normally.
 * If it is nonzero the joint is allocated in the given joint group.
 */
ODE_API dJointID dJointCreatePR (dWorldID, dJointGroupID);

  /**
   * @brief Create a new joint of the PU (Prismatic and Universal) type.
   * @ingroup joints
   * @param dJointGroupID set to 0 to allocate the joint normally.
   * If it is nonzero the joint is allocated in the given joint group.
   */
  ODE_API dJointID dJointCreatePU (dWorldID, dJointGroupID);

  /**
   * @brief Create a new joint of the Piston type.
   * @ingroup joints
   * @param dJointGroupID set to 0 to allocate the joint normally.
   *                      If it is nonzero the joint is allocated in the given
   *                      joint group.
   */
  ODE_API dJointID dJointCreatePiston (dWorldID, dJointGroupID);

/**
 * @brief Create a new joint of the fixed type.
 * @ingroup joints
 * @param dJointGroupID set to 0 to allocate the joint normally.
 * If it is nonzero the joint is allocated in the given joint group.
 */
ODE_API dJointID dJointCreateFixed (dWorldID, dJointGroupID);

ODE_API dJointID dJointCreateNull (dWorldID, dJointGroupID);

/**
 * @brief Create a new joint of the A-motor type.
 * @ingroup joints
 * @param dJointGroupID set to 0 to allocate the joint normally.
 * If it is nonzero the joint is allocated in the given joint group.
 */
ODE_API dJointID dJointCreateAMotor (dWorldID, dJointGroupID);

/**
 * @brief Create a new joint of the L-motor type.
 * @ingroup joints
 * @param dJointGroupID set to 0 to allocate the joint normally.
 * If it is nonzero the joint is allocated in the given joint group.
 */
ODE_API dJointID dJointCreateLMotor (dWorldID, dJointGroupID);

/**
 * @brief Create a new joint of the plane-2d type.
 * @ingroup joints
 * @param dJointGroupID set to 0 to allocate the joint normally.
 * If it is nonzero the joint is allocated in the given joint group.
 */
ODE_API dJointID dJointCreatePlane2D (dWorldID, dJointGroupID);

/**
 * @brief Create a new joint of the double ball type.
 * @ingroup joints
 * @param dJointGroupID set to 0 to allocate the joint normally.
 * If it is nonzero the joint is allocated in the given joint group.
 */
ODE_API dJointID dJointCreateDBall (dWorldID, dJointGroupID);

/**
 * @brief Destroy a joint.
 * @ingroup joints
 *
 * disconnects it from its attached bodies and removing it from the world.
 * However, if the joint is a member of a group then this function has no
 * effect - to destroy that joint the group must be emptied or destroyed.
 */
ODE_API void dJointDestroy (dJointID);


/**
 * @brief Create a joint group
 * @ingroup joints
 * @param max_size deprecated. Set to 0.
 */
ODE_API dJointGroupID dJointGroupCreate (int max_size);

/**
 * @brief Destroy a joint group.
 * @ingroup joints
 *
 * All joints in the joint group will be destroyed.
 */
ODE_API void dJointGroupDestroy (dJointGroupID);

/**
 * @brief Empty a joint group.
 * @ingroup joints
 *
 * All joints in the joint group will be destroyed,
 * but the joint group itself will not be destroyed.
 */
ODE_API void dJointGroupEmpty (dJointGroupID);

/**
 * @brief Return the number of bodies attached to the joint
 * @ingroup joints
 */
ODE_API int dJointGetNumBodies(dJointID);

/**
 * @brief Attach the joint to some new bodies.
 * @ingroup joints
 *
 * If the joint is already attached, it will be detached from the old bodies
 * first.
 * To attach this joint to only one body, set body1 or body2 to zero - a zero
 * body refers to the static environment.
 * Setting both bodies to zero puts the joint into "limbo", i.e. it will
 * have no effect on the simulation.
 * @remarks
 * Some joints, like hinge-2 need to be attached to two bodies to work.
 */
ODE_API void dJointAttach (dJointID, dBodyID body1, dBodyID body2);

/**
 * @brief Manually enable a joint.
 * @param dJointID identification of joint.
 * @ingroup joints
 */
ODE_API void dJointEnable (dJointID);

/**
 * @brief Manually disable a joint.
 * @ingroup joints
 * @remarks
 * A disabled joint will not affect the simulation, but will maintain the anchors and
 * axes so it can be enabled later.
 */
ODE_API void dJointDisable (dJointID);

/**
 * @brief Check wether a joint is enabled.
 * @ingroup joints
 * @return 1 if a joint is currently enabled or 0 if it is disabled.
 */
ODE_API int dJointIsEnabled (dJointID);

/**
 * @brief Set the user-data pointer
 * @ingroup joints
 */
ODE_API void dJointSetData (dJointID, void *data);

/**
 * @brief Set screw joint thread pitch
 * @ingroup joints
 */
ODE_API void dJointSetScrewThreadPitch (dJointID, dReal thread_pitch);

/**
 * @brief Set joint viscous damping coefficient
 * @ingroup joints
 */
ODE_API void dJointSetDamping (dJointID, dReal damping);

/**
 * @brief Get the user-data pointer
 * @ingroup joints
 */
ODE_API void *dJointGetData (dJointID);

/**
 * @brief Get the type of the joint
 * @ingroup joints
 * @return the type, being one of these:
 * \li dJointTypeBall
 * \li dJointTypeHinge
 * \li dJointTypeSlider
 * \li dJointTypeScrew
 * \li dJointTypeContact
 * \li dJointTypeUniversal
 * \li dJointTypeHinge2
 * \li dJointTypeFixed
 * \li dJointTypeNull
 * \li dJointTypeAMotor
 * \li dJointTypeLMotor
 * \li dJointTypePlane2D
 * \li dJointTypePR
 * \li dJointTypePU
 * \li dJointTypePiston
 */
ODE_API dJointType dJointGetType (dJointID);

/**
 * @brief Return the bodies that this joint connects.
 * @ingroup joints
 * @param index return the first (0) or second (1) body.
 * @remarks
 * If one of these returned body IDs is zero, the joint connects the other body
 * to the static environment.
 * If both body IDs are zero, the joint is in ``limbo'' and has no effect on
 * the simulation.
 */
ODE_API dBodyID dJointGetBody (dJointID, int index);

/**
 * @brief Sets the datastructure that is to receive the feedback.
 *
 * The feedback can be used by the user, so that it is known how
 * much force an individual joint exerts.
 * @ingroup joints
 */
ODE_API void dJointSetFeedback (dJointID, dJointFeedback *);

/**
 * @brief Gets the datastructure that is to receive the feedback.
 * @ingroup joints
 */
ODE_API dJointFeedback *dJointGetFeedback (dJointID);

/**
 * @brief Set the joint anchor point.
 * @ingroup joints
 *
 * The joint will try to keep this point on each body
 * together. The input is specified in world coordinates.
 */
ODE_API void dJointSetBallAnchor (dJointID, dReal x, dReal y, dReal z);

/**
 * @brief Set the joint anchor point.
 * @ingroup joints
 */
ODE_API void dJointSetBallAnchor2 (dJointID, dReal x, dReal y, dReal z);

/**
 * @brief Param setting for Ball joints
 * @ingroup joints
 */
ODE_API void dJointSetBallParam (dJointID, int parameter, dReal value);

/**
 * @brief Set hinge anchor parameter.
 * @ingroup joints
 */
ODE_API void dJointSetHingeAnchor (dJointID, dReal x, dReal y, dReal z);

ODE_API void dJointSetHingeAnchorDelta (dJointID, dReal x, dReal y, dReal z, dReal ax, dReal ay, dReal az);

/**
 * @brief Set hinge axis.
 * @ingroup joints
 */
ODE_API void dJointSetHingeAxis (dJointID, dReal x, dReal y, dReal z);

/**
 * @brief Set the Hinge axis as if the 2 bodies were already at angle appart.
 * @ingroup joints
 *
 * This function initialize the Axis and the relative orientation of each body
 * as if body1 was rotated around the axis by the angle value. \br
 * Ex:
 * <PRE>
 * dJointSetHingeAxis(jId, 1, 0, 0);
 * // If you request the position you will have: dJointGetHingeAngle(jId) == 0
 * dJointSetHingeAxisDelta(jId, 1, 0, 0, 0.23);
 * // If you request the position you will have: dJointGetHingeAngle(jId) == 0.23
 * </PRE>

 * @param j The Hinge joint ID for which the axis will be set
 * @param x The X component of the axis in world frame
 * @param y The Y component of the axis in world frame
 * @param z The Z component of the axis in world frame
 * @param angle The angle for the offset of the relative orientation.
 *              As if body1 was rotated by angle when the Axis was set (see below).
 *              The rotation is around the new Hinge axis.
 *
 * @note Usually the function dJointSetHingeAxis set the current position of body1
 *       and body2 as the zero angle position. This function set the current position
 *       as the if the 2 bodies where \b angle appart.
 * @warning Calling dJointSetHingeAnchor or dJointSetHingeAxis will reset the "zero"
 *          angle position.
 */
ODE_API void dJointSetHingeAxisOffset (dJointID j, dReal x, dReal y, dReal z, dReal angle);

/**
 * @brief set joint parameter
 * @ingroup joints
 */
ODE_API void dJointSetHingeParam (dJointID, int parameter, dReal value);

/**
 * @brief Applies the torque about the hinge axis.
 *
 * That is, it applies a torque with specified magnitude in the direction
 * of the hinge axis, to body 1, and with the same magnitude but in opposite
 * direction to body 2. This function is just a wrapper for dBodyAddTorque()}
 * @ingroup joints
 */
ODE_API void dJointAddHingeTorque(dJointID joint, dReal torque);

/**
 * @brief set the joint axis
 * @ingroup joints
 */
ODE_API void dJointSetSliderAxis (dJointID, dReal x, dReal y, dReal z);

/**
 * @ingroup joints
 */
ODE_API void dJointSetSliderAxisDelta (dJointID, dReal x, dReal y, dReal z, dReal ax, dReal ay, dReal az);

/**
 * @brief set joint parameter
 * @ingroup joints
 */
ODE_API void dJointSetSliderParam (dJointID, int parameter, dReal value);

/**
 * @brief Applies the given force in the slider's direction.
 *
 * That is, it applies a force with specified magnitude, in the direction of
 * slider's axis, to body1, and with the same magnitude but opposite
 * direction to body2.  This function is just a wrapper for dBodyAddForce().
 * @ingroup joints
 */
ODE_API void dJointAddSliderForce(dJointID joint, dReal force);

/**
 * @brief set the joint axis
 * @ingroup joints
 */
ODE_API void dJointSetScrewAxis (dJointID, dReal x, dReal y, dReal z);

/**
 * @ingroup joints
 */
ODE_API void dJointSetScrewAxisDelta (dJointID, dReal x, dReal y, dReal z, dReal ax, dReal ay, dReal az);

/**
 * @brief set joint parameter
 * @ingroup joints
 */
ODE_API void dJointSetScrewParam (dJointID, int parameter, dReal value);

/**
 * @brief Applies the given force in the screw's direction.
 *
 * That is, it applies a force with specified magnitude, in the direction of
 * screw's axis, to body1, and with the same magnitude but opposite
 * direction to body2.  This function is just a wrapper for dBodyAddForce().
 * @ingroup joints
 */
ODE_API void dJointAddScrewForce(dJointID joint, dReal force);
ODE_API void dJointAddScrewTorque(dJointID joint, dReal torque);

/**
 * @brief set first axis for the gearbox joint
 * @remarks This is the axis around which the first body is allowed to
 * revolve and is attached to it.  It is given in global coordinates.
 * @ingroup joints
 */
ODE_API void dJointSetGearboxAxis1(dJointID, dReal x, dReal y, dReal z);

/**
 * @brief get first axis for the gearbox joint
 * @ingroup joints
 */
ODE_API void dJointGetGearboxAxis1(dJointID, dVector3 result);

/**
 * @brief set second axis for the gearbox joint
 * @remarks This is the axis around which the second body is allowed to
 * revolve and is attached to it.  It is given in global coordinates.
 * @ingroup joints
 */
ODE_API void dJointSetGearboxAxis2(dJointID, dReal x, dReal y, dReal z);

/**
 * @brief set anchor
 * @ingroup joints
 */
ODE_API void dJointSetHinge2Anchor (dJointID, dReal x, dReal y, dReal z);

/**
 * @brief set axis
 * @ingroup joints
 */
ODE_API void dJointSetHinge2Axis1 (dJointID, dReal x, dReal y, dReal z);

/**
 * @brief set axis
 * @ingroup joints
 */
ODE_API void dJointSetHinge2Axis2 (dJointID, dReal x, dReal y, dReal z);

/**
 * @brief set joint parameter
 * @ingroup joints
 */
ODE_API void dJointSetHinge2Param (dJointID, int parameter, dReal value);

/**
 * @brief Applies torque1 about the hinge2's axis 1, torque2 about the
 * hinge2's axis 2.
 * @remarks  This function is just a wrapper for dBodyAddTorque().
 * @ingroup joints
 */
ODE_API void dJointAddHinge2Torques(dJointID joint, dReal torque1, dReal torque2);

/**
 * @brief set anchor
 * @ingroup joints
 */
ODE_API void dJointSetUniversalAnchor (dJointID, dReal x, dReal y, dReal z);

/**
 * @brief set axis
 * @ingroup joints
 */
ODE_API void dJointSetUniversalAxis1 (dJointID, dReal x, dReal y, dReal z);

/**
 * @brief Set the Universal axis1 as if the 2 bodies were already at 
 *        offset1 and offset2 appart with respect to axis1 and axis2.
 * @ingroup joints
 *
 * This function initialize the axis1 and the relative orientation of 
 * each body as if body1 was rotated around the new axis1 by the offset1 
 * value and as if body2 was rotated around the axis2 by offset2. \br
 * Ex:
* <PRE>
 * dJointSetHuniversalAxis1(jId, 1, 0, 0);
 * // If you request the position you will have: dJointGetUniversalAngle1(jId) == 0
 * // If you request the position you will have: dJointGetUniversalAngle2(jId) == 0
 * dJointSetHuniversalAxis1Offset(jId, 1, 0, 0, 0.2, 0.17);
 * // If you request the position you will have: dJointGetUniversalAngle1(jId) == 0.2
 * // If you request the position you will have: dJointGetUniversalAngle2(jId) == 0.17
 * </PRE>
 *
 * @param j The Hinge joint ID for which the axis will be set
 * @param x The X component of the axis in world frame
 * @param y The Y component of the axis in world frame
 * @param z The Z component of the axis in world frame
 * @param angle The angle for the offset of the relative orientation.
 *              As if body1 was rotated by angle when the Axis was set (see below).
 *              The rotation is around the new Hinge axis.
 *
 * @note Usually the function dJointSetHingeAxis set the current position of body1
 *       and body2 as the zero angle position. This function set the current position
 *       as the if the 2 bodies where \b offsets appart.
 *
 * @note Any previous offsets are erased.
 *
 * @warning Calling dJointSetUniversalAnchor, dJointSetUnivesalAxis1, 
 *          dJointSetUniversalAxis2, dJointSetUniversalAxis2Offset 
 *          will reset the "zero" angle position.
 */
ODE_API void dJointSetUniversalAxis1Offset (dJointID, dReal x, dReal y, dReal z,
                                            dReal offset1, dReal offset2);

/**
 * @brief set axis
 * @ingroup joints
 */
ODE_API void dJointSetUniversalAxis2 (dJointID, dReal x, dReal y, dReal z);

/**
 * @brief Set the Universal axis2 as if the 2 bodies were already at 
 *        offset1 and offset2 appart with respect to axis1 and axis2.
 * @ingroup joints
 *
 * This function initialize the axis2 and the relative orientation of 
 * each body as if body1 was rotated around the axis1 by the offset1 
 * value and as if body2 was rotated around the new axis2 by offset2. \br
 * Ex:
 * <PRE>
 * dJointSetHuniversalAxis2(jId, 0, 1, 0);
 * // If you request the position you will have: dJointGetUniversalAngle1(jId) == 0
 * // If you request the position you will have: dJointGetUniversalAngle2(jId) == 0
 * dJointSetHuniversalAxis2Offset(jId, 0, 1, 0, 0.2, 0.17);
 * // If you request the position you will have: dJointGetUniversalAngle1(jId) == 0.2
 * // If you request the position you will have: dJointGetUniversalAngle2(jId) == 0.17
 * </PRE>

 * @param j The Hinge joint ID for which the axis will be set
 * @param x The X component of the axis in world frame
 * @param y The Y component of the axis in world frame
 * @param z The Z component of the axis in world frame
 * @param angle The angle for the offset of the relative orientation.
 *              As if body1 was rotated by angle when the Axis was set (see below).
 *              The rotation is around the new Hinge axis.
 *
 * @note Usually the function dJointSetHingeAxis set the current position of body1
 *       and body2 as the zero angle position. This function set the current position
 *       as the if the 2 bodies where \b offsets appart.
 *
 * @note Any previous offsets are erased.
 *
 * @warning Calling dJointSetUniversalAnchor, dJointSetUnivesalAxis1, 
 *          dJointSetUniversalAxis2, dJointSetUniversalAxis2Offset 
 *          will reset the "zero" angle position.
 */


ODE_API void dJointSetUniversalAxis2Offset (dJointID, dReal x, dReal y, dReal z,
                                            dReal offset1, dReal offset2);

/**
 * @brief set joint parameter
 * @ingroup joints
 */
ODE_API void dJointSetUniversalParam (dJointID, int parameter, dReal value);

/**
 * @brief Applies torque1 about the universal's axis 1, torque2 about the
 * universal's axis 2.
 * @remarks This function is just a wrapper for dBodyAddTorque().
 * @ingroup joints
 */
ODE_API void dJointAddUniversalTorques(dJointID joint, dReal torque1, dReal torque2);


/**
 * @brief set anchor
 * @ingroup joints
 */
ODE_API void dJointSetPRAnchor (dJointID, dReal x, dReal y, dReal z);

/**
 * @brief set the axis for the prismatic articulation
 * @ingroup joints
 */
ODE_API void dJointSetPRAxis1 (dJointID, dReal x, dReal y, dReal z);

/**
 * @brief set the axis for the rotoide articulation
 * @ingroup joints
 */
ODE_API void dJointSetPRAxis2 (dJointID, dReal x, dReal y, dReal z);

/**
 * @brief set joint parameter
 * @ingroup joints
 *
 * @note parameterX where X equal 2 refer to parameter for the rotoide articulation
 */
ODE_API void dJointSetPRParam (dJointID, int parameter, dReal value);

/**
 * @brief Applies the torque about the rotoide axis of the PR joint
 *
 * That is, it applies a torque with specified magnitude in the direction 
 * of the rotoide axis, to body 1, and with the same magnitude but in opposite
 * direction to body 2. This function is just a wrapper for dBodyAddTorque()}
 * @ingroup joints
 */
ODE_API void dJointAddPRTorque (dJointID j, dReal torque);


  /**
  * @brief set anchor
  * @ingroup joints
  */
  ODE_API void dJointSetPUAnchor (dJointID, dReal x, dReal y, dReal z);

  /**
   * @brief set anchor
   * @ingroup joints
   */
  ODE_API_DEPRECATED ODE_API void dJointSetPUAnchorDelta (dJointID, dReal x, dReal y, dReal z,
                                                          dReal dx, dReal dy, dReal dz);

  /**
   * @brief Set the PU anchor as if the 2 bodies were already at [dx, dy, dz] appart.
   * @ingroup joints
   *
   * This function initialize the anchor and the relative position of each body
   * as if the position between body1 and body2 was already the projection of [dx, dy, dz]
   * along the Piston axis. (i.e as if the body1 was at its current position - [dx,dy,dy] when the
   * axis is set).
   * Ex:
   * <PRE>
   * dReal offset = 3;
   * dVector3 axis;
   * dJointGetPUAxis(jId, axis);
   * dJointSetPUAnchor(jId, 0, 0, 0);
   * // If you request the position you will have: dJointGetPUPosition(jId) == 0
   * dJointSetPUAnchorOffset(jId, 0, 0, 0, axis[X]*offset, axis[Y]*offset, axis[Z]*offset);
   * // If you request the position you will have: dJointGetPUPosition(jId) == offset
   * </PRE>
   * @param j The PU joint for which the anchor point will be set
   * @param x The X position of the anchor point in world frame
   * @param y The Y position of the anchor point in world frame
   * @param z The Z position of the anchor point in world frame
   * @param dx A delta to be substracted to the X position as if the anchor was set
   *           when body1 was at current_position[X] - dx
   * @param dx A delta to be substracted to the Y position as if the anchor was set
   *           when body1 was at current_position[Y] - dy
   * @param dx A delta to be substracted to the Z position as if the anchor was set
   *           when body1 was at current_position[Z] - dz
   */
  ODE_API void dJointSetPUAnchorOffset (dJointID, dReal x, dReal y, dReal z,
                                       dReal dx, dReal dy, dReal dz);

  /**
   * @brief set the axis for the first axis or the universal articulation
   * @ingroup joints
   */
  ODE_API void dJointSetPUAxis1 (dJointID, dReal x, dReal y, dReal z);

  /**
   * @brief set the axis for the second axis or the universal articulation
   * @ingroup joints
   */
  ODE_API void dJointSetPUAxis2 (dJointID, dReal x, dReal y, dReal z);

  /**
   * @brief set the axis for the prismatic articulation
   * @ingroup joints
   */
  ODE_API void dJointSetPUAxis3 (dJointID, dReal x, dReal y, dReal z);

  /**
   * @brief set the axis for the prismatic articulation
   * @ingroup joints
   * @note This function was added for convenience it is the same as
   *       dJointSetPUAxis3
   */
  ODE_API void dJointSetPUAxisP (dJointID id, dReal x, dReal y, dReal z);



  /**
   * @brief set joint parameter
   * @ingroup joints
   *
   * @note parameterX where X equal 2 refer to parameter for second axis of the
   *       universal articulation
   * @note parameterX where X equal 3 refer to parameter for prismatic
   *       articulation
   */
  ODE_API void dJointSetPUParam (dJointID, int parameter, dReal value);

  /**
   * @brief Applies the torque about the rotoide axis of the PU joint
   *
   * That is, it applies a torque with specified magnitude in the direction
   * of the rotoide axis, to body 1, and with the same magnitude but in opposite
   * direction to body 2. This function is just a wrapper for dBodyAddTorque()}
   * @ingroup joints
   */
  ODE_API void dJointAddPUTorque (dJointID j, dReal torque);




  /**
   * @brief set the joint anchor
   * @ingroup joints
   */
  ODE_API void dJointSetPistonAnchor (dJointID, dReal x, dReal y, dReal z);

  /**
   * @brief Set the Piston anchor as if the 2 bodies were already at [dx,dy, dz] appart.
   * @ingroup joints
   *
   * This function initialize the anchor and the relative position of each body
   * as if the position between body1 and body2 was already the projection of [dx, dy, dz]
   * along the Piston axis. (i.e as if the body1 was at its current position - [dx,dy,dy] when the
   * axis is set).
   * Ex:
   * <PRE>
   * dReal offset = 3;
   * dVector3 axis;
   * dJointGetPistonAxis(jId, axis);
   * dJointSetPistonAnchor(jId, 0, 0, 0);
   * // If you request the position you will have: dJointGetPistonPosition(jId) == 0
   * dJointSetPistonAnchorOffset(jId, 0, 0, 0, axis[X]*offset, axis[Y]*offset, axis[Z]*offset);
   * // If you request the position you will have: dJointGetPistonPosition(jId) == offset
   * </PRE>
   * @param j The Piston joint for which the anchor point will be set
   * @param x The X position of the anchor point in world frame
   * @param y The Y position of the anchor point in world frame
   * @param z The Z position of the anchor point in world frame
   * @param dx A delta to be substracted to the X position as if the anchor was set
   *           when body1 was at current_position[X] - dx
   * @param dx A delta to be substracted to the Y position as if the anchor was set
   *           when body1 was at current_position[Y] - dy
   * @param dx A delta to be substracted to the Z position as if the anchor was set
   *           when body1 was at current_position[Z] - dz
   */
  ODE_API void dJointSetPistonAnchorOffset(dJointID j, dReal x, dReal y, dReal z,
                                           dReal dx, dReal dy, dReal dz);

    /**
     * @brief set the joint axis
   * @ingroup joints
   */
  ODE_API void dJointSetPistonAxis (dJointID, dReal x, dReal y, dReal z);

  /**
   * This function set prismatic axis of the joint and also set the position
   * of the joint.
   *
   * @ingroup joints
   * @param j The joint affected by this function
   * @param x The x component of the axis
   * @param y The y component of the axis
   * @param z The z component of the axis
   * @param dx The Initial position of the prismatic join in the x direction
   * @param dy The Initial position of the prismatic join in the y direction
   * @param dz The Initial position of the prismatic join in the z direction
   */
  ODE_API_DEPRECATED ODE_API void dJointSetPistonAxisDelta (dJointID j, dReal x, dReal y, dReal z, dReal ax, dReal ay, dReal az);

  /**
   * @brief set joint parameter
   * @ingroup joints
   */
  ODE_API void dJointSetPistonParam (dJointID, int parameter, dReal value);

  /**
   * @brief Applies the given force in the slider's direction.
   *
   * That is, it applies a force with specified magnitude, in the direction of
   * prismatic's axis, to body1, and with the same magnitude but opposite
   * direction to body2.  This function is just a wrapper for dBodyAddForce().
   * @ingroup joints
   */
  ODE_API void dJointAddPistonForce (dJointID joint, dReal force);


/**
 * @brief Call this on the fixed joint after it has been attached to
 * remember the current desired relative offset and desired relative
 * rotation between the bodies.
 * @ingroup joints
 */
ODE_API void dJointSetFixed (dJointID);

/*
 * @brief Sets joint parameter
 *
 * @ingroup joints
 */
ODE_API void dJointSetFixedParam (dJointID, int parameter, dReal value);

/**
 * @brief set the nr of axes
 * @param num 0..3
 * @ingroup joints
 */
ODE_API void dJointSetAMotorNumAxes (dJointID, int num);

/**
 * @brief set axis
 * @ingroup joints
 */
ODE_API void dJointSetAMotorAxis (dJointID, int anum, int rel,
			  dReal x, dReal y, dReal z);

/**
 * @brief Tell the AMotor what the current angle is along axis anum.
 *
 * This function should only be called in dAMotorUser mode, because in this
 * mode the AMotor has no other way of knowing the joint angles.
 * The angle information is needed if stops have been set along the axis,
 * but it is not needed for axis motors.
 * @ingroup joints
 */
ODE_API void dJointSetAMotorAngle (dJointID, int anum, dReal angle);

/**
 * @brief set joint parameter
 * @ingroup joints
 */
ODE_API void dJointSetAMotorParam (dJointID, int parameter, dReal value);

/**
 * @brief set mode
 * @ingroup joints
 */
ODE_API void dJointSetAMotorMode (dJointID, int mode);

/**
 * @brief Applies torque0 about the AMotor's axis 0, torque1 about the
 * AMotor's axis 1, and torque2 about the AMotor's axis 2.
 * @remarks
 * If the motor has fewer than three axes, the higher torques are ignored.
 * This function is just a wrapper for dBodyAddTorque().
 * @ingroup joints
 */
ODE_API void dJointAddAMotorTorques (dJointID, dReal torque1, dReal torque2, dReal torque3);

/**
 * @brief Set the number of axes that will be controlled by the LMotor.
 * @param num can range from 0 (which effectively deactivates the joint) to 3.
 * @ingroup joints
 */
ODE_API void dJointSetLMotorNumAxes (dJointID, int num);

/**
 * @brief Set the AMotor axes.
 * @param anum selects the axis to change (0,1 or 2).
 * @param rel Each axis can have one of three ``relative orientation'' modes
 * \li 0: The axis is anchored to the global frame.
 * \li 1: The axis is anchored to the first body.
 * \li 2: The axis is anchored to the second body.
 * @remarks The axis vector is always specified in global coordinates
 * regardless of the setting of rel.
 * @ingroup joints
 */
ODE_API void dJointSetLMotorAxis (dJointID, int anum, int rel, dReal x, dReal y, dReal z);

/**
 * @brief set joint parameter
 * @ingroup joints
 */
ODE_API void dJointSetLMotorParam (dJointID, int parameter, dReal value);

/**
 * @ingroup joints
 */
ODE_API void dJointSetPlane2DXParam (dJointID, int parameter, dReal value);

/**
 * @ingroup joints
 */

ODE_API void dJointSetPlane2DYParam (dJointID, int parameter, dReal value);

/**
 * @ingroup joints
 */
ODE_API void dJointSetPlane2DAngleParam (dJointID, int parameter, dReal value);

/**
 * @brief Get the joint anchor point, in world coordinates.
 *
 * This returns the point on body 1. If the joint is perfectly satisfied,
 * this will be the same as the point on body 2.
 */
ODE_API void dJointGetBallAnchor (dJointID, dVector3 result);

/**
 * @brief Get the joint anchor point, in world coordinates.
 *
 * This returns the point on body 2. You can think of a ball and socket
 * joint as trying to keep the result of dJointGetBallAnchor() and
 * dJointGetBallAnchor2() the same.  If the joint is perfectly satisfied,
 * this function will return the same value as dJointGetBallAnchor() to
 * within roundoff errors. dJointGetBallAnchor2() can be used, along with
 * dJointGetBallAnchor(), to see how far the joint has come apart.
 */
ODE_API void dJointGetBallAnchor2 (dJointID, dVector3 result);

/**
 * @brief get joint parameter
 * @ingroup joints
 */
ODE_API dReal dJointGetBallParam (dJointID, int parameter);

/**
 * @brief Get the hinge anchor point, in world coordinates.
 *
 * This returns the point on body 1. If the joint is perfectly satisfied,
 * this will be the same as the point on body 2.
 * @ingroup joints
 */
ODE_API void dJointGetHingeAnchor (dJointID, dVector3 result);

/**
 * @brief Get the joint anchor point, in world coordinates.
 * @return The point on body 2. If the joint is perfectly satisfied,
 * this will return the same value as dJointGetHingeAnchor().
 * If not, this value will be slightly different.
 * This can be used, for example, to see how far the joint has come apart.
 * @ingroup joints
 */
ODE_API void dJointGetHingeAnchor2 (dJointID, dVector3 result);

/**
 * @brief get axis
 * @ingroup joints
 */
ODE_API void dJointGetHingeAxis (dJointID, dVector3 result);

/**
 * @brief get joint parameter
 * @ingroup joints
 */
ODE_API dReal dJointGetHingeParam (dJointID, int parameter);

/**
 * @brief Get the hinge angle.
 *
 * The angle is measured between the two bodies, or between the body and
 * the static environment.
 * The angle will be between -pi..pi.
 * Give the relative rotation with respect to the Hinge axis of Body 1 with
 * respect to Body 2.
 * When the hinge anchor or axis is set, the current position of the attached
 * bodies is examined and that position will be the zero angle.
 * @ingroup joints
 */
ODE_API dReal dJointGetHingeAngle (dJointID);

/**
 * @brief Get the hinge angle time derivative.
 * @ingroup joints
 */
ODE_API dReal dJointGetHingeAngleRate (dJointID);

/**
 * @brief Get the slider linear position (i.e. the slider's extension)
 *
 * When the axis is set, the current position of the attached bodies is
 * examined and that position will be the zero position.

 * The position is the distance, with respect to the zero position,
 * along the slider axis of body 1 with respect to
 * body 2. (A NULL body is replaced by the world).
 * @ingroup joints
 */
ODE_API dReal dJointGetSliderPosition (dJointID);

/**
 * @brief Get the slider linear position's time derivative.
 * @ingroup joints
 */
ODE_API dReal dJointGetSliderPositionRate (dJointID);

/**
 * @brief Get the slider axis
 * @ingroup joints
 */
ODE_API void dJointGetSliderAxis (dJointID, dVector3 result);

/**
 * @brief get joint parameter
 * @ingroup joints
 */
ODE_API dReal dJointGetSliderParam (dJointID, int parameter);

/**
 * @brief Get the screw linear position (i.e. the screw's extension)
 *
 * When the axis is set, the current position of the attached bodies is
 * examined and that position will be the zero position.

 * The position is the distance, with respect to the zero position,
 * along the screw axis of body 1 with respect to
 * body 2. (A NULL body is replaced by the world).
 * @ingroup joints
 */
ODE_API dReal dJointGetScrewPosition (dJointID);
ODE_API dReal dJointGetScrewAngle (dJointID);

/**
 * @brief Set the screw anchor
 */
ODE_API void dJointSetScrewAnchor( dJointID j, dReal x, dReal y, dReal z );

/**
 * @brief Get the screw anchor
 */
ODE_API void dJointGetScrewAnchor( dJointID j, dVector3 result );

/**
 * @brief Get the screw linear position's time derivative.
 * @ingroup joints
 */
ODE_API dReal dJointGetScrewPositionRate (dJointID);
ODE_API dReal dJointGetScrewAngleRate (dJointID);

/**
 * @brief Get the screw axis
 * @ingroup joints
 */
ODE_API void dJointGetScrewAxis (dJointID, dVector3 result);

/**
 * @brief get joint parameter
 * @ingroup joints
 */
ODE_API dReal dJointGetScrewParam (dJointID, int parameter);

/**
 * @brief get second axis for the gearbox joint
 * @ingroup joints
 */
ODE_API void dJointGetGearboxAxis2(dJointID, dVector3 result);

/**
 * @brief set gearbox joint parameter
 * @ingroup joints
 */
ODE_API void dJointSetGearboxParam(dJointID, int parameter, dReal value);

/**
 * @brief get gearbox joint parameter
 * @ingroup joints
 */
ODE_API dReal dJointGetGearboxParam(dJointID, int parameter);

/**
 * @brief set gearbox ratio
 * @remarks
 * This is the ratio of the angular velocity of the first body to that
 * of the second body along the joint axis.  If the ratio is N then
 * the first body is constrained to rotate N times faster than the
 * second body.  Set it to 1 / N or reverse the bodies for the reverse
 * effect.
 * @ingroup joints
 */
ODE_API void dJointSetGearboxRatio( dJointID j, dReal value );

/**
 * @brief set gearbox reference body
 * @remarks
 * This is used to get the joint angle of the two bodies, so
 * one can enforce error correction on gear angles.
 * @ingroup joints
 */
ODE_API void dJointSetGearboxReferenceBody( dJointID j, dBodyID b );

/**
<<<<<<< HEAD
=======
 * @brief set gearbox reference body
 * @remarks
 * This is used to get the joint angle of the first body, so
 * one can enforce error correction on gear angles.
 * @ingroup joints
 */
ODE_API void dJointSetGearboxReferenceBody1( dJointID j, dBodyID b );

/**
 * @brief set gearbox reference body
 * @remarks
 * This is used to get the joint angle of the second body, so
 * one can enforce error correction on gear angles.
 * @ingroup joints
 */
ODE_API void dJointSetGearboxReferenceBody2( dJointID j, dBodyID b );

/**
>>>>>>> 79827dee
 * @brief get gearbox ratio
 * @ingroup joints
 */
ODE_API dReal dJointGetGearboxRatio( dJointID j );

/**
 * @brief Get the joint anchor point, in world coordinates.
 * @return the point on body 1.  If the joint is perfectly satisfied,
 * this will be the same as the point on body 2.
 * @ingroup joints
 */
ODE_API void dJointGetHinge2Anchor (dJointID, dVector3 result);

/**
 * @brief Get the joint anchor point, in world coordinates.
 * This returns the point on body 2. If the joint is perfectly satisfied,
 * this will return the same value as dJointGetHinge2Anchor.
 * If not, this value will be slightly different.
 * This can be used, for example, to see how far the joint has come apart.
 * @ingroup joints
 */
ODE_API void dJointGetHinge2Anchor2 (dJointID, dVector3 result);

/**
 * @brief Get joint axis
 * @ingroup joints
 */
ODE_API void dJointGetHinge2Axis1 (dJointID, dVector3 result);

/**
 * @brief Get joint axis
 * @ingroup joints
 */
ODE_API void dJointGetHinge2Axis2 (dJointID, dVector3 result);

/**
 * @brief get joint parameter
 * @ingroup joints
 */
ODE_API dReal dJointGetHinge2Param (dJointID, int parameter);

/**
 * @brief Get angle
 * @ingroup joints
 */
ODE_API dReal dJointGetHinge2Angle1 (dJointID);

/**
 * @brief Get time derivative of angle
 * @ingroup joints
 */
ODE_API dReal dJointGetHinge2Angle1Rate (dJointID);

/**
 * @brief Get time derivative of angle
 * @ingroup joints
 */
ODE_API dReal dJointGetHinge2Angle2Rate (dJointID);

/**
 * @brief Get the joint anchor point, in world coordinates.
 * @return the point on body 1. If the joint is perfectly satisfied,
 * this will be the same as the point on body 2.
 * @ingroup joints
 */
ODE_API void dJointGetUniversalAnchor (dJointID, dVector3 result);

/**
 * @brief Get the joint anchor point, in world coordinates.
 * @return This returns the point on body 2.
 * @remarks
 * You can think of the ball and socket part of a universal joint as
 * trying to keep the result of dJointGetBallAnchor() and
 * dJointGetBallAnchor2() the same. If the joint is
 * perfectly satisfied, this function will return the same value
 * as dJointGetUniversalAnchor() to within roundoff errors.
 * dJointGetUniversalAnchor2() can be used, along with
 * dJointGetUniversalAnchor(), to see how far the joint has come apart.
 * @ingroup joints
 */
ODE_API void dJointGetUniversalAnchor2 (dJointID, dVector3 result);

/**
 * @brief Get axis
 * @ingroup joints
 */
ODE_API void dJointGetUniversalAxis1 (dJointID, dVector3 result);

/**
 * @brief Get axis
 * @ingroup joints
 */
ODE_API void dJointGetUniversalAxis2 (dJointID, dVector3 result);


/**
 * @brief get joint parameter
 * @ingroup joints
 */
ODE_API dReal dJointGetUniversalParam (dJointID, int parameter);

/**
 * @brief Get both angles at the same time.
 * @ingroup joints
 *
 * @param joint   The universal joint for which we want to calculate the angles
 * @param angle1  The angle between the body1 and the axis 1
 * @param angle2  The angle between the body2 and the axis 2
 *
 * @note This function combine getUniversalAngle1 and getUniversalAngle2 together
 *       and try to avoid redundant calculation
 */
ODE_API void dJointGetUniversalAngles (dJointID, dReal *angle1, dReal *angle2);

/**
 * @brief Get angle
 * @ingroup joints
 */
ODE_API dReal dJointGetUniversalAngle1 (dJointID);

/**
 * @brief Get angle
 * @ingroup joints
 */
ODE_API dReal dJointGetUniversalAngle2 (dJointID);

/**
 * @brief Get time derivative of angle
 * @ingroup joints
 */
ODE_API dReal dJointGetUniversalAngle1Rate (dJointID);

/**
 * @brief Get time derivative of angle
 * @ingroup joints
 */
ODE_API dReal dJointGetUniversalAngle2Rate (dJointID);



/**
 * @brief Get the joint anchor point, in world coordinates.
 * @return the point on body 1. If the joint is perfectly satisfied, 
 * this will be the same as the point on body 2.
 * @ingroup joints
 */
ODE_API void dJointGetPRAnchor (dJointID, dVector3 result);

/**
 * @brief Get the PR linear position (i.e. the prismatic's extension)
 *
 * When the axis is set, the current position of the attached bodies is
 * examined and that position will be the zero position.
 *
 * The position is the "oriented" length between the
 * position = (Prismatic axis) dot_product [(body1 + offset) - (body2 + anchor2)]
 *
 * @ingroup joints
 */
ODE_API dReal dJointGetPRPosition (dJointID);

/**
 * @brief Get the PR linear position's time derivative
 *
 * @ingroup joints
 */
ODE_API dReal dJointGetPRPositionRate (dJointID);


/**
   * @brief Get the PR angular position (i.e. the  twist between the 2 bodies)
   *
   * When the axis is set, the current position of the attached bodies is
   * examined and that position will be the zero position.
   * @ingroup joints
   */
ODE_API dReal dJointGetPRAngle (dJointID);

/**
 * @brief Get the PR angular position's time derivative
 *
 * @ingroup joints
 */
ODE_API dReal dJointGetPRAngleRate (dJointID);


/**
 * @brief Get the prismatic axis
 * @ingroup joints
 */
ODE_API void dJointGetPRAxis1 (dJointID, dVector3 result);

/**
 * @brief Get the Rotoide axis
 * @ingroup joints
 */
ODE_API void dJointGetPRAxis2 (dJointID, dVector3 result);

/**
 * @brief get joint parameter
 * @ingroup joints
 */
ODE_API dReal dJointGetPRParam (dJointID, int parameter);

    
    
  /**
   * @brief Get the joint anchor point, in world coordinates.
   * @return the point on body 1. If the joint is perfectly satisfied,
   * this will be the same as the point on body 2.
   * @ingroup joints
   */
  ODE_API void dJointGetPUAnchor (dJointID, dVector3 result);

  /**
   * @brief Get the PU linear position (i.e. the prismatic's extension)
   *
   * When the axis is set, the current position of the attached bodies is
   * examined and that position will be the zero position.
   *
   * The position is the "oriented" length between the
   * position = (Prismatic axis) dot_product [(body1 + offset) - (body2 + anchor2)]
   *
   * @ingroup joints
   */
  ODE_API dReal dJointGetPUPosition (dJointID);

  /**
   * @brief Get the PR linear position's time derivative
   *
   * @ingroup joints
   */
  ODE_API dReal dJointGetPUPositionRate (dJointID);

  /**
   * @brief Get the first axis of the universal component of the joint
   * @ingroup joints
   */
  ODE_API void dJointGetPUAxis1 (dJointID, dVector3 result);

  /**
   * @brief Get the second axis of the Universal component of the joint
   * @ingroup joints
   */
  ODE_API void dJointGetPUAxis2 (dJointID, dVector3 result);

  /**
   * @brief Get the prismatic axis
   * @ingroup joints
   */
  ODE_API void dJointGetPUAxis3 (dJointID, dVector3 result);

  /**
   * @brief Get the prismatic axis
   * @ingroup joints
   *
   * @note This function was added for convenience it is the same as
   *       dJointGetPUAxis3
   */
  ODE_API void dJointGetPUAxisP (dJointID id, dVector3 result);




  /**
   * @brief Get both angles at the same time.
   * @ingroup joints
   *
   * @param joint   The Prismatic universal joint for which we want to calculate the angles
   * @param angle1  The angle between the body1 and the axis 1
   * @param angle2  The angle between the body2 and the axis 2
   *
   * @note This function combine dJointGetPUAngle1 and dJointGetPUAngle2 together
   *       and try to avoid redundant calculation
   */
  ODE_API void dJointGetPUAngles (dJointID, dReal *angle1, dReal *angle2);

  /**
   * @brief Get angle
   * @ingroup joints
   */
  ODE_API dReal dJointGetPUAngle1 (dJointID);

  /**
   * @brief * @brief Get time derivative of angle1
   *
   * @ingroup joints
   */
  ODE_API dReal dJointGetPUAngle1Rate (dJointID);


  /**
   * @brief Get angle
   * @ingroup joints
   */
  ODE_API dReal dJointGetPUAngle2 (dJointID);

  /**
   * @brief * @brief Get time derivative of angle2
   *
   * @ingroup joints
   */
  ODE_API dReal dJointGetPUAngle2Rate (dJointID);

  /**
   * @brief get joint parameter
   * @ingroup joints
   */
  ODE_API dReal dJointGetPUParam (dJointID, int parameter);





/**
   * @brief Get the Piston linear position (i.e. the piston's extension)
   *
   * When the axis is set, the current position of the attached bodies is
   * examined and that position will be the zero position.
   * @ingroup joints
   */
  ODE_API dReal dJointGetPistonPosition (dJointID);

  /**
   * @brief Get the piston linear position's time derivative.
   * @ingroup joints
   */
  ODE_API dReal dJointGetPistonPositionRate (dJointID);

/**
   * @brief Get the Piston angular position (i.e. the  twist between the 2 bodies)
   *
   * When the axis is set, the current position of the attached bodies is
   * examined and that position will be the zero position.
   * @ingroup joints
   */
  ODE_API dReal dJointGetPistonAngle (dJointID);

  /**
   * @brief Get the piston angular position's time derivative.
   * @ingroup joints
   */
  ODE_API dReal dJointGetPistonAngleRate (dJointID);


  /**
   * @brief Get the joint anchor
   *
   * This returns the point on body 1. If the joint is perfectly satisfied,
   * this will be the same as the point on body 2 in direction perpendicular
   * to the prismatic axis.
   *
   * @ingroup joints
   */
  ODE_API void dJointGetPistonAnchor (dJointID, dVector3 result);

  /**
   * @brief Get the joint anchor w.r.t. body 2
   *
   * This returns the point on body 2. You can think of a Piston
   * joint as trying to keep the result of dJointGetPistonAnchor() and
   * dJointGetPistonAnchor2() the same in the direction perpendicular to the
   * pirsmatic axis. If the joint is perfectly satisfied,
   * this function will return the same value as dJointGetPistonAnchor() to
   * within roundoff errors. dJointGetPistonAnchor2() can be used, along with
   * dJointGetPistonAnchor(), to see how far the joint has come apart.
   *
   * @ingroup joints
   */
  ODE_API void dJointGetPistonAnchor2 (dJointID, dVector3 result);

  /**
   * @brief Get the prismatic axis (This is also the rotoide axis.
   * @ingroup joints
   */
  ODE_API void dJointGetPistonAxis (dJointID, dVector3 result);

  /**
   * @brief get joint parameter
   * @ingroup joints
   */
  ODE_API dReal dJointGetPistonParam (dJointID, int parameter);


  /**
 * @brief Get the number of angular axes that will be controlled by the
 * AMotor.
 * @param num can range from 0 (which effectively deactivates the
 * joint) to 3.
 * This is automatically set to 3 in dAMotorEuler mode.
 * @ingroup joints
 */
ODE_API int dJointGetAMotorNumAxes (dJointID);

/**
 * @brief Get the AMotor axes.
 * @param anum selects the axis to change (0,1 or 2).
 * @param rel Each axis can have one of three ``relative orientation'' modes.
 * \li 0: The axis is anchored to the global frame.
 * \li 1: The axis is anchored to the first body.
 * \li 2: The axis is anchored to the second body.
 * @ingroup joints
 */
ODE_API void dJointGetAMotorAxis (dJointID, int anum, dVector3 result);

/**
 * @brief Get axis
 * @remarks
 * The axis vector is always specified in global coordinates regardless
 * of the setting of rel.
 * There are two GetAMotorAxis functions, one to return the axis and one to
 * return the relative mode.
 *
 * For dAMotorEuler mode:
 * \li	Only axes 0 and 2 need to be set. Axis 1 will be determined
	automatically at each time step.
 * \li	Axes 0 and 2 must be perpendicular to each other.
 * \li	Axis 0 must be anchored to the first body, axis 2 must be anchored
	to the second body.
 * @ingroup joints
 */
ODE_API int dJointGetAMotorAxisRel (dJointID, int anum);

/**
 * @brief Get the current angle for axis.
 * @remarks
 * In dAMotorUser mode this is simply the value that was set with
 * dJointSetAMotorAngle().
 * In dAMotorEuler mode this is the corresponding euler angle.
 * @ingroup joints
 */
ODE_API dReal dJointGetAMotorAngle (dJointID, int anum);

/**
 * @brief Get the current angle rate for axis anum.
 * @remarks
 * In dAMotorUser mode this is always zero, as not enough information is
 * available.
 * In dAMotorEuler mode this is the corresponding euler angle rate.
 * @ingroup joints
 */
ODE_API dReal dJointGetAMotorAngleRate (dJointID, int anum);

/**
 * @brief get joint parameter
 * @ingroup joints
 */
ODE_API dReal dJointGetAMotorParam (dJointID, int parameter);

/**
 * @brief Get the angular motor mode.
 * @param mode must be one of the following constants:
 * \li dAMotorUser The AMotor axes and joint angle settings are entirely
 * controlled by the user.  This is the default mode.
 * \li dAMotorEuler Euler angles are automatically computed.
 * The axis a1 is also automatically computed.
 * The AMotor axes must be set correctly when in this mode,
 * as described below.
 * When this mode is initially set the current relative orientations
 * of the bodies will correspond to all euler angles at zero.
 * @ingroup joints
 */
ODE_API int dJointGetAMotorMode (dJointID);

/**
 * @brief Get nr of axes.
 * @ingroup joints
 */
ODE_API int dJointGetLMotorNumAxes (dJointID);

/**
 * @brief Get axis.
 * @ingroup joints
 */
ODE_API void dJointGetLMotorAxis (dJointID, int anum, dVector3 result);

/**
 * @brief get joint parameter
 * @ingroup joints
 */
ODE_API dReal dJointGetLMotorParam (dJointID, int parameter);

/**
 * @brief get joint parameter
 * @ingroup joints
 */
ODE_API dReal dJointGetFixedParam (dJointID, int parameter);

/**
 * @brief set anchor1 for double ball joint
 * @ingroup joints
 */
ODE_API void dJointSetDBallAnchor1(dJointID, dReal x, dReal y, dReal z);

/**
 * @brief set anchor2 for double ball joint
 * @ingroup joints
 */
ODE_API void dJointSetDBallAnchor2(dJointID, dReal x, dReal y, dReal z);

/**
 * @brief get anchor1 from double ball joint
 * @ingroup joints
 */
ODE_API void dJointGetDBallAnchor1(dJointID, dVector3 result);

/**
 * @brief get anchor2 from double ball joint
 * @ingroup joints
 */
ODE_API void dJointGetDBallAnchor2(dJointID, dVector3 result);

/**
 * @brief get the set distance from double ball joint
 * @ingroup joints
 */
ODE_API dReal dJointGetDBallDistance(dJointID);

/**
 * @brief set double ball joint parameter
 * @ingroup joints
 */
ODE_API void dJointSetDBallParam(dJointID, int parameter, dReal value);

/**
 * @brief get double ball joint parameter
 * @ingroup joints
 */
ODE_API dReal dJointGetDBallParam(dJointID, int parameter);


/**
 * @brief set axis for double hinge joint
 * @ingroup joints
 */
ODE_API void dJointSetDHingeAxis(dJointID, dReal x, dReal y, dReal z);

/**
 * @brief get axis for double hinge joint
 * @ingroup joints
 */
ODE_API void dJointGetDHingeAxis(dJointID, dVector3 result);

/**
 * @brief set anchor1 for double hinge joint
 * @ingroup joints
 */
ODE_API void dJointSetDHingeAnchor1(dJointID, dReal x, dReal y, dReal z);

/**
 * @brief set anchor2 for double hinge joint
 * @ingroup joints
 */
ODE_API void dJointSetDHingeAnchor2(dJointID, dReal x, dReal y, dReal z);

/**
 * @brief get anchor1 from double hinge joint
 * @ingroup joints
 */
ODE_API void dJointGetDHingeAnchor1(dJointID, dVector3 result);

/**
 * @brief get anchor2 from double hinge joint
 * @ingroup joints
 */
ODE_API void dJointGetDHingeAnchor2(dJointID, dVector3 result);

/**
 * @brief get the set distance from double hinge joint
 * @ingroup joints
 */
ODE_API dReal dJointGetDHingeDistance(dJointID);

/**
 * @brief set double hinge joint parameter
 * @ingroup joints
 */
ODE_API void dJointSetDHingeParam(dJointID, int parameter, dReal value);

/**
 * @brief get double hinge joint parameter
 * @ingroup joints
 */
ODE_API dReal dJointGetDHingeParam(dJointID, int parameter);


/**
 * @ingroup joints
 */
ODE_API dJointID dConnectingJoint (dBodyID, dBodyID);

/**
 * @ingroup joints
 */
ODE_API int dConnectingJointList (dBodyID, dBodyID, dJointID*);

/**
 * @brief Utility function
 * @return 1 if the two bodies are connected together by
 * a joint, otherwise return 0.
 * @ingroup joints
 */
ODE_API int dAreConnected (dBodyID, dBodyID);

/**
 * @brief Utility function
 * @return 1 if the two bodies are connected together by
 * a joint that does not have type @arg{joint_type}, otherwise return 0.
 * @param body1 A body to check.
 * @param body2 A body to check.
 * @param joint_type is a dJointTypeXXX constant.
 * This is useful for deciding whether to add contact joints between two bodies:
 * if they are already connected by non-contact joints then it may not be
 * appropriate to add contacts, however it is okay to add more contact between-
 * bodies that already have contacts.
 * @ingroup joints
 */
ODE_API int dAreConnectedExcluding (dBodyID body1, dBodyID body2, int joint_type);


#ifdef __cplusplus
}
#endif

#endif<|MERGE_RESOLUTION|>--- conflicted
+++ resolved
@@ -2853,8 +2853,6 @@
 ODE_API void dJointSetGearboxReferenceBody( dJointID j, dBodyID b );
 
 /**
-<<<<<<< HEAD
-=======
  * @brief set gearbox reference body
  * @remarks
  * This is used to get the joint angle of the first body, so
@@ -2873,7 +2871,6 @@
 ODE_API void dJointSetGearboxReferenceBody2( dJointID j, dBodyID b );
 
 /**
->>>>>>> 79827dee
  * @brief get gearbox ratio
  * @ingroup joints
  */
