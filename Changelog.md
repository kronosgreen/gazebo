--- conflicted
+++ resolved
@@ -1,4 +1,9 @@
 ## Gazebo 9
+
+## Gazebo 9.X.X (201X-XX-XX)
+
+1. Added support for tracked vehicles
+    * [Issue #863](https://bitbucket.org/osrf/gazebo/issues/863)
 
 ## Gazebo 9.5.0 (2018-11-19)
 
@@ -609,9 +614,6 @@
 1. Added a plugin to detect if an entity is inside a given volume in space
     * [Pull request 2870](https://bitbucket.org/osrf/gazebo/pull-requests/2870)
 
-1. Added support for tracked vehicles
-    * [Issue #863](https://bitbucket.org/osrf/gazebo/issues/863)
-
 1. Load actor plugin on ~/factory
     * [Pull request 2855](https://bitbucket.org/osrf/gazebo/pull-requests/2855)
 
@@ -653,6 +655,7 @@
 
 1. Image Viewer: fix QImage::Format used to display grayscale images
     * [Pull request #2813](https://bitbucket.org/osrf/gazebo/pull-requests/2813)
+
 1. Fix gazebo8 homebrew build (support tinyxml2 6.0.0)
     * [Pull request 2823](https://bitbucket.org/osrf/gazebo/pull-request/2823)
     * [ign-common issue 28](https://bitbucket.org/ignitionrobotics/ign-common/issues/28)
@@ -665,7 +668,6 @@
 
 1. Add Static Map Plugin for creating textured map model
     * [Pull request 2834](https://bitbucket.org/osrf/gazebo/pull-requests/2834)
-
 
 ## Gazebo 8.2.0 (2017-12-10)
 
@@ -1306,8 +1308,6 @@
 1. Update Color Clamp function
     * [Pull request 2859](https://bitbucket.org/osrf/gazebo/pull-requests/2859)
 
-<<<<<<< HEAD
-=======
 1. Move Connection header buffer from heap to stack to avoid race condition.
     * [Pull request 2844](https://bitbucket.org/osrf/gazebo/pull-requests/2844)
 
@@ -1328,7 +1328,6 @@
 
 1. Fix inserting models with invalid submesh
     * [Pull request 2828](https://bitbucket.org/osrf/gazebo/pull-request/2828)
->>>>>>> 76209129
 
 1. Call DisconnectNewImageFrame in the CameraPlugin destructor
     * [Pull request 2815](https://bitbucket.org/osrf/gazebo/pull-request/2815)
