--- conflicted
+++ resolved
@@ -2,13 +2,11 @@
 
 ## Gazebo 9.XX.X (2020-XX-XX)
 
-<<<<<<< HEAD
 1. Added reflectance to depth camera sensor
     * [Pull request 3194](https://bitbucket.org/osrf/gazebo/pull-requests/3194/)
-=======
+
 1. Fix problem with automoc in CMake 3.17
     * [Pull request 3206](https://bitbucket.org/osrf/gazebo/pull-requests/3206/)
->>>>>>> f37fe010
 
 1. Added normals to depth camera sensor
     * [Pull request 3193](https://bitbucket.org/osrf/gazebo/pull-requests/3193/)
