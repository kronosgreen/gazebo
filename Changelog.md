## Gazebo 7

<<<<<<< HEAD
## Gazebo 7.X.X

1. Added static camera when following a model.
    * [Pull request #1980](https://bitbucket.org/osrf/gazebo/pull-request/1980)
=======
## Gazebo 7.x.x (2016-xx-xx)

1. Fix compilation against ffmpeg3 (libavcodec)
    * [Pull request #2154](https://bitbucket.org/osrf/gazebo/pull-request/2154)

1. Append a missing </gazebo_log> tag to log files when played.
    * [Pull request #2143](https://bitbucket.org/osrf/gazebo/pull-request/2143)

1. Add helper function QTestFixture::ProcessEventsAndDraw
    * [Pull request #2147](https://bitbucket.org/osrf/gazebo/pull-request/2147)

1. Undo scaling during simulation
    * [Pull request #2108](https://bitbucket.org/osrf/gazebo/pull-request/2108)

1. Fix SensorManager::SensorContainer::RunLoop sensor update time assertion
    * [Pull request #2115](https://bitbucket.org/osrf/gazebo/pull-request/2115)

1. Removes one function call and replaces a manual swap with std::swap in ODE heightfield.
    * [Pull request #2114](https://bitbucket.org/osrf/gazebo/pull-request/2114)

>>>>>>> 22fe9b95

## Gazebo 7.0.0 (2016-01-25)

1. Add FollowerPlugin
    * [Pull request #2085](https://bitbucket.org/osrf/gazebo/pull-request/2085)

1. Fix circular dependency so that physics does not call the sensors API.
    * [Pull request #2089](https://bitbucket.org/osrf/gazebo/pull-request/2089)
    * [Issue #1516](https://bitbucket.org/osrf/gazebo/issues/1516)

1. Add Gravity and MagneticField API to World class to match sdformat change.
    * [SDFormat pull request 247](https://bitbucket.org/osrf/sdformat/pull-requests/247)
    * [Issue #1823](https://bitbucket.org/osrf/gazebo/issues/1823)
    * [Pull request #2090](https://bitbucket.org/osrf/gazebo/pull-request/2090)

1. Use opaque pointers and deprecate functions in the rendering library
    * [Pull request #2069](https://bitbucket.org/osrf/gazebo/pull-request/2069)
    * [Pull request #2064](https://bitbucket.org/osrf/gazebo/pull-request/2064)
    * [Pull request #2066](https://bitbucket.org/osrf/gazebo/pull-request/2066)
    * [Pull request #2069](https://bitbucket.org/osrf/gazebo/pull-request/2069)
    * [Pull request #2074](https://bitbucket.org/osrf/gazebo/pull-request/2074)
    * [Pull request #2076](https://bitbucket.org/osrf/gazebo/pull-request/2076)
    * [Pull request #2070](https://bitbucket.org/osrf/gazebo/pull-request/2070)
    * [Pull request #2071](https://bitbucket.org/osrf/gazebo/pull-request/2071)
    * [Pull request #2084](https://bitbucket.org/osrf/gazebo/pull-request/2084)
    * [Pull request #2073](https://bitbucket.org/osrf/gazebo/pull-request/2073)

1. Use opaque pointers for the Master class.
    * [Pull request #2036](https://bitbucket.org/osrf/gazebo/pull-request/2036)

1. Use opaque pointers in the gui library
    * [Pull request #2057](https://bitbucket.org/osrf/gazebo/pull-request/2057)
    * [Pull request #2037](https://bitbucket.org/osrf/gazebo/pull-request/2037)
    * [Pull request #2052](https://bitbucket.org/osrf/gazebo/pull-request/2052)
    * [Pull request #2053](https://bitbucket.org/osrf/gazebo/pull-request/2053)
    * [Pull request #2028](https://bitbucket.org/osrf/gazebo/pull-request/2028)
    * [Pull request #2051](https://bitbucket.org/osrf/gazebo/pull-request/2051)
    * [Pull request #2027](https://bitbucket.org/osrf/gazebo/pull-request/2027)
    * [Pull request #2026](https://bitbucket.org/osrf/gazebo/pull-request/2026)
    * [Pull request #2029](https://bitbucket.org/osrf/gazebo/pull-request/2029)
    * [Pull request #2042](https://bitbucket.org/osrf/gazebo/pull-request/2042)

1. Use more opaque pointers.
    * [Pull request #2022](https://bitbucket.org/osrf/gazebo/pull-request/2022)
    * [Pull request #2025](https://bitbucket.org/osrf/gazebo/pull-request/2025)
    * [Pull request #2043](https://bitbucket.org/osrf/gazebo/pull-request/2043)
    * [Pull request #2044](https://bitbucket.org/osrf/gazebo/pull-request/2044)
    * [Pull request #2065](https://bitbucket.org/osrf/gazebo/pull-request/2065)
    * [Pull request #2067](https://bitbucket.org/osrf/gazebo/pull-request/2067)
    * [Pull request #2079](https://bitbucket.org/osrf/gazebo/pull-request/2079)

1. Fix visual transparency issues
    * [Pull request #2031](https://bitbucket.org/osrf/gazebo/pull-request/2031)
    * [Issue #1726](https://bitbucket.org/osrf/gazebo/issue/1726)
    * [Issue #1790](https://bitbucket.org/osrf/gazebo/issue/1790)

1. Implemented private data pointer for the RTShaderSystem class. Minimized shader updates to once per render update.
    * [Pull request #2003](https://bitbucket.org/osrf/gazebo/pull-request/2003)

1. Updating physics library to use ignition math.
    * [Pull request #2007](https://bitbucket.org/osrf/gazebo/pull-request/2007)

1. Switching to ignition math for the rendering library.
    * [Pull request #1993](https://bitbucket.org/osrf/gazebo/pull-request/1993)
    * [Pull request #1994](https://bitbucket.org/osrf/gazebo/pull-request/1994)
    * [Pull request #1995](https://bitbucket.org/osrf/gazebo/pull-request/1995)
    * [Pull request #1996](https://bitbucket.org/osrf/gazebo/pull-request/1996)

1. Removed deprecations
    * [Pull request #1992]((https://bitbucket.org/osrf/gazebo/pull-request/1992)

1. Add ability to set the pose of a visual from a link.
    * [Pull request #1963](https://bitbucket.org/osrf/gazebo/pull-request/1963)

1. Copy visual visibility flags on clone
    * [Pull request #2008](https://bitbucket.org/osrf/gazebo/pull-request/2008)

1. Publish camera sensor image size when rendering is not enabled
    * [Pull request #1969](https://bitbucket.org/osrf/gazebo/pull-request/1969)

1. Added Poissons Ratio and Elastic Modulus for ODE.
    * [Pull request #1974](https://bitbucket.org/osrf/gazebo/pull-request/1974)

1. Update rest web plugin to publish response messages and display login user name in toolbar.
    * [Pull request #1956](https://bitbucket.org/osrf/gazebo/pull-request/1956)

1. Improve overall speed of log playback. Added new functions to LogPlay.
   Use tinyxml2 for playback.
    * [Pull request #1931](https://bitbucket.org/osrf/gazebo/pull-request/1931)

1. Improve SVG import. Added support for transforms in paths.
    * [Pull request #1981](https://bitbucket.org/osrf/gazebo/pull-request/1981)

1. Enter time during log playback
    * [Pull request #2000](https://bitbucket.org/osrf/gazebo/pull-request/2000)

1 Added Ignition Transport dependency.
    * [Pull request #1930](https://bitbucket.org/osrf/gazebo/pull-request/1930)

1 Make latched subscribers receive the message only once
    * [Issue #1789](https://bitbucket.org/osrf/gazebo/issue/1789)
    * [Pull request #2019](https://bitbucket.org/osrf/gazebo/pull-request/2019)

1 Implemented transport clear buffers
  * [Pull request #2017](https://bitbucket.org/osrf/gazebo/pull-request/2017)

1. KeyEvent constructor should be in a source file. Removed a few visibility
flags from c functions. Windows did not like `CPPTYPE_*` in
`gazebo/gui/ConfigWidget.cc`, so I replaced it with `TYPE_*`.
    * [Pull request #1943](https://bitbucket.org/osrf/gazebo/pull-request/1943)

1. Added wide angle camera sensor.
    * [Pull request #1866](https://bitbucket.org/osrf/gazebo/pull-request/1866)

1. Change the `near` and `far` members of `gazebo/msgs/logical_camera_sensors.proto` to `near_clip` and `far_clip`
    + [Pull request #1942](https://bitbucket.org/osrf/gazebo/pull-request/1942)

1. Resolve issue #1702
    * [Issue #1702](https://bitbucket.org/osrf/gazebo/issue/1702)
    * [Pull request #1905](https://bitbucket.org/osrf/gazebo/pull-request/1905)
    * [Pull request #1913](https://bitbucket.org/osrf/gazebo/pull-request/1913)
    * [Pull request #1914](https://bitbucket.org/osrf/gazebo/pull-request/1914)

1. Update physics when the world is reset
    * [Pull request #1903](https://bitbucket.org/osrf/gazebo/pull-request/1903)

1. Light and light state for the server side
    * [Pull request #1920](https://bitbucket.org/osrf/gazebo/pull-request/1920)

1. Add scale to model state so scaling works on log/playback.
    * [Pull request #2020](https://bitbucket.org/osrf/gazebo/pull-request/2020)

1. Added tests for WorldState
    * [Pull request #1968](https://bitbucket.org/osrf/gazebo/pull-request/1968)

1. Rename Reset to Reset Time in time widget
    * [Pull request #1892](https://bitbucket.org/osrf/gazebo/pull-request/1892)
    * [Issue #1730](https://bitbucket.org/osrf/gazebo/issue/1730)

1. Set QTestfFxture to verbose
    * [Pull request #1944](https://bitbucket.org/osrf/gazebo/pull-request/1944)
    * [Issue #1756](https://bitbucket.org/osrf/gazebo/issue/1756)

1. Added torsional friction
    * [Pull request #1831](https://bitbucket.org/osrf/gazebo/pull-request/1831)

1. Support loading and spawning nested models
    * [Pull request #1868](https://bitbucket.org/osrf/gazebo/pull-request/1868)
    * [Pull request #1895](https://bitbucket.org/osrf/gazebo/pull-request/1895)

1. Undo user motion commands during simulation, added physics::UserCmdManager and gui::UserCmdHistory.
    * [Pull request #1934](https://bitbucket.org/osrf/gazebo/pull-request/1934)

1. Forward user command messages for undo.
    * [Pull request #2009](https://bitbucket.org/osrf/gazebo/pull-request/2009)

1. Undo reset commands during simulation, forwarding commands
    * [Pull request #1986](https://bitbucket.org/osrf/gazebo/pull-request/1986)

1. Undo apply force / torque during simulation
    * [Pull request #2030](https://bitbucket.org/osrf/gazebo/pull-request/2030)

1. Add function to get the derived scale of a Visual
    * [Pull request #1881](https://bitbucket.org/osrf/gazebo/pull-request/1881)

1. Added EnumIface, which supports iterators over enums.
    * [Pull request #1847](https://bitbucket.org/osrf/gazebo/pull-request/1847)

1. Added RegionEventBoxPlugin - fires events when models enter / exit the region
    * [Pull request #1856](https://bitbucket.org/osrf/gazebo/pull-request/1856)

1. Added tests for checking the playback control via messages.
    * [Pull request #1885](https://bitbucket.org/osrf/gazebo/pull-request/1885)

1. Added LoadArgs() function to ServerFixture for being able to load a server
using the same arguments used in the command line.
    * [Pull request #1874](https://bitbucket.org/osrf/gazebo/pull-request/1874)

1. Added battery class, plugins and test world.
    * [Pull request #1872](https://bitbucket.org/osrf/gazebo/pull-request/1872)

1. Display gearbox and screw joint properties in property tree
    * [Pull request #1838](https://bitbucket.org/osrf/gazebo/pull-request/1838)

1. Set window flags for dialogs and file dialogs
    * [Pull request #1816](https://bitbucket.org/osrf/gazebo/pull-request/1816)

1. Fix minimum window height
   * [Pull request #1977](https://bitbucket.org/osrf/gazebo/pull-request/1977)
   * [Issue #1706](https://bitbucket.org/osrf/gazebo/issue/1706)

1. Add option to reverse alignment direction
   * [Pull request #2040](https://bitbucket.org/osrf/gazebo/pull-request/2040)
   * [Issue #1242](https://bitbucket.org/osrf/gazebo/issue/1242)

1. Fix unadvertising a publisher - only unadvertise topic if it is the last publisher.
   * [Pull request #2005](https://bitbucket.org/osrf/gazebo/pull-request/2005)
   * [Issue #1782](https://bitbucket.org/osrf/gazebo/issue/1782)

1. Log playback GUI for multistep, rewind, forward and seek
    * [Pull request #1791](https://bitbucket.org/osrf/gazebo/pull-request/1791)

1. Added Apply Force/Torque movable text
    * [Pull request #1789](https://bitbucket.org/osrf/gazebo/pull-request/1789)

1. Added cascade parameter (apply to children) for Visual SetMaterial, SetAmbient, SetEmissive, SetSpecular, SetDiffuse, SetTransparency
    * [Pull request #1851](https://bitbucket.org/osrf/gazebo/pull-request/1851)

1. Tweaks to Data Logger, such as multiline text edit for path
    * [Pull request #1800](https://bitbucket.org/osrf/gazebo/pull-request/1800)

1. Added TopToolbar and hide / disable several widgets according to WindowMode
    * [Pull request #1869](https://bitbucket.org/osrf/gazebo/pull-request/1869)

1. Added Visual::IsAncestorOf and Visual::IsDescendantOf
    * [Pull request #1850](https://bitbucket.org/osrf/gazebo/pull-request/1850)

1. Added msgs::PluginFromSDF and tests
    * [Pull request #1858](https://bitbucket.org/osrf/gazebo/pull-request/1858)

1. Added msgs::CollisionFromSDF msgs::SurfaceFromSDF and msgs::FrictionFromSDF
    * [Pull request #1900](https://bitbucket.org/osrf/gazebo/pull-request/1900)

1. Added hotkeys chart dialog
    * [Pull request #1835](https://bitbucket.org/osrf/gazebo/pull-request/1835)

1. Space bar to play / pause
   * [Pull request #2023](https://bitbucket.org/osrf/gazebo/pull-request/2023)
   * [Issue #1798](https://bitbucket.org/osrf/gazebo/issue/1798)

1. Make it possible to create custom ConfigWidgets
    * [Pull request #1861](https://bitbucket.org/osrf/gazebo/pull-request/1861)

1. AddItem / RemoveItem / Clear enum config widgets
    * [Pull request #1878](https://bitbucket.org/osrf/gazebo/pull-request/1878)

1. Make all child ConfigWidgets emit signals.
    * [Pull request #1884](https://bitbucket.org/osrf/gazebo/pull-request/1884)

1. Refactored makers
    * [Pull request #1828](https://bitbucket.org/osrf/gazebo/pull-request/1828)

1. Added gui::Conversions to convert between Gazebo and Qt
    * [Pull request #2034](https://bitbucket.org/osrf/gazebo/pull-request/2034)

1. Model editor updates
    1. Support adding model plugins in model editor
        * [Pull request #2060](https://bitbucket.org/osrf/gazebo/pull-request/2060)

    1. Added support for copying and pasting top level nested models
        * [Pull request #2006](https://bitbucket.org/osrf/gazebo/pull-request/2006)

    1. Make non-editable background models white in model editor
        * [Pull request #1950](https://bitbucket.org/osrf/gazebo/pull-request/1950)

    1. Choose / swap parent and child links in joint inspector
        * [Pull request #1887](https://bitbucket.org/osrf/gazebo/pull-request/1887)
        * [Issue #1500](https://bitbucket.org/osrf/gazebo/issue/1500)

    1. Presets combo box for Vector3 config widget
        * [Pull request #1954](https://bitbucket.org/osrf/gazebo/pull-request/1954)

    1. Added support for more joint types (gearbox and fixed joints).
        * [Pull request #1794](https://bitbucket.org/osrf/gazebo/pull-request/1794)

    1. Added support for selecting links and joints, opening context menu and inspectors in Schematic View.
        * [Pull request #1787](https://bitbucket.org/osrf/gazebo/pull-request/1787)

    1. Color-coded edges in Schematic View to match joint color.
        * [Pull request #1781](https://bitbucket.org/osrf/gazebo/pull-request/1781)

    1. Scale link mass and inertia when a link is scaled
        * [Pull request #1836](https://bitbucket.org/osrf/gazebo/pull-request/1836)

    1. Add density widget to config widget and link inspector
        * [Pull request #1978](https://bitbucket.org/osrf/gazebo/pull-request/1978)

    1. Added icons for child and parent link in joint inspector
        * [Pull request #1953](https://bitbucket.org/osrf/gazebo/pull-request/1953)

    1. Load and save nested models
        * [Pull request #1894](https://bitbucket.org/osrf/gazebo/pull-request/1894)

    1. Display model plugins on the left panel and added model plugin inspector
        * [Pull request #1863](https://bitbucket.org/osrf/gazebo/pull-request/1863)

    1. Context menu and deletion for model plugins
        * [Pull request #1890](https://bitbucket.org/osrf/gazebo/pull-request/1890)

    1. Delete self from inspector
        * [Pull request #1904](https://bitbucket.org/osrf/gazebo/pull-request/1904)
        * [Issue #1543](https://bitbucket.org/osrf/gazebo/issue/1543)

    1. Apply inspector changes in real time and add reset button
        * [Pull request #1945](https://bitbucket.org/osrf/gazebo/pull-request/1945)
        * [Issue #1472](https://bitbucket.org/osrf/gazebo/issue/1472)

    1. Set physics to be paused when exiting model editor mode
        * [Pull request #1893](https://bitbucket.org/osrf/gazebo/pull-request/1893)
        * [Issue #1734](https://bitbucket.org/osrf/gazebo/issue/1734)

    1. Add Insert tab to model editor
        * [Pull request #1924](https://bitbucket.org/osrf/gazebo/pull-request/1924)

    1. Support inserting nested models from model maker
        * [Pull request #1982](https://bitbucket.org/osrf/gazebo/pull-request/1982)

    1. Added joint creation dialog
        * [Pull request #2021](https://bitbucket.org/osrf/gazebo/pull-request/2021)

    1. Added reverse checkboxes to joint creation dialog
        * [Pull request #2086](https://bitbucket.org/osrf/gazebo/pull-request/2086)

    1. Use opaque pointers in the model editor
        * [Pull request #2056](https://bitbucket.org/osrf/gazebo/pull-request/2056)
        * [Pull request #2059](https://bitbucket.org/osrf/gazebo/pull-request/2059)
        * [Pull request #2087](https://bitbucket.org/osrf/gazebo/pull-request/2087)

    1. Support joint creation between links in nested model.
        * [Pull request #2080](https://bitbucket.org/osrf/gazebo/pull-request/2080)

1. Building editor updates

    1. Use opaque pointers in the building editor
        * [Pull request #2041](https://bitbucket.org/osrf/gazebo/pull-request/2041)
        * [Pull request #2039](https://bitbucket.org/osrf/gazebo/pull-request/2039)
        * [Pull request #2055](https://bitbucket.org/osrf/gazebo/pull-request/2055)
        * [Pull request #2032](https://bitbucket.org/osrf/gazebo/pull-request/2032)
        * [Pull request #2082](https://bitbucket.org/osrf/gazebo/pull-request/2082)
        * [Pull request #2038](https://bitbucket.org/osrf/gazebo/pull-request/2038)
        * [Pull request #2033](https://bitbucket.org/osrf/gazebo/pull-request/2033)

    1. Use opaque pointers for GrabberHandle, add *LinkedGrabbers functions
        * [Pull request #2034](https://bitbucket.org/osrf/gazebo/pull-request/2034)

    1. Removed unused class: BuildingItem
        * [Pull request #2045](https://bitbucket.org/osrf/gazebo/pull-request/2045)

    1. Use opaque pointers for BuildingModelManip, move attachment logic to BuildingMaker
        * [Pull request #2046](https://bitbucket.org/osrf/gazebo/pull-request/2046)

    1. Use opaque pointers for all Dialog classes, add conversion from QPointF, move common logic to BaseInspectorDialog.
        * [Pull request #2083](https://bitbucket.org/osrf/gazebo/pull-request/2083)

## Gazebo 6.0

### Gazebo 6.X.X (201X-XX-XX)

1. Fix removing multiple camera sensors that have the same camera name.
    * [Pull request #2081](https://bitbucket.org/osrf/gazebo/pull-request/2081)
    * [Issue #1811](https://bitbucket.org/osrf/gazebo/issues/1811)

1. Backport model editor toolbar fixed joint option from [pull request #1794](https://bitbucket.org/osrf/gazebo/pull-request/1794)
    * [Pull request #1957](https://bitbucket.org/osrf/gazebo/pull-request/1957)

1. Fix minimum window height
    * Backport of [pull request #1977](https://bitbucket.org/osrf/gazebo/pull-request/1977)
    * [Pull request #1998](https://bitbucket.org/osrf/gazebo/pull-request/1998)
    * [Issue #1706](https://bitbucket.org/osrf/gazebo/issue/1706)

1. Fix visual transparency issues
    * [Pull request #1967](https://bitbucket.org/osrf/gazebo/pull-request/1967)
    * [Issue #1726](https://bitbucket.org/osrf/gazebo/issue/1726)

### Gazebo 6.5.0 (2015-10-22)

1. Added ability to convert from spherical coordinates to local coordinates.
    * [Pull request #1955](https://bitbucket.org/osrf/gazebo/pull-request/1955)

### Gazebo 6.4.0 (2015-10-14)

1. Fix ABI problem. Make `Sensor::SetPose` function non virtual.
    * [Pull request #1947](https://bitbucket.org/osrf/gazebo/pull-request/1947)

1. Update inertia properties during simulation
    * [Pull request #1909](https://bitbucket.org/osrf/gazebo/pull-requests/1909)
    * [Design document](https://bitbucket.org/osrf/gazebo_design/src/default/inertia_resize/inertia_resize.md)

1. Fix transparency correction for opaque materials
    * [Pull request #1946](https://bitbucket.org/osrf/gazebo/pull-requests/1946/fix-transparency-correction-for-opaque/diff)

### Gazebo 6.3.0 (2015-10-06)

1. Added `Sensor::SetPose` function
    * [Pull request #1935](https://bitbucket.org/osrf/gazebo/pull-request/1935)

### Gazebo 6.2.0 (2015-10-02)

1. Update physics when the world is reset
    * Backport of [pull request #1903](https://bitbucket.org/osrf/gazebo/pull-request/1903)
    * [Pull request #1916](https://bitbucket.org/osrf/gazebo/pull-request/1916)
    * [Issue #101](https://bitbucket.org/osrf/gazebo/issue/101)

1. Added Copy constructor and assignment operator to MouseEvent
    * [Pull request #1855](https://bitbucket.org/osrf/gazebo/pull-request/1855)

### Gazebo 6.1.0 (2015-08-02)

1. Added logical_camera sensor.
    * [Pull request #1845](https://bitbucket.org/osrf/gazebo/pull-request/1845)

1. Added RandomVelocityPlugin, which applies a random velocity to a model's link.
    * [Pull request #1839](https://bitbucket.org/osrf/gazebo/pull-request/1839)

1. Sim events for joint position, velocity and applied force
    * [Pull request #1849](https://bitbucket.org/osrf/gazebo/pull-request/1849)

### Gazebo 6.0.0 (2015-07-27)

1. Added magnetometer sensor. A contribution from Andrew Symington.
    * [Pull request #1788](https://bitbucket.org/osrf/gazebo/pull-request/1788)

1. Added altimeter sensor. A contribution from Andrew Symington.
    * [Pull request #1792](https://bitbucket.org/osrf/gazebo/pull-request/1792)

1. Implement more control options for log playback:
  1. Rewind: The simulation starts from the beginning.
  1. Forward: The simulation jumps to the end of the log file.
  1. Seek: The simulation jumps to a specific point specified by its simulation
  time.
      * [Pull request #1737](https://bitbucket.org/osrf/gazebo/pull-request/1737)

1. Added Gazebo splash screen
    * [Pull request #1745](https://bitbucket.org/osrf/gazebo/pull-request/1745)

1. Added a transporter plugin which allows models to move from one location
   to another based on their location and the location of transporter pads.
    * [Pull request #1738](https://bitbucket.org/osrf/gazebo/pull-request/1738)

1. Implement forward/backwards multi-step for log playback. Now, the semantics
of a multi-step while playing back a log session are different from a multi-step
during a live simulation. While playback, a multi-step simulates all the
intermediate steps as before, but the client only perceives a single step.
E.g: You have a log file containing a 1 hour simulation session. You want to
jump to the minute 00H::30M::00S to check a specific aspect of the simulation.
You should not see continuous updates until minute 00H:30M:00S. Instead, you
should visualize a single jump to the specific instant of the simulation that
you are interested.
    * [Pull request #1623](https://bitbucket.org/osrf/gazebo/pull-request/1623)

1. Added browse button to log record dialog.
    * [Pull request #1719](https://bitbucket.org/osrf/gazebo/pull-request/1719)

1. Improved SVG support: arcs in paths, and contours made of multiple paths.
    * [Pull request #1608](https://bitbucket.org/osrf/gazebo/pull-request/1608)

1. Added simulation iterations to the world state.
    * [Pull request #1722](https://bitbucket.org/osrf/gazebo/pull-request/1722)

1. Added multiple LiftDrag plugins to the cessna_demo.world to allow the Cessna
C-172 model to fly.
    * [Pull request #1715](https://bitbucket.org/osrf/gazebo/pull-request/1715)

1. Added a plugin to control a Cessna C-172 via messages (CessnaPlugin), and a
GUI plugin to test this functionality with the keyboard (CessnaGUIPlugin). Added
world with the Cessna model and the two previous plugins loaded
(cessna_demo.world).
    * [Pull request #1712](https://bitbucket.org/osrf/gazebo/pull-request/1712)

1. Added world with OSRF building and an elevator
    * [Pull request #1697](https://bitbucket.org/osrf/gazebo/pull-request/1697)

1. Fixed collide bitmask by changing default value from 0x1 to 0xffff.
    * [Pull request #1696](https://bitbucket.org/osrf/gazebo/pull-request/1696)

1. Added a plugin to control an elevator (ElevatorPlugin), and an OccupiedEvent plugin that sends a message when a model is within a specified region.
    * [Pull request #1694](https://bitbucket.org/osrf/gazebo/pull-request/1694)
    * [Pull request #1775](https://bitbucket.org/osrf/gazebo/pull-request/1775)

1. Added Layers tab and meta information for visuals.
    * [Pull request #1674](https://bitbucket.org/osrf/gazebo/pull-request/1674)

1. Added countdown behavior for common::Timer and exposed the feature in TimerGUIPlugin.
    * [Pull request #1690](https://bitbucket.org/osrf/gazebo/pull-request/1690)

1. Added BuoyancyPlugin for simulating the buoyancy of an object in a column of fluid.
    * [Pull request #1622](https://bitbucket.org/osrf/gazebo/pull-request/1622)

1. Added ComputeVolume function for simple shape subclasses of Shape.hh.
    * [Pull request #1605](https://bitbucket.org/osrf/gazebo/pull-request/1605)

1. Add option to parallelize the ODE quickstep constraint solver,
which solves an LCP twice with different parameters in order
to corrected for position projection errors.
    * [Pull request #1561](https://bitbucket.org/osrf/gazebo/pull-request/1561)

1. Get/Set user camera pose in GUI.
    * [Pull request #1649](https://bitbucket.org/osrf/gazebo/pull-request/1649)
    * [Issue #1595](https://bitbucket.org/osrf/gazebo/issue/1595)

1. Added ViewAngleWidget, removed hard-coded reset view and removed MainWindow::Reset(). Also added GLWidget::GetSelectedVisuals().
    * [Pull request #1768](https://bitbucket.org/osrf/gazebo/pull-request/1768)
    * [Issue #1507](https://bitbucket.org/osrf/gazebo/issue/1507)

1. Windows support. This consists mostly of numerous small changes to support
compilation on Windows.
    * [Pull request #1616](https://bitbucket.org/osrf/gazebo/pull-request/1616)
    * [Pull request #1618](https://bitbucket.org/osrf/gazebo/pull-request/1618)
    * [Pull request #1620](https://bitbucket.org/osrf/gazebo/pull-request/1620)
    * [Pull request #1625](https://bitbucket.org/osrf/gazebo/pull-request/1625)
    * [Pull request #1626](https://bitbucket.org/osrf/gazebo/pull-request/1626)
    * [Pull request #1627](https://bitbucket.org/osrf/gazebo/pull-request/1627)
    * [Pull request #1628](https://bitbucket.org/osrf/gazebo/pull-request/1628)
    * [Pull request #1629](https://bitbucket.org/osrf/gazebo/pull-request/1629)
    * [Pull request #1630](https://bitbucket.org/osrf/gazebo/pull-request/1630)
    * [Pull request #1631](https://bitbucket.org/osrf/gazebo/pull-request/1631)
    * [Pull request #1632](https://bitbucket.org/osrf/gazebo/pull-request/1632)
    * [Pull request #1633](https://bitbucket.org/osrf/gazebo/pull-request/1633)
    * [Pull request #1635](https://bitbucket.org/osrf/gazebo/pull-request/1635)
    * [Pull request #1637](https://bitbucket.org/osrf/gazebo/pull-request/1637)
    * [Pull request #1639](https://bitbucket.org/osrf/gazebo/pull-request/1639)
    * [Pull request #1647](https://bitbucket.org/osrf/gazebo/pull-request/1647)
    * [Pull request #1650](https://bitbucket.org/osrf/gazebo/pull-request/1650)
    * [Pull request #1651](https://bitbucket.org/osrf/gazebo/pull-request/1651)
    * [Pull request #1653](https://bitbucket.org/osrf/gazebo/pull-request/1653)
    * [Pull request #1654](https://bitbucket.org/osrf/gazebo/pull-request/1654)
    * [Pull request #1657](https://bitbucket.org/osrf/gazebo/pull-request/1657)
    * [Pull request #1658](https://bitbucket.org/osrf/gazebo/pull-request/1658)
    * [Pull request #1659](https://bitbucket.org/osrf/gazebo/pull-request/1659)
    * [Pull request #1660](https://bitbucket.org/osrf/gazebo/pull-request/1660)
    * [Pull request #1661](https://bitbucket.org/osrf/gazebo/pull-request/1661)
    * [Pull request #1669](https://bitbucket.org/osrf/gazebo/pull-request/1669)
    * [Pull request #1670](https://bitbucket.org/osrf/gazebo/pull-request/1670)
    * [Pull request #1672](https://bitbucket.org/osrf/gazebo/pull-request/1672)
    * [Pull request #1682](https://bitbucket.org/osrf/gazebo/pull-request/1682)
    * [Pull request #1683](https://bitbucket.org/osrf/gazebo/pull-request/1683)

1. Install `libgazebo_server_fixture`. This will facilitate tests external to the main gazebo repository. See `examples/stand_alone/test_fixture`.
    * [Pull request #1606](https://bitbucket.org/osrf/gazebo/pull-request/1606)

1. Laser visualization renders light blue for rays that do not hit obstacles, and dark blue for other rays.
    * [Pull request #1607](https://bitbucket.org/osrf/gazebo/pull-request/1607)
    * [Issue #1576](https://bitbucket.org/osrf/gazebo/issue/1576)

1. Add VisualType enum to Visual and clean up visuals when entity is deleted.
    * [Pull request #1614](https://bitbucket.org/osrf/gazebo/pull-request/1614)

1. Alert user of connection problems when using the REST service plugin
    * [Pull request #1655](https://bitbucket.org/osrf/gazebo/pull-request/1655)
    * [Issue #1574](https://bitbucket.org/osrf/gazebo/issue/1574)

1. ignition-math is now a dependency.
    + [http://ignitionrobotics.org/libraries/math](http://ignitionrobotics.org/libraries/math)
    + [Gazebo::math migration](https://bitbucket.org/osrf/gazebo/src/583edbeb90759d43d994cc57c0797119dd6d2794/ign-math-migration.md)

1. Detect uuid library during compilation.
    * [Pull request #1655](https://bitbucket.org/osrf/gazebo/pull-request/1655)
    * [Issue #1572](https://bitbucket.org/osrf/gazebo/issue/1572)

1. New accessors in LogPlay class.
    * [Pull request #1577](https://bitbucket.org/osrf/gazebo/pull-request/1577)

1. Added a plugin to send messages to an existing website.
   Added gui::MainWindow::AddMenu and msgs/rest_error, msgs/rest_login, msgs rest/post
    * [Pull request #1524](https://bitbucket.org/osrf/gazebo/pull-request/1524)

1. Fix deprecation warnings when using SDFormat 3.0.2, 3.0.3 prereleases
    * [Pull request #1568](https://bitbucket.org/osrf/gazebo/pull-request/1568)

1. Use GAZEBO_CFLAGS or GAZEBO_CXX_FLAGS in CMakeLists.txt for example plugins
    * [Pull request #1573](https://bitbucket.org/osrf/gazebo/pull-request/1573)

1. Added Link::OnWrenchMsg subscriber with test
    * [Pull request #1582](https://bitbucket.org/osrf/gazebo/pull-request/1582)

1. Show/hide GUI overlays using the menu bar.
    * [Pull request #1555](https://bitbucket.org/osrf/gazebo/pull-request/1555)

1. Added world origin indicator rendering::OriginVisual.
    * [Pull request #1700](https://bitbucket.org/osrf/gazebo/pull-request/1700)

1. Show/hide toolbars using the menu bars and shortcut.
   Added MainWindow::CloneAction.
   Added Window menu to Model Editor.
    * [Pull request #1584](https://bitbucket.org/osrf/gazebo/pull-request/1584)

1. Added event to show/hide toolbars.
    * [Pull request #1707](https://bitbucket.org/osrf/gazebo/pull-request/1707)

1. Added optional start/stop/reset buttons to timer GUI plugin.
    * [Pull request #1576](https://bitbucket.org/osrf/gazebo/pull-request/1576)

1. Timer GUI Plugin: Treat negative positions as positions from the ends
    * [Pull request #1703](https://bitbucket.org/osrf/gazebo/pull-request/1703)

1. Added Visual::GetDepth() and Visual::GetNthAncestor()
    * [Pull request #1613](https://bitbucket.org/osrf/gazebo/pull-request/1613)

1. Added a context menu for links
    * [Pull request #1589](https://bitbucket.org/osrf/gazebo/pull-request/1589)

1. Separate TimePanel's display into TimeWidget and LogPlayWidget.
    * [Pull request #1564](https://bitbucket.org/osrf/gazebo/pull-request/1564)

1. Display confirmation message after log is saved
    * [Pull request #1646](https://bitbucket.org/osrf/gazebo/pull-request/1646)

1. Added LogPlayView to display timeline and LogPlaybackStatistics message type.
    * [Pull request #1724](https://bitbucket.org/osrf/gazebo/pull-request/1724)

1. Added Time::FormattedString and removed all other FormatTime functions.
    * [Pull request #1710](https://bitbucket.org/osrf/gazebo/pull-request/1710)

1. Added support for Oculus DK2
    * [Pull request #1526](https://bitbucket.org/osrf/gazebo/pull-request/1526)

1. Use collide_bitmask from SDF to perform collision filtering
    * [Pull request #1470](https://bitbucket.org/osrf/gazebo/pull-request/1470)

1. Pass Coulomb surface friction parameters to DART.
    * [Pull request #1420](https://bitbucket.org/osrf/gazebo/pull-request/1420)

1. Added ModelAlign::SetHighlighted
    * [Pull request #1598](https://bitbucket.org/osrf/gazebo/pull-request/1598)

1. Added various Get functions to Visual. Also added a ConvertGeometryType function to msgs.
    * [Pull request #1402](https://bitbucket.org/osrf/gazebo/pull-request/1402)

1. Get and Set visibility of SelectionObj's handles, with unit test.
    * [Pull request #1417](https://bitbucket.org/osrf/gazebo/pull-request/1417)

1. Set material of SelectionObj's handles.
    * [Pull request #1472](https://bitbucket.org/osrf/gazebo/pull-request/1472)

1. Add SelectionObj::Fini with tests and make Visual::Fini virtual
    * [Pull request #1685](https://bitbucket.org/osrf/gazebo/pull-request/1685)

1. Allow link selection with the mouse if parent model already selected.
    * [Pull request #1409](https://bitbucket.org/osrf/gazebo/pull-request/1409)

1. Added ModelRightMenu::EntityTypes.
    * [Pull request #1414](https://bitbucket.org/osrf/gazebo/pull-request/1414)

1. Scale joint visuals according to link size.
    * [Pull request #1591](https://bitbucket.org/osrf/gazebo/pull-request/1591)
    * [Issue #1563](https://bitbucket.org/osrf/gazebo/issue/1563)

1. Added Gazebo/CoM material.
    * [Pull request #1439](https://bitbucket.org/osrf/gazebo/pull-request/1439)

1. Added arc parameter to MeshManager::CreateTube
    * [Pull request #1436](https://bitbucket.org/osrf/gazebo/pull-request/1436)

1. Added View Inertia and InertiaVisual, changed COMVisual to sphere proportional to mass.
    * [Pull request #1445](https://bitbucket.org/osrf/gazebo/pull-request/1445)

1. Added View Link Frame and LinkFrameVisual. Visual::SetTransparency goes into texture_unit.
    * [Pull request #1762](https://bitbucket.org/osrf/gazebo/pull-request/1762)
    * [Issue #853](https://bitbucket.org/osrf/gazebo/issue/853)

1. Changed the position of Save and Cancel buttons on editor dialogs
    * [Pull request #1442](https://bitbucket.org/osrf/gazebo/pull-request/1442)
    * [Issue #1377](https://bitbucket.org/osrf/gazebo/issue/1377)

1. Fixed Visual material updates
    * [Pull request #1454](https://bitbucket.org/osrf/gazebo/pull-request/1454)
    * [Issue #1455](https://bitbucket.org/osrf/gazebo/issue/1455)

1. Added Matrix3::Inverse() and tests
    * [Pull request #1481](https://bitbucket.org/osrf/gazebo/pull-request/1481)

1. Implemented AddLinkForce for ODE.
    * [Pull request #1456](https://bitbucket.org/osrf/gazebo/pull-request/1456)

1. Updated ConfigWidget class to parse enum values.
    * [Pull request #1518](https://bitbucket.org/osrf/gazebo/pull-request/1518)

1. Added PresetManager to physics libraries and corresponding integration test.
    * [Pull request #1471](https://bitbucket.org/osrf/gazebo/pull-request/1471)

1. Sync name and location on SaveDialog.
    * [Pull request #1563](https://bitbucket.org/osrf/gazebo/pull-request/1563)

1. Added Apply Force/Torque dialog
    * [Pull request #1600](https://bitbucket.org/osrf/gazebo/pull-request/1600)

1. Added Apply Force/Torque visuals
    * [Pull request #1619](https://bitbucket.org/osrf/gazebo/pull-request/1619)

1. Added Apply Force/Torque OnMouseRelease and ActivateWindow
    * [Pull request #1699](https://bitbucket.org/osrf/gazebo/pull-request/1699)

1. Added Apply Force/Torque mouse interactions, modes, activation
    * [Pull request #1731](https://bitbucket.org/osrf/gazebo/pull-request/1731)

1. Added inertia pose getter for COMVisual and COMVisual_TEST
    * [Pull request #1581](https://bitbucket.org/osrf/gazebo/pull-request/1581)

1. Model editor updates
    1. Joint preview using JointVisuals.
        * [Pull request #1369](https://bitbucket.org/osrf/gazebo/pull-request/1369)

    1. Added inspector for configuring link, visual, and collision properties.
        * [Pull request #1408](https://bitbucket.org/osrf/gazebo/pull-request/1408)

    1. Saving, exiting, generalizing SaveDialog.
        * [Pull request #1401](https://bitbucket.org/osrf/gazebo/pull-request/1401)

    1. Inspectors redesign
        * [Pull request #1586](https://bitbucket.org/osrf/gazebo/pull-request/1586)

    1. Edit existing model.
        * [Pull request #1425](https://bitbucket.org/osrf/gazebo/pull-request/1425)

    1. Add joint inspector to link's context menu.
        * [Pull request #1449](https://bitbucket.org/osrf/gazebo/pull-request/1449)
        * [Issue #1443](https://bitbucket.org/osrf/gazebo/issue/1443)

    1. Added button to select mesh file on inspector.
        * [Pull request #1460](https://bitbucket.org/osrf/gazebo/pull-request/1460)
        * [Issue #1450](https://bitbucket.org/osrf/gazebo/issue/1450)

    1. Renamed Part to Link.
        * [Pull request #1478](https://bitbucket.org/osrf/gazebo/pull-request/1478)

    1. Fix snapping inside editor.
        * [Pull request #1489](https://bitbucket.org/osrf/gazebo/pull-request/1489)
        * [Issue #1457](https://bitbucket.org/osrf/gazebo/issue/1457)

    1. Moved DataLogger from Window menu to the toolbar and moved screenshot button to the right.
        * [Pull request #1665](https://bitbucket.org/osrf/gazebo/pull-request/1665)

    1. Keep loaded model's name.
        * [Pull request #1516](https://bitbucket.org/osrf/gazebo/pull-request/1516)
        * [Issue #1504](https://bitbucket.org/osrf/gazebo/issue/1504)

    1. Added ExtrudeDialog.
        * [Pull request #1483](https://bitbucket.org/osrf/gazebo/pull-request/1483)

    1. Hide time panel inside editor and keep main window's paused state.
        * [Pull request #1500](https://bitbucket.org/osrf/gazebo/pull-request/1500)

    1. Fixed pose issues and added ModelCreator_TEST.
        * [Pull request #1509](https://bitbucket.org/osrf/gazebo/pull-request/1509)
        * [Issue #1497](https://bitbucket.org/osrf/gazebo/issue/1497)
        * [Issue #1509](https://bitbucket.org/osrf/gazebo/issue/1509)

    1. Added list of links and joints.
        * [Pull request #1515](https://bitbucket.org/osrf/gazebo/pull-request/1515)
        * [Issue #1418](https://bitbucket.org/osrf/gazebo/issue/1418)

    1. Expose API to support adding items to the palette.
        * [Pull request #1565](https://bitbucket.org/osrf/gazebo/pull-request/1565)

    1. Added menu for toggling joint visualization
        * [Pull request #1551](https://bitbucket.org/osrf/gazebo/pull-request/1551)
        * [Issue #1483](https://bitbucket.org/osrf/gazebo/issue/1483)

    1. Add schematic view to model editor
        * [Pull request #1562](https://bitbucket.org/osrf/gazebo/pull-request/1562)

1. Building editor updates
    1. Make palette tips tooltip clickable to open.
        * [Pull request #1519](https://bitbucket.org/osrf/gazebo/pull-request/1519)
        * [Issue #1370](https://bitbucket.org/osrf/gazebo/issue/1370)

    1. Add measurement unit to building inspectors.
        * [Pull request #1741](https://bitbucket.org/osrf/gazebo/pull-request/1741)
        * [Issue #1363](https://bitbucket.org/osrf/gazebo/issue/1363)

    1. Add `BaseInspectorDialog` as a base class for inspectors.
        * [Pull request #1749](https://bitbucket.org/osrf/gazebo/pull-request/1749)

## Gazebo 5.0

### Gazebo 5.x.x

1. Fix minimum window height
    * Backport of [pull request #1977](https://bitbucket.org/osrf/gazebo/pull-request/1977)
    * [Pull request #2002](https://bitbucket.org/osrf/gazebo/pull-request/2002)
    * [Issue #1706](https://bitbucket.org/osrf/gazebo/issue/1706)

### Gazebo 5.2.0 (2015-10-02)

1. Initialize sigact struct fields that valgrind said were being used uninitialized
    * [Pull request #1809](https://bitbucket.org/osrf/gazebo/pull-request/1809)

1. Add missing ogre includes to ensure macros are properly defined
    * [Pull request #1813](https://bitbucket.org/osrf/gazebo/pull-request/1813)

1. Use ToSDF functions to simplify physics_friction test
    * [Pull request #1808](https://bitbucket.org/osrf/gazebo/pull-request/1808)

1. Added lines to laser sensor visualization
    * [Pull request #1742](https://bitbucket.org/osrf/gazebo/pull-request/1742)
    * [Issue #935](https://bitbucket.org/osrf/gazebo/issue/935)

1. Fix BulletSliderJoint friction for bullet 2.83
    * [Pull request #1686](https://bitbucket.org/osrf/gazebo/pull-request/1686)

1. Fix heightmap model texture loading.
    * [Pull request #1592](https://bitbucket.org/osrf/gazebo/pull-request/1592)

1. Disable failing pr2 test for dart
    * [Pull request #1540](https://bitbucket.org/osrf/gazebo/pull-request/1540)
    * [Issue #1435](https://bitbucket.org/osrf/gazebo/issue/1435)

### Gazebo 5.1.0 (2015-03-20)
1. Backport pull request #1527 (FindOGRE.cmake for non-Debian systems)
  * [Pull request #1532](https://bitbucket.org/osrf/gazebo/pull-request/1532)

1. Respect system cflags when not using USE_UPSTREAM_CFLAGS
  * [Pull request #1531](https://bitbucket.org/osrf/gazebo/pull-request/1531)

1. Allow light manipulation
  * [Pull request #1529](https://bitbucket.org/osrf/gazebo/pull-request/1529)

1. Allow sdformat 2.3.1+ or 3+ and fix tests
  * [Pull request #1484](https://bitbucket.org/osrf/gazebo/pull-request/1484)

1. Add Link::GetWorldAngularMomentum function and test.
  * [Pull request #1482](https://bitbucket.org/osrf/gazebo/pull-request/1482)

1. Preserve previous GAZEBO_MODEL_PATH values when sourcing setup.sh
  * [Pull request #1430](https://bitbucket.org/osrf/gazebo/pull-request/1430)

1. Implement Coulomb joint friction for DART
  * [Pull request #1427](https://bitbucket.org/osrf/gazebo/pull-request/1427)
  * [Issue #1281](https://bitbucket.org/osrf/gazebo/issue/1281)

1. Fix simple shape normals.
    * [Pull request #1477](https://bitbucket.org/osrf/gazebo/pull-request/1477)
    * [Issue #1369](https://bitbucket.org/osrf/gazebo/issue/1369)

1. Use Msg-to-SDF conversion functions in tests, add ServerFixture::SpawnModel(msgs::Model).
    * [Pull request #1466](https://bitbucket.org/osrf/gazebo/pull-request/1466)

1. Added Model Msg-to-SDF conversion functions and test.
    * [Pull request #1429](https://bitbucket.org/osrf/gazebo/pull-request/1429)

1. Added Joint Msg-to-SDF conversion functions and test.
    * [Pull request #1419](https://bitbucket.org/osrf/gazebo/pull-request/1419)

1. Added Visual, Material Msg-to-SDF conversion functions and ShaderType to string conversion functions.
    * [Pull request #1415](https://bitbucket.org/osrf/gazebo/pull-request/1415)

1. Implement Coulomb joint friction for BulletSliderJoint
  * [Pull request #1452](https://bitbucket.org/osrf/gazebo/pull-request/1452)
  * [Issue #1348](https://bitbucket.org/osrf/gazebo/issue/1348)

### Gazebo 5.0.0 (2015-01-27)
1. Support for using [digital elevation maps](http://gazebosim.org/tutorials?tut=dem) has been added to debian packages.

1. C++11 support (C++11 compatible compiler is now required)
    * [Pull request #1340](https://bitbucket.org/osrf/gazebo/pull-request/1340)

1. Implemented private data pointer for the World class.
    * [Pull request #1383](https://bitbucket.org/osrf/gazebo/pull-request/1383)

1. Implemented private data pointer for the Scene class.
    * [Pull request #1385](https://bitbucket.org/osrf/gazebo/pull-request/1385)

1. Added a events::Event::resetWorld event that is triggered when World::Reset is called.
    * [Pull request #1332](https://bitbucket.org/osrf/gazebo/pull-request/1332)
    * [Issue #1375](https://bitbucket.org/osrf/gazebo/issue/1375)

1. Fixed `math::Box::GetCenter` functionality.
    * [Pull request #1278](https://bitbucket.org/osrf/gazebo/pull-request/1278)
    * [Issue #1327](https://bitbucket.org/osrf/gazebo/issue/1327)

1. Added a GUI timer plugin that facilitates the display and control a timer inside the Gazebo UI.
    * [Pull request #1270](https://bitbucket.org/osrf/gazebo/pull-request/1270)

1. Added ability to load plugins via SDF.
    * [Pull request #1261](https://bitbucket.org/osrf/gazebo/pull-request/1261)

1. Added GUIEvent to hide/show the left GUI pane.
    * [Pull request #1269](https://bitbucket.org/osrf/gazebo/pull-request/1269)

1. Modified KeyEventHandler and GLWidget so that hotkeys can be suppressed by custom KeyEvents set up by developers
    * [Pull request #1251](https://bitbucket.org/osrf/gazebo/pull-request/1251)

1. Added ability to read the directory where the log files are stored.
    * [Pull request #1277](https://bitbucket.org/osrf/gazebo/pull-request/1277)

1. Implemented a simulation cloner
    * [Pull request #1180](https://bitbucket.org/osrf/gazebo/pull-request/1180/clone-a-simulation)

1. Added GUI overlay plugins. Users can now write a Gazebo + QT plugin that displays widgets over the render window.
  * [Pull request #1181](https://bitbucket.org/osrf/gazebo/pull-request/1181)

1. Change behavior of Joint::SetVelocity, add Joint::SetVelocityLimit(unsigned int, double)
  * [Pull request #1218](https://bitbucket.org/osrf/gazebo/pull-request/1218)
  * [Issue #964](https://bitbucket.org/osrf/gazebo/issue/964)

1. Implement Coulomb joint friction for ODE
  * [Pull request #1221](https://bitbucket.org/osrf/gazebo/pull-request/1221)
  * [Issue #381](https://bitbucket.org/osrf/gazebo/issue/381)

1. Implement Coulomb joint friction for BulletHingeJoint
  * [Pull request #1317](https://bitbucket.org/osrf/gazebo/pull-request/1317)
  * [Issue #1348](https://bitbucket.org/osrf/gazebo/issue/1348)

1. Implemented camera lens distortion.
  * [Pull request #1213](https://bitbucket.org/osrf/gazebo/pull-request/1213)

1. Kill rogue gzservers left over from failed INTEGRATION_world_clone tests
   and improve robustness of `UNIT_gz_TEST`
  * [Pull request #1232](https://bitbucket.org/osrf/gazebo/pull-request/1232)
  * [Issue #1299](https://bitbucket.org/osrf/gazebo/issue/1299)

1. Added RenderWidget::ShowToolbar to toggle visibility of top toolbar.
  * [Pull request #1248](https://bitbucket.org/osrf/gazebo/pull-request/1248)

1. Fix joint axis visualization.
  * [Pull request #1258](https://bitbucket.org/osrf/gazebo/pull-request/1258)

1. Change UserCamera view control via joysticks. Clean up rate control vs. pose control.
   see UserCamera::OnJoyPose and UserCamera::OnJoyTwist. Added view twist control toggle
   with joystick button 1.
  * [Pull request #1249](https://bitbucket.org/osrf/gazebo/pull-request/1249)

1. Added RenderWidget::GetToolbar to get the top toolbar and change its actions on ModelEditor.
    * [Pull request #1263](https://bitbucket.org/osrf/gazebo/pull-request/1263)

1. Added accessor for MainWindow graphical widget to GuiIface.
    * [Pull request #1250](https://bitbucket.org/osrf/gazebo/pull-request/1250)

1. Added a ConfigWidget class that takes in a google protobuf message and generates widgets for configuring the fields in the message
    * [Pull request #1285](https://bitbucket.org/osrf/gazebo/pull-request/1285)

1. Added GLWidget::OnModelEditor when model editor is triggered, and MainWindow::OnEditorGroup to manually uncheck editor actions.
    * [Pull request #1283](https://bitbucket.org/osrf/gazebo/pull-request/1283)

1. Added Collision, Geometry, Inertial, Surface Msg-to-SDF conversion functions.
    * [Pull request #1315](https://bitbucket.org/osrf/gazebo/pull-request/1315)

1. Added "button modifier" fields (control, shift, and alt) to common::KeyEvent.
    * [Pull request #1325](https://bitbucket.org/osrf/gazebo/pull-request/1325)

1. Added inputs for environment variable GAZEBO_GUI_INI_FILE for reading a custom .ini file.
    * [Pull request #1252](https://bitbucket.org/osrf/gazebo/pull-request/1252)

1. Fixed crash on "permission denied" bug, added insert_model integration test.
    * [Pull request #1329](https://bitbucket.org/osrf/gazebo/pull-request/1329/)

1. Enable simbody joint tests, implement `SimbodyJoint::GetParam`, create
   `Joint::GetParam`, fix bug in `BulletHingeJoint::SetParam`.
    * [Pull request #1404](https://bitbucket.org/osrf/gazebo/pull-request/1404/)

1. Building editor updates
    1. Fixed inspector resizing.
        * [Pull request #1230](https://bitbucket.org/osrf/gazebo/pull-request/1230)
        * [Issue #395](https://bitbucket.org/osrf/gazebo/issue/395)

    1. Doors and windows move proportionally with wall.
        * [Pull request #1231](https://bitbucket.org/osrf/gazebo/pull-request/1231)
        * [Issue #368](https://bitbucket.org/osrf/gazebo/issue/368)

    1. Inspector dialogs stay on top.
        * [Pull request #1229](https://bitbucket.org/osrf/gazebo/pull-request/1229)
        * [Issue #417](https://bitbucket.org/osrf/gazebo/issue/417)

    1. Make model name editable on palette.
        * [Pull request #1239](https://bitbucket.org/osrf/gazebo/pull-request/1239)

    1. Import background image and improve add/delete levels.
        * [Pull request #1214](https://bitbucket.org/osrf/gazebo/pull-request/1214)
        * [Issue #422](https://bitbucket.org/osrf/gazebo/issue/422)
        * [Issue #361](https://bitbucket.org/osrf/gazebo/issue/361)

    1. Fix changing draw mode.
        * [Pull request #1233](https://bitbucket.org/osrf/gazebo/pull-request/1233)
        * [Issue #405](https://bitbucket.org/osrf/gazebo/issue/405)

    1. Tips on palette's top-right corner.
        * [Pull request #1241](https://bitbucket.org/osrf/gazebo/pull-request/1241)

    1. New buttons and layout for the palette.
        * [Pull request #1242](https://bitbucket.org/osrf/gazebo/pull-request/1242)

    1. Individual wall segments instead of polylines.
        * [Pull request #1246](https://bitbucket.org/osrf/gazebo/pull-request/1246)
        * [Issue #389](https://bitbucket.org/osrf/gazebo/issue/389)
        * [Issue #415](https://bitbucket.org/osrf/gazebo/issue/415)

    1. Fix exiting and saving, exiting when there's nothing drawn, fix text on popups.
        * [Pull request #1296](https://bitbucket.org/osrf/gazebo/pull-request/1296)

    1. Display measure for selected wall segment.
        * [Pull request #1291](https://bitbucket.org/osrf/gazebo/pull-request/1291)
        * [Issue #366](https://bitbucket.org/osrf/gazebo/issue/366)

    1. Highlight selected item's 3D visual.
        * [Pull request #1292](https://bitbucket.org/osrf/gazebo/pull-request/1292)

    1. Added color picker to inspector dialogs.
        * [Pull request #1298](https://bitbucket.org/osrf/gazebo/pull-request/1298)

    1. Snapping on by default, off holding Shift. Improved snapping.
        * [Pull request #1304](https://bitbucket.org/osrf/gazebo/pull-request/1304)

    1. Snap walls to length increments, moved scale to SegmentItem and added Get/SetScale, added SegmentItem::SnapAngle and SegmentItem::SnapLength.
        * [Pull request #1311](https://bitbucket.org/osrf/gazebo/pull-request/1311)

    1. Make buildings available in "Insert Models" tab, improve save flow.
        * [Pull request #1312](https://bitbucket.org/osrf/gazebo/pull-request/1312)

    1. Added EditorItem::SetHighlighted.
        * [Pull request #1308](https://bitbucket.org/osrf/gazebo/pull-request/1308)

    1. Current level is transparent, lower levels opaque, higher levels invisible.
        * [Pull request #1303](https://bitbucket.org/osrf/gazebo/pull-request/1303)

    1. Detach all child manips when item is deleted, added BuildingMaker::DetachAllChildren.
        * [Pull request #1316](https://bitbucket.org/osrf/gazebo/pull-request/1316)

    1. Added texture picker to inspector dialogs.
        * [Pull request #1306](https://bitbucket.org/osrf/gazebo/pull-request/1306)

    1. Measures for doors and windows. Added RectItem::angleOnWall and related Get/Set.
        * [Pull request #1322](https://bitbucket.org/osrf/gazebo/pull-request/1322)
        * [Issue #370](https://bitbucket.org/osrf/gazebo/issue/370)

    1. Added Gazebo/BuildingFrame material to display holes for doors and windows on walls.
        * [Pull request #1338](https://bitbucket.org/osrf/gazebo/pull-request/1338)

    1. Added Gazebo/Bricks material to be used as texture on the building editor.
        * [Pull request #1333](https://bitbucket.org/osrf/gazebo/pull-request/1333)

    1. Pick colors from the palette and assign on 3D view. Added mouse and key event handlers to BuildingMaker, and events to communicate from BuildingModelManip to EditorItem.
        * [Pull request #1336](https://bitbucket.org/osrf/gazebo/pull-request/1336)

    1. Pick textures from the palette and assign in 3D view.
        * [Pull request #1368](https://bitbucket.org/osrf/gazebo/pull-request/1368)

1. Model editor updates
    1. Fix adding/removing event filters .
        * [Pull request #1279](https://bitbucket.org/osrf/gazebo/pull-request/1279)

    1. Enabled multi-selection and align tool inside model editor.
        * [Pull request #1302](https://bitbucket.org/osrf/gazebo/pull-request/1302)
        * [Issue #1323](https://bitbucket.org/osrf/gazebo/issue/1323)

    1. Enabled snap mode inside model editor.
        * [Pull request #1331](https://bitbucket.org/osrf/gazebo/pull-request/1331)
        * [Issue #1318](https://bitbucket.org/osrf/gazebo/issue/1318)

    1. Implemented copy/pasting of links.
        * [Pull request #1330](https://bitbucket.org/osrf/gazebo/pull-request/1330)

1. GUI publishes model selection information on ~/selection topic.
    * [Pull request #1318](https://bitbucket.org/osrf/gazebo/pull-request/1318)

## Gazebo 4.0

### Gazebo 4.x.x (2015-xx-xx)

1. Fix build for Bullet 2.83, enable angle wrapping for BulletHingeJoint
    * [Pull request #1664](https://bitbucket.org/osrf/gazebo/pull-request/1664)

### Gazebo 4.1.3 (2015-05-07)

1. Fix saving visual geom SDF values
    * [Pull request #1597](https://bitbucket.org/osrf/gazebo/pull-request/1597)
1. Fix heightmap model texture loading.
    * [Pull request #1595](https://bitbucket.org/osrf/gazebo/pull-request/1595)
1. Fix visual collision scale on separate client
    * [Pull request #1585](https://bitbucket.org/osrf/gazebo/pull-request/1585)
1. Fix several clang compiler warnings
    * [Pull request #1594](https://bitbucket.org/osrf/gazebo/pull-request/1594)
1. Fix blank save / browse dialogs
    * [Pull request #1544](https://bitbucket.org/osrf/gazebo/pull-request/1544)

### Gazebo 4.1.2 (2015-03-20)

1. Fix quaternion documentation: target Gazebo_4.1
    * [Pull request #1525](https://bitbucket.org/osrf/gazebo/pull-request/1525)
1. Speed up World::Step in loops
    * [Pull request #1492](https://bitbucket.org/osrf/gazebo/pull-request/1492)
1. Reduce selection buffer updates -> 4.1
    * [Pull request #1494](https://bitbucket.org/osrf/gazebo/pull-request/1494)
1. Fix QT rendering, and rendering update rate
    * [Pull request #1487](https://bitbucket.org/osrf/gazebo/pull-request/1487)
1. Fix loading of SimbodyPhysics parameters
    * [Pull request #1474](https://bitbucket.org/osrf/gazebo/pull-request/1474)
1. Fix heightmap on OSX -> 4.1
    * [Pull request #1455](https://bitbucket.org/osrf/gazebo/pull-request/1455)
1. Remove extra pose tag in a world file that should not be there
    * [Pull request #1458](https://bitbucket.org/osrf/gazebo/pull-request/1458)
1. Better fix for #236 for IMU that doesn't require ABI changes
    * [Pull request #1448](https://bitbucket.org/osrf/gazebo/pull-request/1448)
1. Fix regression of #236 for ImuSensor in 4.1
    * [Pull request #1446](https://bitbucket.org/osrf/gazebo/pull-request/1446)
1. Preserve previous GAZEBO_MODEL_PATH values when sourcing setup.sh
    * [Pull request #1430](https://bitbucket.org/osrf/gazebo/pull-request/1430)
1. issue #857: fix segfault for simbody screw joint when setting limits due to uninitialized limitForce.
    * [Pull request #1423](https://bitbucket.org/osrf/gazebo/pull-request/1423)
1. Allow multiple contact sensors per link (#960)
    * [Pull request #1413](https://bitbucket.org/osrf/gazebo/pull-request/1413)
1. Fix for issue #351, ODE World Step
    * [Pull request #1406](https://bitbucket.org/osrf/gazebo/pull-request/1406)
1. Disable failing InelasticCollision/0 test (#1394)
    * [Pull request #1405](https://bitbucket.org/osrf/gazebo/pull-request/1405)
1. Prevent out of bounds array access in SkidSteerDrivePlugin (found by cppcheck 1.68)
    * [Pull request #1379](https://bitbucket.org/osrf/gazebo/pull-request/1379)

### Gazebo 4.1.1 (2015-01-15)

1. Fix BulletPlaneShape bounding box (#1265)
    * [Pull request #1367](https://bitbucket.org/osrf/gazebo/pull-request/1367)
1. Fix dart linking errors on osx
    * [Pull request #1372](https://bitbucket.org/osrf/gazebo/pull-request/1372)
1. Update to player interfaces
    * [Pull request #1324](https://bitbucket.org/osrf/gazebo/pull-request/1324)
1. Handle GpuLaser name collisions (#1403)
    * [Pull request #1360](https://bitbucket.org/osrf/gazebo/pull-request/1360)
1. Add checks for handling array's with counts of zero, and read specular values
    * [Pull request #1339](https://bitbucket.org/osrf/gazebo/pull-request/1339)
1. Fix model list widget test
    * [Pull request #1327](https://bitbucket.org/osrf/gazebo/pull-request/1327)
1. Fix ogre includes
    * [Pull request #1323](https://bitbucket.org/osrf/gazebo/pull-request/1323)

### Gazebo 4.1.0 (2014-11-20)

1. Modified GUI rendering to improve the rendering update rate.
    * [Pull request #1487](https://bitbucket.org/osrf/gazebo/pull-request/1487)

### Gazebo 4.1.0 (2014-11-20)

1. Add ArrangePlugin for arranging groups of models.
   Also add Model::ResetPhysicsStates to call Link::ResetPhysicsStates
   recursively on all links in model.
    * [Pull request #1208](https://bitbucket.org/osrf/gazebo/pull-request/1208)
1. The `gz model` command line tool will output model info using either `-i` for complete info, or `-p` for just the model pose.
    * [Pull request #1212](https://bitbucket.org/osrf/gazebo/pull-request/1212)
    * [DRCSim Issue #389](https://bitbucket.org/osrf/drcsim/issue/389)
1. Added SignalStats class for computing incremental signal statistics.
    * [Pull request #1198](https://bitbucket.org/osrf/gazebo/pull-request/1198)
1. Add InitialVelocityPlugin to setting the initial state of links
    * [Pull request #1237](https://bitbucket.org/osrf/gazebo/pull-request/1237)
1. Added Quaternion::Integrate function.
    * [Pull request #1255](https://bitbucket.org/osrf/gazebo/pull-request/1255)
1. Added ConvertJointType functions, display more joint info on model list.
    * [Pull request #1259](https://bitbucket.org/osrf/gazebo/pull-request/1259)
1. Added ModelListWidget::AddProperty, removed unnecessary checks on ModelListWidget.
    * [Pull request #1271](https://bitbucket.org/osrf/gazebo/pull-request/1271)
1. Fix loading collada meshes with unsupported input semantics.
    * [Pull request #1319](https://bitbucket.org/osrf/gazebo/pull-request/1319)

### Gazebo 4.0.2 (2014-09-23)

1. Fix and improve mechanism to generate pkgconfig libs
    * [Pull request #1027](https://bitbucket.org/osrf/gazebo/pull-request/1027)
    * [Issue #1284](https://bitbucket.org/osrf/gazebo/issue/1284)
1. Added arat.world
    * [Pull request #1205](https://bitbucket.org/osrf/gazebo/pull-request/1205)
1. Update gzprop to output zip files.
    * [Pull request #1197](https://bitbucket.org/osrf/gazebo/pull-request/1197)
1. Make Collision::GetShape a const function
    * [Pull requset #1189](https://bitbucket.org/osrf/gazebo/pull-request/1189)
1. Install missing physics headers
    * [Pull requset #1183](https://bitbucket.org/osrf/gazebo/pull-request/1183)
1. Remove SimbodyLink::AddTorque console message
    * [Pull requset #1185](https://bitbucket.org/osrf/gazebo/pull-request/1185)
1. Fix log xml
    * [Pull requset #1188](https://bitbucket.org/osrf/gazebo/pull-request/1188)

### Gazebo 4.0.0 (2014-08-08)

1. Added lcov support to cmake
    * [Pull request #1047](https://bitbucket.org/osrf/gazebo/pull-request/1047)
1. Fixed memory leak in image conversion
    * [Pull request #1057](https://bitbucket.org/osrf/gazebo/pull-request/1057)
1. Removed deprecated function
    * [Pull request #1067](https://bitbucket.org/osrf/gazebo/pull-request/1067)
1. Improved collada loading performance
    * [Pull request #1066](https://bitbucket.org/osrf/gazebo/pull-request/1066)
    * [Pull request #1082](https://bitbucket.org/osrf/gazebo/pull-request/1082)
    * [Issue #1134](https://bitbucket.org/osrf/gazebo/issue/1134)
1. Implemented a collada exporter
    * [Pull request #1064](https://bitbucket.org/osrf/gazebo/pull-request/1064)
1. Force torque sensor now makes use of sensor's pose.
    * [Pull request #1076](https://bitbucket.org/osrf/gazebo/pull-request/1076)
    * [Issue #940](https://bitbucket.org/osrf/gazebo/issue/940)
1. Fix Model::GetLinks segfault
    * [Pull request #1093](https://bitbucket.org/osrf/gazebo/pull-request/1093)
1. Fix deleting and saving lights in gzserver
    * [Pull request #1094](https://bitbucket.org/osrf/gazebo/pull-request/1094)
    * [Issue #1182](https://bitbucket.org/osrf/gazebo/issue/1182)
    * [Issue #346](https://bitbucket.org/osrf/gazebo/issue/346)
1. Fix Collision::GetWorldPose. The pose of a collision would not update properly.
    * [Pull request #1049](https://bitbucket.org/osrf/gazebo/pull-request/1049)
    * [Issue #1124](https://bitbucket.org/osrf/gazebo/issue/1124)
1. Fixed the animate_box and animate_joints examples
    * [Pull request #1086](https://bitbucket.org/osrf/gazebo/pull-request/1086)
1. Integrated Oculus Rift functionality
    * [Pull request #1074](https://bitbucket.org/osrf/gazebo/pull-request/1074)
    * [Pull request #1136](https://bitbucket.org/osrf/gazebo/pull-request/1136)
    * [Pull request #1139](https://bitbucket.org/osrf/gazebo/pull-request/1139)
1. Updated Base::GetScopedName
    * [Pull request #1104](https://bitbucket.org/osrf/gazebo/pull-request/1104)
1. Fix collada loader from adding duplicate materials into a Mesh
    * [Pull request #1105](https://bitbucket.org/osrf/gazebo/pull-request/1105)
    * [Issue #1180](https://bitbucket.org/osrf/gazebo/issue/1180)
1. Integrated Razer Hydra functionality
    * [Pull request #1083](https://bitbucket.org/osrf/gazebo/pull-request/1083)
    * [Pull request #1109](https://bitbucket.org/osrf/gazebo/pull-request/1109)
1. Added ability to copy and paste models in the GUI
    * [Pull request #1103](https://bitbucket.org/osrf/gazebo/pull-request/1103)
1. Removed unnecessary inclusion of gazebo.hh and common.hh in plugins
    * [Pull request #1111](https://bitbucket.org/osrf/gazebo/pull-request/1111)
1. Added ability to specify custom road textures
    * [Pull request #1027](https://bitbucket.org/osrf/gazebo/pull-request/1027)
1. Added support for DART 4.1
    * [Pull request #1113](https://bitbucket.org/osrf/gazebo/pull-request/1113)
    * [Pull request #1132](https://bitbucket.org/osrf/gazebo/pull-request/1132)
    * [Pull request #1134](https://bitbucket.org/osrf/gazebo/pull-request/1134)
    * [Pull request #1154](https://bitbucket.org/osrf/gazebo/pull-request/1154)
1. Allow position of joints to be directly set.
    * [Pull request #1097](https://bitbucket.org/osrf/gazebo/pull-request/1097)
    * [Issue #1138](https://bitbucket.org/osrf/gazebo/issue/1138)
1. Added extruded polyline geometry
    * [Pull request #1026](https://bitbucket.org/osrf/gazebo/pull-request/1026)
1. Fixed actor animation
    * [Pull request #1133](https://bitbucket.org/osrf/gazebo/pull-request/1133)
    * [Pull request #1141](https://bitbucket.org/osrf/gazebo/pull-request/1141)
1. Generate a versioned cmake config file
    * [Pull request #1153](https://bitbucket.org/osrf/gazebo/pull-request/1153)
    * [Issue #1226](https://bitbucket.org/osrf/gazebo/issue/1226)
1. Added KMeans class
    * [Pull request #1147](https://bitbucket.org/osrf/gazebo/pull-request/1147)
1. Added --summary-range feature to bitbucket pullrequest tool
    * [Pull request #1156](https://bitbucket.org/osrf/gazebo/pull-request/1156)
1. Updated web links
    * [Pull request #1159](https://bitbucket.org/osrf/gazebo/pull-request/1159)
1. Update tests
    * [Pull request #1155](https://bitbucket.org/osrf/gazebo/pull-request/1155)
    * [Pull request #1143](https://bitbucket.org/osrf/gazebo/pull-request/1143)
    * [Pull request #1138](https://bitbucket.org/osrf/gazebo/pull-request/1138)
    * [Pull request #1140](https://bitbucket.org/osrf/gazebo/pull-request/1140)
    * [Pull request #1127](https://bitbucket.org/osrf/gazebo/pull-request/1127)
    * [Pull request #1115](https://bitbucket.org/osrf/gazebo/pull-request/1115)
    * [Pull request #1102](https://bitbucket.org/osrf/gazebo/pull-request/1102)
    * [Pull request #1087](https://bitbucket.org/osrf/gazebo/pull-request/1087)
    * [Pull request #1084](https://bitbucket.org/osrf/gazebo/pull-request/1084)

## Gazebo 3.0

### Gazebo 3.x.x (yyyy-mm-dd)

1. Fixed sonar and wireless sensor visualization
    * [Pull request #1254](https://bitbucket.org/osrf/gazebo/pull-request/1254)
1. Update visual bounding box when model is selected
    * [Pull request #1280](https://bitbucket.org/osrf/gazebo/pull-request/1280)

### Gazebo 3.1.0 (2014-08-08)

1. Implemented Simbody::Link::Set*Vel
    * [Pull request #1160](https://bitbucket.org/osrf/gazebo/pull-request/1160)
    * [Issue #1012](https://bitbucket.org/osrf/gazebo/issue/1012)
1. Added World::RemoveModel function
    * [Pull request #1106](https://bitbucket.org/osrf/gazebo/pull-request/1106)
    * [Issue #1177](https://bitbucket.org/osrf/gazebo/issue/1177)
1. Fix exit from camera follow mode using the escape key
    * [Pull request #1137](https://bitbucket.org/osrf/gazebo/pull-request/1137)
    * [Issue #1220](https://bitbucket.org/osrf/gazebo/issue/1220)
1. Added support for SDF joint spring stiffness and reference positions
    * [Pull request #1117](https://bitbucket.org/osrf/gazebo/pull-request/1117)
1. Removed the gzmodel_create script
    * [Pull request #1130](https://bitbucket.org/osrf/gazebo/pull-request/1130)
1. Added Vector2 dot product
    * [Pull request #1101](https://bitbucket.org/osrf/gazebo/pull-request/1101)
1. Added SetPositionPID and SetVelocityPID to JointController
    * [Pull request #1091](https://bitbucket.org/osrf/gazebo/pull-request/1091)
1. Fix gzclient startup crash with ogre 1.9
    * [Pull request #1098](https://bitbucket.org/osrf/gazebo/pull-request/1098)
    * [Issue #996](https://bitbucket.org/osrf/gazebo/issue/996)
1. Update the bitbucket_pullrequests tool
    * [Pull request #1108](https://bitbucket.org/osrf/gazebo/pull-request/1108)
1. Light properties now remain in place after move by the user via the GUI.
    * [Pull request #1110](https://bitbucket.org/osrf/gazebo/pull-request/1110)
    * [Issue #1211](https://bitbucket.org/osrf/gazebo/issue/1211)
1. Allow position of joints to be directly set.
    * [Pull request #1096](https://bitbucket.org/osrf/gazebo/pull-request/1096)
    * [Issue #1138](https://bitbucket.org/osrf/gazebo/issue/1138)

### Gazebo 3.0.0 (2014-04-11)

1. Fix bug when deleting the sun light
    * [Pull request #1088](https://bitbucket.org/osrf/gazebo/pull-request/1088)
    * [Issue #1133](https://bitbucket.org/osrf/gazebo/issue/1133)
1. Fix ODE screw joint
    * [Pull request #1078](https://bitbucket.org/osrf/gazebo/pull-request/1078)
    * [Issue #1167](https://bitbucket.org/osrf/gazebo/issue/1167)
1. Update joint integration tests
    * [Pull request #1081](https://bitbucket.org/osrf/gazebo/pull-request/1081)
1. Fixed false positives in cppcheck.
    * [Pull request #1061](https://bitbucket.org/osrf/gazebo/pull-request/1061)
1. Made joint axis reference frame relative to child, and updated simbody and dart accordingly.
    * [Pull request #1069](https://bitbucket.org/osrf/gazebo/pull-request/1069)
    * [Issue #494](https://bitbucket.org/osrf/gazebo/issue/494)
    * [Issue #1143](https://bitbucket.org/osrf/gazebo/issue/1143)
1. Added ability to pass vector of strings to SetupClient and SetupServer
    * [Pull request #1068](https://bitbucket.org/osrf/gazebo/pull-request/1068)
    * [Issue #1132](https://bitbucket.org/osrf/gazebo/issue/1132)
1. Fix error correction in screw constraints for ODE
    * [Pull request #1159](https://bitbucket.org/osrf/gazebo/pull-request/1159)
    * [Issue #1159](https://bitbucket.org/osrf/gazebo/issue/1159)
1. Improved pkgconfig with SDF
    * [Pull request #1062](https://bitbucket.org/osrf/gazebo/pull-request/1062)
1. Added a plugin to simulate aero dynamics
    * [Pull request #905](https://bitbucket.org/osrf/gazebo/pull-request/905)
1. Updated bullet support
    * [Issue #1069](https://bitbucket.org/osrf/gazebo/issue/1069)
    * [Pull request #1011](https://bitbucket.org/osrf/gazebo/pull-request/1011)
    * [Pull request #996](https://bitbucket.org/osrf/gazebo/pull-request/966)
    * [Pull request #1024](https://bitbucket.org/osrf/gazebo/pull-request/1024)
1. Updated simbody support
    * [Pull request #995](https://bitbucket.org/osrf/gazebo/pull-request/995)
1. Updated worlds to SDF 1.5
    * [Pull request #1021](https://bitbucket.org/osrf/gazebo/pull-request/1021)
1. Improvements to ODE
    * [Pull request #1001](https://bitbucket.org/osrf/gazebo/pull-request/1001)
    * [Pull request #1014](https://bitbucket.org/osrf/gazebo/pull-request/1014)
    * [Pull request #1015](https://bitbucket.org/osrf/gazebo/pull-request/1015)
    * [Pull request #1016](https://bitbucket.org/osrf/gazebo/pull-request/1016)
1. New command line tool
    * [Pull request #972](https://bitbucket.org/osrf/gazebo/pull-request/972)
1. Graphical user interface improvements
    * [Pull request #971](https://bitbucket.org/osrf/gazebo/pull-request/971)
    * [Pull request #1013](https://bitbucket.org/osrf/gazebo/pull-request/1013)
    * [Pull request #989](https://bitbucket.org/osrf/gazebo/pull-request/989)
1. Created a friction pyramid class
    * [Pull request #935](https://bitbucket.org/osrf/gazebo/pull-request/935)
1. Added GetWorldEnergy functions to Model, Joint, and Link
    * [Pull request #1017](https://bitbucket.org/osrf/gazebo/pull-request/1017)
1. Preparing Gazebo for admission into Ubuntu
    * [Pull request #969](https://bitbucket.org/osrf/gazebo/pull-request/969)
    * [Pull request #998](https://bitbucket.org/osrf/gazebo/pull-request/998)
    * [Pull request #1002](https://bitbucket.org/osrf/gazebo/pull-request/1002)
1. Add method for querying if useImplicitStiffnessDamping flag is set for a given joint
    * [Issue #629](https://bitbucket.org/osrf/gazebo/issue/629)
    * [Pull request #1006](https://bitbucket.org/osrf/gazebo/pull-request/1006)
1. Fix joint axis frames
    * [Issue #494](https://bitbucket.org/osrf/gazebo/issue/494)
    * [Pull request #963](https://bitbucket.org/osrf/gazebo/pull-request/963)
1. Compute joint anchor pose relative to parent
    * [Issue #1029](https://bitbucket.org/osrf/gazebo/issue/1029)
    * [Pull request #982](https://bitbucket.org/osrf/gazebo/pull-request/982)
1. Cleanup the installed worlds
    * [Issue #1036](https://bitbucket.org/osrf/gazebo/issue/1036)
    * [Pull request #984](https://bitbucket.org/osrf/gazebo/pull-request/984)
1. Update to the GPS sensor
    * [Issue #1059](https://bitbucket.org/osrf/gazebo/issue/1059)
    * [Pull request #984](https://bitbucket.org/osrf/gazebo/pull-request/984)
1. Removed libtool from plugin loading
    * [Pull request #981](https://bitbucket.org/osrf/gazebo/pull-request/981)
1. Added functions to get inertial information for a link in the world frame.
    * [Pull request #1005](https://bitbucket.org/osrf/gazebo/pull-request/1005)

## Gazebo 2.0

### Gazebo 2.2.6 (2015-09-28)

1. Backport fixes to setup.sh from pull request #1430 to 2.2 branch
    * [Pull request 1889](https://bitbucket.org/osrf/gazebo/pull-request/1889)
1. Fix heightmap texture loading (2.2)
    * [Pull request 1596](https://bitbucket.org/osrf/gazebo/pull-request/1596)
1. Prevent out of bounds array access in SkidSteerDrivePlugin (found by cppcheck 1.68)
    * [Pull request 1379](https://bitbucket.org/osrf/gazebo/pull-request/1379)
1. Fix build with boost 1.57 for 2.2 branch (#1399)
    * [Pull request 1358](https://bitbucket.org/osrf/gazebo/pull-request/1358)
1. Fix manpage test failures by incrementing year to 2015
    * [Pull request 1361](https://bitbucket.org/osrf/gazebo/pull-request/1361)
1. Fix build for OS X 10.10 (#1304, #1289)
    * [Pull request 1346](https://bitbucket.org/osrf/gazebo/pull-request/1346)
1. Restore ODELink ABI, use Link variables instead (#1354)
    * [Pull request 1347](https://bitbucket.org/osrf/gazebo/pull-request/1347)
1. Fix inertia_ratio test
    * [Pull request 1344](https://bitbucket.org/osrf/gazebo/pull-request/1344)
1. backport collision visual fix -> 2.2
    * [Pull request 1343](https://bitbucket.org/osrf/gazebo/pull-request/1343)
1. Fix two code_check errors on 2.2
    * [Pull request 1314](https://bitbucket.org/osrf/gazebo/pull-request/1314)
1. issue #243 fix Link::GetWorldLinearAccel and Link::GetWorldAngularAccel for ODE
    * [Pull request 1284](https://bitbucket.org/osrf/gazebo/pull-request/1284)

### Gazebo 2.2.3 (2014-04-29)

1. Removed redundant call to World::Init
    * [Pull request #1107](https://bitbucket.org/osrf/gazebo/pull-request/1107)
    * [Issue #1208](https://bitbucket.org/osrf/gazebo/issue/1208)
1. Return proper error codes when gazebo exits
    * [Pull request #1085](https://bitbucket.org/osrf/gazebo/pull-request/1085)
    * [Issue #1178](https://bitbucket.org/osrf/gazebo/issue/1178)
1. Fixed Camera::GetWorldRotation().
    * [Pull request #1071](https://bitbucket.org/osrf/gazebo/pull-request/1071)
    * [Issue #1087](https://bitbucket.org/osrf/gazebo/issue/1087)
1. Fixed memory leak in image conversion
    * [Pull request #1073](https://bitbucket.org/osrf/gazebo/pull-request/1073)

### Gazebo 2.2.1 (xxxx-xx-xx)

1. Fix heightmap model texture loading.
    * [Pull request #1596](https://bitbucket.org/osrf/gazebo/pull-request/1596)

### Gazebo 2.2.0 (2014-01-10)

1. Fix compilation when using OGRE-1.9 (full support is being worked on)
    * [Issue #994](https://bitbucket.org/osrf/gazebo/issue/994)
    * [Issue #995](https://bitbucket.org/osrf/gazebo/issue/995)
    * [Issue #996](https://bitbucket.org/osrf/gazebo/issue/996)
    * [Pull request #883](https://bitbucket.org/osrf/gazebo/pull-request/883)
1. Added unit test for issue 624.
    * [Issue #624](https://bitbucket.org/osrf/gazebo/issue/624).
    * [Pull request #889](https://bitbucket.org/osrf/gazebo/pull-request/889)
1. Use 3x3 PCF shadows for smoother shadows.
    * [Pull request #887](https://bitbucket.org/osrf/gazebo/pull-request/887)
1. Update manpage copyright to 2014.
    * [Pull request #893](https://bitbucket.org/osrf/gazebo/pull-request/893)
1. Added friction integration test .
    * [Pull request #885](https://bitbucket.org/osrf/gazebo/pull-request/885)
1. Fix joint anchor when link pose is not specified.
    * [Issue #978](https://bitbucket.org/osrf/gazebo/issue/978)
    * [Pull request #862](https://bitbucket.org/osrf/gazebo/pull-request/862)
1. Added (ESC) tooltip for GUI Selection Mode icon.
    * [Issue #993](https://bitbucket.org/osrf/gazebo/issue/993)
    * [Pull request #888](https://bitbucket.org/osrf/gazebo/pull-request/888)
1. Removed old comment about resolved issue.
    * [Issue #837](https://bitbucket.org/osrf/gazebo/issue/837)
    * [Pull request #880](https://bitbucket.org/osrf/gazebo/pull-request/880)
1. Made SimbodyLink::Get* function thread-safe
    * [Issue #918](https://bitbucket.org/osrf/gazebo/issue/918)
    * [Pull request #872](https://bitbucket.org/osrf/gazebo/pull-request/872)
1. Suppressed spurious gzlog messages in ODE::Body
    * [Issue #983](https://bitbucket.org/osrf/gazebo/issue/983)
    * [Pull request #875](https://bitbucket.org/osrf/gazebo/pull-request/875)
1. Fixed Force Torque Sensor Test by properly initializing some values.
    * [Issue #982](https://bitbucket.org/osrf/gazebo/issue/982)
    * [Pull request #869](https://bitbucket.org/osrf/gazebo/pull-request/869)
1. Added breakable joint plugin to support breakable walls.
    * [Pull request #865](https://bitbucket.org/osrf/gazebo/pull-request/865)
1. Used different tuple syntax to fix compilation on OSX mavericks.
    * [Issue #947](https://bitbucket.org/osrf/gazebo/issue/947)
    * [Pull request #858](https://bitbucket.org/osrf/gazebo/pull-request/858)
1. Fixed sonar test and deprecation warning.
    * [Pull request #856](https://bitbucket.org/osrf/gazebo/pull-request/856)
1. Speed up test compilation.
    * Part of [Issue #955](https://bitbucket.org/osrf/gazebo/issue/955)
    * [Pull request #846](https://bitbucket.org/osrf/gazebo/pull-request/846)
1. Added Joint::SetEffortLimit API
    * [Issue #923](https://bitbucket.org/osrf/gazebo/issue/923)
    * [Pull request #808](https://bitbucket.org/osrf/gazebo/pull-request/808)
1. Made bullet output less verbose.
    * [Pull request #839](https://bitbucket.org/osrf/gazebo/pull-request/839)
1. Convergence acceleration and stability tweak to make atlas_v3 stable
    * [Issue #895](https://bitbucket.org/osrf/gazebo/issue/895)
    * [Pull request #772](https://bitbucket.org/osrf/gazebo/pull-request/772)
1. Added colors, textures and world files for the SPL RoboCup environment
    * [Pull request #838](https://bitbucket.org/osrf/gazebo/pull-request/838)
1. Fixed bitbucket_pullrequests tool to work with latest BitBucket API.
    * [Issue #933](https://bitbucket.org/osrf/gazebo/issue/933)
    * [Pull request #841](https://bitbucket.org/osrf/gazebo/pull-request/841)
1. Fixed cppcheck warnings.
    * [Pull request #842](https://bitbucket.org/osrf/gazebo/pull-request/842)

### Gazebo 2.1.0 (2013-11-08)
1. Fix mainwindow unit test
    * [Pull request #752](https://bitbucket.org/osrf/gazebo/pull-request/752)
1. Visualize moment of inertia
    * Pull request [#745](https://bitbucket.org/osrf/gazebo/pull-request/745), [#769](https://bitbucket.org/osrf/gazebo/pull-request/769), [#787](https://bitbucket.org/osrf/gazebo/pull-request/787)
    * [Issue #203](https://bitbucket.org/osrf/gazebo/issue/203)
1. Update tool to count lines of code
    * [Pull request #758](https://bitbucket.org/osrf/gazebo/pull-request/758)
1. Implement World::Clear
    * Pull request [#785](https://bitbucket.org/osrf/gazebo/pull-request/785), [#804](https://bitbucket.org/osrf/gazebo/pull-request/804)
1. Improve Bullet support
    * [Pull request #805](https://bitbucket.org/osrf/gazebo/pull-request/805)
1. Fix doxygen spacing
    * [Pull request #740](https://bitbucket.org/osrf/gazebo/pull-request/740)
1. Add tool to generate model images for thepropshop.org
    * [Pull request #734](https://bitbucket.org/osrf/gazebo/pull-request/734)
1. Added paging support for terrains
    * [Pull request #707](https://bitbucket.org/osrf/gazebo/pull-request/707)
1. Added plugin path to LID_LIBRARY_PATH in setup.sh
    * [Pull request #750](https://bitbucket.org/osrf/gazebo/pull-request/750)
1. Fix for OSX
    * [Pull request #766](https://bitbucket.org/osrf/gazebo/pull-request/766)
    * [Pull request #786](https://bitbucket.org/osrf/gazebo/pull-request/786)
    * [Issue #906](https://bitbucket.org/osrf/gazebo/issue/906)
1. Update copyright information
    * [Pull request #771](https://bitbucket.org/osrf/gazebo/pull-request/771)
1. Enable screen dependent tests
    * [Pull request #764](https://bitbucket.org/osrf/gazebo/pull-request/764)
    * [Issue #811](https://bitbucket.org/osrf/gazebo/issue/811)
1. Fix gazebo command line help message
    * [Pull request #775](https://bitbucket.org/osrf/gazebo/pull-request/775)
    * [Issue #898](https://bitbucket.org/osrf/gazebo/issue/898)
1. Fix man page test
    * [Pull request #774](https://bitbucket.org/osrf/gazebo/pull-request/774)
1. Improve load time by reducing calls to RTShader::Update
    * [Pull request #773](https://bitbucket.org/osrf/gazebo/pull-request/773)
    * [Issue #877](https://bitbucket.org/osrf/gazebo/issue/877)
1. Fix joint visualization
    * [Pull request #776](https://bitbucket.org/osrf/gazebo/pull-request/776)
    * [Pull request #802](https://bitbucket.org/osrf/gazebo/pull-request/802)
    * [Issue #464](https://bitbucket.org/osrf/gazebo/issue/464)
1. Add helpers to fix NaN
    * [Pull request #742](https://bitbucket.org/osrf/gazebo/pull-request/742)
1. Fix model resizing via the GUI
    * [Pull request #763](https://bitbucket.org/osrf/gazebo/pull-request/763)
    * [Issue #885](https://bitbucket.org/osrf/gazebo/issue/885)
1. Simplify gzlog test by using sha1
    * [Pull request #781](https://bitbucket.org/osrf/gazebo/pull-request/781)
    * [Issue #837](https://bitbucket.org/osrf/gazebo/issue/837)
1. Enable cppcheck for header files
    * [Pull request #782](https://bitbucket.org/osrf/gazebo/pull-request/782)
    * [Issue #907](https://bitbucket.org/osrf/gazebo/issue/907)
1. Fix broken regression test
    * [Pull request #784](https://bitbucket.org/osrf/gazebo/pull-request/784)
    * [Issue #884](https://bitbucket.org/osrf/gazebo/issue/884)
1. All simbody and dart to pass tests
    * [Pull request #790](https://bitbucket.org/osrf/gazebo/pull-request/790)
    * [Issue #873](https://bitbucket.org/osrf/gazebo/issue/873)
1. Fix camera rotation from SDF
    * [Pull request #789](https://bitbucket.org/osrf/gazebo/pull-request/789)
    * [Issue #920](https://bitbucket.org/osrf/gazebo/issue/920)
1. Fix bitbucket pullrequest command line tool to match new API
    * [Pull request #803](https://bitbucket.org/osrf/gazebo/pull-request/803)
1. Fix transceiver spawn errors in tests
    * [Pull request #811](https://bitbucket.org/osrf/gazebo/pull-request/811)
    * [Pull request #814](https://bitbucket.org/osrf/gazebo/pull-request/814)

### Gazebo 2.0.0 (2013-10-08)
1. Refactor code check tool.
    * [Pull Request #669](https://bitbucket.org/osrf/gazebo/pull-request/669)
1. Added pull request tool for Bitbucket.
    * [Pull Request #670](https://bitbucket.org/osrf/gazebo/pull-request/670)
    * [Pull Request #691](https://bitbucket.org/osrf/gazebo/pull-request/671)
1. New wireless receiver and transmitter sensor models.
    * [Pull Request #644](https://bitbucket.org/osrf/gazebo/pull-request/644)
    * [Pull Request #675](https://bitbucket.org/osrf/gazebo/pull-request/675)
    * [Pull Request #727](https://bitbucket.org/osrf/gazebo/pull-request/727)
1. Audio support using OpenAL.
    * [Pull Request #648](https://bitbucket.org/osrf/gazebo/pull-request/648)
    * [Pull Request #704](https://bitbucket.org/osrf/gazebo/pull-request/704)
1. Simplify command-line parsing of gztopic echo output.
    * [Pull Request #674](https://bitbucket.org/osrf/gazebo/pull-request/674)
    * Resolves: [Issue #795](https://bitbucket.org/osrf/gazebo/issue/795)
1. Use UNIX directories through the user of GNUInstallDirs cmake module.
    * [Pull Request #676](https://bitbucket.org/osrf/gazebo/pull-request/676)
    * [Pull Request #681](https://bitbucket.org/osrf/gazebo/pull-request/681)
1. New GUI interactions for object manipulation.
    * [Pull Request #634](https://bitbucket.org/osrf/gazebo/pull-request/634)
1. Fix for OSX menubar.
    * [Pull Request #677](https://bitbucket.org/osrf/gazebo/pull-request/677)
1. Remove internal SDF directories and dependencies.
    * [Pull Request #680](https://bitbucket.org/osrf/gazebo/pull-request/680)
1. Add minimum version for sdformat.
    * [Pull Request #682](https://bitbucket.org/osrf/gazebo/pull-request/682)
    * Resolves: [Issue #818](https://bitbucket.org/osrf/gazebo/issue/818)
1. Allow different gtest parameter types with ServerFixture
    * [Pull Request #686](https://bitbucket.org/osrf/gazebo/pull-request/686)
    * Resolves: [Issue #820](https://bitbucket.org/osrf/gazebo/issue/820)
1. GUI model scaling when using Bullet.
    * [Pull Request #683](https://bitbucket.org/osrf/gazebo/pull-request/683)
1. Fix typo in cmake config.
    * [Pull Request #694](https://bitbucket.org/osrf/gazebo/pull-request/694)
    * Resolves: [Issue #824](https://bitbucket.org/osrf/gazebo/issue/824)
1. Remove gazebo include subdir from pkgconfig and cmake config.
    * [Pull Request #691](https://bitbucket.org/osrf/gazebo/pull-request/691)
1. Torsional spring demo
    * [Pull Request #693](https://bitbucket.org/osrf/gazebo/pull-request/693)
1. Remove repeated call to SetAxis in Joint.cc
    * [Pull Request #695](https://bitbucket.org/osrf/gazebo/pull-request/695)
    * Resolves: [Issue #823](https://bitbucket.org/osrf/gazebo/issue/823)
1. Add test for rotational joints.
    * [Pull Request #697](https://bitbucket.org/osrf/gazebo/pull-request/697)
    * Resolves: [Issue #820](https://bitbucket.org/osrf/gazebo/issue/820)
1. Fix compilation of tests using Joint base class
    * [Pull Request #701](https://bitbucket.org/osrf/gazebo/pull-request/701)
1. Terrain paging implemented.
    * [Pull Request #687](https://bitbucket.org/osrf/gazebo/pull-request/687)
1. Improve timeout error reporting in ServerFixture
    * [Pull Request #705](https://bitbucket.org/osrf/gazebo/pull-request/705)
1. Fix mouse picking for cases where visuals overlap with the laser
    * [Pull Request #709](https://bitbucket.org/osrf/gazebo/pull-request/709)
1. Fix string literals for OSX
    * [Pull Request #712](https://bitbucket.org/osrf/gazebo/pull-request/712)
    * Resolves: [Issue #803](https://bitbucket.org/osrf/gazebo/issue/803)
1. Support for ENABLE_TESTS_COMPILATION cmake parameter
    * [Pull Request #708](https://bitbucket.org/osrf/gazebo/pull-request/708)
1. Updated system gui plugin
    * [Pull Request #702](https://bitbucket.org/osrf/gazebo/pull-request/702)
1. Fix force torque unit test issue
    * [Pull Request #673](https://bitbucket.org/osrf/gazebo/pull-request/673)
    * Resolves: [Issue #813](https://bitbucket.org/osrf/gazebo/issue/813)
1. Use variables to control auto generation of CFlags
    * [Pull Request #699](https://bitbucket.org/osrf/gazebo/pull-request/699)
1. Remove deprecated functions.
    * [Pull Request #715](https://bitbucket.org/osrf/gazebo/pull-request/715)
1. Fix typo in `Camera.cc`
    * [Pull Request #719](https://bitbucket.org/osrf/gazebo/pull-request/719)
    * Resolves: [Issue #846](https://bitbucket.org/osrf/gazebo/issue/846)
1. Performance improvements
    * [Pull Request #561](https://bitbucket.org/osrf/gazebo/pull-request/561)
1. Fix gripper model.
    * [Pull Request #713](https://bitbucket.org/osrf/gazebo/pull-request/713)
    * Resolves: [Issue #314](https://bitbucket.org/osrf/gazebo/issue/314)
1. First part of Simbody integration
    * [Pull Request #716](https://bitbucket.org/osrf/gazebo/pull-request/716)

## Gazebo 1.9

### Gazebo 1.9.6 (2014-04-29)

1. Refactored inertia ratio reduction for ODE
    * [Pull request #1114](https://bitbucket.org/osrf/gazebo/pull-request/1114)
1. Improved collada loading performance
    * [Pull request #1075](https://bitbucket.org/osrf/gazebo/pull-request/1075)

### Gazebo 1.9.3 (2014-01-10)

1. Add thickness to plane to remove shadow flickering.
    * [Pull request #886](https://bitbucket.org/osrf/gazebo/pull-request/886)
1. Temporary GUI shadow toggle fix.
    * [Issue #925](https://bitbucket.org/osrf/gazebo/issue/925)
    * [Pull request #868](https://bitbucket.org/osrf/gazebo/pull-request/868)
1. Fix memory access bugs with libc++ on mavericks.
    * [Issue #965](https://bitbucket.org/osrf/gazebo/issue/965)
    * [Pull request #857](https://bitbucket.org/osrf/gazebo/pull-request/857)
    * [Pull request #881](https://bitbucket.org/osrf/gazebo/pull-request/881)
1. Replaced printf with cout in gztopic hz.
    * [Issue #969](https://bitbucket.org/osrf/gazebo/issue/969)
    * [Pull request #854](https://bitbucket.org/osrf/gazebo/pull-request/854)
1. Add Dark grey material and fix indentation.
    * [Pull request #851](https://bitbucket.org/osrf/gazebo/pull-request/851)
1. Fixed sonar sensor unit test.
    * [Pull request #848](https://bitbucket.org/osrf/gazebo/pull-request/848)
1. Convergence acceleration and stability tweak to make atlas_v3 stable.
    * [Pull request #845](https://bitbucket.org/osrf/gazebo/pull-request/845)
1. Update gtest to 1.7.0 to resolve problems with libc++.
    * [Issue #947](https://bitbucket.org/osrf/gazebo/issue/947)
    * [Pull request #827](https://bitbucket.org/osrf/gazebo/pull-request/827)
1. Fixed LD_LIBRARY_PATH for plugins.
    * [Issue #957](https://bitbucket.org/osrf/gazebo/issue/957)
    * [Pull request #844](https://bitbucket.org/osrf/gazebo/pull-request/844)
1. Fix transceiver sporadic errors.
    * Backport of [pull request #811](https://bitbucket.org/osrf/gazebo/pull-request/811)
    * [Pull request #836](https://bitbucket.org/osrf/gazebo/pull-request/836)
1. Modified the MsgTest to be deterministic with time checks.
    * [Pull request #843](https://bitbucket.org/osrf/gazebo/pull-request/843)
1. Fixed seg fault in LaserVisual.
    * [Issue #950](https://bitbucket.org/osrf/gazebo/issue/950)
    * [Pull request #832](https://bitbucket.org/osrf/gazebo/pull-request/832)
1. Implemented the option to disable tests that need a working screen to run properly.
    * Backport of [Pull request #764](https://bitbucket.org/osrf/gazebo/pull-request/764)
    * [Pull request #837](https://bitbucket.org/osrf/gazebo/pull-request/837)
1. Cleaned up gazebo shutdown.
    * [Pull request #829](https://bitbucket.org/osrf/gazebo/pull-request/829)
1. Fixed bug associated with loading joint child links.
    * [Issue #943](https://bitbucket.org/osrf/gazebo/issue/943)
    * [Pull request #820](https://bitbucket.org/osrf/gazebo/pull-request/820)

### Gazebo 1.9.2 (2013-11-08)
1. Fix enable/disable sky and clouds from SDF
    * [Pull request #809](https://bitbucket.org/osrf/gazebo/pull-request/809])
1. Fix occasional blank GUI screen on startup
    * [Pull request #815](https://bitbucket.org/osrf/gazebo/pull-request/815])
1. Fix GPU laser when interacting with heightmaps
    * [Pull request #796](https://bitbucket.org/osrf/gazebo/pull-request/796])
1. Added API/ABI checker command line tool
    * [Pull request #765](https://bitbucket.org/osrf/gazebo/pull-request/765])
1. Added gtest version information
    * [Pull request #801](https://bitbucket.org/osrf/gazebo/pull-request/801])
1. Fix GUI world saving
    * [Pull request #806](https://bitbucket.org/osrf/gazebo/pull-request/806])
1. Enable anti-aliasing for camera sensor
    * [Pull request #800](https://bitbucket.org/osrf/gazebo/pull-request/800])
1. Make sensor noise deterministic
    * [Pull request #788](https://bitbucket.org/osrf/gazebo/pull-request/788])
1. Fix build problem
    * [Issue #901](https://bitbucket.org/osrf/gazebo/issue/901)
    * [Pull request #778](https://bitbucket.org/osrf/gazebo/pull-request/778])
1. Fix a typo in Camera.cc
    * [Pull request #720](https://bitbucket.org/osrf/gazebo/pull-request/720])
    * [Issue #846](https://bitbucket.org/osrf/gazebo/issue/846)
1. Fix OSX menu bar
    * [Pull request #688](https://bitbucket.org/osrf/gazebo/pull-request/688])
1. Fix gazebo::init by calling sdf::setFindCallback() before loading the sdf in gzfactory.
    * [Pull request #678](https://bitbucket.org/osrf/gazebo/pull-request/678])
    * [Issue #817](https://bitbucket.org/osrf/gazebo/issue/817)

### Gazebo 1.9.1 (2013-08-20)
* Deprecate header files that require case-sensitive filesystem (e.g. Common.hh, Physics.hh) [https://bitbucket.org/osrf/gazebo/pull-request/638/fix-for-775-deprecate-headers-that-require]
* Initial support for building on Mac OS X [https://bitbucket.org/osrf/gazebo/pull-request/660/osx-support-for-gazebo-19] [https://bitbucket.org/osrf/gazebo/pull-request/657/cmake-fixes-for-osx]
* Fixes for various issues [https://bitbucket.org/osrf/gazebo/pull-request/635/fix-for-issue-792/diff] [https://bitbucket.org/osrf/gazebo/pull-request/628/allow-scoped-and-non-scoped-joint-names-to/diff] [https://bitbucket.org/osrf/gazebo/pull-request/636/fix-build-dependency-in-message-generation/diff] [https://bitbucket.org/osrf/gazebo/pull-request/639/make-the-unversioned-setupsh-a-copy-of-the/diff] [https://bitbucket.org/osrf/gazebo/pull-request/650/added-missing-lib-to-player-client-library/diff] [https://bitbucket.org/osrf/gazebo/pull-request/656/install-gzmode_create-without-sh-suffix/diff]

### Gazebo 1.9.0 (2013-07-23)
* Use external package [sdformat](https://bitbucket.org/osrf/sdformat) for sdf parsing, refactor the `Element::GetValue*` function calls, and deprecate Gazebo's internal sdf parser [https://bitbucket.org/osrf/gazebo/pull-request/627]
* Improved ROS support ([[Tutorials#ROS_Integration |documentation here]]) [https://bitbucket.org/osrf/gazebo/pull-request/559]
* Added Sonar, Force-Torque, and Tactile Pressure sensors [https://bitbucket.org/osrf/gazebo/pull-request/557], [https://bitbucket.org/osrf/gazebo/pull-request/567]
* Add compile-time defaults for environment variables so that sourcing setup.sh is unnecessary in most cases [https://bitbucket.org/osrf/gazebo/pull-request/620]
* Enable user camera to follow objects in client window [https://bitbucket.org/osrf/gazebo/pull-request/603]
* Install protobuf message files for use in custom messages [https://bitbucket.org/osrf/gazebo/pull-request/614]
* Change default compilation flags to improve debugging [https://bitbucket.org/osrf/gazebo/pull-request/617]
* Change to supported relative include paths [https://bitbucket.org/osrf/gazebo/pull-request/594]
* Fix display of laser scans when sensor is rotated [https://bitbucket.org/osrf/gazebo/pull-request/599]

## Gazebo 1.8

### Gazebo 1.8.7 (2013-07-16)
* Fix bug in URDF parsing of Vector3 elements [https://bitbucket.org/osrf/gazebo/pull-request/613]
* Fix compilation errors with newest libraries [https://bitbucket.org/osrf/gazebo/pull-request/615]

### Gazebo 1.8.6 (2013-06-07)
* Fix inertia lumping in the URDF parser[https://bitbucket.org/osrf/gazebo/pull-request/554]
* Fix for ODEJoint CFM damping sign error [https://bitbucket.org/osrf/gazebo/pull-request/586]
* Fix transport memory growth[https://bitbucket.org/osrf/gazebo/pull-request/584]
* Reduce log file data in order to reduce buffer growth that results in out of memory kernel errors[https://bitbucket.org/osrf/gazebo/pull-request/587]

### Gazebo 1.8.5 (2013-06-04)
* Fix Gazebo build for machines without a valid display.[https://bitbucket.org/osrf/gazebo/commits/37f00422eea03365b839a632c1850431ee6a1d67]

### Gazebo 1.8.4 (2013-06-03)
* Fix UDRF to SDF converter so that URDF gazebo extensions are applied to all collisions in a link.[https://bitbucket.org/osrf/gazebo/pull-request/579]
* Prevent transport layer from locking when a gzclient connects to a gzserver over a connection with high latency.[https://bitbucket.org/osrf/gazebo/pull-request/572]
* Improve performance and fix uninitialized conditional jumps.[https://bitbucket.org/osrf/gazebo/pull-request/571]

### Gazebo 1.8.3 (2013-06-03)
* Fix for gzlog hanging when gzserver is not present or not responsive[https://bitbucket.org/osrf/gazebo/pull-request/577]
* Fix occasional segfault when generating log files[https://bitbucket.org/osrf/gazebo/pull-request/575]
* Performance improvement to ODE[https://bitbucket.org/osrf/gazebo/pull-request/556]
* Fix node initialization[https://bitbucket.org/osrf/gazebo/pull-request/570]
* Fix GPU laser Hz rate reduction when sensor moved away from world origin[https://bitbucket.org/osrf/gazebo/pull-request/566]
* Fix incorrect lighting in camera sensors when GPU laser is subscribe to[https://bitbucket.org/osrf/gazebo/pull-request/563]

### Gazebo 1.8.2 (2013-05-28)
* ODE performance improvements[https://bitbucket.org/osrf/gazebo/pull-request/535][https://bitbucket.org/osrf/gazebo/pull-request/537]
* Fixed tests[https://bitbucket.org/osrf/gazebo/pull-request/538][https://bitbucket.org/osrf/gazebo/pull-request/541][https://bitbucket.org/osrf/gazebo/pull-request/542]
* Fixed sinking vehicle bug[https://bitbucket.org/osrf/drcsim/issue/300] in pull-request[https://bitbucket.org/osrf/gazebo/pull-request/538]
* Fix GPU sensor throttling[https://bitbucket.org/osrf/gazebo/pull-request/536]
* Reduce string comparisons for better performance[https://bitbucket.org/osrf/gazebo/pull-request/546]
* Contact manager performance improvements[https://bitbucket.org/osrf/gazebo/pull-request/543]
* Transport performance improvements[https://bitbucket.org/osrf/gazebo/pull-request/548]
* Reduce friction noise[https://bitbucket.org/osrf/gazebo/pull-request/545]

### Gazebo 1.8.1 (2013-05-22)
* Please note that 1.8.1 contains a bug[https://bitbucket.org/osrf/drcsim/issue/300] that causes interpenetration between objects in resting contact to grow slowly.  Please update to 1.8.2 for the patch.
* Added warm starting[https://bitbucket.org/osrf/gazebo/pull-request/529]
* Reduced console output[https://bitbucket.org/osrf/gazebo/pull-request/533]
* Improved off screen rendering performance[https://bitbucket.org/osrf/gazebo/pull-request/530]
* Performance improvements [https://bitbucket.org/osrf/gazebo/pull-request/535] [https://bitbucket.org/osrf/gazebo/pull-request/537]

### Gazebo 1.8.0 (2013-05-17)
* Fixed slider axis [https://bitbucket.org/osrf/gazebo/pull-request/527]
* Fixed heightmap shadows [https://bitbucket.org/osrf/gazebo/pull-request/525]
* Fixed model and canonical link pose [https://bitbucket.org/osrf/gazebo/pull-request/519]
* Fixed OSX message header[https://bitbucket.org/osrf/gazebo/pull-request/524]
* Added zlib compression for logging [https://bitbucket.org/osrf/gazebo/pull-request/515]
* Allow clouds to be disabled in cameras [https://bitbucket.org/osrf/gazebo/pull-request/507]
* Camera rendering performance [https://bitbucket.org/osrf/gazebo/pull-request/528]


## Gazebo 1.7

### Gazebo 1.7.3 (2013-05-08)
* Fixed log cleanup (again) [https://bitbucket.org/osrf/gazebo/pull-request/511/fix-log-cleanup-logic]

### Gazebo 1.7.2 (2013-05-07)
* Fixed log cleanup [https://bitbucket.org/osrf/gazebo/pull-request/506/fix-gzlog-stop-command-line]
* Minor documentation fix [https://bitbucket.org/osrf/gazebo/pull-request/488/minor-documentation-fix]

### Gazebo 1.7.1 (2013-04-19)
* Fixed tests
* IMU sensor receives time stamped data from links
* Fix saving image frames [https://bitbucket.org/osrf/gazebo/pull-request/466/fix-saving-frames/diff]
* Wireframe rendering in GUI [https://bitbucket.org/osrf/gazebo/pull-request/414/allow-rendering-of-models-in-wireframe]
* Improved logging performance [https://bitbucket.org/osrf/gazebo/pull-request/457/improvements-to-gzlog-filter-and-logging]
* Viscous mud model [https://bitbucket.org/osrf/gazebo/pull-request/448/mud-plugin/diff]

## Gazebo 1.6

### Gazebo 1.6.3 (2013-04-15)
* Fixed a [critical SDF bug](https://bitbucket.org/osrf/gazebo/pull-request/451)
* Fixed a [laser offset bug](https://bitbucket.org/osrf/gazebo/pull-request/449)

### Gazebo 1.6.2 (2013-04-14)
* Fix for fdir1 physics property [https://bitbucket.org/osrf/gazebo/pull-request/429/fixes-to-treat-fdir1-better-1-rotate-into/diff]
* Fix for force torque sensor [https://bitbucket.org/osrf/gazebo/pull-request/447]
* SDF documentation fix [https://bitbucket.org/osrf/gazebo/issue/494/joint-axis-reference-frame-doesnt-match]

### Gazebo 1.6.1 (2013-04-05)
* Switch default build type to Release.

### Gazebo 1.6.0 (2013-04-05)
* Improvements to inertia in rubble pile
* Various Bullet integration advances.
* Noise models for ray, camera, and imu sensors.
* SDF 1.4, which accommodates more physics engine parameters and also some sensor noise models.
* Initial support for making movies from within Gazebo.
* Many performance improvements.
* Many bug fixes.
* Progress toward to building on OS X.

## Gazebo 1.5

### Gazebo 1.5.0 (2013-03-11)
* Partial integration of Bullet
  * Includes: cubes, spheres, cylinders, planes, meshes, revolute joints, ray sensors
* GUI Interface for log writing.
* Threaded sensors.
* Multi-camera sensor.

* Fixed the following issues:
 * [https://bitbucket.org/osrf/gazebo/issue/236 Issue #236]
 * [https://bitbucket.org/osrf/gazebo/issue/507 Issue #507]
 * [https://bitbucket.org/osrf/gazebo/issue/530 Issue #530]
 * [https://bitbucket.org/osrf/gazebo/issue/279 Issue #279]
 * [https://bitbucket.org/osrf/gazebo/issue/529 Issue #529]
 * [https://bitbucket.org/osrf/gazebo/issue/239 Issue #239]
 * [https://bitbucket.org/osrf/gazebo/issue/5 Issue #5]

## Gazebo 1.4

### Gazebo 1.4.0 (2013-02-01)
* New Features:
 * GUI elements to display messages from the server.
 * Multi-floor building editor and creator.
 * Improved sensor visualizations.
 * Improved mouse interactions

* Fixed the following issues:
 * [https://bitbucket.org/osrf/gazebo/issue/16 Issue #16]
 * [https://bitbucket.org/osrf/gazebo/issue/142 Issue #142]
 * [https://bitbucket.org/osrf/gazebo/issue/229 Issue #229]
 * [https://bitbucket.org/osrf/gazebo/issue/277 Issue #277]
 * [https://bitbucket.org/osrf/gazebo/issue/291 Issue #291]
 * [https://bitbucket.org/osrf/gazebo/issue/310 Issue #310]
 * [https://bitbucket.org/osrf/gazebo/issue/320 Issue #320]
 * [https://bitbucket.org/osrf/gazebo/issue/329 Issue #329]
 * [https://bitbucket.org/osrf/gazebo/issue/333 Issue #333]
 * [https://bitbucket.org/osrf/gazebo/issue/334 Issue #334]
 * [https://bitbucket.org/osrf/gazebo/issue/335 Issue #335]
 * [https://bitbucket.org/osrf/gazebo/issue/341 Issue #341]
 * [https://bitbucket.org/osrf/gazebo/issue/350 Issue #350]
 * [https://bitbucket.org/osrf/gazebo/issue/384 Issue #384]
 * [https://bitbucket.org/osrf/gazebo/issue/431 Issue #431]
 * [https://bitbucket.org/osrf/gazebo/issue/433 Issue #433]
 * [https://bitbucket.org/osrf/gazebo/issue/453 Issue #453]
 * [https://bitbucket.org/osrf/gazebo/issue/456 Issue #456]
 * [https://bitbucket.org/osrf/gazebo/issue/457 Issue #457]
 * [https://bitbucket.org/osrf/gazebo/issue/459 Issue #459]

## Gazebo 1.3

### Gazebo 1.3.1 (2012-12-14)
* Fixed the following issues:
 * [https://bitbucket.org/osrf/gazebo/issue/297 Issue #297]
* Other bugs fixed:
 * [https://bitbucket.org/osrf/gazebo/pull-request/164/ Fix light bounding box to disable properly when deselected]
 * [https://bitbucket.org/osrf/gazebo/pull-request/169/ Determine correct local IP address, to make remote clients work properly]
 * Various test fixes

### Gazebo 1.3.0 (2012-12-03)
* Fixed the following issues:
 * [https://bitbucket.org/osrf/gazebo/issue/233 Issue #233]
 * [https://bitbucket.org/osrf/gazebo/issue/238 Issue #238]
 * [https://bitbucket.org/osrf/gazebo/issue/2 Issue #2]
 * [https://bitbucket.org/osrf/gazebo/issue/95 Issue #95]
 * [https://bitbucket.org/osrf/gazebo/issue/97 Issue #97]
 * [https://bitbucket.org/osrf/gazebo/issue/90 Issue #90]
 * [https://bitbucket.org/osrf/gazebo/issue/253 Issue #253]
 * [https://bitbucket.org/osrf/gazebo/issue/163 Issue #163]
 * [https://bitbucket.org/osrf/gazebo/issue/91 Issue #91]
 * [https://bitbucket.org/osrf/gazebo/issue/245 Issue #245]
 * [https://bitbucket.org/osrf/gazebo/issue/242 Issue #242]
 * [https://bitbucket.org/osrf/gazebo/issue/156 Issue #156]
 * [https://bitbucket.org/osrf/gazebo/issue/78 Issue #78]
 * [https://bitbucket.org/osrf/gazebo/issue/36 Issue #36]
 * [https://bitbucket.org/osrf/gazebo/issue/104 Issue #104]
 * [https://bitbucket.org/osrf/gazebo/issue/249 Issue #249]
 * [https://bitbucket.org/osrf/gazebo/issue/244 Issue #244]
 * [https://bitbucket.org/osrf/gazebo/issue/36 Issue #36]

* New features:
 * Default camera view changed to look down at the origin from a height of 2 meters at location (5, -5, 2).
 * Record state data using the '-r' command line option, playback recorded state data using the '-p' command line option
 * Adjust placement of lights using the mouse.
 * Reduced the startup time.
 * Added visual reference for GUI mouse movements.
 * SDF version 1.3 released (changes from 1.2 listed below):
     - added `name` to `<camera name="cam_name"/>`
     - added `pose` to `<camera><pose>...</pose></camera>`
     - removed `filename` from `<mesh><filename>...</filename><mesh>`, use uri only.
     - recovered `provide_feedback` under `<joint>`, allowing calling `physics::Joint::GetForceTorque` in plugins.
     - added `imu` under `<sensor>`.

## Gazebo 1.2

### Gazebo 1.2.6 (2012-11-08)
* Fixed a transport issue with the GUI. Fixed saving the world via the GUI. Added more documentation. ([https://bitbucket.org/osrf/gazebo/pull-request/43/fixed-a-transport-issue-with-the-gui-fixed/diff pull request #43])
* Clean up mutex usage. ([https://bitbucket.org/osrf/gazebo/pull-request/54/fix-mutex-in-modellistwidget-using-boost/diff pull request #54])
* Fix OGRE path determination ([https://bitbucket.org/osrf/gazebo/pull-request/58/fix-ogre-paths-so-this-also-works-with/diff pull request #58], [https://bitbucket.org/osrf/gazebo/pull-request/68/fix-ogre-plugindir-determination/diff pull request #68])
* Fixed a couple of crashes and model selection/dragging problems ([https://bitbucket.org/osrf/gazebo/pull-request/59/fixed-a-couple-of-crashes-and-model/diff pull request #59])

### Gazebo 1.2.5 (2012-10-22)
* Step increment update while paused fixed ([https://bitbucket.org/osrf/gazebo/pull-request/45/fix-proper-world-stepinc-count-we-were/diff pull request #45])
* Actually call plugin destructors on shutdown ([https://bitbucket.org/osrf/gazebo/pull-request/51/fixed-a-bug-which-prevent-a-plugin/diff pull request #51])
* Don't crash on bad SDF input ([https://bitbucket.org/osrf/gazebo/pull-request/52/fixed-loading-of-bad-sdf-files/diff pull request #52])
* Fix cleanup of ray sensors on model deletion ([https://bitbucket.org/osrf/gazebo/pull-request/53/deleting-a-model-with-a-ray-sensor-did/diff pull request #53])
* Fix loading / deletion of improperly specified models ([https://bitbucket.org/osrf/gazebo/pull-request/56/catch-when-loading-bad-models-joint/diff pull request #56])

### Gazebo 1.2.4 (10-19-2012:08:00:52)
*  Style fixes ([https://bitbucket.org/osrf/gazebo/pull-request/30/style-fixes/diff pull request #30]).
*  Fix joint position control ([https://bitbucket.org/osrf/gazebo/pull-request/49/fixed-position-joint-control/diff pull request #49])

### Gazebo 1.2.3 (10-16-2012:18:39:54)
*  Disabled selection highlighting due to bug ([https://bitbucket.org/osrf/gazebo/pull-request/44/disabled-selection-highlighting-fixed/diff pull request #44]).
*  Fixed saving a world via the GUI.

### Gazebo 1.2.2 (10-16-2012:15:12:22)
*  Skip search for system install of libccd, use version inside gazebo ([https://bitbucket.org/osrf/gazebo/pull-request/39/skip-search-for-system-install-of-libccd/diff pull request #39]).
*  Fixed sensor initialization race condition ([https://bitbucket.org/osrf/gazebo/pull-request/42/fix-sensor-initializaiton-race-condition pull request #42]).

### Gazebo 1.2.1 (10-15-2012:21:32:55)
*  Properly removed projectors attached to deleted models ([https://bitbucket.org/osrf/gazebo/pull-request/37/remove-projectors-that-are-attached-to/diff pull request #37]).
*  Fix model plugin loading bug ([https://bitbucket.org/osrf/gazebo/pull-request/31/moving-bool-first-in-model-and-world pull request #31]).
*  Fix light insertion and visualization of models prior to insertion ([https://bitbucket.org/osrf/gazebo/pull-request/35/fixed-light-insertion-and-visualization-of/diff pull request #35]).
*  Fixed GUI manipulation of static objects ([https://bitbucket.org/osrf/gazebo/issue/63/moving-static-objects-does-not-move-the issue #63] [https://bitbucket.org/osrf/gazebo/pull-request/38/issue-63-bug-patch-moving-static-objects/diff pull request #38]).
*  Fixed GUI selection bug ([https://bitbucket.org/osrf/gazebo/pull-request/40/fixed-selection-of-multiple-objects-at/diff pull request #40])

### Gazebo 1.2.0 (10-04-2012:20:01:20)
*  Updated GUI: new style, improved mouse controls, and removal of non-functional items.
*  Model database: An online repository of models.
*  Numerous bug fixes
*  APT repository hosted at [http://osrfoundation.org OSRF]
*  Improved process control prevents zombie processes<|MERGE_RESOLUTION|>--- conflicted
+++ resolved
@@ -1,12 +1,9 @@
 ## Gazebo 7
 
-<<<<<<< HEAD
-## Gazebo 7.X.X
+## Gazebo 7.x.x (2016-xx-xx)
 
 1. Added static camera when following a model.
     * [Pull request #1980](https://bitbucket.org/osrf/gazebo/pull-request/1980)
-=======
-## Gazebo 7.x.x (2016-xx-xx)
 
 1. Fix compilation against ffmpeg3 (libavcodec)
     * [Pull request #2154](https://bitbucket.org/osrf/gazebo/pull-request/2154)
@@ -26,7 +23,6 @@
 1. Removes one function call and replaces a manual swap with std::swap in ODE heightfield.
     * [Pull request #2114](https://bitbucket.org/osrf/gazebo/pull-request/2114)
 
->>>>>>> 22fe9b95
 
 ## Gazebo 7.0.0 (2016-01-25)
 
