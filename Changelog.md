## Gazebo 7

## Gazebo 7.x.x (2016-xx-xx)

<<<<<<< HEAD
1. Fix loading collada files with multiple texture coordinates.
    * [Pull request 2413](https://bitbucket.org/osrf/gazebo/pull-request/2413)
=======
1. Added filesystem operations to the common library. Additions include
   `cwd`, `exists`, `isDirectory`, `isFile`, `copyFile`, and `moveFile`.
    * [Pull request 2417](https://bitbucket.org/osrf/gazebo/pull-request/2417)
>>>>>>> bfb1cce1

1. Added visualization of minimum range to laservisual.
    * [Pull request 2412](https://bitbucket.org/osrf/gazebo/pull-request/2412)
    * [Issue 2018](https://bitbucket.org/osrf/gazebo/issues/2018)

1. Use precision 2 for FPS display in TimePanel
    * [Pull request 2405](https://bitbucket.org/osrf/gazebo/pull-request/2405)

1. Switch ImuSensor::worldToReference transform from Pose to Quaternion
    * [Pull request 2410](https://bitbucket.org/osrf/gazebo/pull-request/2410)
    * [Issue 1959](https://bitbucket.org/osrf/gazebo/issues/1959)

1. Include Boost_LIBRARIES  in the linking of gazebo_physics
    * [Pull request 2402](https://bitbucket.org/osrf/gazebo/pull-request/2402)

1. Backported KeyboardGUIPlugin and msgs::Any
    * [Pull request 2416](https://bitbucket.org/osrf/gazebo/pull-request/2416)

1. Use XML_SUCCESS enum instead of XML_NO_ERROR, which has been deleted in tinyxml2 4.0
    * [Pull request 2397](https://bitbucket.org/osrf/gazebo/pull-request/2397)

1. Ignore ffmpeg deprecation warnings to clean up CI since they are noted in #2002
    * [Pull request 2388](https://bitbucket.org/osrf/gazebo/pull-request/2388)

1. Added a visual blinking plugin
    * [Pull request 2394](https://bitbucket.org/osrf/gazebo/pull-request/2394)

1. Fix InertiaVisual for non-diagonal inertia matrices
    * [Pull request 2354](https://bitbucket.org/osrf/gazebo/pull-request/2354)

## Gazebo 7.3.1 (2016-07-13)

1. Fix homebrew test failure of UNIT_ApplyWrenchDialog_TEST
    * [Pull request 2393](https://bitbucket.org/osrf/gazebo/pull-request/2393)

1. Fix MainWindow crash when window is minimized and maximized
    * [Pull request 2392](https://bitbucket.org/osrf/gazebo/pull-request/2392)
    * [Issue 2003](https://bitbucket.org/osrf/gazebo/issues/2003)

## Gazebo 7.3.0 (2016-07-12)

1. Fix selecting ApplyWrenchVisual's force torque visuals
    * [Pull request 2377](https://bitbucket.org/osrf/gazebo/pull-request/2377)
    * [Issue 1999](https://bitbucket.org/osrf/gazebo/issues/1999)

1. Use ignition math in gazebo::msgs
    * [Pull request 2389](https://bitbucket.org/osrf/gazebo/pull-request/2389)

1. Parse command-line options for GUI plugins in Server to fix parsing of
   positional argument for world file.
   This fixes command-line parsing for `gazebo -g gui_plugin.so`.
    * [Pull request 2387](https://bitbucket.org/osrf/gazebo/pull-request/2387)

1. Added a harness plugin that supports lowering a model at a controlled rate
    * [Pull request 2346](https://bitbucket.org/osrf/gazebo/pull-request/2346)

1. Fix ogre log test on xenial+nvidia
    * [Pull request 2374](https://bitbucket.org/osrf/gazebo/pull-request/2374)

1. Redirect QT messages to Gazebo's console message handling system.
    * [Pull request 2375](https://bitbucket.org/osrf/gazebo/pull-request/2375)

1. Fix buoyancy plugin when multiple link tags are used within the plugin
    * [Pull request 2369](https://bitbucket.org/osrf/gazebo/pull-request/2369)

1. Remove contact filters with names that contain `::`
    * [Pull request 2363](https://bitbucket.org/osrf/gazebo/pull-request/2363)
    * [Issue 1805](https://bitbucket.org/osrf/gazebo/issues/1805)

1. Fix Model Manipulator switching between local and global frames
    * [Pull request 2361](https://bitbucket.org/osrf/gazebo/pull-request/2361)

1. Remove duplicate code from cmake config file caused by bad merge
    * [Pull request 2347](https://bitbucket.org/osrf/gazebo/pull-request/2347)

1. Properly cleanup pointers when destroying a world with joints.
    * [Pull request 2309](https://bitbucket.org/osrf/gazebo/pull-request/2309)

1. Fix right click view options after deleting and respawning a model.
    * [Pull request 2349](https://bitbucket.org/osrf/gazebo/pull-request/2349)
    * [Issue 1985](https://bitbucket.org/osrf/gazebo/issues/1985)

1. Implement missing function: LogicalCamera::Topic()
    * [Pull request 2343](https://bitbucket.org/osrf/gazebo/pull-request/2343)
    * [Issue 1980](https://bitbucket.org/osrf/gazebo/issues/1980)

## Gazebo 7.2.0 (2016-06-13)

1. Backport single pixel selection buffer for mouse picking
    * [Pull request 2338](https://bitbucket.org/osrf/gazebo/pull-request/2338)

1. Prevent mouse pan and orbit from deselecting entities in model editor
    * [Pull request 2333](https://bitbucket.org/osrf/gazebo/pull-request/2333)

1. Handle model manipulation tool RTS shortcuts in keyPress
    * [Pull request 2312](https://bitbucket.org/osrf/gazebo/pull-request/2312)

1. Reset ODE joint force feedback after world reset
    * [Pull request 2255](https://bitbucket.org/osrf/gazebo/pull-request/2255)

1. Update model editor snap to grid modifier key
    * [Pull request 2259](https://bitbucket.org/osrf/gazebo/pull-request/2259)
    * [Issue #1583](https://bitbucket.org/osrf/gazebo/issues/1583)

1. PIMPLize gui/model/ModelEditorPalette
    * [Pull request 2279](https://bitbucket.org/osrf/gazebo/pull-request/2279)

1. Properly cleanup pointers when destroying a blank world.
    * [Pull request 2220](https://bitbucket.org/osrf/gazebo/pull-request/2220)

1. Properly cleanup pointers when destroying a world with models and lights.
    * [Pull request 2263](https://bitbucket.org/osrf/gazebo/pull-request/2263)

1. Fix view control mouse focus in model editor
    * [Pull request 2315](https://bitbucket.org/osrf/gazebo/pull-request/2315)
    * [Issue #1791](https://bitbucket.org/osrf/gazebo/issues/1791)

1. Server generates unique model names in case of overlap
    * [Pull request 2296](https://bitbucket.org/osrf/gazebo/pull-request/2296)
    * [Issue 510](https://bitbucket.org/osrf/gazebo/issues/510)

1. Model Editor: Select and align nested models
    * [Pull request 2282](https://bitbucket.org/osrf/gazebo/pull-request/2282)

## Gazebo 7.1.0 (2016-04-07)

1. fix: remove back projection
    * [Pull request 2201](https://bitbucket.org/osrf/gazebo/pull-request/2201)
    * A contribution from Yuki Furuta

1. Fix oculus 2 camera field of view
    * [Pull request 2157](https://bitbucket.org/osrf/gazebo/pull-request/2157)

1. Added BeforePhysicsUpdate world event
    * [Pull request 2128](https://bitbucket.org/osrf/gazebo/pull-request/2128)
    * A contribution from Martin Pecka

1. Update `gz sdf -c` command line tool to use the new `sdf::convertFile` API.
    * [Pull request #2227](https://bitbucket.org/osrf/gazebo/pull-requests/2227)

1. Backport depth camera OSX fix
    * [Pull request 2233](https://bitbucket.org/osrf/gazebo/pull-request/2233)

1. Feat load collision.sdf only once
    * [Pull request 2236](https://bitbucket.org/osrf/gazebo/pull-request/2236)

1. Update gui/building/Item API
    * [Pull request 2228](https://bitbucket.org/osrf/gazebo/pull-request/2228)

1. Semantic version class to compare model versions in the model database.
    * [Pull request 2207](https://bitbucket.org/osrf/gazebo/pull-request/2207)

1. Backport issue 1834 fix to gazebo7
    * [Pull request 2222](https://bitbucket.org/osrf/gazebo/pull-request/2222)

1. Backport ImagesView_TEST changes
    * [Pull request 2217](https://bitbucket.org/osrf/gazebo/pull-request/2217)

1. Backport pull request #2189 (mutex in Transport::Conection)
    * [Pull request 2208](https://bitbucket.org/osrf/gazebo/pull-request/2208)

1. Process insertions on World::SetState
    * [Pull request #2200](https://bitbucket.org/osrf/gazebo/pull-requests/2200)

1. Process deletions on World::SetState
    * [Pull request #2204](https://bitbucket.org/osrf/gazebo/pull-requests/2204)

1. Fix ray-cylinder collision
    * [Pull request 2124](https://bitbucket.org/osrf/gazebo/pull-request/2124)

1. Fix editing physics parameters in gzclient, update test
    * [Pull request 2192](https://bitbucket.org/osrf/gazebo/pull-request/2192)

1. Fix Audio Decoder test failure
    * [Pull request 2193](https://bitbucket.org/osrf/gazebo/pull-request/2193)

1. Add layers to building levels
    * [Pull request 2180](https://bitbucket.org/osrf/gazebo/pull-request/2180)

1. Allow dynamically adding links to a model.
    * [Pull request #2185](https://bitbucket.org/osrf/gazebo/pull-requests/2185)

1. Fix editing physics parameters in gzclient, update test
    * [Pull request #2192](https://bitbucket.org/osrf/gazebo/pull-requests/2192)
    * [Issue #1876](https://bitbucket.org/osrf/gazebo/issues/1876)

1. Model database selects the latest model version.
    * [Pull request #2207](https://bitbucket.org/osrf/gazebo/pull-requests/2207)

1. Only link relevant libraries to tests
    * [Pull request 2130](https://bitbucket.org/osrf/gazebo/pull-request/2130)

1. PIMPLize gui/model/ModelCreator
    * [Pull request 2171](https://bitbucket.org/osrf/gazebo/pull-request/2171)

1. backport warning and test fixes from pull request #2177
    * [Pull request 2179](https://bitbucket.org/osrf/gazebo/pull-request/2179)

1. Prevent xml parser error from crashing LogPlay on osx -> gazebo7
    * [Pull request 2174](https://bitbucket.org/osrf/gazebo/pull-request/2174)

1. PIMPLize gui/building/ScaleWidget
    * [Pull request 2164](https://bitbucket.org/osrf/gazebo/pull-request/2164)

1. Fix using Shift key while scaling inside the model editor
    * [Pull request 2165](https://bitbucket.org/osrf/gazebo/pull-request/2165)

1. Backport fix for ign-math explicit constructors -> gazebo7
    * [Pull request 2163](https://bitbucket.org/osrf/gazebo/pull-request/2163)

1. Display physics engine type in the GUI
    * [Pull request #2155](https://bitbucket.org/osrf/gazebo/pull-requests/2155)
    * [Issue #1121](https://bitbucket.org/osrf/gazebo/issues/1121)
    * A contribution from Mohamd Ayman

1. Fix compilation against ffmpeg3 (libavcodec)
    * [Pull request #2154](https://bitbucket.org/osrf/gazebo/pull-request/2154)

1. Append a missing </gazebo_log> tag to log files when played.
    * [Pull request #2143](https://bitbucket.org/osrf/gazebo/pull-request/2143)

1. Add helper function QTestFixture::ProcessEventsAndDraw
    * [Pull request #2147](https://bitbucket.org/osrf/gazebo/pull-request/2147)

1. Add qt resources to gazebo gui library
    * [Pull request 2134](https://bitbucket.org/osrf/gazebo/pull-request/2134)

1. Undo scaling during simulation
    * [Pull request #2108](https://bitbucket.org/osrf/gazebo/pull-request/2108)

1. Fix SensorManager::SensorContainer::RunLoop sensor update time assertion
    * [Pull request #2115](https://bitbucket.org/osrf/gazebo/pull-request/2115)

1. Fix use of not initialized static attribute in Light class
    * [Pull request 2075](https://bitbucket.org/osrf/gazebo/pull-request/2075)
    * A contribution from Silvio Traversaro

1. Install GuiTypes header
    * [Pull request 2106](https://bitbucket.org/osrf/gazebo/pull-request/2106)

1. Removes one function call and replaces a manual swap with std::swap in ODE heightfield.
    * [Pull request #2114](https://bitbucket.org/osrf/gazebo/pull-request/2114)

1. New world event: BeforePhysicsUpdate
    * [Pull request #2128](https://bitbucket.org/osrf/gazebo/pull-request/2128)
    * [Issue #1851](https://bitbucket.org/osrf/gazebo/issues/1851)

1. Model editor: Fix setting relative pose after alignment during joint creation.
    * [Issue #1844](https://bitbucket.org/osrf/gazebo/issues/1844)
    * [Pull request #2150](https://bitbucket.org/osrf/gazebo/pull-request/2150)

1. Model editor: Fix saving and spawning model with its original name
    * [Pull request #2183](https://bitbucket.org/osrf/gazebo/pull-request/2183)

1. Model editor: Fix inserting custom links
    * [Pull request #2222](https://bitbucket.org/osrf/gazebo/pull-request/2222)
    * [Issue #1834](https://bitbucket.org/osrf/gazebo/issues/1834)

1. Model editor: Reset visual / collision insertion / deletion
        * [Pull request #2254](https://bitbucket.org/osrf/gazebo/pull-request/2254)
        * [Issue #1777](https://bitbucket.org/osrf/gazebo/issues/1777)
        * [Issue #1852](https://bitbucket.org/osrf/gazebo/issues/1852)

1. Building editor: Add layers to building levels
    * [Pull request #2180](https://bitbucket.org/osrf/gazebo/pull-request/2180)
    * [Issue #1806](https://bitbucket.org/osrf/gazebo/issues/1806)

1. Building editor: Update gui/building/Item API
    * [Pull request #2228](https://bitbucket.org/osrf/gazebo/pull-request/2228)

## Gazebo 7.0.0 (2016-01-25)

1. Add FollowerPlugin
    * [Pull request #2085](https://bitbucket.org/osrf/gazebo/pull-request/2085)

1. Fix circular dependency so that physics does not call the sensors API.
    * [Pull request #2089](https://bitbucket.org/osrf/gazebo/pull-request/2089)
    * [Issue #1516](https://bitbucket.org/osrf/gazebo/issues/1516)

1. Add Gravity and MagneticField API to World class to match sdformat change.
    * [SDFormat pull request 247](https://bitbucket.org/osrf/sdformat/pull-requests/247)
    * [Issue #1823](https://bitbucket.org/osrf/gazebo/issues/1823)
    * [Pull request #2090](https://bitbucket.org/osrf/gazebo/pull-request/2090)

1. Use opaque pointers and deprecate functions in the rendering library
    * [Pull request #2069](https://bitbucket.org/osrf/gazebo/pull-request/2069)
    * [Pull request #2064](https://bitbucket.org/osrf/gazebo/pull-request/2064)
    * [Pull request #2066](https://bitbucket.org/osrf/gazebo/pull-request/2066)
    * [Pull request #2069](https://bitbucket.org/osrf/gazebo/pull-request/2069)
    * [Pull request #2074](https://bitbucket.org/osrf/gazebo/pull-request/2074)
    * [Pull request #2076](https://bitbucket.org/osrf/gazebo/pull-request/2076)
    * [Pull request #2070](https://bitbucket.org/osrf/gazebo/pull-request/2070)
    * [Pull request #2071](https://bitbucket.org/osrf/gazebo/pull-request/2071)
    * [Pull request #2084](https://bitbucket.org/osrf/gazebo/pull-request/2084)
    * [Pull request #2073](https://bitbucket.org/osrf/gazebo/pull-request/2073)

1. Use opaque pointers for the Master class.
    * [Pull request #2036](https://bitbucket.org/osrf/gazebo/pull-request/2036)

1. Use opaque pointers in the gui library
    * [Pull request #2057](https://bitbucket.org/osrf/gazebo/pull-request/2057)
    * [Pull request #2037](https://bitbucket.org/osrf/gazebo/pull-request/2037)
    * [Pull request #2052](https://bitbucket.org/osrf/gazebo/pull-request/2052)
    * [Pull request #2053](https://bitbucket.org/osrf/gazebo/pull-request/2053)
    * [Pull request #2028](https://bitbucket.org/osrf/gazebo/pull-request/2028)
    * [Pull request #2051](https://bitbucket.org/osrf/gazebo/pull-request/2051)
    * [Pull request #2027](https://bitbucket.org/osrf/gazebo/pull-request/2027)
    * [Pull request #2026](https://bitbucket.org/osrf/gazebo/pull-request/2026)
    * [Pull request #2029](https://bitbucket.org/osrf/gazebo/pull-request/2029)
    * [Pull request #2042](https://bitbucket.org/osrf/gazebo/pull-request/2042)

1. Use more opaque pointers.
    * [Pull request #2022](https://bitbucket.org/osrf/gazebo/pull-request/2022)
    * [Pull request #2025](https://bitbucket.org/osrf/gazebo/pull-request/2025)
    * [Pull request #2043](https://bitbucket.org/osrf/gazebo/pull-request/2043)
    * [Pull request #2044](https://bitbucket.org/osrf/gazebo/pull-request/2044)
    * [Pull request #2065](https://bitbucket.org/osrf/gazebo/pull-request/2065)
    * [Pull request #2067](https://bitbucket.org/osrf/gazebo/pull-request/2067)
    * [Pull request #2079](https://bitbucket.org/osrf/gazebo/pull-request/2079)

1. Fix visual transparency issues
    * [Pull request #2031](https://bitbucket.org/osrf/gazebo/pull-request/2031)
    * [Issue #1726](https://bitbucket.org/osrf/gazebo/issue/1726)
    * [Issue #1790](https://bitbucket.org/osrf/gazebo/issue/1790)

1. Implemented private data pointer for the RTShaderSystem class. Minimized shader updates to once per render update.
    * [Pull request #2003](https://bitbucket.org/osrf/gazebo/pull-request/2003)

1. Updating physics library to use ignition math.
    * [Pull request #2007](https://bitbucket.org/osrf/gazebo/pull-request/2007)

1. Switching to ignition math for the rendering library.
    * [Pull request #1993](https://bitbucket.org/osrf/gazebo/pull-request/1993)
    * [Pull request #1994](https://bitbucket.org/osrf/gazebo/pull-request/1994)
    * [Pull request #1995](https://bitbucket.org/osrf/gazebo/pull-request/1995)
    * [Pull request #1996](https://bitbucket.org/osrf/gazebo/pull-request/1996)

1. Removed deprecations
    * [Pull request #1992]((https://bitbucket.org/osrf/gazebo/pull-request/1992)

1. Add ability to set the pose of a visual from a link.
    * [Pull request #1963](https://bitbucket.org/osrf/gazebo/pull-request/1963)

1. Copy visual visibility flags on clone
    * [Pull request #2008](https://bitbucket.org/osrf/gazebo/pull-request/2008)

1. Publish camera sensor image size when rendering is not enabled
    * [Pull request #1969](https://bitbucket.org/osrf/gazebo/pull-request/1969)

1. Added Poissons Ratio and Elastic Modulus for ODE.
    * [Pull request #1974](https://bitbucket.org/osrf/gazebo/pull-request/1974)

1. Update rest web plugin to publish response messages and display login user name in toolbar.
    * [Pull request #1956](https://bitbucket.org/osrf/gazebo/pull-request/1956)

1. Improve overall speed of log playback. Added new functions to LogPlay.
   Use tinyxml2 for playback.
    * [Pull request #1931](https://bitbucket.org/osrf/gazebo/pull-request/1931)

1. Improve SVG import. Added support for transforms in paths.
    * [Pull request #1981](https://bitbucket.org/osrf/gazebo/pull-request/1981)

1. Enter time during log playback
    * [Pull request #2000](https://bitbucket.org/osrf/gazebo/pull-request/2000)

1. Added Ignition Transport dependency.
    * [Pull request #1930](https://bitbucket.org/osrf/gazebo/pull-request/1930)

1. Make latched subscribers receive the message only once
    * [Issue #1789](https://bitbucket.org/osrf/gazebo/issue/1789)
    * [Pull request #2019](https://bitbucket.org/osrf/gazebo/pull-request/2019)

1. Implemented transport clear buffers
    * [Pull request #2017](https://bitbucket.org/osrf/gazebo/pull-request/2017)

1. KeyEvent constructor should be in a source file. Removed a few visibility
flags from c functions. Windows did not like `CPPTYPE_*` in
`gazebo/gui/ConfigWidget.cc`, so I replaced it with `TYPE_*`.
    * [Pull request #1943](https://bitbucket.org/osrf/gazebo/pull-request/1943)

1. Added wide angle camera sensor.
    * [Pull request #1866](https://bitbucket.org/osrf/gazebo/pull-request/1866)

1. Change the `near` and `far` members of `gazebo/msgs/logical_camera_sensors.proto` to `near_clip` and `far_clip`
    + [Pull request #1942](https://bitbucket.org/osrf/gazebo/pull-request/1942)

1. Resolve issue #1702
    * [Issue #1702](https://bitbucket.org/osrf/gazebo/issue/1702)
    * [Pull request #1905](https://bitbucket.org/osrf/gazebo/pull-request/1905)
    * [Pull request #1913](https://bitbucket.org/osrf/gazebo/pull-request/1913)
    * [Pull request #1914](https://bitbucket.org/osrf/gazebo/pull-request/1914)

1. Update physics when the world is reset
    * [Pull request #1903](https://bitbucket.org/osrf/gazebo/pull-request/1903)

1. Light and light state for the server side
    * [Pull request #1920](https://bitbucket.org/osrf/gazebo/pull-request/1920)

1. Add scale to model state so scaling works on log/playback.
    * [Pull request #2020](https://bitbucket.org/osrf/gazebo/pull-request/2020)

1. Added tests for WorldState
    * [Pull request #1968](https://bitbucket.org/osrf/gazebo/pull-request/1968)

1. Rename Reset to Reset Time in time widget
    * [Pull request #1892](https://bitbucket.org/osrf/gazebo/pull-request/1892)
    * [Issue #1730](https://bitbucket.org/osrf/gazebo/issue/1730)

1. Set QTestfFxture to verbose
    * [Pull request #1944](https://bitbucket.org/osrf/gazebo/pull-request/1944)
    * [Issue #1756](https://bitbucket.org/osrf/gazebo/issue/1756)

1. Added torsional friction
    * [Pull request #1831](https://bitbucket.org/osrf/gazebo/pull-request/1831)

1. Support loading and spawning nested models
    * [Pull request #1868](https://bitbucket.org/osrf/gazebo/pull-request/1868)
    * [Pull request #1895](https://bitbucket.org/osrf/gazebo/pull-request/1895)

1. Undo user motion commands during simulation, added physics::UserCmdManager and gui::UserCmdHistory.
    * [Pull request #1934](https://bitbucket.org/osrf/gazebo/pull-request/1934)

1. Forward user command messages for undo.
    * [Pull request #2009](https://bitbucket.org/osrf/gazebo/pull-request/2009)

1. Undo reset commands during simulation, forwarding commands
    * [Pull request #1986](https://bitbucket.org/osrf/gazebo/pull-request/1986)

1. Undo apply force / torque during simulation
    * [Pull request #2030](https://bitbucket.org/osrf/gazebo/pull-request/2030)

1. Add function to get the derived scale of a Visual
    * [Pull request #1881](https://bitbucket.org/osrf/gazebo/pull-request/1881)

1. Added EnumIface, which supports iterators over enums.
    * [Pull request #1847](https://bitbucket.org/osrf/gazebo/pull-request/1847)

1. Added RegionEventBoxPlugin - fires events when models enter / exit the region
    * [Pull request #1856](https://bitbucket.org/osrf/gazebo/pull-request/1856)

1. Added tests for checking the playback control via messages.
    * [Pull request #1885](https://bitbucket.org/osrf/gazebo/pull-request/1885)

1. Added LoadArgs() function to ServerFixture for being able to load a server
using the same arguments used in the command line.
    * [Pull request #1874](https://bitbucket.org/osrf/gazebo/pull-request/1874)

1. Added battery class, plugins and test world.
    * [Pull request #1872](https://bitbucket.org/osrf/gazebo/pull-request/1872)

1. Display gearbox and screw joint properties in property tree
    * [Pull request #1838](https://bitbucket.org/osrf/gazebo/pull-request/1838)

1. Set window flags for dialogs and file dialogs
    * [Pull request #1816](https://bitbucket.org/osrf/gazebo/pull-request/1816)

1. Fix minimum window height
   * [Pull request #1977](https://bitbucket.org/osrf/gazebo/pull-request/1977)
   * [Issue #1706](https://bitbucket.org/osrf/gazebo/issue/1706)

1. Add option to reverse alignment direction
   * [Pull request #2040](https://bitbucket.org/osrf/gazebo/pull-request/2040)
   * [Issue #1242](https://bitbucket.org/osrf/gazebo/issue/1242)

1. Fix unadvertising a publisher - only unadvertise topic if it is the last publisher.
   * [Pull request #2005](https://bitbucket.org/osrf/gazebo/pull-request/2005)
   * [Issue #1782](https://bitbucket.org/osrf/gazebo/issue/1782)

1. Log playback GUI for multistep, rewind, forward and seek
    * [Pull request #1791](https://bitbucket.org/osrf/gazebo/pull-request/1791)

1. Added Apply Force/Torque movable text
    * [Pull request #1789](https://bitbucket.org/osrf/gazebo/pull-request/1789)

1. Added cascade parameter (apply to children) for Visual SetMaterial, SetAmbient, SetEmissive, SetSpecular, SetDiffuse, SetTransparency
    * [Pull request #1851](https://bitbucket.org/osrf/gazebo/pull-request/1851)

1. Tweaks to Data Logger, such as multiline text edit for path
    * [Pull request #1800](https://bitbucket.org/osrf/gazebo/pull-request/1800)

1. Added TopToolbar and hide / disable several widgets according to WindowMode
    * [Pull request #1869](https://bitbucket.org/osrf/gazebo/pull-request/1869)

1. Added Visual::IsAncestorOf and Visual::IsDescendantOf
    * [Pull request #1850](https://bitbucket.org/osrf/gazebo/pull-request/1850)

1. Added msgs::PluginFromSDF and tests
    * [Pull request #1858](https://bitbucket.org/osrf/gazebo/pull-request/1858)

1. Added msgs::CollisionFromSDF msgs::SurfaceFromSDF and msgs::FrictionFromSDF
    * [Pull request #1900](https://bitbucket.org/osrf/gazebo/pull-request/1900)

1. Added hotkeys chart dialog
    * [Pull request #1835](https://bitbucket.org/osrf/gazebo/pull-request/1835)

1. Space bar to play / pause
   * [Pull request #2023](https://bitbucket.org/osrf/gazebo/pull-request/2023)
   * [Issue #1798](https://bitbucket.org/osrf/gazebo/issue/1798)

1. Make it possible to create custom ConfigWidgets
    * [Pull request #1861](https://bitbucket.org/osrf/gazebo/pull-request/1861)

1. AddItem / RemoveItem / Clear enum config widgets
    * [Pull request #1878](https://bitbucket.org/osrf/gazebo/pull-request/1878)

1. Make all child ConfigWidgets emit signals.
    * [Pull request #1884](https://bitbucket.org/osrf/gazebo/pull-request/1884)

1. Refactored makers
    * [Pull request #1828](https://bitbucket.org/osrf/gazebo/pull-request/1828)

1. Added gui::Conversions to convert between Gazebo and Qt
    * [Pull request #2034](https://bitbucket.org/osrf/gazebo/pull-request/2034)

1. Model editor updates
    1. Support adding model plugins in model editor
        * [Pull request #2060](https://bitbucket.org/osrf/gazebo/pull-request/2060)

    1. Added support for copying and pasting top level nested models
        * [Pull request #2006](https://bitbucket.org/osrf/gazebo/pull-request/2006)

    1. Make non-editable background models white in model editor
        * [Pull request #1950](https://bitbucket.org/osrf/gazebo/pull-request/1950)

    1. Choose / swap parent and child links in joint inspector
        * [Pull request #1887](https://bitbucket.org/osrf/gazebo/pull-request/1887)
        * [Issue #1500](https://bitbucket.org/osrf/gazebo/issue/1500)

    1. Presets combo box for Vector3 config widget
        * [Pull request #1954](https://bitbucket.org/osrf/gazebo/pull-request/1954)

    1. Added support for more joint types (gearbox and fixed joints).
        * [Pull request #1794](https://bitbucket.org/osrf/gazebo/pull-request/1794)

    1. Added support for selecting links and joints, opening context menu and inspectors in Schematic View.
        * [Pull request #1787](https://bitbucket.org/osrf/gazebo/pull-request/1787)

    1. Color-coded edges in Schematic View to match joint color.
        * [Pull request #1781](https://bitbucket.org/osrf/gazebo/pull-request/1781)

    1. Scale link mass and inertia when a link is scaled
        * [Pull request #1836](https://bitbucket.org/osrf/gazebo/pull-request/1836)

    1. Added icons for child and parent link in joint inspector
        * [Pull request #1953](https://bitbucket.org/osrf/gazebo/pull-request/1953)

    1. Load and save nested models
        * [Pull request #1894](https://bitbucket.org/osrf/gazebo/pull-request/1894)

    1. Display model plugins on the left panel and added model plugin inspector
        * [Pull request #1863](https://bitbucket.org/osrf/gazebo/pull-request/1863)

    1. Context menu and deletion for model plugins
        * [Pull request #1890](https://bitbucket.org/osrf/gazebo/pull-request/1890)

    1. Delete self from inspector
        * [Pull request #1904](https://bitbucket.org/osrf/gazebo/pull-request/1904)
        * [Issue #1543](https://bitbucket.org/osrf/gazebo/issue/1543)

    1. Apply inspector changes in real time and add reset button
        * [Pull request #1945](https://bitbucket.org/osrf/gazebo/pull-request/1945)
        * [Issue #1472](https://bitbucket.org/osrf/gazebo/issue/1472)

    1. Set physics to be paused when exiting model editor mode
        * [Pull request #1893](https://bitbucket.org/osrf/gazebo/pull-request/1893)
        * [Issue #1734](https://bitbucket.org/osrf/gazebo/issue/1734)

    1. Add Insert tab to model editor
        * [Pull request #1924](https://bitbucket.org/osrf/gazebo/pull-request/1924)

    1. Support inserting nested models from model maker
        * [Pull request #1982](https://bitbucket.org/osrf/gazebo/pull-request/1982)

    1. Added joint creation dialog
        * [Pull request #2021](https://bitbucket.org/osrf/gazebo/pull-request/2021)

    1. Added reverse checkboxes to joint creation dialog
        * [Pull request #2086](https://bitbucket.org/osrf/gazebo/pull-request/2086)

    1. Use opaque pointers in the model editor
        * [Pull request #2056](https://bitbucket.org/osrf/gazebo/pull-request/2056)
        * [Pull request #2059](https://bitbucket.org/osrf/gazebo/pull-request/2059)
        * [Pull request #2087](https://bitbucket.org/osrf/gazebo/pull-request/2087)

    1. Support joint creation between links in nested model.
        * [Pull request #2080](https://bitbucket.org/osrf/gazebo/pull-request/2080)

1. Building editor updates

    1. Use opaque pointers in the building editor
        * [Pull request #2041](https://bitbucket.org/osrf/gazebo/pull-request/2041)
        * [Pull request #2039](https://bitbucket.org/osrf/gazebo/pull-request/2039)
        * [Pull request #2055](https://bitbucket.org/osrf/gazebo/pull-request/2055)
        * [Pull request #2032](https://bitbucket.org/osrf/gazebo/pull-request/2032)
        * [Pull request #2082](https://bitbucket.org/osrf/gazebo/pull-request/2082)
        * [Pull request #2038](https://bitbucket.org/osrf/gazebo/pull-request/2038)
        * [Pull request #2033](https://bitbucket.org/osrf/gazebo/pull-request/2033)

    1. Use opaque pointers for GrabberHandle, add *LinkedGrabbers functions
        * [Pull request #2034](https://bitbucket.org/osrf/gazebo/pull-request/2034)

    1. Removed unused class: BuildingItem
        * [Pull request #2045](https://bitbucket.org/osrf/gazebo/pull-request/2045)

    1. Use opaque pointers for BuildingModelManip, move attachment logic to BuildingMaker
        * [Pull request #2046](https://bitbucket.org/osrf/gazebo/pull-request/2046)

    1. Use opaque pointers for all Dialog classes, add conversion from QPointF, move common logic to BaseInspectorDialog.
        * [Pull request #2083](https://bitbucket.org/osrf/gazebo/pull-request/2083)

## Gazebo 6.0

### Gazebo 6.X.X (201X-XX-XX)

1. Fix buoyancy plugin when multiple link tags are used within the plugin
    * [Pull request 2369](https://bitbucket.org/osrf/gazebo/pull-request/2369)

1. Fix race condition in ~TimePanelPrivate (#1919)
    * [Pull request 2250](https://bitbucket.org/osrf/gazebo/pull-request/2250)

### Gazebo 6.6.0 (2016-04-07)

1. fix: remove back projection
    * [Pull request 2201](https://bitbucket.org/osrf/gazebo/pull-request/2201)
    * A contribution from Yuki Furuta

1. Backport depth camera OSX fix and test
    * [Pull request 2230](https://bitbucket.org/osrf/gazebo/pull-request/2230)

1. Add missing tinyxml includes (gazebo6)
    * [Pull request 2218](https://bitbucket.org/osrf/gazebo/pull-request/2218)

1. Fix ray-cylinder collision in ode
    * [Pull request 2125](https://bitbucket.org/osrf/gazebo/pull-request/2125)

1. backport fixes for ffmpeg3 to gazebo6 (from pull request #2154)
    * [Pull request 2162](https://bitbucket.org/osrf/gazebo/pull-request/2162)

1. Install shapes_bitmask.world
    * [Pull request 2104](https://bitbucket.org/osrf/gazebo/pull-request/2104)

1. Add gazebo_client to gazebo.pc (gazebo6)
    * [Pull request 2102](https://bitbucket.org/osrf/gazebo/pull-request/2102)

1. Fix removing multiple camera sensors that have the same camera name
    * [Pull request 2081](https://bitbucket.org/osrf/gazebo/pull-request/2081)

1. Ensure that LINK_FRAME_VISUAL arrow components are deleted (#1812)
    * [Pull request 2078](https://bitbucket.org/osrf/gazebo/pull-request/2078)

1. add migration notes for gazebo::setupClient to gazebo::client::setup
    * [Pull request 2068](https://bitbucket.org/osrf/gazebo/pull-request/2068)

1. Update inertia properties during simulation: part 2
    * [Pull request 1984](https://bitbucket.org/osrf/gazebo/pull-request/1984)

1. Fix minimum window height
    * [Pull request 2002](https://bitbucket.org/osrf/gazebo/pull-request/2002)

1. Backport gpu laser test fix
    * [Pull request 1999](https://bitbucket.org/osrf/gazebo/pull-request/1999)

1. Relax physics tolerances for single-precision bullet (gazebo6)
    * [Pull request 1997](https://bitbucket.org/osrf/gazebo/pull-request/1997)

1. Fix minimum window height
    * [Pull request 1998](https://bitbucket.org/osrf/gazebo/pull-request/1998)

1. backport model editor fixed joint option to gazebo6
    * [Pull request 1957](https://bitbucket.org/osrf/gazebo/pull-request/1957)

1. Update shaders once per render update
    * [Pull request 1991](https://bitbucket.org/osrf/gazebo/pull-request/1991)

1. Relax physics tolerances for single-precision bullet
    * [Pull request 1976](https://bitbucket.org/osrf/gazebo/pull-request/1976)

1. Fix visual transparency issues
    * [Pull request 1967](https://bitbucket.org/osrf/gazebo/pull-request/1967)

1. fix memory corruption in transport/Publisher.cc
    * [Pull request 1951](https://bitbucket.org/osrf/gazebo/pull-request/1951)

1. Add test for SphericalCoordinates::LocalFromGlobal
    * [Pull request 1959](https://bitbucket.org/osrf/gazebo/pull-request/1959)

### Gazebo 6.5.1 (2015-10-29)

1. Fix removing multiple camera sensors that have the same camera name.
    * [Pull request #2081](https://bitbucket.org/osrf/gazebo/pull-request/2081)
    * [Issue #1811](https://bitbucket.org/osrf/gazebo/issues/1811)

1. Backport model editor toolbar fixed joint option from [pull request #1794](https://bitbucket.org/osrf/gazebo/pull-request/1794)
    * [Pull request #1957](https://bitbucket.org/osrf/gazebo/pull-request/1957)

1. Fix minimum window height
    * Backport of [pull request #1977](https://bitbucket.org/osrf/gazebo/pull-request/1977)
    * [Pull request #1998](https://bitbucket.org/osrf/gazebo/pull-request/1998)
    * [Issue #1706](https://bitbucket.org/osrf/gazebo/issue/1706)

1. Fix visual transparency issues
    * [Pull request #1967](https://bitbucket.org/osrf/gazebo/pull-request/1967)
    * [Issue #1726](https://bitbucket.org/osrf/gazebo/issue/1726)

### Gazebo 6.5.0 (2015-10-22)

1. Added ability to convert from spherical coordinates to local coordinates.
    * [Pull request #1955](https://bitbucket.org/osrf/gazebo/pull-request/1955)

### Gazebo 6.4.0 (2015-10-14)

1. Fix ABI problem. Make `Sensor::SetPose` function non virtual.
    * [Pull request #1947](https://bitbucket.org/osrf/gazebo/pull-request/1947)

1. Update inertia properties during simulation
    * [Pull request #1909](https://bitbucket.org/osrf/gazebo/pull-requests/1909)
    * [Design document](https://bitbucket.org/osrf/gazebo_design/src/default/inertia_resize/inertia_resize.md)

1. Fix transparency correction for opaque materials
    * [Pull request #1946](https://bitbucket.org/osrf/gazebo/pull-requests/1946/fix-transparency-correction-for-opaque/diff)

### Gazebo 6.3.0 (2015-10-06)

1. Added `Sensor::SetPose` function
    * [Pull request #1935](https://bitbucket.org/osrf/gazebo/pull-request/1935)

### Gazebo 6.2.0 (2015-10-02)

1. Update physics when the world is reset
    * Backport of [pull request #1903](https://bitbucket.org/osrf/gazebo/pull-request/1903)
    * [Pull request #1916](https://bitbucket.org/osrf/gazebo/pull-request/1916)
    * [Issue #101](https://bitbucket.org/osrf/gazebo/issue/101)

1. Added Copy constructor and assignment operator to MouseEvent
    * [Pull request #1855](https://bitbucket.org/osrf/gazebo/pull-request/1855)

### Gazebo 6.1.0 (2015-08-02)

1. Added logical_camera sensor.
    * [Pull request #1845](https://bitbucket.org/osrf/gazebo/pull-request/1845)

1. Added RandomVelocityPlugin, which applies a random velocity to a model's link.
    * [Pull request #1839](https://bitbucket.org/osrf/gazebo/pull-request/1839)

1. Sim events for joint position, velocity and applied force
    * [Pull request #1849](https://bitbucket.org/osrf/gazebo/pull-request/1849)

### Gazebo 6.0.0 (2015-07-27)

1. Added magnetometer sensor. A contribution from Andrew Symington.
    * [Pull request #1788](https://bitbucket.org/osrf/gazebo/pull-request/1788)

1. Added altimeter sensor. A contribution from Andrew Symington.
    * [Pull request #1792](https://bitbucket.org/osrf/gazebo/pull-request/1792)

1. Implement more control options for log playback:
  1. Rewind: The simulation starts from the beginning.
  1. Forward: The simulation jumps to the end of the log file.
  1. Seek: The simulation jumps to a specific point specified by its simulation
  time.
      * [Pull request #1737](https://bitbucket.org/osrf/gazebo/pull-request/1737)

1. Added Gazebo splash screen
    * [Pull request #1745](https://bitbucket.org/osrf/gazebo/pull-request/1745)

1. Added a transporter plugin which allows models to move from one location
   to another based on their location and the location of transporter pads.
    * [Pull request #1738](https://bitbucket.org/osrf/gazebo/pull-request/1738)

1. Implement forward/backwards multi-step for log playback. Now, the semantics
of a multi-step while playing back a log session are different from a multi-step
during a live simulation. While playback, a multi-step simulates all the
intermediate steps as before, but the client only perceives a single step.
E.g: You have a log file containing a 1 hour simulation session. You want to
jump to the minute 00H::30M::00S to check a specific aspect of the simulation.
You should not see continuous updates until minute 00H:30M:00S. Instead, you
should visualize a single jump to the specific instant of the simulation that
you are interested.
    * [Pull request #1623](https://bitbucket.org/osrf/gazebo/pull-request/1623)

1. Added browse button to log record dialog.
    * [Pull request #1719](https://bitbucket.org/osrf/gazebo/pull-request/1719)

1. Improved SVG support: arcs in paths, and contours made of multiple paths.
    * [Pull request #1608](https://bitbucket.org/osrf/gazebo/pull-request/1608)

1. Added simulation iterations to the world state.
    * [Pull request #1722](https://bitbucket.org/osrf/gazebo/pull-request/1722)

1. Added multiple LiftDrag plugins to the cessna_demo.world to allow the Cessna
C-172 model to fly.
    * [Pull request #1715](https://bitbucket.org/osrf/gazebo/pull-request/1715)

1. Added a plugin to control a Cessna C-172 via messages (CessnaPlugin), and a
GUI plugin to test this functionality with the keyboard (CessnaGUIPlugin). Added
world with the Cessna model and the two previous plugins loaded
(cessna_demo.world).
    * [Pull request #1712](https://bitbucket.org/osrf/gazebo/pull-request/1712)

1. Added world with OSRF building and an elevator
    * [Pull request #1697](https://bitbucket.org/osrf/gazebo/pull-request/1697)

1. Fixed collide bitmask by changing default value from 0x1 to 0xffff.
    * [Pull request #1696](https://bitbucket.org/osrf/gazebo/pull-request/1696)

1. Added a plugin to control an elevator (ElevatorPlugin), and an OccupiedEvent plugin that sends a message when a model is within a specified region.
    * [Pull request #1694](https://bitbucket.org/osrf/gazebo/pull-request/1694)
    * [Pull request #1775](https://bitbucket.org/osrf/gazebo/pull-request/1775)

1. Added Layers tab and meta information for visuals.
    * [Pull request #1674](https://bitbucket.org/osrf/gazebo/pull-request/1674)

1. Added countdown behavior for common::Timer and exposed the feature in TimerGUIPlugin.
    * [Pull request #1690](https://bitbucket.org/osrf/gazebo/pull-request/1690)

1. Added BuoyancyPlugin for simulating the buoyancy of an object in a column of fluid.
    * [Pull request #1622](https://bitbucket.org/osrf/gazebo/pull-request/1622)

1. Added ComputeVolume function for simple shape subclasses of Shape.hh.
    * [Pull request #1605](https://bitbucket.org/osrf/gazebo/pull-request/1605)

1. Add option to parallelize the ODE quickstep constraint solver,
which solves an LCP twice with different parameters in order
to corrected for position projection errors.
    * [Pull request #1561](https://bitbucket.org/osrf/gazebo/pull-request/1561)

1. Get/Set user camera pose in GUI.
    * [Pull request #1649](https://bitbucket.org/osrf/gazebo/pull-request/1649)
    * [Issue #1595](https://bitbucket.org/osrf/gazebo/issue/1595)

1. Added ViewAngleWidget, removed hard-coded reset view and removed MainWindow::Reset(). Also added GLWidget::GetSelectedVisuals().
    * [Pull request #1768](https://bitbucket.org/osrf/gazebo/pull-request/1768)
    * [Issue #1507](https://bitbucket.org/osrf/gazebo/issue/1507)

1. Windows support. This consists mostly of numerous small changes to support
compilation on Windows.
    * [Pull request #1616](https://bitbucket.org/osrf/gazebo/pull-request/1616)
    * [Pull request #1618](https://bitbucket.org/osrf/gazebo/pull-request/1618)
    * [Pull request #1620](https://bitbucket.org/osrf/gazebo/pull-request/1620)
    * [Pull request #1625](https://bitbucket.org/osrf/gazebo/pull-request/1625)
    * [Pull request #1626](https://bitbucket.org/osrf/gazebo/pull-request/1626)
    * [Pull request #1627](https://bitbucket.org/osrf/gazebo/pull-request/1627)
    * [Pull request #1628](https://bitbucket.org/osrf/gazebo/pull-request/1628)
    * [Pull request #1629](https://bitbucket.org/osrf/gazebo/pull-request/1629)
    * [Pull request #1630](https://bitbucket.org/osrf/gazebo/pull-request/1630)
    * [Pull request #1631](https://bitbucket.org/osrf/gazebo/pull-request/1631)
    * [Pull request #1632](https://bitbucket.org/osrf/gazebo/pull-request/1632)
    * [Pull request #1633](https://bitbucket.org/osrf/gazebo/pull-request/1633)
    * [Pull request #1635](https://bitbucket.org/osrf/gazebo/pull-request/1635)
    * [Pull request #1637](https://bitbucket.org/osrf/gazebo/pull-request/1637)
    * [Pull request #1639](https://bitbucket.org/osrf/gazebo/pull-request/1639)
    * [Pull request #1647](https://bitbucket.org/osrf/gazebo/pull-request/1647)
    * [Pull request #1650](https://bitbucket.org/osrf/gazebo/pull-request/1650)
    * [Pull request #1651](https://bitbucket.org/osrf/gazebo/pull-request/1651)
    * [Pull request #1653](https://bitbucket.org/osrf/gazebo/pull-request/1653)
    * [Pull request #1654](https://bitbucket.org/osrf/gazebo/pull-request/1654)
    * [Pull request #1657](https://bitbucket.org/osrf/gazebo/pull-request/1657)
    * [Pull request #1658](https://bitbucket.org/osrf/gazebo/pull-request/1658)
    * [Pull request #1659](https://bitbucket.org/osrf/gazebo/pull-request/1659)
    * [Pull request #1660](https://bitbucket.org/osrf/gazebo/pull-request/1660)
    * [Pull request #1661](https://bitbucket.org/osrf/gazebo/pull-request/1661)
    * [Pull request #1669](https://bitbucket.org/osrf/gazebo/pull-request/1669)
    * [Pull request #1670](https://bitbucket.org/osrf/gazebo/pull-request/1670)
    * [Pull request #1672](https://bitbucket.org/osrf/gazebo/pull-request/1672)
    * [Pull request #1682](https://bitbucket.org/osrf/gazebo/pull-request/1682)
    * [Pull request #1683](https://bitbucket.org/osrf/gazebo/pull-request/1683)

1. Install `libgazebo_server_fixture`. This will facilitate tests external to the main gazebo repository. See `examples/stand_alone/test_fixture`.
    * [Pull request #1606](https://bitbucket.org/osrf/gazebo/pull-request/1606)

1. Laser visualization renders light blue for rays that do not hit obstacles, and dark blue for other rays.
    * [Pull request #1607](https://bitbucket.org/osrf/gazebo/pull-request/1607)
    * [Issue #1576](https://bitbucket.org/osrf/gazebo/issue/1576)

1. Add VisualType enum to Visual and clean up visuals when entity is deleted.
    * [Pull request #1614](https://bitbucket.org/osrf/gazebo/pull-request/1614)

1. Alert user of connection problems when using the REST service plugin
    * [Pull request #1655](https://bitbucket.org/osrf/gazebo/pull-request/1655)
    * [Issue #1574](https://bitbucket.org/osrf/gazebo/issue/1574)

1. ignition-math is now a dependency.
    + [http://ignitionrobotics.org/libraries/math](http://ignitionrobotics.org/libraries/math)
    + [Gazebo::math migration](https://bitbucket.org/osrf/gazebo/src/583edbeb90759d43d994cc57c0797119dd6d2794/ign-math-migration.md)

1. Detect uuid library during compilation.
    * [Pull request #1655](https://bitbucket.org/osrf/gazebo/pull-request/1655)
    * [Issue #1572](https://bitbucket.org/osrf/gazebo/issue/1572)

1. New accessors in LogPlay class.
    * [Pull request #1577](https://bitbucket.org/osrf/gazebo/pull-request/1577)

1. Added a plugin to send messages to an existing website.
   Added gui::MainWindow::AddMenu and msgs/rest_error, msgs/rest_login, msgs rest/post
    * [Pull request #1524](https://bitbucket.org/osrf/gazebo/pull-request/1524)

1. Fix deprecation warnings when using SDFormat 3.0.2, 3.0.3 prereleases
    * [Pull request #1568](https://bitbucket.org/osrf/gazebo/pull-request/1568)

1. Use GAZEBO_CFLAGS or GAZEBO_CXX_FLAGS in CMakeLists.txt for example plugins
    * [Pull request #1573](https://bitbucket.org/osrf/gazebo/pull-request/1573)

1. Added Link::OnWrenchMsg subscriber with test
    * [Pull request #1582](https://bitbucket.org/osrf/gazebo/pull-request/1582)

1. Show/hide GUI overlays using the menu bar.
    * [Pull request #1555](https://bitbucket.org/osrf/gazebo/pull-request/1555)

1. Added world origin indicator rendering::OriginVisual.
    * [Pull request #1700](https://bitbucket.org/osrf/gazebo/pull-request/1700)

1. Show/hide toolbars using the menu bars and shortcut.
   Added MainWindow::CloneAction.
   Added Window menu to Model Editor.
    * [Pull request #1584](https://bitbucket.org/osrf/gazebo/pull-request/1584)

1. Added event to show/hide toolbars.
    * [Pull request #1707](https://bitbucket.org/osrf/gazebo/pull-request/1707)

1. Added optional start/stop/reset buttons to timer GUI plugin.
    * [Pull request #1576](https://bitbucket.org/osrf/gazebo/pull-request/1576)

1. Timer GUI Plugin: Treat negative positions as positions from the ends
    * [Pull request #1703](https://bitbucket.org/osrf/gazebo/pull-request/1703)

1. Added Visual::GetDepth() and Visual::GetNthAncestor()
    * [Pull request #1613](https://bitbucket.org/osrf/gazebo/pull-request/1613)

1. Added a context menu for links
    * [Pull request #1589](https://bitbucket.org/osrf/gazebo/pull-request/1589)

1. Separate TimePanel's display into TimeWidget and LogPlayWidget.
    * [Pull request #1564](https://bitbucket.org/osrf/gazebo/pull-request/1564)

1. Display confirmation message after log is saved
    * [Pull request #1646](https://bitbucket.org/osrf/gazebo/pull-request/1646)

1. Added LogPlayView to display timeline and LogPlaybackStatistics message type.
    * [Pull request #1724](https://bitbucket.org/osrf/gazebo/pull-request/1724)

1. Added Time::FormattedString and removed all other FormatTime functions.
    * [Pull request #1710](https://bitbucket.org/osrf/gazebo/pull-request/1710)

1. Added support for Oculus DK2
    * [Pull request #1526](https://bitbucket.org/osrf/gazebo/pull-request/1526)

1. Use collide_bitmask from SDF to perform collision filtering
    * [Pull request #1470](https://bitbucket.org/osrf/gazebo/pull-request/1470)

1. Pass Coulomb surface friction parameters to DART.
    * [Pull request #1420](https://bitbucket.org/osrf/gazebo/pull-request/1420)

1. Added ModelAlign::SetHighlighted
    * [Pull request #1598](https://bitbucket.org/osrf/gazebo/pull-request/1598)

1. Added various Get functions to Visual. Also added a ConvertGeometryType function to msgs.
    * [Pull request #1402](https://bitbucket.org/osrf/gazebo/pull-request/1402)

1. Get and Set visibility of SelectionObj's handles, with unit test.
    * [Pull request #1417](https://bitbucket.org/osrf/gazebo/pull-request/1417)

1. Set material of SelectionObj's handles.
    * [Pull request #1472](https://bitbucket.org/osrf/gazebo/pull-request/1472)

1. Add SelectionObj::Fini with tests and make Visual::Fini virtual
    * [Pull request #1685](https://bitbucket.org/osrf/gazebo/pull-request/1685)

1. Allow link selection with the mouse if parent model already selected.
    * [Pull request #1409](https://bitbucket.org/osrf/gazebo/pull-request/1409)

1. Added ModelRightMenu::EntityTypes.
    * [Pull request #1414](https://bitbucket.org/osrf/gazebo/pull-request/1414)

1. Scale joint visuals according to link size.
    * [Pull request #1591](https://bitbucket.org/osrf/gazebo/pull-request/1591)
    * [Issue #1563](https://bitbucket.org/osrf/gazebo/issue/1563)

1. Added Gazebo/CoM material.
    * [Pull request #1439](https://bitbucket.org/osrf/gazebo/pull-request/1439)

1. Added arc parameter to MeshManager::CreateTube
    * [Pull request #1436](https://bitbucket.org/osrf/gazebo/pull-request/1436)

1. Added View Inertia and InertiaVisual, changed COMVisual to sphere proportional to mass.
    * [Pull request #1445](https://bitbucket.org/osrf/gazebo/pull-request/1445)

1. Added View Link Frame and LinkFrameVisual. Visual::SetTransparency goes into texture_unit.
    * [Pull request #1762](https://bitbucket.org/osrf/gazebo/pull-request/1762)
    * [Issue #853](https://bitbucket.org/osrf/gazebo/issue/853)

1. Changed the position of Save and Cancel buttons on editor dialogs
    * [Pull request #1442](https://bitbucket.org/osrf/gazebo/pull-request/1442)
    * [Issue #1377](https://bitbucket.org/osrf/gazebo/issue/1377)

1. Fixed Visual material updates
    * [Pull request #1454](https://bitbucket.org/osrf/gazebo/pull-request/1454)
    * [Issue #1455](https://bitbucket.org/osrf/gazebo/issue/1455)

1. Added Matrix3::Inverse() and tests
    * [Pull request #1481](https://bitbucket.org/osrf/gazebo/pull-request/1481)

1. Implemented AddLinkForce for ODE.
    * [Pull request #1456](https://bitbucket.org/osrf/gazebo/pull-request/1456)

1. Updated ConfigWidget class to parse enum values.
    * [Pull request #1518](https://bitbucket.org/osrf/gazebo/pull-request/1518)

1. Added PresetManager to physics libraries and corresponding integration test.
    * [Pull request #1471](https://bitbucket.org/osrf/gazebo/pull-request/1471)

1. Sync name and location on SaveDialog.
    * [Pull request #1563](https://bitbucket.org/osrf/gazebo/pull-request/1563)

1. Added Apply Force/Torque dialog
    * [Pull request #1600](https://bitbucket.org/osrf/gazebo/pull-request/1600)

1. Added Apply Force/Torque visuals
    * [Pull request #1619](https://bitbucket.org/osrf/gazebo/pull-request/1619)

1. Added Apply Force/Torque OnMouseRelease and ActivateWindow
    * [Pull request #1699](https://bitbucket.org/osrf/gazebo/pull-request/1699)

1. Added Apply Force/Torque mouse interactions, modes, activation
    * [Pull request #1731](https://bitbucket.org/osrf/gazebo/pull-request/1731)

1. Added inertia pose getter for COMVisual and COMVisual_TEST
    * [Pull request #1581](https://bitbucket.org/osrf/gazebo/pull-request/1581)

1. Model editor updates
    1. Joint preview using JointVisuals.
        * [Pull request #1369](https://bitbucket.org/osrf/gazebo/pull-request/1369)

    1. Added inspector for configuring link, visual, and collision properties.
        * [Pull request #1408](https://bitbucket.org/osrf/gazebo/pull-request/1408)

    1. Saving, exiting, generalizing SaveDialog.
        * [Pull request #1401](https://bitbucket.org/osrf/gazebo/pull-request/1401)

    1. Inspectors redesign
        * [Pull request #1586](https://bitbucket.org/osrf/gazebo/pull-request/1586)

    1. Edit existing model.
        * [Pull request #1425](https://bitbucket.org/osrf/gazebo/pull-request/1425)

    1. Add joint inspector to link's context menu.
        * [Pull request #1449](https://bitbucket.org/osrf/gazebo/pull-request/1449)
        * [Issue #1443](https://bitbucket.org/osrf/gazebo/issue/1443)

    1. Added button to select mesh file on inspector.
        * [Pull request #1460](https://bitbucket.org/osrf/gazebo/pull-request/1460)
        * [Issue #1450](https://bitbucket.org/osrf/gazebo/issue/1450)

    1. Renamed Part to Link.
        * [Pull request #1478](https://bitbucket.org/osrf/gazebo/pull-request/1478)

    1. Fix snapping inside editor.
        * [Pull request #1489](https://bitbucket.org/osrf/gazebo/pull-request/1489)
        * [Issue #1457](https://bitbucket.org/osrf/gazebo/issue/1457)

    1. Moved DataLogger from Window menu to the toolbar and moved screenshot button to the right.
        * [Pull request #1665](https://bitbucket.org/osrf/gazebo/pull-request/1665)

    1. Keep loaded model's name.
        * [Pull request #1516](https://bitbucket.org/osrf/gazebo/pull-request/1516)
        * [Issue #1504](https://bitbucket.org/osrf/gazebo/issue/1504)

    1. Added ExtrudeDialog.
        * [Pull request #1483](https://bitbucket.org/osrf/gazebo/pull-request/1483)

    1. Hide time panel inside editor and keep main window's paused state.
        * [Pull request #1500](https://bitbucket.org/osrf/gazebo/pull-request/1500)

    1. Fixed pose issues and added ModelCreator_TEST.
        * [Pull request #1509](https://bitbucket.org/osrf/gazebo/pull-request/1509)
        * [Issue #1497](https://bitbucket.org/osrf/gazebo/issue/1497)
        * [Issue #1509](https://bitbucket.org/osrf/gazebo/issue/1509)

    1. Added list of links and joints.
        * [Pull request #1515](https://bitbucket.org/osrf/gazebo/pull-request/1515)
        * [Issue #1418](https://bitbucket.org/osrf/gazebo/issue/1418)

    1. Expose API to support adding items to the palette.
        * [Pull request #1565](https://bitbucket.org/osrf/gazebo/pull-request/1565)

    1. Added menu for toggling joint visualization
        * [Pull request #1551](https://bitbucket.org/osrf/gazebo/pull-request/1551)
        * [Issue #1483](https://bitbucket.org/osrf/gazebo/issue/1483)

    1. Add schematic view to model editor
        * [Pull request #1562](https://bitbucket.org/osrf/gazebo/pull-request/1562)

1. Building editor updates
    1. Make palette tips tooltip clickable to open.
        * [Pull request #1519](https://bitbucket.org/osrf/gazebo/pull-request/1519)
        * [Issue #1370](https://bitbucket.org/osrf/gazebo/issue/1370)

    1. Add measurement unit to building inspectors.
        * [Pull request #1741](https://bitbucket.org/osrf/gazebo/pull-request/1741)
        * [Issue #1363](https://bitbucket.org/osrf/gazebo/issue/1363)

    1. Add `BaseInspectorDialog` as a base class for inspectors.
        * [Pull request #1749](https://bitbucket.org/osrf/gazebo/pull-request/1749)

## Gazebo 5.0

### Gazebo 5.x.x

1. Fix mouse picking with transparent visuals
    * [Pull request 2305](https://bitbucket.org/osrf/gazebo/pull-request/2305)
    * [Issue #1956](https://bitbucket.org/osrf/gazebo/issue/1956)

1. Backport fix for DepthCamera visibility mask
    * [Pull request 2286](https://bitbucket.org/osrf/gazebo/pull-request/2286)
    * [Pull request 2287](https://bitbucket.org/osrf/gazebo/pull-request/2287)

1. Backport sensor reset fix
    * [Pull request 2272](https://bitbucket.org/osrf/gazebo/pull-request/2272)
    * [Issue #1917](https://bitbucket.org/osrf/gazebo/issue/1917)

1. Fix model snap tool highlighting
    * [Pull request 2293](https://bitbucket.org/osrf/gazebo/pull-request/2293)
    * [Issue #1955](https://bitbucket.org/osrf/gazebo/issue/1955)

### Gazebo 5.3.0 (2015-04-07)

1. fix: remove back projection
    * [Pull request 2201](https://bitbucket.org/osrf/gazebo/pull-request/2201)
    * A contribution from Yuki Furuta

1. Backport depth camera OSX fix and test
    * [Pull request 2230](https://bitbucket.org/osrf/gazebo/pull-request/2230)

1. Add missing tinyxml includes
    * [Pull request 2216](https://bitbucket.org/osrf/gazebo/pull-request/2216)

1. backport fixes for ffmpeg3 to gazebo5 (from pull request #2154)
    * [Pull request 2161](https://bitbucket.org/osrf/gazebo/pull-request/2161)

1. Check for valid display using xwininfo -root
    * [Pull request 2111](https://bitbucket.org/osrf/gazebo/pull-request/2111)

1. Don't search for sdformat4 on gazebo5, since gazebo5 can't handle sdformat protocol 1.6
    * [Pull request 2092](https://bitbucket.org/osrf/gazebo/pull-request/2092)

1. Fix minimum window height
    * [Pull request 2002](https://bitbucket.org/osrf/gazebo/pull-request/2002)

1. Relax physics tolerances for single-precision bullet
    * [Pull request 1976](https://bitbucket.org/osrf/gazebo/pull-request/1976)

1. Try finding sdformat 4 in gazebo5 branch
    * [Pull request 1972](https://bitbucket.org/osrf/gazebo/pull-request/1972)

1. Fix_send_message (backport of pull request #1951)
    * [Pull request 1964](https://bitbucket.org/osrf/gazebo/pull-request/1964)
    * A contribution from Samuel Lekieffre

1. Export the media path in the cmake config file.
    * [Pull request 1933](https://bitbucket.org/osrf/gazebo/pull-request/1933)

1. Shorten gearbox test since it is failing via timeout on osx
    * [Pull request 1937](https://bitbucket.org/osrf/gazebo/pull-request/1937)

### Gazebo 5.2.1 (2015-10-02)

1. Fix minimum window height
    * Backport of [pull request #1977](https://bitbucket.org/osrf/gazebo/pull-request/1977)
    * [Pull request #2002](https://bitbucket.org/osrf/gazebo/pull-request/2002)
    * [Issue #1706](https://bitbucket.org/osrf/gazebo/issue/1706)

### Gazebo 5.2.0 (2015-10-02)

1. Initialize sigact struct fields that valgrind said were being used uninitialized
    * [Pull request #1809](https://bitbucket.org/osrf/gazebo/pull-request/1809)

1. Add missing ogre includes to ensure macros are properly defined
    * [Pull request #1813](https://bitbucket.org/osrf/gazebo/pull-request/1813)

1. Use ToSDF functions to simplify physics_friction test
    * [Pull request #1808](https://bitbucket.org/osrf/gazebo/pull-request/1808)

1. Added lines to laser sensor visualization
    * [Pull request #1742](https://bitbucket.org/osrf/gazebo/pull-request/1742)
    * [Issue #935](https://bitbucket.org/osrf/gazebo/issue/935)

1. Fix BulletSliderJoint friction for bullet 2.83
    * [Pull request #1686](https://bitbucket.org/osrf/gazebo/pull-request/1686)

1. Fix heightmap model texture loading.
    * [Pull request #1592](https://bitbucket.org/osrf/gazebo/pull-request/1592)

1. Disable failing pr2 test for dart
    * [Pull request #1540](https://bitbucket.org/osrf/gazebo/pull-request/1540)
    * [Issue #1435](https://bitbucket.org/osrf/gazebo/issue/1435)

### Gazebo 5.1.0 (2015-03-20)
1. Backport pull request #1527 (FindOGRE.cmake for non-Debian systems)
  * [Pull request #1532](https://bitbucket.org/osrf/gazebo/pull-request/1532)

1. Respect system cflags when not using USE_UPSTREAM_CFLAGS
  * [Pull request #1531](https://bitbucket.org/osrf/gazebo/pull-request/1531)

1. Allow light manipulation
  * [Pull request #1529](https://bitbucket.org/osrf/gazebo/pull-request/1529)

1. Allow sdformat 2.3.1+ or 3+ and fix tests
  * [Pull request #1484](https://bitbucket.org/osrf/gazebo/pull-request/1484)

1. Add Link::GetWorldAngularMomentum function and test.
  * [Pull request #1482](https://bitbucket.org/osrf/gazebo/pull-request/1482)

1. Preserve previous GAZEBO_MODEL_PATH values when sourcing setup.sh
  * [Pull request #1430](https://bitbucket.org/osrf/gazebo/pull-request/1430)

1. Implement Coulomb joint friction for DART
  * [Pull request #1427](https://bitbucket.org/osrf/gazebo/pull-request/1427)
  * [Issue #1281](https://bitbucket.org/osrf/gazebo/issue/1281)

1. Fix simple shape normals.
    * [Pull request #1477](https://bitbucket.org/osrf/gazebo/pull-request/1477)
    * [Issue #1369](https://bitbucket.org/osrf/gazebo/issue/1369)

1. Use Msg-to-SDF conversion functions in tests, add ServerFixture::SpawnModel(msgs::Model).
    * [Pull request #1466](https://bitbucket.org/osrf/gazebo/pull-request/1466)

1. Added Model Msg-to-SDF conversion functions and test.
    * [Pull request #1429](https://bitbucket.org/osrf/gazebo/pull-request/1429)

1. Added Joint Msg-to-SDF conversion functions and test.
    * [Pull request #1419](https://bitbucket.org/osrf/gazebo/pull-request/1419)

1. Added Visual, Material Msg-to-SDF conversion functions and ShaderType to string conversion functions.
    * [Pull request #1415](https://bitbucket.org/osrf/gazebo/pull-request/1415)

1. Implement Coulomb joint friction for BulletSliderJoint
  * [Pull request #1452](https://bitbucket.org/osrf/gazebo/pull-request/1452)
  * [Issue #1348](https://bitbucket.org/osrf/gazebo/issue/1348)

### Gazebo 5.0.0 (2015-01-27)
1. Support for using [digital elevation maps](http://gazebosim.org/tutorials?tut=dem) has been added to debian packages.

1. C++11 support (C++11 compatible compiler is now required)
    * [Pull request #1340](https://bitbucket.org/osrf/gazebo/pull-request/1340)

1. Implemented private data pointer for the World class.
    * [Pull request #1383](https://bitbucket.org/osrf/gazebo/pull-request/1383)

1. Implemented private data pointer for the Scene class.
    * [Pull request #1385](https://bitbucket.org/osrf/gazebo/pull-request/1385)

1. Added a events::Event::resetWorld event that is triggered when World::Reset is called.
    * [Pull request #1332](https://bitbucket.org/osrf/gazebo/pull-request/1332)
    * [Issue #1375](https://bitbucket.org/osrf/gazebo/issue/1375)

1. Fixed `math::Box::GetCenter` functionality.
    * [Pull request #1278](https://bitbucket.org/osrf/gazebo/pull-request/1278)
    * [Issue #1327](https://bitbucket.org/osrf/gazebo/issue/1327)

1. Added a GUI timer plugin that facilitates the display and control a timer inside the Gazebo UI.
    * [Pull request #1270](https://bitbucket.org/osrf/gazebo/pull-request/1270)

1. Added ability to load plugins via SDF.
    * [Pull request #1261](https://bitbucket.org/osrf/gazebo/pull-request/1261)

1. Added GUIEvent to hide/show the left GUI pane.
    * [Pull request #1269](https://bitbucket.org/osrf/gazebo/pull-request/1269)

1. Modified KeyEventHandler and GLWidget so that hotkeys can be suppressed by custom KeyEvents set up by developers
    * [Pull request #1251](https://bitbucket.org/osrf/gazebo/pull-request/1251)

1. Added ability to read the directory where the log files are stored.
    * [Pull request #1277](https://bitbucket.org/osrf/gazebo/pull-request/1277)

1. Implemented a simulation cloner
    * [Pull request #1180](https://bitbucket.org/osrf/gazebo/pull-request/1180/clone-a-simulation)

1. Added GUI overlay plugins. Users can now write a Gazebo + QT plugin that displays widgets over the render window.
  * [Pull request #1181](https://bitbucket.org/osrf/gazebo/pull-request/1181)

1. Change behavior of Joint::SetVelocity, add Joint::SetVelocityLimit(unsigned int, double)
  * [Pull request #1218](https://bitbucket.org/osrf/gazebo/pull-request/1218)
  * [Issue #964](https://bitbucket.org/osrf/gazebo/issue/964)

1. Implement Coulomb joint friction for ODE
  * [Pull request #1221](https://bitbucket.org/osrf/gazebo/pull-request/1221)
  * [Issue #381](https://bitbucket.org/osrf/gazebo/issue/381)

1. Implement Coulomb joint friction for BulletHingeJoint
  * [Pull request #1317](https://bitbucket.org/osrf/gazebo/pull-request/1317)
  * [Issue #1348](https://bitbucket.org/osrf/gazebo/issue/1348)

1. Implemented camera lens distortion.
  * [Pull request #1213](https://bitbucket.org/osrf/gazebo/pull-request/1213)

1. Kill rogue gzservers left over from failed INTEGRATION_world_clone tests
   and improve robustness of `UNIT_gz_TEST`
  * [Pull request #1232](https://bitbucket.org/osrf/gazebo/pull-request/1232)
  * [Issue #1299](https://bitbucket.org/osrf/gazebo/issue/1299)

1. Added RenderWidget::ShowToolbar to toggle visibility of top toolbar.
  * [Pull request #1248](https://bitbucket.org/osrf/gazebo/pull-request/1248)

1. Fix joint axis visualization.
  * [Pull request #1258](https://bitbucket.org/osrf/gazebo/pull-request/1258)

1. Change UserCamera view control via joysticks. Clean up rate control vs. pose control.
   see UserCamera::OnJoyPose and UserCamera::OnJoyTwist. Added view twist control toggle
   with joystick button 1.
  * [Pull request #1249](https://bitbucket.org/osrf/gazebo/pull-request/1249)

1. Added RenderWidget::GetToolbar to get the top toolbar and change its actions on ModelEditor.
    * [Pull request #1263](https://bitbucket.org/osrf/gazebo/pull-request/1263)

1. Added accessor for MainWindow graphical widget to GuiIface.
    * [Pull request #1250](https://bitbucket.org/osrf/gazebo/pull-request/1250)

1. Added a ConfigWidget class that takes in a google protobuf message and generates widgets for configuring the fields in the message
    * [Pull request #1285](https://bitbucket.org/osrf/gazebo/pull-request/1285)

1. Added GLWidget::OnModelEditor when model editor is triggered, and MainWindow::OnEditorGroup to manually uncheck editor actions.
    * [Pull request #1283](https://bitbucket.org/osrf/gazebo/pull-request/1283)

1. Added Collision, Geometry, Inertial, Surface Msg-to-SDF conversion functions.
    * [Pull request #1315](https://bitbucket.org/osrf/gazebo/pull-request/1315)

1. Added "button modifier" fields (control, shift, and alt) to common::KeyEvent.
    * [Pull request #1325](https://bitbucket.org/osrf/gazebo/pull-request/1325)

1. Added inputs for environment variable GAZEBO_GUI_INI_FILE for reading a custom .ini file.
    * [Pull request #1252](https://bitbucket.org/osrf/gazebo/pull-request/1252)

1. Fixed crash on "permission denied" bug, added insert_model integration test.
    * [Pull request #1329](https://bitbucket.org/osrf/gazebo/pull-request/1329/)

1. Enable simbody joint tests, implement `SimbodyJoint::GetParam`, create
   `Joint::GetParam`, fix bug in `BulletHingeJoint::SetParam`.
    * [Pull request #1404](https://bitbucket.org/osrf/gazebo/pull-request/1404/)

1. Building editor updates
    1. Fixed inspector resizing.
        * [Pull request #1230](https://bitbucket.org/osrf/gazebo/pull-request/1230)
        * [Issue #395](https://bitbucket.org/osrf/gazebo/issue/395)

    1. Doors and windows move proportionally with wall.
        * [Pull request #1231](https://bitbucket.org/osrf/gazebo/pull-request/1231)
        * [Issue #368](https://bitbucket.org/osrf/gazebo/issue/368)

    1. Inspector dialogs stay on top.
        * [Pull request #1229](https://bitbucket.org/osrf/gazebo/pull-request/1229)
        * [Issue #417](https://bitbucket.org/osrf/gazebo/issue/417)

    1. Make model name editable on palette.
        * [Pull request #1239](https://bitbucket.org/osrf/gazebo/pull-request/1239)

    1. Import background image and improve add/delete levels.
        * [Pull request #1214](https://bitbucket.org/osrf/gazebo/pull-request/1214)
        * [Issue #422](https://bitbucket.org/osrf/gazebo/issue/422)
        * [Issue #361](https://bitbucket.org/osrf/gazebo/issue/361)

    1. Fix changing draw mode.
        * [Pull request #1233](https://bitbucket.org/osrf/gazebo/pull-request/1233)
        * [Issue #405](https://bitbucket.org/osrf/gazebo/issue/405)

    1. Tips on palette's top-right corner.
        * [Pull request #1241](https://bitbucket.org/osrf/gazebo/pull-request/1241)

    1. New buttons and layout for the palette.
        * [Pull request #1242](https://bitbucket.org/osrf/gazebo/pull-request/1242)

    1. Individual wall segments instead of polylines.
        * [Pull request #1246](https://bitbucket.org/osrf/gazebo/pull-request/1246)
        * [Issue #389](https://bitbucket.org/osrf/gazebo/issue/389)
        * [Issue #415](https://bitbucket.org/osrf/gazebo/issue/415)

    1. Fix exiting and saving, exiting when there's nothing drawn, fix text on popups.
        * [Pull request #1296](https://bitbucket.org/osrf/gazebo/pull-request/1296)

    1. Display measure for selected wall segment.
        * [Pull request #1291](https://bitbucket.org/osrf/gazebo/pull-request/1291)
        * [Issue #366](https://bitbucket.org/osrf/gazebo/issue/366)

    1. Highlight selected item's 3D visual.
        * [Pull request #1292](https://bitbucket.org/osrf/gazebo/pull-request/1292)

    1. Added color picker to inspector dialogs.
        * [Pull request #1298](https://bitbucket.org/osrf/gazebo/pull-request/1298)

    1. Snapping on by default, off holding Shift. Improved snapping.
        * [Pull request #1304](https://bitbucket.org/osrf/gazebo/pull-request/1304)

    1. Snap walls to length increments, moved scale to SegmentItem and added Get/SetScale, added SegmentItem::SnapAngle and SegmentItem::SnapLength.
        * [Pull request #1311](https://bitbucket.org/osrf/gazebo/pull-request/1311)

    1. Make buildings available in "Insert Models" tab, improve save flow.
        * [Pull request #1312](https://bitbucket.org/osrf/gazebo/pull-request/1312)

    1. Added EditorItem::SetHighlighted.
        * [Pull request #1308](https://bitbucket.org/osrf/gazebo/pull-request/1308)

    1. Current level is transparent, lower levels opaque, higher levels invisible.
        * [Pull request #1303](https://bitbucket.org/osrf/gazebo/pull-request/1303)

    1. Detach all child manips when item is deleted, added BuildingMaker::DetachAllChildren.
        * [Pull request #1316](https://bitbucket.org/osrf/gazebo/pull-request/1316)

    1. Added texture picker to inspector dialogs.
        * [Pull request #1306](https://bitbucket.org/osrf/gazebo/pull-request/1306)

    1. Measures for doors and windows. Added RectItem::angleOnWall and related Get/Set.
        * [Pull request #1322](https://bitbucket.org/osrf/gazebo/pull-request/1322)
        * [Issue #370](https://bitbucket.org/osrf/gazebo/issue/370)

    1. Added Gazebo/BuildingFrame material to display holes for doors and windows on walls.
        * [Pull request #1338](https://bitbucket.org/osrf/gazebo/pull-request/1338)

    1. Added Gazebo/Bricks material to be used as texture on the building editor.
        * [Pull request #1333](https://bitbucket.org/osrf/gazebo/pull-request/1333)

    1. Pick colors from the palette and assign on 3D view. Added mouse and key event handlers to BuildingMaker, and events to communicate from BuildingModelManip to EditorItem.
        * [Pull request #1336](https://bitbucket.org/osrf/gazebo/pull-request/1336)

    1. Pick textures from the palette and assign in 3D view.
        * [Pull request #1368](https://bitbucket.org/osrf/gazebo/pull-request/1368)

1. Model editor updates
    1. Fix adding/removing event filters .
        * [Pull request #1279](https://bitbucket.org/osrf/gazebo/pull-request/1279)

    1. Enabled multi-selection and align tool inside model editor.
        * [Pull request #1302](https://bitbucket.org/osrf/gazebo/pull-request/1302)
        * [Issue #1323](https://bitbucket.org/osrf/gazebo/issue/1323)

    1. Enabled snap mode inside model editor.
        * [Pull request #1331](https://bitbucket.org/osrf/gazebo/pull-request/1331)
        * [Issue #1318](https://bitbucket.org/osrf/gazebo/issue/1318)

    1. Implemented copy/pasting of links.
        * [Pull request #1330](https://bitbucket.org/osrf/gazebo/pull-request/1330)

1. GUI publishes model selection information on ~/selection topic.
    * [Pull request #1318](https://bitbucket.org/osrf/gazebo/pull-request/1318)

## Gazebo 4.0

### Gazebo 4.x.x (2015-xx-xx)

1. Fix build for Bullet 2.83, enable angle wrapping for BulletHingeJoint
    * [Pull request #1664](https://bitbucket.org/osrf/gazebo/pull-request/1664)

### Gazebo 4.1.3 (2015-05-07)

1. Fix saving visual geom SDF values
    * [Pull request #1597](https://bitbucket.org/osrf/gazebo/pull-request/1597)
1. Fix heightmap model texture loading.
    * [Pull request #1595](https://bitbucket.org/osrf/gazebo/pull-request/1595)
1. Fix visual collision scale on separate client
    * [Pull request #1585](https://bitbucket.org/osrf/gazebo/pull-request/1585)
1. Fix several clang compiler warnings
    * [Pull request #1594](https://bitbucket.org/osrf/gazebo/pull-request/1594)
1. Fix blank save / browse dialogs
    * [Pull request #1544](https://bitbucket.org/osrf/gazebo/pull-request/1544)

### Gazebo 4.1.2 (2015-03-20)

1. Fix quaternion documentation: target Gazebo_4.1
    * [Pull request #1525](https://bitbucket.org/osrf/gazebo/pull-request/1525)
1. Speed up World::Step in loops
    * [Pull request #1492](https://bitbucket.org/osrf/gazebo/pull-request/1492)
1. Reduce selection buffer updates -> 4.1
    * [Pull request #1494](https://bitbucket.org/osrf/gazebo/pull-request/1494)
1. Fix loading of SimbodyPhysics parameters
    * [Pull request #1474](https://bitbucket.org/osrf/gazebo/pull-request/1474)
1. Fix heightmap on OSX -> 4.1
    * [Pull request #1455](https://bitbucket.org/osrf/gazebo/pull-request/1455)
1. Remove extra pose tag in a world file that should not be there
    * [Pull request #1458](https://bitbucket.org/osrf/gazebo/pull-request/1458)
1. Better fix for #236 for IMU that doesn't require ABI changes
    * [Pull request #1448](https://bitbucket.org/osrf/gazebo/pull-request/1448)
1. Fix regression of #236 for ImuSensor in 4.1
    * [Pull request #1446](https://bitbucket.org/osrf/gazebo/pull-request/1446)
1. Preserve previous GAZEBO_MODEL_PATH values when sourcing setup.sh
    * [Pull request #1430](https://bitbucket.org/osrf/gazebo/pull-request/1430)
1. issue #857: fix segfault for simbody screw joint when setting limits due to uninitialized limitForce.
    * [Pull request #1423](https://bitbucket.org/osrf/gazebo/pull-request/1423)
1. Allow multiple contact sensors per link (#960)
    * [Pull request #1413](https://bitbucket.org/osrf/gazebo/pull-request/1413)
1. Fix for issue #351, ODE World Step
    * [Pull request #1406](https://bitbucket.org/osrf/gazebo/pull-request/1406)
1. Disable failing InelasticCollision/0 test (#1394)
    * [Pull request #1405](https://bitbucket.org/osrf/gazebo/pull-request/1405)
1. Prevent out of bounds array access in SkidSteerDrivePlugin (found by cppcheck 1.68)
    * [Pull request #1379](https://bitbucket.org/osrf/gazebo/pull-request/1379)

### Gazebo 4.1.1 (2015-01-15)

1. Fix BulletPlaneShape bounding box (#1265)
    * [Pull request #1367](https://bitbucket.org/osrf/gazebo/pull-request/1367)
1. Fix dart linking errors on osx
    * [Pull request #1372](https://bitbucket.org/osrf/gazebo/pull-request/1372)
1. Update to player interfaces
    * [Pull request #1324](https://bitbucket.org/osrf/gazebo/pull-request/1324)
1. Handle GpuLaser name collisions (#1403)
    * [Pull request #1360](https://bitbucket.org/osrf/gazebo/pull-request/1360)
1. Add checks for handling array's with counts of zero, and read specular values
    * [Pull request #1339](https://bitbucket.org/osrf/gazebo/pull-request/1339)
1. Fix model list widget test
    * [Pull request #1327](https://bitbucket.org/osrf/gazebo/pull-request/1327)
1. Fix ogre includes
    * [Pull request #1323](https://bitbucket.org/osrf/gazebo/pull-request/1323)

### Gazebo 4.1.0 (2014-11-20)

1. Modified GUI rendering to improve the rendering update rate.
    * [Pull request #1487](https://bitbucket.org/osrf/gazebo/pull-request/1487)
1. Add ArrangePlugin for arranging groups of models.
   Also add Model::ResetPhysicsStates to call Link::ResetPhysicsStates
   recursively on all links in model.
    * [Pull request #1208](https://bitbucket.org/osrf/gazebo/pull-request/1208)
1. The `gz model` command line tool will output model info using either `-i` for complete info, or `-p` for just the model pose.
    * [Pull request #1212](https://bitbucket.org/osrf/gazebo/pull-request/1212)
    * [DRCSim Issue #389](https://bitbucket.org/osrf/drcsim/issue/389)
1. Added SignalStats class for computing incremental signal statistics.
    * [Pull request #1198](https://bitbucket.org/osrf/gazebo/pull-request/1198)
1. Add InitialVelocityPlugin to setting the initial state of links
    * [Pull request #1237](https://bitbucket.org/osrf/gazebo/pull-request/1237)
1. Added Quaternion::Integrate function.
    * [Pull request #1255](https://bitbucket.org/osrf/gazebo/pull-request/1255)
1. Added ConvertJointType functions, display more joint info on model list.
    * [Pull request #1259](https://bitbucket.org/osrf/gazebo/pull-request/1259)
1. Added ModelListWidget::AddProperty, removed unnecessary checks on ModelListWidget.
    * [Pull request #1271](https://bitbucket.org/osrf/gazebo/pull-request/1271)
1. Fix loading collada meshes with unsupported input semantics.
    * [Pull request #1319](https://bitbucket.org/osrf/gazebo/pull-request/1319)

### Gazebo 4.0.2 (2014-09-23)

1. Fix and improve mechanism to generate pkgconfig libs
    * [Pull request #1207](https://bitbucket.org/osrf/gazebo/pull-request/1207)
    * [Issue #1284](https://bitbucket.org/osrf/gazebo/issue/1284)
1. Added arat.world
    * [Pull request #1205](https://bitbucket.org/osrf/gazebo/pull-request/1205)
1. Update gzprop to output zip files.
    * [Pull request #1197](https://bitbucket.org/osrf/gazebo/pull-request/1197)
1. Make Collision::GetShape a const function
    * [Pull requset #1189](https://bitbucket.org/osrf/gazebo/pull-request/1189)
1. Install missing physics headers
    * [Pull requset #1183](https://bitbucket.org/osrf/gazebo/pull-request/1183)
1. Remove SimbodyLink::AddTorque console message
    * [Pull requset #1185](https://bitbucket.org/osrf/gazebo/pull-request/1185)
1. Fix log xml
    * [Pull requset #1188](https://bitbucket.org/osrf/gazebo/pull-request/1188)

### Gazebo 4.0.0 (2014-08-08)

1. Added lcov support to cmake
    * [Pull request #1047](https://bitbucket.org/osrf/gazebo/pull-request/1047)
1. Fixed memory leak in image conversion
    * [Pull request #1057](https://bitbucket.org/osrf/gazebo/pull-request/1057)
1. Removed deprecated function
    * [Pull request #1067](https://bitbucket.org/osrf/gazebo/pull-request/1067)
1. Improved collada loading performance
    * [Pull request #1066](https://bitbucket.org/osrf/gazebo/pull-request/1066)
    * [Pull request #1082](https://bitbucket.org/osrf/gazebo/pull-request/1082)
    * [Issue #1134](https://bitbucket.org/osrf/gazebo/issue/1134)
1. Implemented a collada exporter
    * [Pull request #1064](https://bitbucket.org/osrf/gazebo/pull-request/1064)
1. Force torque sensor now makes use of sensor's pose.
    * [Pull request #1076](https://bitbucket.org/osrf/gazebo/pull-request/1076)
    * [Issue #940](https://bitbucket.org/osrf/gazebo/issue/940)
1. Fix Model::GetLinks segfault
    * [Pull request #1093](https://bitbucket.org/osrf/gazebo/pull-request/1093)
1. Fix deleting and saving lights in gzserver
    * [Pull request #1094](https://bitbucket.org/osrf/gazebo/pull-request/1094)
    * [Issue #1182](https://bitbucket.org/osrf/gazebo/issue/1182)
    * [Issue #346](https://bitbucket.org/osrf/gazebo/issue/346)
1. Fix Collision::GetWorldPose. The pose of a collision would not update properly.
    * [Pull request #1049](https://bitbucket.org/osrf/gazebo/pull-request/1049)
    * [Issue #1124](https://bitbucket.org/osrf/gazebo/issue/1124)
1. Fixed the animate_box and animate_joints examples
    * [Pull request #1086](https://bitbucket.org/osrf/gazebo/pull-request/1086)
1. Integrated Oculus Rift functionality
    * [Pull request #1074](https://bitbucket.org/osrf/gazebo/pull-request/1074)
    * [Pull request #1136](https://bitbucket.org/osrf/gazebo/pull-request/1136)
    * [Pull request #1139](https://bitbucket.org/osrf/gazebo/pull-request/1139)
1. Updated Base::GetScopedName
    * [Pull request #1104](https://bitbucket.org/osrf/gazebo/pull-request/1104)
1. Fix collada loader from adding duplicate materials into a Mesh
    * [Pull request #1105](https://bitbucket.org/osrf/gazebo/pull-request/1105)
    * [Issue #1180](https://bitbucket.org/osrf/gazebo/issue/1180)
1. Integrated Razer Hydra functionality
    * [Pull request #1083](https://bitbucket.org/osrf/gazebo/pull-request/1083)
    * [Pull request #1109](https://bitbucket.org/osrf/gazebo/pull-request/1109)
1. Added ability to copy and paste models in the GUI
    * [Pull request #1103](https://bitbucket.org/osrf/gazebo/pull-request/1103)
1. Removed unnecessary inclusion of gazebo.hh and common.hh in plugins
    * [Pull request #1111](https://bitbucket.org/osrf/gazebo/pull-request/1111)
1. Added ability to specify custom road textures
    * [Pull request #1027](https://bitbucket.org/osrf/gazebo/pull-request/1027)
1. Added support for DART 4.1
    * [Pull request #1113](https://bitbucket.org/osrf/gazebo/pull-request/1113)
    * [Pull request #1132](https://bitbucket.org/osrf/gazebo/pull-request/1132)
    * [Pull request #1134](https://bitbucket.org/osrf/gazebo/pull-request/1134)
    * [Pull request #1154](https://bitbucket.org/osrf/gazebo/pull-request/1154)
1. Allow position of joints to be directly set.
    * [Pull request #1097](https://bitbucket.org/osrf/gazebo/pull-request/1097)
    * [Issue #1138](https://bitbucket.org/osrf/gazebo/issue/1138)
1. Added extruded polyline geometry
    * [Pull request #1026](https://bitbucket.org/osrf/gazebo/pull-request/1026)
1. Fixed actor animation
    * [Pull request #1133](https://bitbucket.org/osrf/gazebo/pull-request/1133)
    * [Pull request #1141](https://bitbucket.org/osrf/gazebo/pull-request/1141)
1. Generate a versioned cmake config file
    * [Pull request #1153](https://bitbucket.org/osrf/gazebo/pull-request/1153)
    * [Issue #1226](https://bitbucket.org/osrf/gazebo/issue/1226)
1. Added KMeans class
    * [Pull request #1147](https://bitbucket.org/osrf/gazebo/pull-request/1147)
1. Added --summary-range feature to bitbucket pullrequest tool
    * [Pull request #1156](https://bitbucket.org/osrf/gazebo/pull-request/1156)
1. Updated web links
    * [Pull request #1159](https://bitbucket.org/osrf/gazebo/pull-request/1159)
1. Update tests
    * [Pull request #1155](https://bitbucket.org/osrf/gazebo/pull-request/1155)
    * [Pull request #1143](https://bitbucket.org/osrf/gazebo/pull-request/1143)
    * [Pull request #1138](https://bitbucket.org/osrf/gazebo/pull-request/1138)
    * [Pull request #1140](https://bitbucket.org/osrf/gazebo/pull-request/1140)
    * [Pull request #1127](https://bitbucket.org/osrf/gazebo/pull-request/1127)
    * [Pull request #1115](https://bitbucket.org/osrf/gazebo/pull-request/1115)
    * [Pull request #1102](https://bitbucket.org/osrf/gazebo/pull-request/1102)
    * [Pull request #1087](https://bitbucket.org/osrf/gazebo/pull-request/1087)
    * [Pull request #1084](https://bitbucket.org/osrf/gazebo/pull-request/1084)

## Gazebo 3.0

### Gazebo 3.x.x (yyyy-mm-dd)

1. Fixed sonar and wireless sensor visualization
    * [Pull request #1254](https://bitbucket.org/osrf/gazebo/pull-request/1254)
1. Update visual bounding box when model is selected
    * [Pull request #1280](https://bitbucket.org/osrf/gazebo/pull-request/1280)

### Gazebo 3.1.0 (2014-08-08)

1. Implemented Simbody::Link::Set*Vel
    * [Pull request #1160](https://bitbucket.org/osrf/gazebo/pull-request/1160)
    * [Issue #1012](https://bitbucket.org/osrf/gazebo/issue/1012)
1. Added World::RemoveModel function
    * [Pull request #1106](https://bitbucket.org/osrf/gazebo/pull-request/1106)
    * [Issue #1177](https://bitbucket.org/osrf/gazebo/issue/1177)
1. Fix exit from camera follow mode using the escape key
    * [Pull request #1137](https://bitbucket.org/osrf/gazebo/pull-request/1137)
    * [Issue #1220](https://bitbucket.org/osrf/gazebo/issue/1220)
1. Added support for SDF joint spring stiffness and reference positions
    * [Pull request #1117](https://bitbucket.org/osrf/gazebo/pull-request/1117)
1. Removed the gzmodel_create script
    * [Pull request #1130](https://bitbucket.org/osrf/gazebo/pull-request/1130)
1. Added Vector2 dot product
    * [Pull request #1101](https://bitbucket.org/osrf/gazebo/pull-request/1101)
1. Added SetPositionPID and SetVelocityPID to JointController
    * [Pull request #1091](https://bitbucket.org/osrf/gazebo/pull-request/1091)
1. Fix gzclient startup crash with ogre 1.9
    * [Pull request #1098](https://bitbucket.org/osrf/gazebo/pull-request/1098)
    * [Issue #996](https://bitbucket.org/osrf/gazebo/issue/996)
1. Update the bitbucket_pullrequests tool
    * [Pull request #1108](https://bitbucket.org/osrf/gazebo/pull-request/1108)
1. Light properties now remain in place after move by the user via the GUI.
    * [Pull request #1110](https://bitbucket.org/osrf/gazebo/pull-request/1110)
    * [Issue #1211](https://bitbucket.org/osrf/gazebo/issue/1211)
1. Allow position of joints to be directly set.
    * [Pull request #1096](https://bitbucket.org/osrf/gazebo/pull-request/1096)
    * [Issue #1138](https://bitbucket.org/osrf/gazebo/issue/1138)

### Gazebo 3.0.0 (2014-04-11)

1. Fix bug when deleting the sun light
    * [Pull request #1088](https://bitbucket.org/osrf/gazebo/pull-request/1088)
    * [Issue #1133](https://bitbucket.org/osrf/gazebo/issue/1133)
1. Fix ODE screw joint
    * [Pull request #1078](https://bitbucket.org/osrf/gazebo/pull-request/1078)
    * [Issue #1167](https://bitbucket.org/osrf/gazebo/issue/1167)
1. Update joint integration tests
    * [Pull request #1081](https://bitbucket.org/osrf/gazebo/pull-request/1081)
1. Fixed false positives in cppcheck.
    * [Pull request #1061](https://bitbucket.org/osrf/gazebo/pull-request/1061)
1. Made joint axis reference frame relative to child, and updated simbody and dart accordingly.
    * [Pull request #1069](https://bitbucket.org/osrf/gazebo/pull-request/1069)
    * [Issue #494](https://bitbucket.org/osrf/gazebo/issue/494)
    * [Issue #1143](https://bitbucket.org/osrf/gazebo/issue/1143)
1. Added ability to pass vector of strings to SetupClient and SetupServer
    * [Pull request #1068](https://bitbucket.org/osrf/gazebo/pull-request/1068)
    * [Issue #1132](https://bitbucket.org/osrf/gazebo/issue/1132)
1. Fix error correction in screw constraints for ODE
    * [Pull request #1070](https://bitbucket.org/osrf/gazebo/pull-request/1070)
    * [Issue #1159](https://bitbucket.org/osrf/gazebo/issue/1159)
1. Improved pkgconfig with SDF
    * [Pull request #1062](https://bitbucket.org/osrf/gazebo/pull-request/1062)
1. Added a plugin to simulate aero dynamics
    * [Pull request #905](https://bitbucket.org/osrf/gazebo/pull-request/905)
1. Updated bullet support
    * [Issue #1069](https://bitbucket.org/osrf/gazebo/issue/1069)
    * [Pull request #1011](https://bitbucket.org/osrf/gazebo/pull-request/1011)
    * [Pull request #996](https://bitbucket.org/osrf/gazebo/pull-request/966)
    * [Pull request #1024](https://bitbucket.org/osrf/gazebo/pull-request/1024)
1. Updated simbody support
    * [Pull request #995](https://bitbucket.org/osrf/gazebo/pull-request/995)
1. Updated worlds to SDF 1.5
    * [Pull request #1021](https://bitbucket.org/osrf/gazebo/pull-request/1021)
1. Improvements to ODE
    * [Pull request #1001](https://bitbucket.org/osrf/gazebo/pull-request/1001)
    * [Pull request #1014](https://bitbucket.org/osrf/gazebo/pull-request/1014)
    * [Pull request #1015](https://bitbucket.org/osrf/gazebo/pull-request/1015)
    * [Pull request #1016](https://bitbucket.org/osrf/gazebo/pull-request/1016)
1. New command line tool
    * [Pull request #972](https://bitbucket.org/osrf/gazebo/pull-request/972)
1. Graphical user interface improvements
    * [Pull request #971](https://bitbucket.org/osrf/gazebo/pull-request/971)
    * [Pull request #1013](https://bitbucket.org/osrf/gazebo/pull-request/1013)
    * [Pull request #989](https://bitbucket.org/osrf/gazebo/pull-request/989)
1. Created a friction pyramid class
    * [Pull request #935](https://bitbucket.org/osrf/gazebo/pull-request/935)
1. Added GetWorldEnergy functions to Model, Joint, and Link
    * [Pull request #1017](https://bitbucket.org/osrf/gazebo/pull-request/1017)
1. Preparing Gazebo for admission into Ubuntu
    * [Pull request #969](https://bitbucket.org/osrf/gazebo/pull-request/969)
    * [Pull request #998](https://bitbucket.org/osrf/gazebo/pull-request/998)
    * [Pull request #1002](https://bitbucket.org/osrf/gazebo/pull-request/1002)
1. Add method for querying if useImplicitStiffnessDamping flag is set for a given joint
    * [Issue #629](https://bitbucket.org/osrf/gazebo/issue/629)
    * [Pull request #1006](https://bitbucket.org/osrf/gazebo/pull-request/1006)
1. Fix joint axis frames
    * [Issue #494](https://bitbucket.org/osrf/gazebo/issue/494)
    * [Pull request #963](https://bitbucket.org/osrf/gazebo/pull-request/963)
1. Compute joint anchor pose relative to parent
    * [Issue #1029](https://bitbucket.org/osrf/gazebo/issue/1029)
    * [Pull request #982](https://bitbucket.org/osrf/gazebo/pull-request/982)
1. Cleanup the installed worlds
    * [Issue #1036](https://bitbucket.org/osrf/gazebo/issue/1036)
    * [Pull request #984](https://bitbucket.org/osrf/gazebo/pull-request/984)
1. Update to the GPS sensor
    * [Issue #1059](https://bitbucket.org/osrf/gazebo/issue/1059)
    * [Pull request #978](https://bitbucket.org/osrf/gazebo/pull-request/978)
1. Removed libtool from plugin loading
    * [Pull request #981](https://bitbucket.org/osrf/gazebo/pull-request/981)
1. Added functions to get inertial information for a link in the world frame.
    * [Pull request #1005](https://bitbucket.org/osrf/gazebo/pull-request/1005)

## Gazebo 2.0

### Gazebo 2.2.6 (2015-09-28)

1. Backport fixes to setup.sh from pull request #1430 to 2.2 branch
    * [Pull request 1889](https://bitbucket.org/osrf/gazebo/pull-request/1889)
1. Fix heightmap texture loading (2.2)
    * [Pull request 1596](https://bitbucket.org/osrf/gazebo/pull-request/1596)
1. Prevent out of bounds array access in SkidSteerDrivePlugin (found by cppcheck 1.68)
    * [Pull request 1379](https://bitbucket.org/osrf/gazebo/pull-request/1379)
1. Fix build with boost 1.57 for 2.2 branch (#1399)
    * [Pull request 1358](https://bitbucket.org/osrf/gazebo/pull-request/1358)
1. Fix manpage test failures by incrementing year to 2015
    * [Pull request 1361](https://bitbucket.org/osrf/gazebo/pull-request/1361)
1. Fix build for OS X 10.10 (#1304, #1289)
    * [Pull request 1346](https://bitbucket.org/osrf/gazebo/pull-request/1346)
1. Restore ODELink ABI, use Link variables instead (#1354)
    * [Pull request 1347](https://bitbucket.org/osrf/gazebo/pull-request/1347)
1. Fix inertia_ratio test
    * [Pull request 1344](https://bitbucket.org/osrf/gazebo/pull-request/1344)
1. backport collision visual fix -> 2.2
    * [Pull request 1343](https://bitbucket.org/osrf/gazebo/pull-request/1343)
1. Fix two code_check errors on 2.2
    * [Pull request 1314](https://bitbucket.org/osrf/gazebo/pull-request/1314)
1. issue #243 fix Link::GetWorldLinearAccel and Link::GetWorldAngularAccel for ODE
    * [Pull request 1284](https://bitbucket.org/osrf/gazebo/pull-request/1284)

### Gazebo 2.2.3 (2014-04-29)

1. Removed redundant call to World::Init
    * [Pull request #1107](https://bitbucket.org/osrf/gazebo/pull-request/1107)
    * [Issue #1208](https://bitbucket.org/osrf/gazebo/issue/1208)
1. Return proper error codes when gazebo exits
    * [Pull request #1085](https://bitbucket.org/osrf/gazebo/pull-request/1085)
    * [Issue #1178](https://bitbucket.org/osrf/gazebo/issue/1178)
1. Fixed Camera::GetWorldRotation().
    * [Pull request #1071](https://bitbucket.org/osrf/gazebo/pull-request/1071)
    * [Issue #1087](https://bitbucket.org/osrf/gazebo/issue/1087)
1. Fixed memory leak in image conversion
    * [Pull request #1073](https://bitbucket.org/osrf/gazebo/pull-request/1073)

### Gazebo 2.2.1 (xxxx-xx-xx)

1. Fix heightmap model texture loading.
    * [Pull request #1596](https://bitbucket.org/osrf/gazebo/pull-request/1596)

### Gazebo 2.2.0 (2014-01-10)

1. Fix compilation when using OGRE-1.9 (full support is being worked on)
    * [Issue #994](https://bitbucket.org/osrf/gazebo/issue/994)
    * [Issue #995](https://bitbucket.org/osrf/gazebo/issue/995)
    * [Issue #996](https://bitbucket.org/osrf/gazebo/issue/996)
    * [Pull request #883](https://bitbucket.org/osrf/gazebo/pull-request/883)
1. Added unit test for issue 624.
    * [Issue #624](https://bitbucket.org/osrf/gazebo/issue/624).
    * [Pull request #889](https://bitbucket.org/osrf/gazebo/pull-request/889)
1. Use 3x3 PCF shadows for smoother shadows.
    * [Pull request #887](https://bitbucket.org/osrf/gazebo/pull-request/887)
1. Update manpage copyright to 2014.
    * [Pull request #893](https://bitbucket.org/osrf/gazebo/pull-request/893)
1. Added friction integration test .
    * [Pull request #885](https://bitbucket.org/osrf/gazebo/pull-request/885)
1. Fix joint anchor when link pose is not specified.
    * [Issue #978](https://bitbucket.org/osrf/gazebo/issue/978)
    * [Pull request #862](https://bitbucket.org/osrf/gazebo/pull-request/862)
1. Added (ESC) tooltip for GUI Selection Mode icon.
    * [Issue #993](https://bitbucket.org/osrf/gazebo/issue/993)
    * [Pull request #888](https://bitbucket.org/osrf/gazebo/pull-request/888)
1. Removed old comment about resolved issue.
    * [Issue #837](https://bitbucket.org/osrf/gazebo/issue/837)
    * [Pull request #880](https://bitbucket.org/osrf/gazebo/pull-request/880)
1. Made SimbodyLink::Get* function thread-safe
    * [Issue #918](https://bitbucket.org/osrf/gazebo/issue/918)
    * [Pull request #872](https://bitbucket.org/osrf/gazebo/pull-request/872)
1. Suppressed spurious gzlog messages in ODE::Body
    * [Issue #983](https://bitbucket.org/osrf/gazebo/issue/983)
    * [Pull request #875](https://bitbucket.org/osrf/gazebo/pull-request/875)
1. Fixed Force Torque Sensor Test by properly initializing some values.
    * [Issue #982](https://bitbucket.org/osrf/gazebo/issue/982)
    * [Pull request #869](https://bitbucket.org/osrf/gazebo/pull-request/869)
1. Added breakable joint plugin to support breakable walls.
    * [Pull request #865](https://bitbucket.org/osrf/gazebo/pull-request/865)
1. Used different tuple syntax to fix compilation on OSX mavericks.
    * [Issue #947](https://bitbucket.org/osrf/gazebo/issue/947)
    * [Pull request #858](https://bitbucket.org/osrf/gazebo/pull-request/858)
1. Fixed sonar test and deprecation warning.
    * [Pull request #856](https://bitbucket.org/osrf/gazebo/pull-request/856)
1. Speed up test compilation.
    * Part of [Issue #955](https://bitbucket.org/osrf/gazebo/issue/955)
    * [Pull request #846](https://bitbucket.org/osrf/gazebo/pull-request/846)
1. Added Joint::SetEffortLimit API
    * [Issue #923](https://bitbucket.org/osrf/gazebo/issue/923)
    * [Pull request #808](https://bitbucket.org/osrf/gazebo/pull-request/808)
1. Made bullet output less verbose.
    * [Pull request #839](https://bitbucket.org/osrf/gazebo/pull-request/839)
1. Convergence acceleration and stability tweak to make atlas_v3 stable
    * [Issue #895](https://bitbucket.org/osrf/gazebo/issue/895)
    * [Pull request #772](https://bitbucket.org/osrf/gazebo/pull-request/772)
1. Added colors, textures and world files for the SPL RoboCup environment
    * [Pull request #838](https://bitbucket.org/osrf/gazebo/pull-request/838)
1. Fixed bitbucket_pullrequests tool to work with latest BitBucket API.
    * [Issue #933](https://bitbucket.org/osrf/gazebo/issue/933)
    * [Pull request #841](https://bitbucket.org/osrf/gazebo/pull-request/841)
1. Fixed cppcheck warnings.
    * [Pull request #842](https://bitbucket.org/osrf/gazebo/pull-request/842)

### Gazebo 2.1.0 (2013-11-08)
1. Fix mainwindow unit test
    * [Pull request #752](https://bitbucket.org/osrf/gazebo/pull-request/752)
1. Visualize moment of inertia
    * Pull request [#745](https://bitbucket.org/osrf/gazebo/pull-request/745), [#769](https://bitbucket.org/osrf/gazebo/pull-request/769), [#787](https://bitbucket.org/osrf/gazebo/pull-request/787)
    * [Issue #203](https://bitbucket.org/osrf/gazebo/issue/203)
1. Update tool to count lines of code
    * [Pull request #758](https://bitbucket.org/osrf/gazebo/pull-request/758)
1. Implement World::Clear
    * Pull request [#785](https://bitbucket.org/osrf/gazebo/pull-request/785), [#804](https://bitbucket.org/osrf/gazebo/pull-request/804)
1. Improve Bullet support
    * [Pull request #805](https://bitbucket.org/osrf/gazebo/pull-request/805)
1. Fix doxygen spacing
    * [Pull request #740](https://bitbucket.org/osrf/gazebo/pull-request/740)
1. Add tool to generate model images for thepropshop.org
    * [Pull request #734](https://bitbucket.org/osrf/gazebo/pull-request/734)
1. Added paging support for terrains
    * [Pull request #707](https://bitbucket.org/osrf/gazebo/pull-request/707)
1. Added plugin path to LID_LIBRARY_PATH in setup.sh
    * [Pull request #750](https://bitbucket.org/osrf/gazebo/pull-request/750)
1. Fix for OSX
    * [Pull request #766](https://bitbucket.org/osrf/gazebo/pull-request/766)
    * [Pull request #786](https://bitbucket.org/osrf/gazebo/pull-request/786)
    * [Issue #906](https://bitbucket.org/osrf/gazebo/issue/906)
1. Update copyright information
    * [Pull request #771](https://bitbucket.org/osrf/gazebo/pull-request/771)
1. Enable screen dependent tests
    * [Pull request #764](https://bitbucket.org/osrf/gazebo/pull-request/764)
    * [Issue #811](https://bitbucket.org/osrf/gazebo/issue/811)
1. Fix gazebo command line help message
    * [Pull request #775](https://bitbucket.org/osrf/gazebo/pull-request/775)
    * [Issue #898](https://bitbucket.org/osrf/gazebo/issue/898)
1. Fix man page test
    * [Pull request #774](https://bitbucket.org/osrf/gazebo/pull-request/774)
1. Improve load time by reducing calls to RTShader::Update
    * [Pull request #773](https://bitbucket.org/osrf/gazebo/pull-request/773)
    * [Issue #877](https://bitbucket.org/osrf/gazebo/issue/877)
1. Fix joint visualization
    * [Pull request #776](https://bitbucket.org/osrf/gazebo/pull-request/776)
    * [Pull request #802](https://bitbucket.org/osrf/gazebo/pull-request/802)
    * [Issue #464](https://bitbucket.org/osrf/gazebo/issue/464)
1. Add helpers to fix NaN
    * [Pull request #742](https://bitbucket.org/osrf/gazebo/pull-request/742)
1. Fix model resizing via the GUI
    * [Pull request #763](https://bitbucket.org/osrf/gazebo/pull-request/763)
    * [Issue #885](https://bitbucket.org/osrf/gazebo/issue/885)
1. Simplify gzlog test by using sha1
    * [Pull request #781](https://bitbucket.org/osrf/gazebo/pull-request/781)
    * [Issue #837](https://bitbucket.org/osrf/gazebo/issue/837)
1. Enable cppcheck for header files
    * [Pull request #782](https://bitbucket.org/osrf/gazebo/pull-request/782)
    * [Issue #907](https://bitbucket.org/osrf/gazebo/issue/907)
1. Fix broken regression test
    * [Pull request #784](https://bitbucket.org/osrf/gazebo/pull-request/784)
    * [Issue #884](https://bitbucket.org/osrf/gazebo/issue/884)
1. All simbody and dart to pass tests
    * [Pull request #790](https://bitbucket.org/osrf/gazebo/pull-request/790)
    * [Issue #873](https://bitbucket.org/osrf/gazebo/issue/873)
1. Fix camera rotation from SDF
    * [Pull request #789](https://bitbucket.org/osrf/gazebo/pull-request/789)
    * [Issue #920](https://bitbucket.org/osrf/gazebo/issue/920)
1. Fix bitbucket pullrequest command line tool to match new API
    * [Pull request #803](https://bitbucket.org/osrf/gazebo/pull-request/803)
1. Fix transceiver spawn errors in tests
    * [Pull request #811](https://bitbucket.org/osrf/gazebo/pull-request/811)
    * [Pull request #814](https://bitbucket.org/osrf/gazebo/pull-request/814)

### Gazebo 2.0.0 (2013-10-08)
1. Refactor code check tool.
    * [Pull Request #669](https://bitbucket.org/osrf/gazebo/pull-request/669)
1. Added pull request tool for Bitbucket.
    * [Pull Request #670](https://bitbucket.org/osrf/gazebo/pull-request/670)
    * [Pull Request #691](https://bitbucket.org/osrf/gazebo/pull-request/671)
1. New wireless receiver and transmitter sensor models.
    * [Pull Request #644](https://bitbucket.org/osrf/gazebo/pull-request/644)
    * [Pull Request #675](https://bitbucket.org/osrf/gazebo/pull-request/675)
    * [Pull Request #727](https://bitbucket.org/osrf/gazebo/pull-request/727)
1. Audio support using OpenAL.
    * [Pull Request #648](https://bitbucket.org/osrf/gazebo/pull-request/648)
    * [Pull Request #704](https://bitbucket.org/osrf/gazebo/pull-request/704)
1. Simplify command-line parsing of gztopic echo output.
    * [Pull Request #674](https://bitbucket.org/osrf/gazebo/pull-request/674)
    * Resolves: [Issue #795](https://bitbucket.org/osrf/gazebo/issue/795)
1. Use UNIX directories through the user of GNUInstallDirs cmake module.
    * [Pull Request #676](https://bitbucket.org/osrf/gazebo/pull-request/676)
    * [Pull Request #681](https://bitbucket.org/osrf/gazebo/pull-request/681)
1. New GUI interactions for object manipulation.
    * [Pull Request #634](https://bitbucket.org/osrf/gazebo/pull-request/634)
1. Fix for OSX menubar.
    * [Pull Request #677](https://bitbucket.org/osrf/gazebo/pull-request/677)
1. Remove internal SDF directories and dependencies.
    * [Pull Request #680](https://bitbucket.org/osrf/gazebo/pull-request/680)
1. Add minimum version for sdformat.
    * [Pull Request #682](https://bitbucket.org/osrf/gazebo/pull-request/682)
    * Resolves: [Issue #818](https://bitbucket.org/osrf/gazebo/issue/818)
1. Allow different gtest parameter types with ServerFixture
    * [Pull Request #686](https://bitbucket.org/osrf/gazebo/pull-request/686)
    * Resolves: [Issue #820](https://bitbucket.org/osrf/gazebo/issue/820)
1. GUI model scaling when using Bullet.
    * [Pull Request #683](https://bitbucket.org/osrf/gazebo/pull-request/683)
1. Fix typo in cmake config.
    * [Pull Request #694](https://bitbucket.org/osrf/gazebo/pull-request/694)
    * Resolves: [Issue #824](https://bitbucket.org/osrf/gazebo/issue/824)
1. Remove gazebo include subdir from pkgconfig and cmake config.
    * [Pull Request #691](https://bitbucket.org/osrf/gazebo/pull-request/691)
1. Torsional spring demo
    * [Pull Request #693](https://bitbucket.org/osrf/gazebo/pull-request/693)
1. Remove repeated call to SetAxis in Joint.cc
    * [Pull Request #695](https://bitbucket.org/osrf/gazebo/pull-request/695)
    * Resolves: [Issue #823](https://bitbucket.org/osrf/gazebo/issue/823)
1. Add test for rotational joints.
    * [Pull Request #697](https://bitbucket.org/osrf/gazebo/pull-request/697)
    * Resolves: [Issue #820](https://bitbucket.org/osrf/gazebo/issue/820)
1. Fix compilation of tests using Joint base class
    * [Pull Request #701](https://bitbucket.org/osrf/gazebo/pull-request/701)
1. Terrain paging implemented.
    * [Pull Request #687](https://bitbucket.org/osrf/gazebo/pull-request/687)
1. Improve timeout error reporting in ServerFixture
    * [Pull Request #705](https://bitbucket.org/osrf/gazebo/pull-request/705)
1. Fix mouse picking for cases where visuals overlap with the laser
    * [Pull Request #709](https://bitbucket.org/osrf/gazebo/pull-request/709)
1. Fix string literals for OSX
    * [Pull Request #712](https://bitbucket.org/osrf/gazebo/pull-request/712)
    * Resolves: [Issue #803](https://bitbucket.org/osrf/gazebo/issue/803)
1. Support for ENABLE_TESTS_COMPILATION cmake parameter
    * [Pull Request #708](https://bitbucket.org/osrf/gazebo/pull-request/708)
1. Updated system gui plugin
    * [Pull Request #702](https://bitbucket.org/osrf/gazebo/pull-request/702)
1. Fix force torque unit test issue
    * [Pull Request #673](https://bitbucket.org/osrf/gazebo/pull-request/673)
    * Resolves: [Issue #813](https://bitbucket.org/osrf/gazebo/issue/813)
1. Use variables to control auto generation of CFlags
    * [Pull Request #699](https://bitbucket.org/osrf/gazebo/pull-request/699)
1. Remove deprecated functions.
    * [Pull Request #715](https://bitbucket.org/osrf/gazebo/pull-request/715)
1. Fix typo in `Camera.cc`
    * [Pull Request #719](https://bitbucket.org/osrf/gazebo/pull-request/719)
    * Resolves: [Issue #846](https://bitbucket.org/osrf/gazebo/issue/846)
1. Performance improvements
    * [Pull Request #561](https://bitbucket.org/osrf/gazebo/pull-request/561)
1. Fix gripper model.
    * [Pull Request #713](https://bitbucket.org/osrf/gazebo/pull-request/713)
    * Resolves: [Issue #314](https://bitbucket.org/osrf/gazebo/issue/314)
1. First part of Simbody integration
    * [Pull Request #716](https://bitbucket.org/osrf/gazebo/pull-request/716)

## Gazebo 1.9

### Gazebo 1.9.6 (2014-04-29)

1. Refactored inertia ratio reduction for ODE
    * [Pull request #1114](https://bitbucket.org/osrf/gazebo/pull-request/1114)
1. Improved collada loading performance
    * [Pull request #1075](https://bitbucket.org/osrf/gazebo/pull-request/1075)

### Gazebo 1.9.3 (2014-01-10)

1. Add thickness to plane to remove shadow flickering.
    * [Pull request #886](https://bitbucket.org/osrf/gazebo/pull-request/886)
1. Temporary GUI shadow toggle fix.
    * [Issue #925](https://bitbucket.org/osrf/gazebo/issue/925)
    * [Pull request #868](https://bitbucket.org/osrf/gazebo/pull-request/868)
1. Fix memory access bugs with libc++ on mavericks.
    * [Issue #965](https://bitbucket.org/osrf/gazebo/issue/965)
    * [Pull request #857](https://bitbucket.org/osrf/gazebo/pull-request/857)
    * [Pull request #881](https://bitbucket.org/osrf/gazebo/pull-request/881)
1. Replaced printf with cout in gztopic hz.
    * [Issue #969](https://bitbucket.org/osrf/gazebo/issue/969)
    * [Pull request #854](https://bitbucket.org/osrf/gazebo/pull-request/854)
1. Add Dark grey material and fix indentation.
    * [Pull request #851](https://bitbucket.org/osrf/gazebo/pull-request/851)
1. Fixed sonar sensor unit test.
    * [Pull request #848](https://bitbucket.org/osrf/gazebo/pull-request/848)
1. Convergence acceleration and stability tweak to make atlas_v3 stable.
    * [Pull request #845](https://bitbucket.org/osrf/gazebo/pull-request/845)
1. Update gtest to 1.7.0 to resolve problems with libc++.
    * [Issue #947](https://bitbucket.org/osrf/gazebo/issue/947)
    * [Pull request #827](https://bitbucket.org/osrf/gazebo/pull-request/827)
1. Fixed LD_LIBRARY_PATH for plugins.
    * [Issue #957](https://bitbucket.org/osrf/gazebo/issue/957)
    * [Pull request #844](https://bitbucket.org/osrf/gazebo/pull-request/844)
1. Fix transceiver sporadic errors.
    * Backport of [pull request #811](https://bitbucket.org/osrf/gazebo/pull-request/811)
    * [Pull request #836](https://bitbucket.org/osrf/gazebo/pull-request/836)
1. Modified the MsgTest to be deterministic with time checks.
    * [Pull request #843](https://bitbucket.org/osrf/gazebo/pull-request/843)
1. Fixed seg fault in LaserVisual.
    * [Issue #950](https://bitbucket.org/osrf/gazebo/issue/950)
    * [Pull request #832](https://bitbucket.org/osrf/gazebo/pull-request/832)
1. Implemented the option to disable tests that need a working screen to run properly.
    * Backport of [Pull request #764](https://bitbucket.org/osrf/gazebo/pull-request/764)
    * [Pull request #837](https://bitbucket.org/osrf/gazebo/pull-request/837)
1. Cleaned up gazebo shutdown.
    * [Pull request #829](https://bitbucket.org/osrf/gazebo/pull-request/829)
1. Fixed bug associated with loading joint child links.
    * [Issue #943](https://bitbucket.org/osrf/gazebo/issue/943)
    * [Pull request #820](https://bitbucket.org/osrf/gazebo/pull-request/820)

### Gazebo 1.9.2 (2013-11-08)
1. Fix enable/disable sky and clouds from SDF
    * [Pull request #809](https://bitbucket.org/osrf/gazebo/pull-request/809])
1. Fix occasional blank GUI screen on startup
    * [Pull request #815](https://bitbucket.org/osrf/gazebo/pull-request/815])
1. Fix GPU laser when interacting with heightmaps
    * [Pull request #796](https://bitbucket.org/osrf/gazebo/pull-request/796])
1. Added API/ABI checker command line tool
    * [Pull request #765](https://bitbucket.org/osrf/gazebo/pull-request/765])
1. Added gtest version information
    * [Pull request #801](https://bitbucket.org/osrf/gazebo/pull-request/801])
1. Fix GUI world saving
    * [Pull request #806](https://bitbucket.org/osrf/gazebo/pull-request/806])
1. Enable anti-aliasing for camera sensor
    * [Pull request #800](https://bitbucket.org/osrf/gazebo/pull-request/800])
1. Make sensor noise deterministic
    * [Pull request #788](https://bitbucket.org/osrf/gazebo/pull-request/788])
1. Fix build problem
    * [Issue #901](https://bitbucket.org/osrf/gazebo/issue/901)
    * [Pull request #778](https://bitbucket.org/osrf/gazebo/pull-request/778])
1. Fix a typo in Camera.cc
    * [Pull request #720](https://bitbucket.org/osrf/gazebo/pull-request/720])
    * [Issue #846](https://bitbucket.org/osrf/gazebo/issue/846)
1. Fix OSX menu bar
    * [Pull request #688](https://bitbucket.org/osrf/gazebo/pull-request/688])
1. Fix gazebo::init by calling sdf::setFindCallback() before loading the sdf in gzfactory.
    * [Pull request #678](https://bitbucket.org/osrf/gazebo/pull-request/678])
    * [Issue #817](https://bitbucket.org/osrf/gazebo/issue/817)

### Gazebo 1.9.1 (2013-08-20)
* Deprecate header files that require case-sensitive filesystem (e.g. Common.hh, Physics.hh) [https://bitbucket.org/osrf/gazebo/pull-request/638/fix-for-775-deprecate-headers-that-require]
* Initial support for building on Mac OS X [https://bitbucket.org/osrf/gazebo/pull-request/660/osx-support-for-gazebo-19] [https://bitbucket.org/osrf/gazebo/pull-request/657/cmake-fixes-for-osx]
* Fixes for various issues [https://bitbucket.org/osrf/gazebo/pull-request/635/fix-for-issue-792/diff] [https://bitbucket.org/osrf/gazebo/pull-request/628/allow-scoped-and-non-scoped-joint-names-to/diff] [https://bitbucket.org/osrf/gazebo/pull-request/636/fix-build-dependency-in-message-generation/diff] [https://bitbucket.org/osrf/gazebo/pull-request/639/make-the-unversioned-setupsh-a-copy-of-the/diff] [https://bitbucket.org/osrf/gazebo/pull-request/650/added-missing-lib-to-player-client-library/diff] [https://bitbucket.org/osrf/gazebo/pull-request/656/install-gzmode_create-without-sh-suffix/diff]

### Gazebo 1.9.0 (2013-07-23)
* Use external package [sdformat](https://bitbucket.org/osrf/sdformat) for sdf parsing, refactor the `Element::GetValue*` function calls, and deprecate Gazebo's internal sdf parser [https://bitbucket.org/osrf/gazebo/pull-request/627]
* Improved ROS support ([[Tutorials#ROS_Integration |documentation here]]) [https://bitbucket.org/osrf/gazebo/pull-request/559]
* Added Sonar, Force-Torque, and Tactile Pressure sensors [https://bitbucket.org/osrf/gazebo/pull-request/557], [https://bitbucket.org/osrf/gazebo/pull-request/567]
* Add compile-time defaults for environment variables so that sourcing setup.sh is unnecessary in most cases [https://bitbucket.org/osrf/gazebo/pull-request/620]
* Enable user camera to follow objects in client window [https://bitbucket.org/osrf/gazebo/pull-request/603]
* Install protobuf message files for use in custom messages [https://bitbucket.org/osrf/gazebo/pull-request/614]
* Change default compilation flags to improve debugging [https://bitbucket.org/osrf/gazebo/pull-request/617]
* Change to supported relative include paths [https://bitbucket.org/osrf/gazebo/pull-request/594]
* Fix display of laser scans when sensor is rotated [https://bitbucket.org/osrf/gazebo/pull-request/599]

## Gazebo 1.8

### Gazebo 1.8.7 (2013-07-16)
* Fix bug in URDF parsing of Vector3 elements [https://bitbucket.org/osrf/gazebo/pull-request/613]
* Fix compilation errors with newest libraries [https://bitbucket.org/osrf/gazebo/pull-request/615]

### Gazebo 1.8.6 (2013-06-07)
* Fix inertia lumping in the URDF parser[https://bitbucket.org/osrf/gazebo/pull-request/554]
* Fix for ODEJoint CFM damping sign error [https://bitbucket.org/osrf/gazebo/pull-request/586]
* Fix transport memory growth[https://bitbucket.org/osrf/gazebo/pull-request/584]
* Reduce log file data in order to reduce buffer growth that results in out of memory kernel errors[https://bitbucket.org/osrf/gazebo/pull-request/587]

### Gazebo 1.8.5 (2013-06-04)
* Fix Gazebo build for machines without a valid display.[https://bitbucket.org/osrf/gazebo/commits/37f00422eea03365b839a632c1850431ee6a1d67]

### Gazebo 1.8.4 (2013-06-03)
* Fix UDRF to SDF converter so that URDF gazebo extensions are applied to all collisions in a link.[https://bitbucket.org/osrf/gazebo/pull-request/579]
* Prevent transport layer from locking when a gzclient connects to a gzserver over a connection with high latency.[https://bitbucket.org/osrf/gazebo/pull-request/572]
* Improve performance and fix uninitialized conditional jumps.[https://bitbucket.org/osrf/gazebo/pull-request/571]

### Gazebo 1.8.3 (2013-06-03)
* Fix for gzlog hanging when gzserver is not present or not responsive[https://bitbucket.org/osrf/gazebo/pull-request/577]
* Fix occasional segfault when generating log files[https://bitbucket.org/osrf/gazebo/pull-request/575]
* Performance improvement to ODE[https://bitbucket.org/osrf/gazebo/pull-request/556]
* Fix node initialization[https://bitbucket.org/osrf/gazebo/pull-request/570]
* Fix GPU laser Hz rate reduction when sensor moved away from world origin[https://bitbucket.org/osrf/gazebo/pull-request/566]
* Fix incorrect lighting in camera sensors when GPU laser is subscribe to[https://bitbucket.org/osrf/gazebo/pull-request/563]

### Gazebo 1.8.2 (2013-05-28)
* ODE performance improvements[https://bitbucket.org/osrf/gazebo/pull-request/535][https://bitbucket.org/osrf/gazebo/pull-request/537]
* Fixed tests[https://bitbucket.org/osrf/gazebo/pull-request/538][https://bitbucket.org/osrf/gazebo/pull-request/541][https://bitbucket.org/osrf/gazebo/pull-request/542]
* Fixed sinking vehicle bug[https://bitbucket.org/osrf/drcsim/issue/300] in pull-request[https://bitbucket.org/osrf/gazebo/pull-request/538]
* Fix GPU sensor throttling[https://bitbucket.org/osrf/gazebo/pull-request/536]
* Reduce string comparisons for better performance[https://bitbucket.org/osrf/gazebo/pull-request/546]
* Contact manager performance improvements[https://bitbucket.org/osrf/gazebo/pull-request/543]
* Transport performance improvements[https://bitbucket.org/osrf/gazebo/pull-request/548]
* Reduce friction noise[https://bitbucket.org/osrf/gazebo/pull-request/545]

### Gazebo 1.8.1 (2013-05-22)
* Please note that 1.8.1 contains a bug[https://bitbucket.org/osrf/drcsim/issue/300] that causes interpenetration between objects in resting contact to grow slowly.  Please update to 1.8.2 for the patch.
* Added warm starting[https://bitbucket.org/osrf/gazebo/pull-request/529]
* Reduced console output[https://bitbucket.org/osrf/gazebo/pull-request/533]
* Improved off screen rendering performance[https://bitbucket.org/osrf/gazebo/pull-request/530]
* Performance improvements [https://bitbucket.org/osrf/gazebo/pull-request/535] [https://bitbucket.org/osrf/gazebo/pull-request/537]

### Gazebo 1.8.0 (2013-05-17)
* Fixed slider axis [https://bitbucket.org/osrf/gazebo/pull-request/527]
* Fixed heightmap shadows [https://bitbucket.org/osrf/gazebo/pull-request/525]
* Fixed model and canonical link pose [https://bitbucket.org/osrf/gazebo/pull-request/519]
* Fixed OSX message header[https://bitbucket.org/osrf/gazebo/pull-request/524]
* Added zlib compression for logging [https://bitbucket.org/osrf/gazebo/pull-request/515]
* Allow clouds to be disabled in cameras [https://bitbucket.org/osrf/gazebo/pull-request/507]
* Camera rendering performance [https://bitbucket.org/osrf/gazebo/pull-request/528]


## Gazebo 1.7

### Gazebo 1.7.3 (2013-05-08)
* Fixed log cleanup (again) [https://bitbucket.org/osrf/gazebo/pull-request/511/fix-log-cleanup-logic]

### Gazebo 1.7.2 (2013-05-07)
* Fixed log cleanup [https://bitbucket.org/osrf/gazebo/pull-request/506/fix-gzlog-stop-command-line]
* Minor documentation fix [https://bitbucket.org/osrf/gazebo/pull-request/488/minor-documentation-fix]

### Gazebo 1.7.1 (2013-04-19)
* Fixed tests
* IMU sensor receives time stamped data from links
* Fix saving image frames [https://bitbucket.org/osrf/gazebo/pull-request/466/fix-saving-frames/diff]
* Wireframe rendering in GUI [https://bitbucket.org/osrf/gazebo/pull-request/414/allow-rendering-of-models-in-wireframe]
* Improved logging performance [https://bitbucket.org/osrf/gazebo/pull-request/457/improvements-to-gzlog-filter-and-logging]
* Viscous mud model [https://bitbucket.org/osrf/gazebo/pull-request/448/mud-plugin/diff]

## Gazebo 1.6

### Gazebo 1.6.3 (2013-04-15)
* Fixed a [critical SDF bug](https://bitbucket.org/osrf/gazebo/pull-request/451)
* Fixed a [laser offset bug](https://bitbucket.org/osrf/gazebo/pull-request/449)

### Gazebo 1.6.2 (2013-04-14)
* Fix for fdir1 physics property [https://bitbucket.org/osrf/gazebo/pull-request/429/fixes-to-treat-fdir1-better-1-rotate-into/diff]
* Fix for force torque sensor [https://bitbucket.org/osrf/gazebo/pull-request/447]
* SDF documentation fix [https://bitbucket.org/osrf/gazebo/issue/494/joint-axis-reference-frame-doesnt-match]

### Gazebo 1.6.1 (2013-04-05)
* Switch default build type to Release.

### Gazebo 1.6.0 (2013-04-05)
* Improvements to inertia in rubble pile
* Various Bullet integration advances.
* Noise models for ray, camera, and imu sensors.
* SDF 1.4, which accommodates more physics engine parameters and also some sensor noise models.
* Initial support for making movies from within Gazebo.
* Many performance improvements.
* Many bug fixes.
* Progress toward to building on OS X.

## Gazebo 1.5

### Gazebo 1.5.0 (2013-03-11)
* Partial integration of Bullet
  * Includes: cubes, spheres, cylinders, planes, meshes, revolute joints, ray sensors
* GUI Interface for log writing.
* Threaded sensors.
* Multi-camera sensor.

* Fixed the following issues:
 * [https://bitbucket.org/osrf/gazebo/issue/236 Issue #236]
 * [https://bitbucket.org/osrf/gazebo/issue/507 Issue #507]
 * [https://bitbucket.org/osrf/gazebo/issue/530 Issue #530]
 * [https://bitbucket.org/osrf/gazebo/issue/279 Issue #279]
 * [https://bitbucket.org/osrf/gazebo/issue/529 Issue #529]
 * [https://bitbucket.org/osrf/gazebo/issue/239 Issue #239]
 * [https://bitbucket.org/osrf/gazebo/issue/5 Issue #5]

## Gazebo 1.4

### Gazebo 1.4.0 (2013-02-01)
* New Features:
 * GUI elements to display messages from the server.
 * Multi-floor building editor and creator.
 * Improved sensor visualizations.
 * Improved mouse interactions

* Fixed the following issues:
 * [https://bitbucket.org/osrf/gazebo/issue/16 Issue #16]
 * [https://bitbucket.org/osrf/gazebo/issue/142 Issue #142]
 * [https://bitbucket.org/osrf/gazebo/issue/229 Issue #229]
 * [https://bitbucket.org/osrf/gazebo/issue/277 Issue #277]
 * [https://bitbucket.org/osrf/gazebo/issue/291 Issue #291]
 * [https://bitbucket.org/osrf/gazebo/issue/310 Issue #310]
 * [https://bitbucket.org/osrf/gazebo/issue/320 Issue #320]
 * [https://bitbucket.org/osrf/gazebo/issue/329 Issue #329]
 * [https://bitbucket.org/osrf/gazebo/issue/333 Issue #333]
 * [https://bitbucket.org/osrf/gazebo/issue/334 Issue #334]
 * [https://bitbucket.org/osrf/gazebo/issue/335 Issue #335]
 * [https://bitbucket.org/osrf/gazebo/issue/341 Issue #341]
 * [https://bitbucket.org/osrf/gazebo/issue/350 Issue #350]
 * [https://bitbucket.org/osrf/gazebo/issue/384 Issue #384]
 * [https://bitbucket.org/osrf/gazebo/issue/431 Issue #431]
 * [https://bitbucket.org/osrf/gazebo/issue/433 Issue #433]
 * [https://bitbucket.org/osrf/gazebo/issue/453 Issue #453]
 * [https://bitbucket.org/osrf/gazebo/issue/456 Issue #456]
 * [https://bitbucket.org/osrf/gazebo/issue/457 Issue #457]
 * [https://bitbucket.org/osrf/gazebo/issue/459 Issue #459]

## Gazebo 1.3

### Gazebo 1.3.1 (2012-12-14)
* Fixed the following issues:
 * [https://bitbucket.org/osrf/gazebo/issue/297 Issue #297]
* Other bugs fixed:
 * [https://bitbucket.org/osrf/gazebo/pull-request/164/ Fix light bounding box to disable properly when deselected]
 * [https://bitbucket.org/osrf/gazebo/pull-request/169/ Determine correct local IP address, to make remote clients work properly]
 * Various test fixes

### Gazebo 1.3.0 (2012-12-03)
* Fixed the following issues:
 * [https://bitbucket.org/osrf/gazebo/issue/233 Issue #233]
 * [https://bitbucket.org/osrf/gazebo/issue/238 Issue #238]
 * [https://bitbucket.org/osrf/gazebo/issue/2 Issue #2]
 * [https://bitbucket.org/osrf/gazebo/issue/95 Issue #95]
 * [https://bitbucket.org/osrf/gazebo/issue/97 Issue #97]
 * [https://bitbucket.org/osrf/gazebo/issue/90 Issue #90]
 * [https://bitbucket.org/osrf/gazebo/issue/253 Issue #253]
 * [https://bitbucket.org/osrf/gazebo/issue/163 Issue #163]
 * [https://bitbucket.org/osrf/gazebo/issue/91 Issue #91]
 * [https://bitbucket.org/osrf/gazebo/issue/245 Issue #245]
 * [https://bitbucket.org/osrf/gazebo/issue/242 Issue #242]
 * [https://bitbucket.org/osrf/gazebo/issue/156 Issue #156]
 * [https://bitbucket.org/osrf/gazebo/issue/78 Issue #78]
 * [https://bitbucket.org/osrf/gazebo/issue/36 Issue #36]
 * [https://bitbucket.org/osrf/gazebo/issue/104 Issue #104]
 * [https://bitbucket.org/osrf/gazebo/issue/249 Issue #249]
 * [https://bitbucket.org/osrf/gazebo/issue/244 Issue #244]

* New features:
 * Default camera view changed to look down at the origin from a height of 2 meters at location (5, -5, 2).
 * Record state data using the '-r' command line option, playback recorded state data using the '-p' command line option
 * Adjust placement of lights using the mouse.
 * Reduced the startup time.
 * Added visual reference for GUI mouse movements.
 * SDF version 1.3 released (changes from 1.2 listed below):
     - added `name` to `<camera name="cam_name"/>`
     - added `pose` to `<camera><pose>...</pose></camera>`
     - removed `filename` from `<mesh><filename>...</filename><mesh>`, use uri only.
     - recovered `provide_feedback` under `<joint>`, allowing calling `physics::Joint::GetForceTorque` in plugins.
     - added `imu` under `<sensor>`.

## Gazebo 1.2

### Gazebo 1.2.6 (2012-11-08)
* Fixed a transport issue with the GUI. Fixed saving the world via the GUI. Added more documentation. ([https://bitbucket.org/osrf/gazebo/pull-request/43/fixed-a-transport-issue-with-the-gui-fixed/diff pull request #43])
* Clean up mutex usage. ([https://bitbucket.org/osrf/gazebo/pull-request/54/fix-mutex-in-modellistwidget-using-boost/diff pull request #54])
* Fix OGRE path determination ([https://bitbucket.org/osrf/gazebo/pull-request/58/fix-ogre-paths-so-this-also-works-with/diff pull request #58], [https://bitbucket.org/osrf/gazebo/pull-request/68/fix-ogre-plugindir-determination/diff pull request #68])
* Fixed a couple of crashes and model selection/dragging problems ([https://bitbucket.org/osrf/gazebo/pull-request/59/fixed-a-couple-of-crashes-and-model/diff pull request #59])

### Gazebo 1.2.5 (2012-10-22)
* Step increment update while paused fixed ([https://bitbucket.org/osrf/gazebo/pull-request/45/fix-proper-world-stepinc-count-we-were/diff pull request #45])
* Actually call plugin destructors on shutdown ([https://bitbucket.org/osrf/gazebo/pull-request/51/fixed-a-bug-which-prevent-a-plugin/diff pull request #51])
* Don't crash on bad SDF input ([https://bitbucket.org/osrf/gazebo/pull-request/52/fixed-loading-of-bad-sdf-files/diff pull request #52])
* Fix cleanup of ray sensors on model deletion ([https://bitbucket.org/osrf/gazebo/pull-request/53/deleting-a-model-with-a-ray-sensor-did/diff pull request #53])
* Fix loading / deletion of improperly specified models ([https://bitbucket.org/osrf/gazebo/pull-request/56/catch-when-loading-bad-models-joint/diff pull request #56])

### Gazebo 1.2.4 (10-19-2012:08:00:52)
*  Style fixes ([https://bitbucket.org/osrf/gazebo/pull-request/30/style-fixes/diff pull request #30]).
*  Fix joint position control ([https://bitbucket.org/osrf/gazebo/pull-request/49/fixed-position-joint-control/diff pull request #49])

### Gazebo 1.2.3 (10-16-2012:18:39:54)
*  Disabled selection highlighting due to bug ([https://bitbucket.org/osrf/gazebo/pull-request/44/disabled-selection-highlighting-fixed/diff pull request #44]).
*  Fixed saving a world via the GUI.

### Gazebo 1.2.2 (10-16-2012:15:12:22)
*  Skip search for system install of libccd, use version inside gazebo ([https://bitbucket.org/osrf/gazebo/pull-request/39/skip-search-for-system-install-of-libccd/diff pull request #39]).
*  Fixed sensor initialization race condition ([https://bitbucket.org/osrf/gazebo/pull-request/42/fix-sensor-initializaiton-race-condition pull request #42]).

### Gazebo 1.2.1 (10-15-2012:21:32:55)
*  Properly removed projectors attached to deleted models ([https://bitbucket.org/osrf/gazebo/pull-request/37/remove-projectors-that-are-attached-to/diff pull request #37]).
*  Fix model plugin loading bug ([https://bitbucket.org/osrf/gazebo/pull-request/31/moving-bool-first-in-model-and-world pull request #31]).
*  Fix light insertion and visualization of models prior to insertion ([https://bitbucket.org/osrf/gazebo/pull-request/35/fixed-light-insertion-and-visualization-of/diff pull request #35]).
*  Fixed GUI manipulation of static objects ([https://bitbucket.org/osrf/gazebo/issue/63/moving-static-objects-does-not-move-the issue #63] [https://bitbucket.org/osrf/gazebo/pull-request/38/issue-63-bug-patch-moving-static-objects/diff pull request #38]).
*  Fixed GUI selection bug ([https://bitbucket.org/osrf/gazebo/pull-request/40/fixed-selection-of-multiple-objects-at/diff pull request #40])

### Gazebo 1.2.0 (10-04-2012:20:01:20)
*  Updated GUI: new style, improved mouse controls, and removal of non-functional items.
*  Model database: An online repository of models.
*  Numerous bug fixes
*  APT repository hosted at [http://osrfoundation.org OSRF]
*  Improved process control prevents zombie processes
<|MERGE_RESOLUTION|>--- conflicted
+++ resolved
@@ -2,14 +2,13 @@
 
 ## Gazebo 7.x.x (2016-xx-xx)
 
-<<<<<<< HEAD
-1. Fix loading collada files with multiple texture coordinates.
-    * [Pull request 2413](https://bitbucket.org/osrf/gazebo/pull-request/2413)
-=======
 1. Added filesystem operations to the common library. Additions include
    `cwd`, `exists`, `isDirectory`, `isFile`, `copyFile`, and `moveFile`.
     * [Pull request 2417](https://bitbucket.org/osrf/gazebo/pull-request/2417)
->>>>>>> bfb1cce1
+
+
+1. Fix loading collada files with multiple texture coordinates.
+    * [Pull request 2413](https://bitbucket.org/osrf/gazebo/pull-request/2413)
 
 1. Added visualization of minimum range to laservisual.
     * [Pull request 2412](https://bitbucket.org/osrf/gazebo/pull-request/2412)
