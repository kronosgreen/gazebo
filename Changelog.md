## Gazebo 7.0

1. Use opaque pointers for the Master class.
    * [Pull request #2036](https://bitbucket.org/osrf/gazebo/pull-request/2036)

1. Use opaque pointers in the rendering/WindowManager class.
    * [Pull request #2064](https://bitbucket.org/osrf/gazebo/pull-request/2064)

1. Use opaque pointers in the rendering/Light class.
    * [Pull request #2066](https://bitbucket.org/osrf/gazebo/pull-request/2066)

1. Use opaque pointers in the gui/JointControlWidget class.
    * [Pull request #2052](https://bitbucket.org/osrf/gazebo/pull-request/2052)

1. Use opaque pointers in the gui/KeyEventHandler class.
    * [Pull request #2053](https://bitbucket.org/osrf/gazebo/pull-request/2053)

1 Use opaque pointers in the gui/ConfigWidget class.
    * [Pull request #2028](https://bitbucket.org/osrf/gazebo/pull-request/2028)

1. Use opaque pointers in the gui/GLWidget class.
    * [Pull request #2051](https://bitbucket.org/osrf/gazebo/pull-request/2051)

1. Use more opaque pointers.
    * [Pull request #2022](https://bitbucket.org/osrf/gazebo/pull-request/2022)
    * [Pull request #2025](https://bitbucket.org/osrf/gazebo/pull-request/2025)
    * [Pull request #2065](https://bitbucket.org/osrf/gazebo/pull-request/2065)
    * [Pull request #2067](https://bitbucket.org/osrf/gazebo/pull-request/2067)

1. Use opaque pointers in the gui/CloneWindow class.
    * [Pull request #2027](https://bitbucket.org/osrf/gazebo/pull-request/2027)

1. Use opaque pointers in the terrain editor.
    * [Pull request #2026](https://bitbucket.org/osrf/gazebo/pull-request/2026)

1. Use opaque pointers in the gui/DataLogger class.
    * [Pull request #2029](https://bitbucket.org/osrf/gazebo/pull-request/2029)

1. Fix visual transparency issues
    * [Pull request #2031](https://bitbucket.org/osrf/gazebo/pull-request/2031)
    * [Issue #1726](https://bitbucket.org/osrf/gazebo/issue/1726)
    * [Issue #1790](https://bitbucket.org/osrf/gazebo/issue/1790)

1. Implemented private data pointer for the RTShaderSystem class. Minimized shader updates to once per render update.
    * [Pull request #2003](https://bitbucket.org/osrf/gazebo/pull-request/2003)

1. Updating physics library to use ignition math.
    * [Pull request #2007](https://bitbucket.org/osrf/gazebo/pull-request/2007)

1. Switching to ignition math for the rendering library.
    * [Pull request #1993](https://bitbucket.org/osrf/gazebo/pull-request/1993)
    * [Pull request #1994](https://bitbucket.org/osrf/gazebo/pull-request/1994)
<<<<<<< HEAD
=======
    * [Pull request #1995](https://bitbucket.org/osrf/gazebo/pull-request/1995)
>>>>>>> 2dc3acb9
    * [Pull request #1996](https://bitbucket.org/osrf/gazebo/pull-request/1996)

1. Removed deprecations
    * [Pull request #1992]((https://bitbucket.org/osrf/gazebo/pull-request/1992)

1. Add ability to set the pose of a visual from a link.
    * [Pull request #1963](https://bitbucket.org/osrf/gazebo/pull-request/1963)

1. Copy visual visibility flags on clone
    * [Pull request #2008](https://bitbucket.org/osrf/gazebo/pull-request/2008)

1. Publish camera sensor image size when rendering is not enabled
    * [Pull request #1969](https://bitbucket.org/osrf/gazebo/pull-request/1969)

1. Added Poissons Ratio and Elastic Modulus for ODE.
    * [Pull request #1974](https://bitbucket.org/osrf/gazebo/pull-request/1974)

1. Update rest web plugin to publish response messages and display login user name in toolbar.
    * [Pull request #1956](https://bitbucket.org/osrf/gazebo/pull-request/1956)

1. Improve overall speed of log playback. Added new functions to LogPlay.
   Use tinyxml2 for playback.
    * [Pull request #1931](https://bitbucket.org/osrf/gazebo/pull-request/1931)

1. Improve SVG import. Added support for transforms in paths.
    * [Pull request #1981](https://bitbucket.org/osrf/gazebo/pull-request/1981)

1. Enter time during log playback
    * [Pull request #2000](https://bitbucket.org/osrf/gazebo/pull-request/2000)

1 Added Ignition Transport dependency.
    * [Pull request #1930](https://bitbucket.org/osrf/gazebo/pull-request/1930)

1 Make latched subscribers receive the message only once
    * [Issue #1789](https://bitbucket.org/osrf/gazebo/issue/1789)
    * [Pull request #2019](https://bitbucket.org/osrf/gazebo/pull-request/2019)

1 Implemented transport clear buffers
  * [Pull request #2017](https://bitbucket.org/osrf/gazebo/pull-request/2017)

1. KeyEvent constructor should be in a source file. Removed a few visibility
flags from c functions. Windows did not like `CPPTYPE_*` in
`gazebo/gui/ConfigWidget.cc`, so I replaced it with `TYPE_*`.
    * [Pull request #1943](https://bitbucket.org/osrf/gazebo/pull-request/1943)

1. Added wide angle camera sensor.
    * [Pull request #1866](https://bitbucket.org/osrf/gazebo/pull-request/1866)

1. Change the `near` and `far` members of `gazebo/msgs/logical_camera_sensors.proto` to `near_clip` and `far_clip`
    + [Pull request #1942](https://bitbucket.org/osrf/gazebo/pull-request/1942)

1. Resolve issue #1702
    * [Issue #1702](https://bitbucket.org/osrf/gazebo/issue/1702)
    * [Pull request #1905](https://bitbucket.org/osrf/gazebo/pull-request/1905)
    * [Pull request #1913](https://bitbucket.org/osrf/gazebo/pull-request/1913)
    * [Pull request #1914](https://bitbucket.org/osrf/gazebo/pull-request/1914)

1. Update physics when the world is reset
    * [Pull request #1903](https://bitbucket.org/osrf/gazebo/pull-request/1903)

1. Light and light state for the server side
    * [Pull request #1920](https://bitbucket.org/osrf/gazebo/pull-request/1920)

1. Added tests for WorldState
    * [Pull request #1968](https://bitbucket.org/osrf/gazebo/pull-request/1968)

1. Rename Reset to Reset Time in time widget
    * [Pull request #1892](https://bitbucket.org/osrf/gazebo/pull-request/1892)
    * [Issue #1730](https://bitbucket.org/osrf/gazebo/issue/1730)

1. Set QTestfFxture to verbose
    * [Pull request #1944](https://bitbucket.org/osrf/gazebo/pull-request/1944)
    * [Issue #1756](https://bitbucket.org/osrf/gazebo/issue/1756)

1. Added torsional friction
    * [Pull request #1831](https://bitbucket.org/osrf/gazebo/pull-request/1831)

1. Support loading and spawning nested models
    * [Pull request #1868](https://bitbucket.org/osrf/gazebo/pull-request/1868)
    * [Pull request #1895](https://bitbucket.org/osrf/gazebo/pull-request/1895)

1. Undo user motion commands during simulation, added physics::UserCmdManager and gui::UserCmdHistory.
    * [Pull request #1934](https://bitbucket.org/osrf/gazebo/pull-request/1934)

1. Forward user command messages for undo.
    * [Pull request #2009](https://bitbucket.org/osrf/gazebo/pull-request/2009)

1. Undo reset commands during simulation, forwarding commands
    * [Pull request #1986](https://bitbucket.org/osrf/gazebo/pull-request/1986)

1. Undo apply force / torque during simulation
    * [Pull request #2030](https://bitbucket.org/osrf/gazebo/pull-request/2030)

1. Add function to get the derived scale of a Visual
    * [Pull request #1881](https://bitbucket.org/osrf/gazebo/pull-request/1881)

1. Added EnumIface, which supports iterators over enums.
    * [Pull request #1847](https://bitbucket.org/osrf/gazebo/pull-request/1847)

1. Added RegionEventBoxPlugin - fires events when models enter / exit the region
    * [Pull request #1856](https://bitbucket.org/osrf/gazebo/pull-request/1856)

1. Added tests for checking the playback control via messages.
    * [Pull request #1885](https://bitbucket.org/osrf/gazebo/pull-request/1885)

1. Added LoadArgs() function to ServerFixture for being able to load a server
using the same arguments used in the command line.
    * [Pull request #1874](https://bitbucket.org/osrf/gazebo/pull-request/1874)

1. Added battery class, plugins and test world.
    * [Pull request #1872](https://bitbucket.org/osrf/gazebo/pull-request/1872)

1. Display gearbox and screw joint properties in property tree
    * [Pull request #1838](https://bitbucket.org/osrf/gazebo/pull-request/1838)

1. Set window flags for dialogs and file dialogs
    * [Pull request #1816](https://bitbucket.org/osrf/gazebo/pull-request/1816)

1. Fix minimum window height
   * [Pull request #1977](https://bitbucket.org/osrf/gazebo/pull-request/1977)
   * [Issue #1706](https://bitbucket.org/osrf/gazebo/issue/1706)

1. Add option to reverse alignment direction
   * [Pull request #2040](https://bitbucket.org/osrf/gazebo/pull-request/2040)
   * [Issue #1242](https://bitbucket.org/osrf/gazebo/issue/1242)

1. Fix unadvertising a publisher - only unadvertise topic if it is the last publisher.
   * [Pull request #2005](https://bitbucket.org/osrf/gazebo/pull-request/2005)
   * [Issue #1782](https://bitbucket.org/osrf/gazebo/issue/1782)

1. Log playback GUI for multistep, rewind, forward and seek
    * [Pull request #1791](https://bitbucket.org/osrf/gazebo/pull-request/1791)

1. Added Apply Force/Torque movable text
    * [Pull request #1789](https://bitbucket.org/osrf/gazebo/pull-request/1789)

1. Added cascade parameter (apply to children) for Visual SetMaterial, SetAmbient, SetEmissive, SetSpecular, SetDiffuse, SetTransparency
    * [Pull request #1851](https://bitbucket.org/osrf/gazebo/pull-request/1851)

1. Tweaks to Data Logger, such as multiline text edit for path
    * [Pull request #1800](https://bitbucket.org/osrf/gazebo/pull-request/1800)

1. Added TopToolbar and hide / disable several widgets according to WindowMode
    * [Pull request #1869](https://bitbucket.org/osrf/gazebo/pull-request/1869)

1. Added Visual::IsAncestorOf and Visual::IsDescendantOf
    * [Pull request #1850](https://bitbucket.org/osrf/gazebo/pull-request/1850)

1. Added msgs::PluginFromSDF and tests
    * [Pull request #1858](https://bitbucket.org/osrf/gazebo/pull-request/1858)

1. Added msgs::CollisionFromSDF msgs::SurfaceFromSDF and msgs::FrictionFromSDF
    * [Pull request #1900](https://bitbucket.org/osrf/gazebo/pull-request/1900)

1. Added hotkeys chart dialog
    * [Pull request #1835](https://bitbucket.org/osrf/gazebo/pull-request/1835)

1. Space bar to play / pause
   * [Pull request #2023](https://bitbucket.org/osrf/gazebo/pull-request/2023)
   * [Issue #1798](https://bitbucket.org/osrf/gazebo/issue/1798)

1. Make it possible to create custom ConfigWidgets
    * [Pull request #1861](https://bitbucket.org/osrf/gazebo/pull-request/1861)

1. AddItem / RemoveItem / Clear enum config widgets
    * [Pull request #1878](https://bitbucket.org/osrf/gazebo/pull-request/1878)

1. Make all child ConfigWidgets emit signals.
    * [Pull request #1884](https://bitbucket.org/osrf/gazebo/pull-request/1884)

1. Refactored makers
    * [Pull request #1828](https://bitbucket.org/osrf/gazebo/pull-request/1828)

1. Model editor updates

    1. Make non-editable background models white in model editor
        * [Pull request #1950](https://bitbucket.org/osrf/gazebo/pull-request/1950)

    1. Choose / swap parent and child links in joint inspector
        * [Pull request #1887](https://bitbucket.org/osrf/gazebo/pull-request/1887)
        * [Issue #1500](https://bitbucket.org/osrf/gazebo/issue/1500)

    1. Presets combo box for Vector3 config widget
        * [Pull request #1954](https://bitbucket.org/osrf/gazebo/pull-request/1954)

    1. Added support for more joint types (gearbox and fixed joints).
        * [Pull request #1794](https://bitbucket.org/osrf/gazebo/pull-request/1794)

    1. Added support for selecting links and joints, opening context menu and inspectors in Schematic View.
        * [Pull request #1787](https://bitbucket.org/osrf/gazebo/pull-request/1787)

    1. Color-coded edges in Schematic View to match joint color.
        * [Pull request #1781](https://bitbucket.org/osrf/gazebo/pull-request/1781)

    1. Scale link mass and inertia when a link is scaled
        * [Pull request #1836](https://bitbucket.org/osrf/gazebo/pull-request/1836)

    1. Added icons for child and parent link in joint inspector
        * [Pull request #1953](https://bitbucket.org/osrf/gazebo/pull-request/1953)

    1. Load and save nested models
        * [Pull request #1894](https://bitbucket.org/osrf/gazebo/pull-request/1894)

    1. Display model plugins on the left panel and added model plugin inspector
        * [Pull request #1863](https://bitbucket.org/osrf/gazebo/pull-request/1863)

    1. Context menu and deletion for model plugins
        * [Pull request #1890](https://bitbucket.org/osrf/gazebo/pull-request/1890)

    1. Delete self from inspector
        * [Pull request #1904](https://bitbucket.org/osrf/gazebo/pull-request/1904)
        * [Issue #1543](https://bitbucket.org/osrf/gazebo/issue/1543)

    1. PIMPL JointInspector
        * [Pull request #2059](https://bitbucket.org/osrf/gazebo/pull-request/2059)

    1. Apply inspector changes in real time and add reset button
        * [Pull request #1945](https://bitbucket.org/osrf/gazebo/pull-request/1945)
        * [Issue #1472](https://bitbucket.org/osrf/gazebo/issue/1472)

    1. Set physics to be paused when exiting model editor mode
        * [Pull request #1893](https://bitbucket.org/osrf/gazebo/pull-request/1893)
        * [Issue #1734](https://bitbucket.org/osrf/gazebo/issue/1734)

    1. Add Insert tab to model editor
        * [Pull request #1924](https://bitbucket.org/osrf/gazebo/pull-request/1924)

    1. Support inserting nested models from model maker
        * [Pull request #1982](https://bitbucket.org/osrf/gazebo/pull-request/1982)

    1. PIMPL LinkInspector
        * [Pull request #2056](https://bitbucket.org/osrf/gazebo/pull-request/2056)

1. Building editor updates

    1. PIMPLize LevelWidget class
        * [Pull request #2041](https://bitbucket.org/osrf/gazebo/pull-request/2041)

    1. PIMPLize ImportImageDialog and ImportImageView classes
        * [Pull request #2039](https://bitbucket.org/osrf/gazebo/pull-request/2039)

    1. Removed unused class: BuildingItem
        * [Pull request #2045](https://bitbucket.org/osrf/gazebo/pull-request/2045)

    1. PIMPL BuildingEditorWidget
        * [Pull request #2055](https://bitbucket.org/osrf/gazebo/pull-request/2055)

    1. PIMPLize gui/building/BuildingModelManip, move attachment logic to BuildingMaker
        * [Pull request #2046](https://bitbucket.org/osrf/gazebo/pull-request/2046)

    1. PIMPLize GridLines class
        * [Pull request #2032](https://bitbucket.org/osrf/gazebo/pull-request/2032)

## Gazebo 6.0

### Gazebo 6.X.X (201X-XX-XX)

1. Backport model editor toolbar fixed joint option from [pull request #1794](https://bitbucket.org/osrf/gazebo/pull-request/1794)
    * [Pull request #1957](https://bitbucket.org/osrf/gazebo/pull-request/1957)

1. Fix minimum window height
    * Backport of [pull request #1977](https://bitbucket.org/osrf/gazebo/pull-request/1977)
    * [Pull request #1998](https://bitbucket.org/osrf/gazebo/pull-request/1998)
    * [Issue #1706](https://bitbucket.org/osrf/gazebo/issue/1706)

1. Fix visual transparency issues
    * [Pull request #1967](https://bitbucket.org/osrf/gazebo/pull-request/1967)
    * [Issue #1726](https://bitbucket.org/osrf/gazebo/issue/1726)

### Gazebo 6.5.0 (2015-10-22)

1. Added ability to convert from spherical coordinates to local coordinates.
    * [Pull request #1955](https://bitbucket.org/osrf/gazebo/pull-request/1955)

### Gazebo 6.4.0 (2015-10-14)

1. Fix ABI problem. Make `Sensor::SetPose` function non virtual.
    * [Pull request #1947](https://bitbucket.org/osrf/gazebo/pull-request/1947)

1. Update inertia properties during simulation
    * [Pull request #1909](https://bitbucket.org/osrf/gazebo/pull-requests/1909)
    * [Design document](https://bitbucket.org/osrf/gazebo_design/src/default/inertia_resize/inertia_resize.md)

1. Fix transparency correction for opaque materials
    * [Pull request #1946](https://bitbucket.org/osrf/gazebo/pull-requests/1946/fix-transparency-correction-for-opaque/diff)

### Gazebo 6.3.0 (2015-10-06)

1. Added `Sensor::SetPose` function
    * [Pull request #1935](https://bitbucket.org/osrf/gazebo/pull-request/1935)

### Gazebo 6.2.0 (2015-10-02)

1. Update physics when the world is reset
    * Backport of [pull request #1903](https://bitbucket.org/osrf/gazebo/pull-request/1903)
    * [Pull request #1916](https://bitbucket.org/osrf/gazebo/pull-request/1916)
    * [Issue #101](https://bitbucket.org/osrf/gazebo/issue/101)

1. Added Copy constructor and assignment operator to MouseEvent
    * [Pull request #1855](https://bitbucket.org/osrf/gazebo/pull-request/1855)

### Gazebo 6.1.0 (2015-08-02)

1. Added logical_camera sensor.
    * [Pull request #1845](https://bitbucket.org/osrf/gazebo/pull-request/1845)

1. Added RandomVelocityPlugin, which applies a random velocity to a model's link.
    * [Pull request #1839](https://bitbucket.org/osrf/gazebo/pull-request/1839)

1. Sim events for joint position, velocity and applied force
    * [Pull request #1849](https://bitbucket.org/osrf/gazebo/pull-request/1849)

### Gazebo 6.0.0 (2015-07-27)

1. Added magnetometer sensor. A contribution from Andrew Symington.
    * [Pull request #1788](https://bitbucket.org/osrf/gazebo/pull-request/1788)

1. Added altimeter sensor. A contribution from Andrew Symington.
    * [Pull request #1792](https://bitbucket.org/osrf/gazebo/pull-request/1792)

1. Implement more control options for log playback:
  1. Rewind: The simulation starts from the beginning.
  1. Forward: The simulation jumps to the end of the log file.
  1. Seek: The simulation jumps to a specific point specified by its simulation
  time.
      * [Pull request #1737](https://bitbucket.org/osrf/gazebo/pull-request/1737)

1. Added Gazebo splash screen
    * [Pull request #1745](https://bitbucket.org/osrf/gazebo/pull-request/1745)

1. Added a transporter plugin which allows models to move from one location
   to another based on their location and the location of transporter pads.
    * [Pull request #1738](https://bitbucket.org/osrf/gazebo/pull-request/1738)

1. Implement forward/backwards multi-step for log playback. Now, the semantics
of a multi-step while playing back a log session are different from a multi-step
during a live simulation. While playback, a multi-step simulates all the
intermediate steps as before, but the client only perceives a single step.
E.g: You have a log file containing a 1 hour simulation session. You want to
jump to the minute 00H::30M::00S to check a specific aspect of the simulation.
You should not see continuous updates until minute 00H:30M:00S. Instead, you
should visualize a single jump to the specific instant of the simulation that
you are interested.
    * [Pull request #1623](https://bitbucket.org/osrf/gazebo/pull-request/1623)

1. Added browse button to log record dialog.
    * [Pull request #1719](https://bitbucket.org/osrf/gazebo/pull-request/1719)

1. Improved SVG support: arcs in paths, and contours made of multiple paths.
    * [Pull request #1608](https://bitbucket.org/osrf/gazebo/pull-request/1608)

1. Added simulation iterations to the world state.
    * [Pull request #1722](https://bitbucket.org/osrf/gazebo/pull-request/1722)

1. Added multiple LiftDrag plugins to the cessna_demo.world to allow the Cessna
C-172 model to fly.
    * [Pull request #1715](https://bitbucket.org/osrf/gazebo/pull-request/1715)

1. Added a plugin to control a Cessna C-172 via messages (CessnaPlugin), and a
GUI plugin to test this functionality with the keyboard (CessnaGUIPlugin). Added
world with the Cessna model and the two previous plugins loaded
(cessna_demo.world).
    * [Pull request #1712](https://bitbucket.org/osrf/gazebo/pull-request/1712)

1. Added world with OSRF building and an elevator
    * [Pull request #1697](https://bitbucket.org/osrf/gazebo/pull-request/1697)

1. Fixed collide bitmask by changing default value from 0x1 to 0xffff.
    * [Pull request #1696](https://bitbucket.org/osrf/gazebo/pull-request/1696)

1. Added a plugin to control an elevator (ElevatorPlugin), and an OccupiedEvent plugin that sends a message when a model is within a specified region.
    * [Pull request #1694](https://bitbucket.org/osrf/gazebo/pull-request/1694)
    * [Pull request #1775](https://bitbucket.org/osrf/gazebo/pull-request/1775)

1. Added Layers tab and meta information for visuals.
    * [Pull request #1674](https://bitbucket.org/osrf/gazebo/pull-request/1674)

1. Added countdown behavior for common::Timer and exposed the feature in TimerGUIPlugin.
    * [Pull request #1690](https://bitbucket.org/osrf/gazebo/pull-request/1690)

1. Added BuoyancyPlugin for simulating the buoyancy of an object in a column of fluid.
    * [Pull request #1622](https://bitbucket.org/osrf/gazebo/pull-request/1622)

1. Added ComputeVolume function for simple shape subclasses of Shape.hh.
    * [Pull request #1605](https://bitbucket.org/osrf/gazebo/pull-request/1605)

1. Add option to parallelize the ODE quickstep constraint solver,
which solves an LCP twice with different parameters in order
to corrected for position projection errors.
    * [Pull request #1561](https://bitbucket.org/osrf/gazebo/pull-request/1561)

1. Get/Set user camera pose in GUI.
    * [Pull request #1649](https://bitbucket.org/osrf/gazebo/pull-request/1649)
    * [Issue #1595](https://bitbucket.org/osrf/gazebo/issue/1595)

1. Added ViewAngleWidget, removed hard-coded reset view and removed MainWindow::Reset(). Also added GLWidget::GetSelectedVisuals().
    * [Pull request #1768](https://bitbucket.org/osrf/gazebo/pull-request/1768)
    * [Issue #1507](https://bitbucket.org/osrf/gazebo/issue/1507)

1. Windows support. This consists mostly of numerous small changes to support
compilation on Windows.
    * [Pull request #1616](https://bitbucket.org/osrf/gazebo/pull-request/1616)
    * [Pull request #1618](https://bitbucket.org/osrf/gazebo/pull-request/1618)
    * [Pull request #1620](https://bitbucket.org/osrf/gazebo/pull-request/1620)
    * [Pull request #1625](https://bitbucket.org/osrf/gazebo/pull-request/1625)
    * [Pull request #1626](https://bitbucket.org/osrf/gazebo/pull-request/1626)
    * [Pull request #1627](https://bitbucket.org/osrf/gazebo/pull-request/1627)
    * [Pull request #1628](https://bitbucket.org/osrf/gazebo/pull-request/1628)
    * [Pull request #1629](https://bitbucket.org/osrf/gazebo/pull-request/1629)
    * [Pull request #1630](https://bitbucket.org/osrf/gazebo/pull-request/1630)
    * [Pull request #1631](https://bitbucket.org/osrf/gazebo/pull-request/1631)
    * [Pull request #1632](https://bitbucket.org/osrf/gazebo/pull-request/1632)
    * [Pull request #1633](https://bitbucket.org/osrf/gazebo/pull-request/1633)
    * [Pull request #1635](https://bitbucket.org/osrf/gazebo/pull-request/1635)
    * [Pull request #1637](https://bitbucket.org/osrf/gazebo/pull-request/1637)
    * [Pull request #1639](https://bitbucket.org/osrf/gazebo/pull-request/1639)
    * [Pull request #1647](https://bitbucket.org/osrf/gazebo/pull-request/1647)
    * [Pull request #1650](https://bitbucket.org/osrf/gazebo/pull-request/1650)
    * [Pull request #1651](https://bitbucket.org/osrf/gazebo/pull-request/1651)
    * [Pull request #1653](https://bitbucket.org/osrf/gazebo/pull-request/1653)
    * [Pull request #1654](https://bitbucket.org/osrf/gazebo/pull-request/1654)
    * [Pull request #1657](https://bitbucket.org/osrf/gazebo/pull-request/1657)
    * [Pull request #1658](https://bitbucket.org/osrf/gazebo/pull-request/1658)
    * [Pull request #1659](https://bitbucket.org/osrf/gazebo/pull-request/1659)
    * [Pull request #1660](https://bitbucket.org/osrf/gazebo/pull-request/1660)
    * [Pull request #1661](https://bitbucket.org/osrf/gazebo/pull-request/1661)
    * [Pull request #1669](https://bitbucket.org/osrf/gazebo/pull-request/1669)
    * [Pull request #1670](https://bitbucket.org/osrf/gazebo/pull-request/1670)
    * [Pull request #1672](https://bitbucket.org/osrf/gazebo/pull-request/1672)
    * [Pull request #1682](https://bitbucket.org/osrf/gazebo/pull-request/1682)
    * [Pull request #1683](https://bitbucket.org/osrf/gazebo/pull-request/1683)

1. Install `libgazebo_server_fixture`. This will facilitate tests external to the main gazebo repository. See `examples/stand_alone/test_fixture`.
    * [Pull request #1606](https://bitbucket.org/osrf/gazebo/pull-request/1606)

1. Laser visualization renders light blue for rays that do not hit obstacles, and dark blue for other rays.
    * [Pull request #1607](https://bitbucket.org/osrf/gazebo/pull-request/1607)
    * [Issue #1576](https://bitbucket.org/osrf/gazebo/issue/1576)

1. Add VisualType enum to Visual and clean up visuals when entity is deleted.
    * [Pull request #1614](https://bitbucket.org/osrf/gazebo/pull-request/1614)

1. Alert user of connection problems when using the REST service plugin
    * [Pull request #1655](https://bitbucket.org/osrf/gazebo/pull-request/1655)
    * [Issue #1574](https://bitbucket.org/osrf/gazebo/issue/1574)

1. ignition-math is now a dependency.
    + [http://ignitionrobotics.org/libraries/math](http://ignitionrobotics.org/libraries/math)
    + [Gazebo::math migration](https://bitbucket.org/osrf/gazebo/src/583edbeb90759d43d994cc57c0797119dd6d2794/ign-math-migration.md)

1. Detect uuid library during compilation.
    * [Pull request #1655](https://bitbucket.org/osrf/gazebo/pull-request/1655)
    * [Issue #1572](https://bitbucket.org/osrf/gazebo/issue/1572)

1. New accessors in LogPlay class.
    * [Pull request #1577](https://bitbucket.org/osrf/gazebo/pull-request/1577)

1. Added a plugin to send messages to an existing website.
   Added gui::MainWindow::AddMenu and msgs/rest_error, msgs/rest_login, msgs rest/post
    * [Pull request #1524](https://bitbucket.org/osrf/gazebo/pull-request/1524)

1. Fix deprecation warnings when using SDFormat 3.0.2, 3.0.3 prereleases
    * [Pull request #1568](https://bitbucket.org/osrf/gazebo/pull-request/1568)

1. Use GAZEBO_CFLAGS or GAZEBO_CXX_FLAGS in CMakeLists.txt for example plugins
    * [Pull request #1573](https://bitbucket.org/osrf/gazebo/pull-request/1573)

1. Added Link::OnWrenchMsg subscriber with test
    * [Pull request #1582](https://bitbucket.org/osrf/gazebo/pull-request/1582)

1. Show/hide GUI overlays using the menu bar.
    * [Pull request #1555](https://bitbucket.org/osrf/gazebo/pull-request/1555)

1. Added world origin indicator rendering::OriginVisual.
    * [Pull request #1700](https://bitbucket.org/osrf/gazebo/pull-request/1700)

1. Show/hide toolbars using the menu bars and shortcut.
   Added MainWindow::CloneAction.
   Added Window menu to Model Editor.
    * [Pull request #1584](https://bitbucket.org/osrf/gazebo/pull-request/1584)

1. Added event to show/hide toolbars.
    * [Pull request #1707](https://bitbucket.org/osrf/gazebo/pull-request/1707)

1. Added optional start/stop/reset buttons to timer GUI plugin.
    * [Pull request #1576](https://bitbucket.org/osrf/gazebo/pull-request/1576)

1. Timer GUI Plugin: Treat negative positions as positions from the ends
    * [Pull request #1703](https://bitbucket.org/osrf/gazebo/pull-request/1703)

1. Added Visual::GetDepth() and Visual::GetNthAncestor()
    * [Pull request #1613](https://bitbucket.org/osrf/gazebo/pull-request/1613)

1. Added a context menu for links
    * [Pull request #1589](https://bitbucket.org/osrf/gazebo/pull-request/1589)

1. Separate TimePanel's display into TimeWidget and LogPlayWidget.
    * [Pull request #1564](https://bitbucket.org/osrf/gazebo/pull-request/1564)

1. Display confirmation message after log is saved
    * [Pull request #1646](https://bitbucket.org/osrf/gazebo/pull-request/1646)

1. Added LogPlayView to display timeline and LogPlaybackStatistics message type.
    * [Pull request #1724](https://bitbucket.org/osrf/gazebo/pull-request/1724)

1. Added Time::FormattedString and removed all other FormatTime functions.
    * [Pull request #1710](https://bitbucket.org/osrf/gazebo/pull-request/1710)

1. Added support for Oculus DK2
    * [Pull request #1526](https://bitbucket.org/osrf/gazebo/pull-request/1526)

1. Use collide_bitmask from SDF to perform collision filtering
    * [Pull request #1470](https://bitbucket.org/osrf/gazebo/pull-request/1470)

1. Pass Coulomb surface friction parameters to DART.
    * [Pull request #1420](https://bitbucket.org/osrf/gazebo/pull-request/1420)

1. Added ModelAlign::SetHighlighted
    * [Pull request #1598](https://bitbucket.org/osrf/gazebo/pull-request/1598)

1. Added various Get functions to Visual. Also added a ConvertGeometryType function to msgs.
    * [Pull request #1402](https://bitbucket.org/osrf/gazebo/pull-request/1402)

1. Get and Set visibility of SelectionObj's handles, with unit test.
    * [Pull request #1417](https://bitbucket.org/osrf/gazebo/pull-request/1417)

1. Set material of SelectionObj's handles.
    * [Pull request #1472](https://bitbucket.org/osrf/gazebo/pull-request/1472)

1. Add SelectionObj::Fini with tests and make Visual::Fini virtual
    * [Pull request #1685](https://bitbucket.org/osrf/gazebo/pull-request/1685)

1. Allow link selection with the mouse if parent model already selected.
    * [Pull request #1409](https://bitbucket.org/osrf/gazebo/pull-request/1409)

1. Added ModelRightMenu::EntityTypes.
    * [Pull request #1414](https://bitbucket.org/osrf/gazebo/pull-request/1414)

1. Scale joint visuals according to link size.
    * [Pull request #1591](https://bitbucket.org/osrf/gazebo/pull-request/1591)
    * [Issue #1563](https://bitbucket.org/osrf/gazebo/issue/1563)

1. Added Gazebo/CoM material.
    * [Pull request #1439](https://bitbucket.org/osrf/gazebo/pull-request/1439)

1. Added arc parameter to MeshManager::CreateTube
    * [Pull request #1436](https://bitbucket.org/osrf/gazebo/pull-request/1436)

1. Added View Inertia and InertiaVisual, changed COMVisual to sphere proportional to mass.
    * [Pull request #1445](https://bitbucket.org/osrf/gazebo/pull-request/1445)

1. Added View Link Frame and LinkFrameVisual. Visual::SetTransparency goes into texture_unit.
    * [Pull request #1762](https://bitbucket.org/osrf/gazebo/pull-request/1762)
    * [Issue #853](https://bitbucket.org/osrf/gazebo/issue/853)

1. Changed the position of Save and Cancel buttons on editor dialogs
    * [Pull request #1442](https://bitbucket.org/osrf/gazebo/pull-request/1442)
    * [Issue #1377](https://bitbucket.org/osrf/gazebo/issue/1377)

1. Fixed Visual material updates
    * [Pull request #1454](https://bitbucket.org/osrf/gazebo/pull-request/1454)
    * [Issue #1455](https://bitbucket.org/osrf/gazebo/issue/1455)

1. Added Matrix3::Inverse() and tests
    * [Pull request #1481](https://bitbucket.org/osrf/gazebo/pull-request/1481)

1. Implemented AddLinkForce for ODE.
    * [Pull request #1456](https://bitbucket.org/osrf/gazebo/pull-request/1456)

1. Updated ConfigWidget class to parse enum values.
    * [Pull request #1518](https://bitbucket.org/osrf/gazebo/pull-request/1518)

1. Added PresetManager to physics libraries and corresponding integration test.
    * [Pull request #1471](https://bitbucket.org/osrf/gazebo/pull-request/1471)

1. Sync name and location on SaveDialog.
    * [Pull request #1563](https://bitbucket.org/osrf/gazebo/pull-request/1563)

1. Added Apply Force/Torque dialog
    * [Pull request #1600](https://bitbucket.org/osrf/gazebo/pull-request/1600)

1. Added Apply Force/Torque visuals
    * [Pull request #1619](https://bitbucket.org/osrf/gazebo/pull-request/1619)

1. Added Apply Force/Torque OnMouseRelease and ActivateWindow
    * [Pull request #1699](https://bitbucket.org/osrf/gazebo/pull-request/1699)

1. Added Apply Force/Torque mouse interactions, modes, activation
    * [Pull request #1731](https://bitbucket.org/osrf/gazebo/pull-request/1731)

1. Added inertia pose getter for COMVisual and COMVisual_TEST
    * [Pull request #1581](https://bitbucket.org/osrf/gazebo/pull-request/1581)

1. Model editor updates
    1. Joint preview using JointVisuals.
        * [Pull request #1369](https://bitbucket.org/osrf/gazebo/pull-request/1369)

    1. Added inspector for configuring link, visual, and collision properties.
        * [Pull request #1408](https://bitbucket.org/osrf/gazebo/pull-request/1408)

    1. Saving, exiting, generalizing SaveDialog.
        * [Pull request #1401](https://bitbucket.org/osrf/gazebo/pull-request/1401)

    1. Inspectors redesign
        * [Pull request #1586](https://bitbucket.org/osrf/gazebo/pull-request/1586)

    1. Edit existing model.
        * [Pull request #1425](https://bitbucket.org/osrf/gazebo/pull-request/1425)

    1. Add joint inspector to link's context menu.
        * [Pull request #1449](https://bitbucket.org/osrf/gazebo/pull-request/1449)
        * [Issue #1443](https://bitbucket.org/osrf/gazebo/issue/1443)

    1. Added button to select mesh file on inspector.
        * [Pull request #1460](https://bitbucket.org/osrf/gazebo/pull-request/1460)
        * [Issue #1450](https://bitbucket.org/osrf/gazebo/issue/1450)

    1. Renamed Part to Link.
        * [Pull request #1478](https://bitbucket.org/osrf/gazebo/pull-request/1478)

    1. Fix snapping inside editor.
        * [Pull request #1489](https://bitbucket.org/osrf/gazebo/pull-request/1489)
        * [Issue #1457](https://bitbucket.org/osrf/gazebo/issue/1457)

    1. Moved DataLogger from Window menu to the toolbar and moved screenshot button to the right.
        * [Pull request #1665](https://bitbucket.org/osrf/gazebo/pull-request/1665)

    1. Keep loaded model's name.
        * [Pull request #1516](https://bitbucket.org/osrf/gazebo/pull-request/1516)
        * [Issue #1504](https://bitbucket.org/osrf/gazebo/issue/1504)

    1. Added ExtrudeDialog.
        * [Pull request #1483](https://bitbucket.org/osrf/gazebo/pull-request/1483)

    1. Hide time panel inside editor and keep main window's paused state.
        * [Pull request #1500](https://bitbucket.org/osrf/gazebo/pull-request/1500)

    1. Fixed pose issues and added ModelCreator_TEST.
        * [Pull request #1509](https://bitbucket.org/osrf/gazebo/pull-request/1509)
        * [Issue #1497](https://bitbucket.org/osrf/gazebo/issue/1497)
        * [Issue #1509](https://bitbucket.org/osrf/gazebo/issue/1509)

    1. Added list of links and joints.
        * [Pull request #1515](https://bitbucket.org/osrf/gazebo/pull-request/1515)
        * [Issue #1418](https://bitbucket.org/osrf/gazebo/issue/1418)

    1. Expose API to support adding items to the palette.
        * [Pull request #1565](https://bitbucket.org/osrf/gazebo/pull-request/1565)

    1. Added menu for toggling joint visualization
        * [Pull request #1551](https://bitbucket.org/osrf/gazebo/pull-request/1551)
        * [Issue #1483](https://bitbucket.org/osrf/gazebo/issue/1483)

    1. Add schematic view to model editor
        * [Pull request #1562](https://bitbucket.org/osrf/gazebo/pull-request/1562)

1. Building editor updates
    1. Make palette tips tooltip clickable to open.
        * [Pull request #1519](https://bitbucket.org/osrf/gazebo/pull-request/1519)
        * [Issue #1370](https://bitbucket.org/osrf/gazebo/issue/1370)

    1. Add measurement unit to building inspectors.
        * [Pull request #1741](https://bitbucket.org/osrf/gazebo/pull-request/1741)
        * [Issue #1363](https://bitbucket.org/osrf/gazebo/issue/1363)

    1. Add `BaseInspectorDialog` as a base class for inspectors.
        * [Pull request #1749](https://bitbucket.org/osrf/gazebo/pull-request/1749)

## Gazebo 5.0

### Gazebo 5.x.x

1. Fix minimum window height
    * Backport of [pull request #1977](https://bitbucket.org/osrf/gazebo/pull-request/1977)
    * [Pull request #2002](https://bitbucket.org/osrf/gazebo/pull-request/2002)
    * [Issue #1706](https://bitbucket.org/osrf/gazebo/issue/1706)

### Gazebo 5.2.0 (2015-10-02)

1. Initialize sigact struct fields that valgrind said were being used uninitialized
    * [Pull request #1809](https://bitbucket.org/osrf/gazebo/pull-request/1809)

1. Add missing ogre includes to ensure macros are properly defined
    * [Pull request #1813](https://bitbucket.org/osrf/gazebo/pull-request/1813)

1. Use ToSDF functions to simplify physics_friction test
    * [Pull request #1808](https://bitbucket.org/osrf/gazebo/pull-request/1808)

1. Added lines to laser sensor visualization
    * [Pull request #1742](https://bitbucket.org/osrf/gazebo/pull-request/1742)
    * [Issue #935](https://bitbucket.org/osrf/gazebo/issue/935)

1. Fix BulletSliderJoint friction for bullet 2.83
    * [Pull request #1686](https://bitbucket.org/osrf/gazebo/pull-request/1686)

1. Fix heightmap model texture loading.
    * [Pull request #1592](https://bitbucket.org/osrf/gazebo/pull-request/1592)

1. Disable failing pr2 test for dart
    * [Pull request #1540](https://bitbucket.org/osrf/gazebo/pull-request/1540)
    * [Issue #1435](https://bitbucket.org/osrf/gazebo/issue/1435)

### Gazebo 5.1.0 (2015-03-20)
1. Backport pull request #1527 (FindOGRE.cmake for non-Debian systems)
  * [Pull request #1532](https://bitbucket.org/osrf/gazebo/pull-request/1532)

1. Respect system cflags when not using USE_UPSTREAM_CFLAGS
  * [Pull request #1531](https://bitbucket.org/osrf/gazebo/pull-request/1531)

1. Allow light manipulation
  * [Pull request #1529](https://bitbucket.org/osrf/gazebo/pull-request/1529)

1. Allow sdformat 2.3.1+ or 3+ and fix tests
  * [Pull request #1484](https://bitbucket.org/osrf/gazebo/pull-request/1484)

1. Add Link::GetWorldAngularMomentum function and test.
  * [Pull request #1482](https://bitbucket.org/osrf/gazebo/pull-request/1482)

1. Preserve previous GAZEBO_MODEL_PATH values when sourcing setup.sh
  * [Pull request #1430](https://bitbucket.org/osrf/gazebo/pull-request/1430)

1. Implement Coulomb joint friction for DART
  * [Pull request #1427](https://bitbucket.org/osrf/gazebo/pull-request/1427)
  * [Issue #1281](https://bitbucket.org/osrf/gazebo/issue/1281)

1. Fix simple shape normals.
    * [Pull request #1477](https://bitbucket.org/osrf/gazebo/pull-request/1477)
    * [Issue #1369](https://bitbucket.org/osrf/gazebo/issue/1369)

1. Use Msg-to-SDF conversion functions in tests, add ServerFixture::SpawnModel(msgs::Model).
    * [Pull request #1466](https://bitbucket.org/osrf/gazebo/pull-request/1466)

1. Added Model Msg-to-SDF conversion functions and test.
    * [Pull request #1429](https://bitbucket.org/osrf/gazebo/pull-request/1429)

1. Added Joint Msg-to-SDF conversion functions and test.
    * [Pull request #1419](https://bitbucket.org/osrf/gazebo/pull-request/1419)

1. Added Visual, Material Msg-to-SDF conversion functions and ShaderType to string conversion functions.
    * [Pull request #1415](https://bitbucket.org/osrf/gazebo/pull-request/1415)

1. Implement Coulomb joint friction for BulletSliderJoint
  * [Pull request #1452](https://bitbucket.org/osrf/gazebo/pull-request/1452)
  * [Issue #1348](https://bitbucket.org/osrf/gazebo/issue/1348)

### Gazebo 5.0.0 (2015-01-27)
1. Support for using [digital elevation maps](http://gazebosim.org/tutorials?tut=dem) has been added to debian packages.

1. C++11 support (C++11 compatible compiler is now required)
    * [Pull request #1340](https://bitbucket.org/osrf/gazebo/pull-request/1340)

1. Implemented private data pointer for the World class.
    * [Pull request #1383](https://bitbucket.org/osrf/gazebo/pull-request/1383)

1. Implemented private data pointer for the Scene class.
    * [Pull request #1385](https://bitbucket.org/osrf/gazebo/pull-request/1385)

1. Added a events::Event::resetWorld event that is triggered when World::Reset is called.
    * [Pull request #1332](https://bitbucket.org/osrf/gazebo/pull-request/1332)
    * [Issue #1375](https://bitbucket.org/osrf/gazebo/issue/1375)

1. Fixed `math::Box::GetCenter` functionality.
    * [Pull request #1278](https://bitbucket.org/osrf/gazebo/pull-request/1278)
    * [Issue #1327](https://bitbucket.org/osrf/gazebo/issue/1327)

1. Added a GUI timer plugin that facilitates the display and control a timer inside the Gazebo UI.
    * [Pull request #1270](https://bitbucket.org/osrf/gazebo/pull-request/1270)

1. Added ability to load plugins via SDF.
    * [Pull request #1261](https://bitbucket.org/osrf/gazebo/pull-request/1261)

1. Added GUIEvent to hide/show the left GUI pane.
    * [Pull request #1269](https://bitbucket.org/osrf/gazebo/pull-request/1269)

1. Modified KeyEventHandler and GLWidget so that hotkeys can be suppressed by custom KeyEvents set up by developers
    * [Pull request #1251](https://bitbucket.org/osrf/gazebo/pull-request/1251)

1. Added ability to read the directory where the log files are stored.
    * [Pull request #1277](https://bitbucket.org/osrf/gazebo/pull-request/1277)

1. Implemented a simulation cloner
    * [Pull request #1180](https://bitbucket.org/osrf/gazebo/pull-request/1180/clone-a-simulation)

1. Added GUI overlay plugins. Users can now write a Gazebo + QT plugin that displays widgets over the render window.
  * [Pull request #1181](https://bitbucket.org/osrf/gazebo/pull-request/1181)

1. Change behavior of Joint::SetVelocity, add Joint::SetVelocityLimit(unsigned int, double)
  * [Pull request #1218](https://bitbucket.org/osrf/gazebo/pull-request/1218)
  * [Issue #964](https://bitbucket.org/osrf/gazebo/issue/964)

1. Implement Coulomb joint friction for ODE
  * [Pull request #1221](https://bitbucket.org/osrf/gazebo/pull-request/1221)
  * [Issue #381](https://bitbucket.org/osrf/gazebo/issue/381)

1. Implement Coulomb joint friction for BulletHingeJoint
  * [Pull request #1317](https://bitbucket.org/osrf/gazebo/pull-request/1317)
  * [Issue #1348](https://bitbucket.org/osrf/gazebo/issue/1348)

1. Implemented camera lens distortion.
  * [Pull request #1213](https://bitbucket.org/osrf/gazebo/pull-request/1213)

1. Kill rogue gzservers left over from failed INTEGRATION_world_clone tests
   and improve robustness of `UNIT_gz_TEST`
  * [Pull request #1232](https://bitbucket.org/osrf/gazebo/pull-request/1232)
  * [Issue #1299](https://bitbucket.org/osrf/gazebo/issue/1299)

1. Added RenderWidget::ShowToolbar to toggle visibility of top toolbar.
  * [Pull request #1248](https://bitbucket.org/osrf/gazebo/pull-request/1248)

1. Fix joint axis visualization.
  * [Pull request #1258](https://bitbucket.org/osrf/gazebo/pull-request/1258)

1. Change UserCamera view control via joysticks. Clean up rate control vs. pose control.
   see UserCamera::OnJoyPose and UserCamera::OnJoyTwist. Added view twist control toggle
   with joystick button 1.
  * [Pull request #1249](https://bitbucket.org/osrf/gazebo/pull-request/1249)

1. Added RenderWidget::GetToolbar to get the top toolbar and change its actions on ModelEditor.
    * [Pull request #1263](https://bitbucket.org/osrf/gazebo/pull-request/1263)

1. Added accessor for MainWindow graphical widget to GuiIface.
    * [Pull request #1250](https://bitbucket.org/osrf/gazebo/pull-request/1250)

1. Added a ConfigWidget class that takes in a google protobuf message and generates widgets for configuring the fields in the message
    * [Pull request #1285](https://bitbucket.org/osrf/gazebo/pull-request/1285)

1. Added GLWidget::OnModelEditor when model editor is triggered, and MainWindow::OnEditorGroup to manually uncheck editor actions.
    * [Pull request #1283](https://bitbucket.org/osrf/gazebo/pull-request/1283)

1. Added Collision, Geometry, Inertial, Surface Msg-to-SDF conversion functions.
    * [Pull request #1315](https://bitbucket.org/osrf/gazebo/pull-request/1315)

1. Added "button modifier" fields (control, shift, and alt) to common::KeyEvent.
    * [Pull request #1325](https://bitbucket.org/osrf/gazebo/pull-request/1325)

1. Added inputs for environment variable GAZEBO_GUI_INI_FILE for reading a custom .ini file.
    * [Pull request #1252](https://bitbucket.org/osrf/gazebo/pull-request/1252)

1. Fixed crash on "permission denied" bug, added insert_model integration test.
    * [Pull request #1329](https://bitbucket.org/osrf/gazebo/pull-request/1329/)

1. Enable simbody joint tests, implement `SimbodyJoint::GetParam`, create
   `Joint::GetParam`, fix bug in `BulletHingeJoint::SetParam`.
    * [Pull request #1404](https://bitbucket.org/osrf/gazebo/pull-request/1404/)

1. Building editor updates
    1. Fixed inspector resizing.
        * [Pull request #1230](https://bitbucket.org/osrf/gazebo/pull-request/1230)
        * [Issue #395](https://bitbucket.org/osrf/gazebo/issue/395)

    1. Doors and windows move proportionally with wall.
        * [Pull request #1231](https://bitbucket.org/osrf/gazebo/pull-request/1231)
        * [Issue #368](https://bitbucket.org/osrf/gazebo/issue/368)

    1. Inspector dialogs stay on top.
        * [Pull request #1229](https://bitbucket.org/osrf/gazebo/pull-request/1229)
        * [Issue #417](https://bitbucket.org/osrf/gazebo/issue/417)

    1. Make model name editable on palette.
        * [Pull request #1239](https://bitbucket.org/osrf/gazebo/pull-request/1239)

    1. Import background image and improve add/delete levels.
        * [Pull request #1214](https://bitbucket.org/osrf/gazebo/pull-request/1214)
        * [Issue #422](https://bitbucket.org/osrf/gazebo/issue/422)
        * [Issue #361](https://bitbucket.org/osrf/gazebo/issue/361)

    1. Fix changing draw mode.
        * [Pull request #1233](https://bitbucket.org/osrf/gazebo/pull-request/1233)
        * [Issue #405](https://bitbucket.org/osrf/gazebo/issue/405)

    1. Tips on palette's top-right corner.
        * [Pull request #1241](https://bitbucket.org/osrf/gazebo/pull-request/1241)

    1. New buttons and layout for the palette.
        * [Pull request #1242](https://bitbucket.org/osrf/gazebo/pull-request/1242)

    1. Individual wall segments instead of polylines.
        * [Pull request #1246](https://bitbucket.org/osrf/gazebo/pull-request/1246)
        * [Issue #389](https://bitbucket.org/osrf/gazebo/issue/389)
        * [Issue #415](https://bitbucket.org/osrf/gazebo/issue/415)

    1. Fix exiting and saving, exiting when there's nothing drawn, fix text on popups.
        * [Pull request #1296](https://bitbucket.org/osrf/gazebo/pull-request/1296)

    1. Display measure for selected wall segment.
        * [Pull request #1291](https://bitbucket.org/osrf/gazebo/pull-request/1291)
        * [Issue #366](https://bitbucket.org/osrf/gazebo/issue/366)

    1. Highlight selected item's 3D visual.
        * [Pull request #1292](https://bitbucket.org/osrf/gazebo/pull-request/1292)

    1. Added color picker to inspector dialogs.
        * [Pull request #1298](https://bitbucket.org/osrf/gazebo/pull-request/1298)

    1. Snapping on by default, off holding Shift. Improved snapping.
        * [Pull request #1304](https://bitbucket.org/osrf/gazebo/pull-request/1304)

    1. Snap walls to length increments, moved scale to SegmentItem and added Get/SetScale, added SegmentItem::SnapAngle and SegmentItem::SnapLength.
        * [Pull request #1311](https://bitbucket.org/osrf/gazebo/pull-request/1311)

    1. Make buildings available in "Insert Models" tab, improve save flow.
        * [Pull request #1312](https://bitbucket.org/osrf/gazebo/pull-request/1312)

    1. Added EditorItem::SetHighlighted.
        * [Pull request #1308](https://bitbucket.org/osrf/gazebo/pull-request/1308)

    1. Current level is transparent, lower levels opaque, higher levels invisible.
        * [Pull request #1303](https://bitbucket.org/osrf/gazebo/pull-request/1303)

    1. Detach all child manips when item is deleted, added BuildingMaker::DetachAllChildren.
        * [Pull request #1316](https://bitbucket.org/osrf/gazebo/pull-request/1316)

    1. Added texture picker to inspector dialogs.
        * [Pull request #1306](https://bitbucket.org/osrf/gazebo/pull-request/1306)

    1. Measures for doors and windows. Added RectItem::angleOnWall and related Get/Set.
        * [Pull request #1322](https://bitbucket.org/osrf/gazebo/pull-request/1322)
        * [Issue #370](https://bitbucket.org/osrf/gazebo/issue/370)

    1. Added Gazebo/BuildingFrame material to display holes for doors and windows on walls.
        * [Pull request #1338](https://bitbucket.org/osrf/gazebo/pull-request/1338)

    1. Added Gazebo/Bricks material to be used as texture on the building editor.
        * [Pull request #1333](https://bitbucket.org/osrf/gazebo/pull-request/1333)

    1. Pick colors from the palette and assign on 3D view. Added mouse and key event handlers to BuildingMaker, and events to communicate from BuildingModelManip to EditorItem.
        * [Pull request #1336](https://bitbucket.org/osrf/gazebo/pull-request/1336)

    1. Pick textures from the palette and assign in 3D view.
        * [Pull request #1368](https://bitbucket.org/osrf/gazebo/pull-request/1368)

1. Model editor updates
    1. Fix adding/removing event filters .
        * [Pull request #1279](https://bitbucket.org/osrf/gazebo/pull-request/1279)

    1. Enabled multi-selection and align tool inside model editor.
        * [Pull request #1302](https://bitbucket.org/osrf/gazebo/pull-request/1302)
        * [Issue #1323](https://bitbucket.org/osrf/gazebo/issue/1323)

    1. Enabled snap mode inside model editor.
        * [Pull request #1331](https://bitbucket.org/osrf/gazebo/pull-request/1331)
        * [Issue #1318](https://bitbucket.org/osrf/gazebo/issue/1318)

    1. Implemented copy/pasting of links.
        * [Pull request #1330](https://bitbucket.org/osrf/gazebo/pull-request/1330)

1. GUI publishes model selection information on ~/selection topic.
    * [Pull request #1318](https://bitbucket.org/osrf/gazebo/pull-request/1318)

## Gazebo 4.0

### Gazebo 4.x.x (2015-xx-xx)

1. Fix build for Bullet 2.83, enable angle wrapping for BulletHingeJoint
    * [Pull request #1664](https://bitbucket.org/osrf/gazebo/pull-request/1664)

### Gazebo 4.1.3 (2015-05-07)

1. Fix saving visual geom SDF values
    * [Pull request #1597](https://bitbucket.org/osrf/gazebo/pull-request/1597)
1. Fix heightmap model texture loading.
    * [Pull request #1595](https://bitbucket.org/osrf/gazebo/pull-request/1595)
1. Fix visual collision scale on separate client
    * [Pull request #1585](https://bitbucket.org/osrf/gazebo/pull-request/1585)
1. Fix several clang compiler warnings
    * [Pull request #1594](https://bitbucket.org/osrf/gazebo/pull-request/1594)
1. Fix blank save / browse dialogs
    * [Pull request #1544](https://bitbucket.org/osrf/gazebo/pull-request/1544)

### Gazebo 4.1.2 (2015-03-20)

1. Fix quaternion documentation: target Gazebo_4.1
    * [Pull request #1525](https://bitbucket.org/osrf/gazebo/pull-request/1525)
1. Speed up World::Step in loops
    * [Pull request #1492](https://bitbucket.org/osrf/gazebo/pull-request/1492)
1. Reduce selection buffer updates -> 4.1
    * [Pull request #1494](https://bitbucket.org/osrf/gazebo/pull-request/1494)
1. Fix QT rendering, and rendering update rate
    * [Pull request #1487](https://bitbucket.org/osrf/gazebo/pull-request/1487)
1. Fix loading of SimbodyPhysics parameters
    * [Pull request #1474](https://bitbucket.org/osrf/gazebo/pull-request/1474)
1. Fix heightmap on OSX -> 4.1
    * [Pull request #1455](https://bitbucket.org/osrf/gazebo/pull-request/1455)
1. Remove extra pose tag in a world file that should not be there
    * [Pull request #1458](https://bitbucket.org/osrf/gazebo/pull-request/1458)
1. Better fix for #236 for IMU that doesn't require ABI changes
    * [Pull request #1448](https://bitbucket.org/osrf/gazebo/pull-request/1448)
1. Fix regression of #236 for ImuSensor in 4.1
    * [Pull request #1446](https://bitbucket.org/osrf/gazebo/pull-request/1446)
1. Preserve previous GAZEBO_MODEL_PATH values when sourcing setup.sh
    * [Pull request #1430](https://bitbucket.org/osrf/gazebo/pull-request/1430)
1. issue #857: fix segfault for simbody screw joint when setting limits due to uninitialized limitForce.
    * [Pull request #1423](https://bitbucket.org/osrf/gazebo/pull-request/1423)
1. Allow multiple contact sensors per link (#960)
    * [Pull request #1413](https://bitbucket.org/osrf/gazebo/pull-request/1413)
1. Fix for issue #351, ODE World Step
    * [Pull request #1406](https://bitbucket.org/osrf/gazebo/pull-request/1406)
1. Disable failing InelasticCollision/0 test (#1394)
    * [Pull request #1405](https://bitbucket.org/osrf/gazebo/pull-request/1405)
1. Prevent out of bounds array access in SkidSteerDrivePlugin (found by cppcheck 1.68)
    * [Pull request #1379](https://bitbucket.org/osrf/gazebo/pull-request/1379)

### Gazebo 4.1.1 (2015-01-15)

1. Fix BulletPlaneShape bounding box (#1265)
    * [Pull request #1367](https://bitbucket.org/osrf/gazebo/pull-request/1367)
1. Fix dart linking errors on osx
    * [Pull request #1372](https://bitbucket.org/osrf/gazebo/pull-request/1372)
1. Update to player interfaces
    * [Pull request #1324](https://bitbucket.org/osrf/gazebo/pull-request/1324)
1. Handle GpuLaser name collisions (#1403)
    * [Pull request #1360](https://bitbucket.org/osrf/gazebo/pull-request/1360)
1. Add checks for handling array's with counts of zero, and read specular values
    * [Pull request #1339](https://bitbucket.org/osrf/gazebo/pull-request/1339)
1. Fix model list widget test
    * [Pull request #1327](https://bitbucket.org/osrf/gazebo/pull-request/1327)
1. Fix ogre includes
    * [Pull request #1323](https://bitbucket.org/osrf/gazebo/pull-request/1323)

### Gazebo 4.1.0 (2014-11-20)

1. Modified GUI rendering to improve the rendering update rate.
    * [Pull request #1487](https://bitbucket.org/osrf/gazebo/pull-request/1487)

### Gazebo 4.1.0 (2014-11-20)

1. Add ArrangePlugin for arranging groups of models.
   Also add Model::ResetPhysicsStates to call Link::ResetPhysicsStates
   recursively on all links in model.
    * [Pull request #1208](https://bitbucket.org/osrf/gazebo/pull-request/1208)
1. The `gz model` command line tool will output model info using either `-i` for complete info, or `-p` for just the model pose.
    * [Pull request #1212](https://bitbucket.org/osrf/gazebo/pull-request/1212)
    * [DRCSim Issue #389](https://bitbucket.org/osrf/drcsim/issue/389)
1. Added SignalStats class for computing incremental signal statistics.
    * [Pull request #1198](https://bitbucket.org/osrf/gazebo/pull-request/1198)
1. Add InitialVelocityPlugin to setting the initial state of links
    * [Pull request #1237](https://bitbucket.org/osrf/gazebo/pull-request/1237)
1. Added Quaternion::Integrate function.
    * [Pull request #1255](https://bitbucket.org/osrf/gazebo/pull-request/1255)
1. Added ConvertJointType functions, display more joint info on model list.
    * [Pull request #1259](https://bitbucket.org/osrf/gazebo/pull-request/1259)
1. Added ModelListWidget::AddProperty, removed unnecessary checks on ModelListWidget.
    * [Pull request #1271](https://bitbucket.org/osrf/gazebo/pull-request/1271)
1. Fix loading collada meshes with unsupported input semantics.
    * [Pull request #1319](https://bitbucket.org/osrf/gazebo/pull-request/1319)

### Gazebo 4.0.2 (2014-09-23)

1. Fix and improve mechanism to generate pkgconfig libs
    * [Pull request #1027](https://bitbucket.org/osrf/gazebo/pull-request/1027)
    * [Issue #1284](https://bitbucket.org/osrf/gazebo/issue/1284)
1. Added arat.world
    * [Pull request #1205](https://bitbucket.org/osrf/gazebo/pull-request/1205)
1. Update gzprop to output zip files.
    * [Pull request #1197](https://bitbucket.org/osrf/gazebo/pull-request/1197)
1. Make Collision::GetShape a const function
    * [Pull requset #1189](https://bitbucket.org/osrf/gazebo/pull-request/1189)
1. Install missing physics headers
    * [Pull requset #1183](https://bitbucket.org/osrf/gazebo/pull-request/1183)
1. Remove SimbodyLink::AddTorque console message
    * [Pull requset #1185](https://bitbucket.org/osrf/gazebo/pull-request/1185)
1. Fix log xml
    * [Pull requset #1188](https://bitbucket.org/osrf/gazebo/pull-request/1188)

### Gazebo 4.0.0 (2014-08-08)

1. Added lcov support to cmake
    * [Pull request #1047](https://bitbucket.org/osrf/gazebo/pull-request/1047)
1. Fixed memory leak in image conversion
    * [Pull request #1057](https://bitbucket.org/osrf/gazebo/pull-request/1057)
1. Removed deprecated function
    * [Pull request #1067](https://bitbucket.org/osrf/gazebo/pull-request/1067)
1. Improved collada loading performance
    * [Pull request #1066](https://bitbucket.org/osrf/gazebo/pull-request/1066)
    * [Pull request #1082](https://bitbucket.org/osrf/gazebo/pull-request/1082)
    * [Issue #1134](https://bitbucket.org/osrf/gazebo/issue/1134)
1. Implemented a collada exporter
    * [Pull request #1064](https://bitbucket.org/osrf/gazebo/pull-request/1064)
1. Force torque sensor now makes use of sensor's pose.
    * [Pull request #1076](https://bitbucket.org/osrf/gazebo/pull-request/1076)
    * [Issue #940](https://bitbucket.org/osrf/gazebo/issue/940)
1. Fix Model::GetLinks segfault
    * [Pull request #1093](https://bitbucket.org/osrf/gazebo/pull-request/1093)
1. Fix deleting and saving lights in gzserver
    * [Pull request #1094](https://bitbucket.org/osrf/gazebo/pull-request/1094)
    * [Issue #1182](https://bitbucket.org/osrf/gazebo/issue/1182)
    * [Issue #346](https://bitbucket.org/osrf/gazebo/issue/346)
1. Fix Collision::GetWorldPose. The pose of a collision would not update properly.
    * [Pull request #1049](https://bitbucket.org/osrf/gazebo/pull-request/1049)
    * [Issue #1124](https://bitbucket.org/osrf/gazebo/issue/1124)
1. Fixed the animate_box and animate_joints examples
    * [Pull request #1086](https://bitbucket.org/osrf/gazebo/pull-request/1086)
1. Integrated Oculus Rift functionality
    * [Pull request #1074](https://bitbucket.org/osrf/gazebo/pull-request/1074)
    * [Pull request #1136](https://bitbucket.org/osrf/gazebo/pull-request/1136)
    * [Pull request #1139](https://bitbucket.org/osrf/gazebo/pull-request/1139)
1. Updated Base::GetScopedName
    * [Pull request #1104](https://bitbucket.org/osrf/gazebo/pull-request/1104)
1. Fix collada loader from adding duplicate materials into a Mesh
    * [Pull request #1105](https://bitbucket.org/osrf/gazebo/pull-request/1105)
    * [Issue #1180](https://bitbucket.org/osrf/gazebo/issue/1180)
1. Integrated Razer Hydra functionality
    * [Pull request #1083](https://bitbucket.org/osrf/gazebo/pull-request/1083)
    * [Pull request #1109](https://bitbucket.org/osrf/gazebo/pull-request/1109)
1. Added ability to copy and paste models in the GUI
    * [Pull request #1103](https://bitbucket.org/osrf/gazebo/pull-request/1103)
1. Removed unnecessary inclusion of gazebo.hh and common.hh in plugins
    * [Pull request #1111](https://bitbucket.org/osrf/gazebo/pull-request/1111)
1. Added ability to specify custom road textures
    * [Pull request #1027](https://bitbucket.org/osrf/gazebo/pull-request/1027)
1. Added support for DART 4.1
    * [Pull request #1113](https://bitbucket.org/osrf/gazebo/pull-request/1113)
    * [Pull request #1132](https://bitbucket.org/osrf/gazebo/pull-request/1132)
    * [Pull request #1134](https://bitbucket.org/osrf/gazebo/pull-request/1134)
    * [Pull request #1154](https://bitbucket.org/osrf/gazebo/pull-request/1154)
1. Allow position of joints to be directly set.
    * [Pull request #1097](https://bitbucket.org/osrf/gazebo/pull-request/1097)
    * [Issue #1138](https://bitbucket.org/osrf/gazebo/issue/1138)
1. Added extruded polyline geometry
    * [Pull request #1026](https://bitbucket.org/osrf/gazebo/pull-request/1026)
1. Fixed actor animation
    * [Pull request #1133](https://bitbucket.org/osrf/gazebo/pull-request/1133)
    * [Pull request #1141](https://bitbucket.org/osrf/gazebo/pull-request/1141)
1. Generate a versioned cmake config file
    * [Pull request #1153](https://bitbucket.org/osrf/gazebo/pull-request/1153)
    * [Issue #1226](https://bitbucket.org/osrf/gazebo/issue/1226)
1. Added KMeans class
    * [Pull request #1147](https://bitbucket.org/osrf/gazebo/pull-request/1147)
1. Added --summary-range feature to bitbucket pullrequest tool
    * [Pull request #1156](https://bitbucket.org/osrf/gazebo/pull-request/1156)
1. Updated web links
    * [Pull request #1159](https://bitbucket.org/osrf/gazebo/pull-request/1159)
1. Update tests
    * [Pull request #1155](https://bitbucket.org/osrf/gazebo/pull-request/1155)
    * [Pull request #1143](https://bitbucket.org/osrf/gazebo/pull-request/1143)
    * [Pull request #1138](https://bitbucket.org/osrf/gazebo/pull-request/1138)
    * [Pull request #1140](https://bitbucket.org/osrf/gazebo/pull-request/1140)
    * [Pull request #1127](https://bitbucket.org/osrf/gazebo/pull-request/1127)
    * [Pull request #1115](https://bitbucket.org/osrf/gazebo/pull-request/1115)
    * [Pull request #1102](https://bitbucket.org/osrf/gazebo/pull-request/1102)
    * [Pull request #1087](https://bitbucket.org/osrf/gazebo/pull-request/1087)
    * [Pull request #1084](https://bitbucket.org/osrf/gazebo/pull-request/1084)

## Gazebo 3.0

### Gazebo 3.x.x (yyyy-mm-dd)

1. Fixed sonar and wireless sensor visualization
    * [Pull request #1254](https://bitbucket.org/osrf/gazebo/pull-request/1254)
1. Update visual bounding box when model is selected
    * [Pull request #1280](https://bitbucket.org/osrf/gazebo/pull-request/1280)

### Gazebo 3.1.0 (2014-08-08)

1. Implemented Simbody::Link::Set*Vel
    * [Pull request #1160](https://bitbucket.org/osrf/gazebo/pull-request/1160)
    * [Issue #1012](https://bitbucket.org/osrf/gazebo/issue/1012)
1. Added World::RemoveModel function
    * [Pull request #1106](https://bitbucket.org/osrf/gazebo/pull-request/1106)
    * [Issue #1177](https://bitbucket.org/osrf/gazebo/issue/1177)
1. Fix exit from camera follow mode using the escape key
    * [Pull request #1137](https://bitbucket.org/osrf/gazebo/pull-request/1137)
    * [Issue #1220](https://bitbucket.org/osrf/gazebo/issue/1220)
1. Added support for SDF joint spring stiffness and reference positions
    * [Pull request #1117](https://bitbucket.org/osrf/gazebo/pull-request/1117)
1. Removed the gzmodel_create script
    * [Pull request #1130](https://bitbucket.org/osrf/gazebo/pull-request/1130)
1. Added Vector2 dot product
    * [Pull request #1101](https://bitbucket.org/osrf/gazebo/pull-request/1101)
1. Added SetPositionPID and SetVelocityPID to JointController
    * [Pull request #1091](https://bitbucket.org/osrf/gazebo/pull-request/1091)
1. Fix gzclient startup crash with ogre 1.9
    * [Pull request #1098](https://bitbucket.org/osrf/gazebo/pull-request/1098)
    * [Issue #996](https://bitbucket.org/osrf/gazebo/issue/996)
1. Update the bitbucket_pullrequests tool
    * [Pull request #1108](https://bitbucket.org/osrf/gazebo/pull-request/1108)
1. Light properties now remain in place after move by the user via the GUI.
    * [Pull request #1110](https://bitbucket.org/osrf/gazebo/pull-request/1110)
    * [Issue #1211](https://bitbucket.org/osrf/gazebo/issue/1211)
1. Allow position of joints to be directly set.
    * [Pull request #1096](https://bitbucket.org/osrf/gazebo/pull-request/1096)
    * [Issue #1138](https://bitbucket.org/osrf/gazebo/issue/1138)

### Gazebo 3.0.0 (2014-04-11)

1. Fix bug when deleting the sun light
    * [Pull request #1088](https://bitbucket.org/osrf/gazebo/pull-request/1088)
    * [Issue #1133](https://bitbucket.org/osrf/gazebo/issue/1133)
1. Fix ODE screw joint
    * [Pull request #1078](https://bitbucket.org/osrf/gazebo/pull-request/1078)
    * [Issue #1167](https://bitbucket.org/osrf/gazebo/issue/1167)
1. Update joint integration tests
    * [Pull request #1081](https://bitbucket.org/osrf/gazebo/pull-request/1081)
1. Fixed false positives in cppcheck.
    * [Pull request #1061](https://bitbucket.org/osrf/gazebo/pull-request/1061)
1. Made joint axis reference frame relative to child, and updated simbody and dart accordingly.
    * [Pull request #1069](https://bitbucket.org/osrf/gazebo/pull-request/1069)
    * [Issue #494](https://bitbucket.org/osrf/gazebo/issue/494)
    * [Issue #1143](https://bitbucket.org/osrf/gazebo/issue/1143)
1. Added ability to pass vector of strings to SetupClient and SetupServer
    * [Pull request #1068](https://bitbucket.org/osrf/gazebo/pull-request/1068)
    * [Issue #1132](https://bitbucket.org/osrf/gazebo/issue/1132)
1. Fix error correction in screw constraints for ODE
    * [Pull request #1159](https://bitbucket.org/osrf/gazebo/pull-request/1159)
    * [Issue #1159](https://bitbucket.org/osrf/gazebo/issue/1159)
1. Improved pkgconfig with SDF
    * [Pull request #1062](https://bitbucket.org/osrf/gazebo/pull-request/1062)
1. Added a plugin to simulate aero dynamics
    * [Pull request #905](https://bitbucket.org/osrf/gazebo/pull-request/905)
1. Updated bullet support
    * [Issue #1069](https://bitbucket.org/osrf/gazebo/issue/1069)
    * [Pull request #1011](https://bitbucket.org/osrf/gazebo/pull-request/1011)
    * [Pull request #996](https://bitbucket.org/osrf/gazebo/pull-request/966)
    * [Pull request #1024](https://bitbucket.org/osrf/gazebo/pull-request/1024)
1. Updated simbody support
    * [Pull request #995](https://bitbucket.org/osrf/gazebo/pull-request/995)
1. Updated worlds to SDF 1.5
    * [Pull request #1021](https://bitbucket.org/osrf/gazebo/pull-request/1021)
1. Improvements to ODE
    * [Pull request #1001](https://bitbucket.org/osrf/gazebo/pull-request/1001)
    * [Pull request #1014](https://bitbucket.org/osrf/gazebo/pull-request/1014)
    * [Pull request #1015](https://bitbucket.org/osrf/gazebo/pull-request/1015)
    * [Pull request #1016](https://bitbucket.org/osrf/gazebo/pull-request/1016)
1. New command line tool
    * [Pull request #972](https://bitbucket.org/osrf/gazebo/pull-request/972)
1. Graphical user interface improvements
    * [Pull request #971](https://bitbucket.org/osrf/gazebo/pull-request/971)
    * [Pull request #1013](https://bitbucket.org/osrf/gazebo/pull-request/1013)
    * [Pull request #989](https://bitbucket.org/osrf/gazebo/pull-request/989)
1. Created a friction pyramid class
    * [Pull request #935](https://bitbucket.org/osrf/gazebo/pull-request/935)
1. Added GetWorldEnergy functions to Model, Joint, and Link
    * [Pull request #1017](https://bitbucket.org/osrf/gazebo/pull-request/1017)
1. Preparing Gazebo for admission into Ubuntu
    * [Pull request #969](https://bitbucket.org/osrf/gazebo/pull-request/969)
    * [Pull request #998](https://bitbucket.org/osrf/gazebo/pull-request/998)
    * [Pull request #1002](https://bitbucket.org/osrf/gazebo/pull-request/1002)
1. Add method for querying if useImplicitStiffnessDamping flag is set for a given joint
    * [Issue #629](https://bitbucket.org/osrf/gazebo/issue/629)
    * [Pull request #1006](https://bitbucket.org/osrf/gazebo/pull-request/1006)
1. Fix joint axis frames
    * [Issue #494](https://bitbucket.org/osrf/gazebo/issue/494)
    * [Pull request #963](https://bitbucket.org/osrf/gazebo/pull-request/963)
1. Compute joint anchor pose relative to parent
    * [Issue #1029](https://bitbucket.org/osrf/gazebo/issue/1029)
    * [Pull request #982](https://bitbucket.org/osrf/gazebo/pull-request/982)
1. Cleanup the installed worlds
    * [Issue #1036](https://bitbucket.org/osrf/gazebo/issue/1036)
    * [Pull request #984](https://bitbucket.org/osrf/gazebo/pull-request/984)
1. Update to the GPS sensor
    * [Issue #1059](https://bitbucket.org/osrf/gazebo/issue/1059)
    * [Pull request #984](https://bitbucket.org/osrf/gazebo/pull-request/984)
1. Removed libtool from plugin loading
    * [Pull request #981](https://bitbucket.org/osrf/gazebo/pull-request/981)
1. Added functions to get inertial information for a link in the world frame.
    * [Pull request #1005](https://bitbucket.org/osrf/gazebo/pull-request/1005)

## Gazebo 2.0

### Gazebo 2.2.6 (2015-09-28)

1. Backport fixes to setup.sh from pull request #1430 to 2.2 branch
    * [Pull request 1889](https://bitbucket.org/osrf/gazebo/pull-request/1889)
1. Fix heightmap texture loading (2.2)
    * [Pull request 1596](https://bitbucket.org/osrf/gazebo/pull-request/1596)
1. Prevent out of bounds array access in SkidSteerDrivePlugin (found by cppcheck 1.68)
    * [Pull request 1379](https://bitbucket.org/osrf/gazebo/pull-request/1379)
1. Fix build with boost 1.57 for 2.2 branch (#1399)
    * [Pull request 1358](https://bitbucket.org/osrf/gazebo/pull-request/1358)
1. Fix manpage test failures by incrementing year to 2015
    * [Pull request 1361](https://bitbucket.org/osrf/gazebo/pull-request/1361)
1. Fix build for OS X 10.10 (#1304, #1289)
    * [Pull request 1346](https://bitbucket.org/osrf/gazebo/pull-request/1346)
1. Restore ODELink ABI, use Link variables instead (#1354)
    * [Pull request 1347](https://bitbucket.org/osrf/gazebo/pull-request/1347)
1. Fix inertia_ratio test
    * [Pull request 1344](https://bitbucket.org/osrf/gazebo/pull-request/1344)
1. backport collision visual fix -> 2.2
    * [Pull request 1343](https://bitbucket.org/osrf/gazebo/pull-request/1343)
1. Fix two code_check errors on 2.2
    * [Pull request 1314](https://bitbucket.org/osrf/gazebo/pull-request/1314)
1. issue #243 fix Link::GetWorldLinearAccel and Link::GetWorldAngularAccel for ODE
    * [Pull request 1284](https://bitbucket.org/osrf/gazebo/pull-request/1284)

### Gazebo 2.2.3 (2014-04-29)

1. Removed redundant call to World::Init
    * [Pull request #1107](https://bitbucket.org/osrf/gazebo/pull-request/1107)
    * [Issue #1208](https://bitbucket.org/osrf/gazebo/issue/1208)
1. Return proper error codes when gazebo exits
    * [Pull request #1085](https://bitbucket.org/osrf/gazebo/pull-request/1085)
    * [Issue #1178](https://bitbucket.org/osrf/gazebo/issue/1178)
1. Fixed Camera::GetWorldRotation().
    * [Pull request #1071](https://bitbucket.org/osrf/gazebo/pull-request/1071)
    * [Issue #1087](https://bitbucket.org/osrf/gazebo/issue/1087)
1. Fixed memory leak in image conversion
    * [Pull request #1073](https://bitbucket.org/osrf/gazebo/pull-request/1073)

### Gazebo 2.2.1 (xxxx-xx-xx)

1. Fix heightmap model texture loading.
    * [Pull request #1596](https://bitbucket.org/osrf/gazebo/pull-request/1596)

### Gazebo 2.2.0 (2014-01-10)

1. Fix compilation when using OGRE-1.9 (full support is being worked on)
    * [Issue #994](https://bitbucket.org/osrf/gazebo/issue/994)
    * [Issue #995](https://bitbucket.org/osrf/gazebo/issue/995)
    * [Issue #996](https://bitbucket.org/osrf/gazebo/issue/996)
    * [Pull request #883](https://bitbucket.org/osrf/gazebo/pull-request/883)
1. Added unit test for issue 624.
    * [Issue #624](https://bitbucket.org/osrf/gazebo/issue/624).
    * [Pull request #889](https://bitbucket.org/osrf/gazebo/pull-request/889)
1. Use 3x3 PCF shadows for smoother shadows.
    * [Pull request #887](https://bitbucket.org/osrf/gazebo/pull-request/887)
1. Update manpage copyright to 2014.
    * [Pull request #893](https://bitbucket.org/osrf/gazebo/pull-request/893)
1. Added friction integration test .
    * [Pull request #885](https://bitbucket.org/osrf/gazebo/pull-request/885)
1. Fix joint anchor when link pose is not specified.
    * [Issue #978](https://bitbucket.org/osrf/gazebo/issue/978)
    * [Pull request #862](https://bitbucket.org/osrf/gazebo/pull-request/862)
1. Added (ESC) tooltip for GUI Selection Mode icon.
    * [Issue #993](https://bitbucket.org/osrf/gazebo/issue/993)
    * [Pull request #888](https://bitbucket.org/osrf/gazebo/pull-request/888)
1. Removed old comment about resolved issue.
    * [Issue #837](https://bitbucket.org/osrf/gazebo/issue/837)
    * [Pull request #880](https://bitbucket.org/osrf/gazebo/pull-request/880)
1. Made SimbodyLink::Get* function thread-safe
    * [Issue #918](https://bitbucket.org/osrf/gazebo/issue/918)
    * [Pull request #872](https://bitbucket.org/osrf/gazebo/pull-request/872)
1. Suppressed spurious gzlog messages in ODE::Body
    * [Issue #983](https://bitbucket.org/osrf/gazebo/issue/983)
    * [Pull request #875](https://bitbucket.org/osrf/gazebo/pull-request/875)
1. Fixed Force Torque Sensor Test by properly initializing some values.
    * [Issue #982](https://bitbucket.org/osrf/gazebo/issue/982)
    * [Pull request #869](https://bitbucket.org/osrf/gazebo/pull-request/869)
1. Added breakable joint plugin to support breakable walls.
    * [Pull request #865](https://bitbucket.org/osrf/gazebo/pull-request/865)
1. Used different tuple syntax to fix compilation on OSX mavericks.
    * [Issue #947](https://bitbucket.org/osrf/gazebo/issue/947)
    * [Pull request #858](https://bitbucket.org/osrf/gazebo/pull-request/858)
1. Fixed sonar test and deprecation warning.
    * [Pull request #856](https://bitbucket.org/osrf/gazebo/pull-request/856)
1. Speed up test compilation.
    * Part of [Issue #955](https://bitbucket.org/osrf/gazebo/issue/955)
    * [Pull request #846](https://bitbucket.org/osrf/gazebo/pull-request/846)
1. Added Joint::SetEffortLimit API
    * [Issue #923](https://bitbucket.org/osrf/gazebo/issue/923)
    * [Pull request #808](https://bitbucket.org/osrf/gazebo/pull-request/808)
1. Made bullet output less verbose.
    * [Pull request #839](https://bitbucket.org/osrf/gazebo/pull-request/839)
1. Convergence acceleration and stability tweak to make atlas_v3 stable
    * [Issue #895](https://bitbucket.org/osrf/gazebo/issue/895)
    * [Pull request #772](https://bitbucket.org/osrf/gazebo/pull-request/772)
1. Added colors, textures and world files for the SPL RoboCup environment
    * [Pull request #838](https://bitbucket.org/osrf/gazebo/pull-request/838)
1. Fixed bitbucket_pullrequests tool to work with latest BitBucket API.
    * [Issue #933](https://bitbucket.org/osrf/gazebo/issue/933)
    * [Pull request #841](https://bitbucket.org/osrf/gazebo/pull-request/841)
1. Fixed cppcheck warnings.
    * [Pull request #842](https://bitbucket.org/osrf/gazebo/pull-request/842)

### Gazebo 2.1.0 (2013-11-08)
1. Fix mainwindow unit test
    * [Pull request #752](https://bitbucket.org/osrf/gazebo/pull-request/752)
1. Visualize moment of inertia
    * Pull request [#745](https://bitbucket.org/osrf/gazebo/pull-request/745), [#769](https://bitbucket.org/osrf/gazebo/pull-request/769), [#787](https://bitbucket.org/osrf/gazebo/pull-request/787)
    * [Issue #203](https://bitbucket.org/osrf/gazebo/issue/203)
1. Update tool to count lines of code
    * [Pull request #758](https://bitbucket.org/osrf/gazebo/pull-request/758)
1. Implement World::Clear
    * Pull request [#785](https://bitbucket.org/osrf/gazebo/pull-request/785), [#804](https://bitbucket.org/osrf/gazebo/pull-request/804)
1. Improve Bullet support
    * [Pull request #805](https://bitbucket.org/osrf/gazebo/pull-request/805)
1. Fix doxygen spacing
    * [Pull request #740](https://bitbucket.org/osrf/gazebo/pull-request/740)
1. Add tool to generate model images for thepropshop.org
    * [Pull request #734](https://bitbucket.org/osrf/gazebo/pull-request/734)
1. Added paging support for terrains
    * [Pull request #707](https://bitbucket.org/osrf/gazebo/pull-request/707)
1. Added plugin path to LID_LIBRARY_PATH in setup.sh
    * [Pull request #750](https://bitbucket.org/osrf/gazebo/pull-request/750)
1. Fix for OSX
    * [Pull request #766](https://bitbucket.org/osrf/gazebo/pull-request/766)
    * [Pull request #786](https://bitbucket.org/osrf/gazebo/pull-request/786)
    * [Issue #906](https://bitbucket.org/osrf/gazebo/issue/906)
1. Update copyright information
    * [Pull request #771](https://bitbucket.org/osrf/gazebo/pull-request/771)
1. Enable screen dependent tests
    * [Pull request #764](https://bitbucket.org/osrf/gazebo/pull-request/764)
    * [Issue #811](https://bitbucket.org/osrf/gazebo/issue/811)
1. Fix gazebo command line help message
    * [Pull request #775](https://bitbucket.org/osrf/gazebo/pull-request/775)
    * [Issue #898](https://bitbucket.org/osrf/gazebo/issue/898)
1. Fix man page test
    * [Pull request #774](https://bitbucket.org/osrf/gazebo/pull-request/774)
1. Improve load time by reducing calls to RTShader::Update
    * [Pull request #773](https://bitbucket.org/osrf/gazebo/pull-request/773)
    * [Issue #877](https://bitbucket.org/osrf/gazebo/issue/877)
1. Fix joint visualization
    * [Pull request #776](https://bitbucket.org/osrf/gazebo/pull-request/776)
    * [Pull request #802](https://bitbucket.org/osrf/gazebo/pull-request/802)
    * [Issue #464](https://bitbucket.org/osrf/gazebo/issue/464)
1. Add helpers to fix NaN
    * [Pull request #742](https://bitbucket.org/osrf/gazebo/pull-request/742)
1. Fix model resizing via the GUI
    * [Pull request #763](https://bitbucket.org/osrf/gazebo/pull-request/763)
    * [Issue #885](https://bitbucket.org/osrf/gazebo/issue/885)
1. Simplify gzlog test by using sha1
    * [Pull request #781](https://bitbucket.org/osrf/gazebo/pull-request/781)
    * [Issue #837](https://bitbucket.org/osrf/gazebo/issue/837)
1. Enable cppcheck for header files
    * [Pull request #782](https://bitbucket.org/osrf/gazebo/pull-request/782)
    * [Issue #907](https://bitbucket.org/osrf/gazebo/issue/907)
1. Fix broken regression test
    * [Pull request #784](https://bitbucket.org/osrf/gazebo/pull-request/784)
    * [Issue #884](https://bitbucket.org/osrf/gazebo/issue/884)
1. All simbody and dart to pass tests
    * [Pull request #790](https://bitbucket.org/osrf/gazebo/pull-request/790)
    * [Issue #873](https://bitbucket.org/osrf/gazebo/issue/873)
1. Fix camera rotation from SDF
    * [Pull request #789](https://bitbucket.org/osrf/gazebo/pull-request/789)
    * [Issue #920](https://bitbucket.org/osrf/gazebo/issue/920)
1. Fix bitbucket pullrequest command line tool to match new API
    * [Pull request #803](https://bitbucket.org/osrf/gazebo/pull-request/803)
1. Fix transceiver spawn errors in tests
    * [Pull request #811](https://bitbucket.org/osrf/gazebo/pull-request/811)
    * [Pull request #814](https://bitbucket.org/osrf/gazebo/pull-request/814)

### Gazebo 2.0.0 (2013-10-08)
1. Refactor code check tool.
    * [Pull Request #669](https://bitbucket.org/osrf/gazebo/pull-request/669)
1. Added pull request tool for Bitbucket.
    * [Pull Request #670](https://bitbucket.org/osrf/gazebo/pull-request/670)
    * [Pull Request #691](https://bitbucket.org/osrf/gazebo/pull-request/671)
1. New wireless receiver and transmitter sensor models.
    * [Pull Request #644](https://bitbucket.org/osrf/gazebo/pull-request/644)
    * [Pull Request #675](https://bitbucket.org/osrf/gazebo/pull-request/675)
    * [Pull Request #727](https://bitbucket.org/osrf/gazebo/pull-request/727)
1. Audio support using OpenAL.
    * [Pull Request #648](https://bitbucket.org/osrf/gazebo/pull-request/648)
    * [Pull Request #704](https://bitbucket.org/osrf/gazebo/pull-request/704)
1. Simplify command-line parsing of gztopic echo output.
    * [Pull Request #674](https://bitbucket.org/osrf/gazebo/pull-request/674)
    * Resolves: [Issue #795](https://bitbucket.org/osrf/gazebo/issue/795)
1. Use UNIX directories through the user of GNUInstallDirs cmake module.
    * [Pull Request #676](https://bitbucket.org/osrf/gazebo/pull-request/676)
    * [Pull Request #681](https://bitbucket.org/osrf/gazebo/pull-request/681)
1. New GUI interactions for object manipulation.
    * [Pull Request #634](https://bitbucket.org/osrf/gazebo/pull-request/634)
1. Fix for OSX menubar.
    * [Pull Request #677](https://bitbucket.org/osrf/gazebo/pull-request/677)
1. Remove internal SDF directories and dependencies.
    * [Pull Request #680](https://bitbucket.org/osrf/gazebo/pull-request/680)
1. Add minimum version for sdformat.
    * [Pull Request #682](https://bitbucket.org/osrf/gazebo/pull-request/682)
    * Resolves: [Issue #818](https://bitbucket.org/osrf/gazebo/issue/818)
1. Allow different gtest parameter types with ServerFixture
    * [Pull Request #686](https://bitbucket.org/osrf/gazebo/pull-request/686)
    * Resolves: [Issue #820](https://bitbucket.org/osrf/gazebo/issue/820)
1. GUI model scaling when using Bullet.
    * [Pull Request #683](https://bitbucket.org/osrf/gazebo/pull-request/683)
1. Fix typo in cmake config.
    * [Pull Request #694](https://bitbucket.org/osrf/gazebo/pull-request/694)
    * Resolves: [Issue #824](https://bitbucket.org/osrf/gazebo/issue/824)
1. Remove gazebo include subdir from pkgconfig and cmake config.
    * [Pull Request #691](https://bitbucket.org/osrf/gazebo/pull-request/691)
1. Torsional spring demo
    * [Pull Request #693](https://bitbucket.org/osrf/gazebo/pull-request/693)
1. Remove repeated call to SetAxis in Joint.cc
    * [Pull Request #695](https://bitbucket.org/osrf/gazebo/pull-request/695)
    * Resolves: [Issue #823](https://bitbucket.org/osrf/gazebo/issue/823)
1. Add test for rotational joints.
    * [Pull Request #697](https://bitbucket.org/osrf/gazebo/pull-request/697)
    * Resolves: [Issue #820](https://bitbucket.org/osrf/gazebo/issue/820)
1. Fix compilation of tests using Joint base class
    * [Pull Request #701](https://bitbucket.org/osrf/gazebo/pull-request/701)
1. Terrain paging implemented.
    * [Pull Request #687](https://bitbucket.org/osrf/gazebo/pull-request/687)
1. Improve timeout error reporting in ServerFixture
    * [Pull Request #705](https://bitbucket.org/osrf/gazebo/pull-request/705)
1. Fix mouse picking for cases where visuals overlap with the laser
    * [Pull Request #709](https://bitbucket.org/osrf/gazebo/pull-request/709)
1. Fix string literals for OSX
    * [Pull Request #712](https://bitbucket.org/osrf/gazebo/pull-request/712)
    * Resolves: [Issue #803](https://bitbucket.org/osrf/gazebo/issue/803)
1. Support for ENABLE_TESTS_COMPILATION cmake parameter
    * [Pull Request #708](https://bitbucket.org/osrf/gazebo/pull-request/708)
1. Updated system gui plugin
    * [Pull Request #702](https://bitbucket.org/osrf/gazebo/pull-request/702)
1. Fix force torque unit test issue
    * [Pull Request #673](https://bitbucket.org/osrf/gazebo/pull-request/673)
    * Resolves: [Issue #813](https://bitbucket.org/osrf/gazebo/issue/813)
1. Use variables to control auto generation of CFlags
    * [Pull Request #699](https://bitbucket.org/osrf/gazebo/pull-request/699)
1. Remove deprecated functions.
    * [Pull Request #715](https://bitbucket.org/osrf/gazebo/pull-request/715)
1. Fix typo in `Camera.cc`
    * [Pull Request #719](https://bitbucket.org/osrf/gazebo/pull-request/719)
    * Resolves: [Issue #846](https://bitbucket.org/osrf/gazebo/issue/846)
1. Performance improvements
    * [Pull Request #561](https://bitbucket.org/osrf/gazebo/pull-request/561)
1. Fix gripper model.
    * [Pull Request #713](https://bitbucket.org/osrf/gazebo/pull-request/713)
    * Resolves: [Issue #314](https://bitbucket.org/osrf/gazebo/issue/314)
1. First part of Simbody integration
    * [Pull Request #716](https://bitbucket.org/osrf/gazebo/pull-request/716)

## Gazebo 1.9

### Gazebo 1.9.6 (2014-04-29)

1. Refactored inertia ratio reduction for ODE
    * [Pull request #1114](https://bitbucket.org/osrf/gazebo/pull-request/1114)
1. Improved collada loading performance
    * [Pull request #1075](https://bitbucket.org/osrf/gazebo/pull-request/1075)

### Gazebo 1.9.3 (2014-01-10)

1. Add thickness to plane to remove shadow flickering.
    * [Pull request #886](https://bitbucket.org/osrf/gazebo/pull-request/886)
1. Temporary GUI shadow toggle fix.
    * [Issue #925](https://bitbucket.org/osrf/gazebo/issue/925)
    * [Pull request #868](https://bitbucket.org/osrf/gazebo/pull-request/868)
1. Fix memory access bugs with libc++ on mavericks.
    * [Issue #965](https://bitbucket.org/osrf/gazebo/issue/965)
    * [Pull request #857](https://bitbucket.org/osrf/gazebo/pull-request/857)
    * [Pull request #881](https://bitbucket.org/osrf/gazebo/pull-request/881)
1. Replaced printf with cout in gztopic hz.
    * [Issue #969](https://bitbucket.org/osrf/gazebo/issue/969)
    * [Pull request #854](https://bitbucket.org/osrf/gazebo/pull-request/854)
1. Add Dark grey material and fix indentation.
    * [Pull request #851](https://bitbucket.org/osrf/gazebo/pull-request/851)
1. Fixed sonar sensor unit test.
    * [Pull request #848](https://bitbucket.org/osrf/gazebo/pull-request/848)
1. Convergence acceleration and stability tweak to make atlas_v3 stable.
    * [Pull request #845](https://bitbucket.org/osrf/gazebo/pull-request/845)
1. Update gtest to 1.7.0 to resolve problems with libc++.
    * [Issue #947](https://bitbucket.org/osrf/gazebo/issue/947)
    * [Pull request #827](https://bitbucket.org/osrf/gazebo/pull-request/827)
1. Fixed LD_LIBRARY_PATH for plugins.
    * [Issue #957](https://bitbucket.org/osrf/gazebo/issue/957)
    * [Pull request #844](https://bitbucket.org/osrf/gazebo/pull-request/844)
1. Fix transceiver sporadic errors.
    * Backport of [pull request #811](https://bitbucket.org/osrf/gazebo/pull-request/811)
    * [Pull request #836](https://bitbucket.org/osrf/gazebo/pull-request/836)
1. Modified the MsgTest to be deterministic with time checks.
    * [Pull request #843](https://bitbucket.org/osrf/gazebo/pull-request/843)
1. Fixed seg fault in LaserVisual.
    * [Issue #950](https://bitbucket.org/osrf/gazebo/issue/950)
    * [Pull request #832](https://bitbucket.org/osrf/gazebo/pull-request/832)
1. Implemented the option to disable tests that need a working screen to run properly.
    * Backport of [Pull request #764](https://bitbucket.org/osrf/gazebo/pull-request/764)
    * [Pull request #837](https://bitbucket.org/osrf/gazebo/pull-request/837)
1. Cleaned up gazebo shutdown.
    * [Pull request #829](https://bitbucket.org/osrf/gazebo/pull-request/829)
1. Fixed bug associated with loading joint child links.
    * [Issue #943](https://bitbucket.org/osrf/gazebo/issue/943)
    * [Pull request #820](https://bitbucket.org/osrf/gazebo/pull-request/820)

### Gazebo 1.9.2 (2013-11-08)
1. Fix enable/disable sky and clouds from SDF
    * [Pull request #809](https://bitbucket.org/osrf/gazebo/pull-request/809])
1. Fix occasional blank GUI screen on startup
    * [Pull request #815](https://bitbucket.org/osrf/gazebo/pull-request/815])
1. Fix GPU laser when interacting with heightmaps
    * [Pull request #796](https://bitbucket.org/osrf/gazebo/pull-request/796])
1. Added API/ABI checker command line tool
    * [Pull request #765](https://bitbucket.org/osrf/gazebo/pull-request/765])
1. Added gtest version information
    * [Pull request #801](https://bitbucket.org/osrf/gazebo/pull-request/801])
1. Fix GUI world saving
    * [Pull request #806](https://bitbucket.org/osrf/gazebo/pull-request/806])
1. Enable anti-aliasing for camera sensor
    * [Pull request #800](https://bitbucket.org/osrf/gazebo/pull-request/800])
1. Make sensor noise deterministic
    * [Pull request #788](https://bitbucket.org/osrf/gazebo/pull-request/788])
1. Fix build problem
    * [Issue #901](https://bitbucket.org/osrf/gazebo/issue/901)
    * [Pull request #778](https://bitbucket.org/osrf/gazebo/pull-request/778])
1. Fix a typo in Camera.cc
    * [Pull request #720](https://bitbucket.org/osrf/gazebo/pull-request/720])
    * [Issue #846](https://bitbucket.org/osrf/gazebo/issue/846)
1. Fix OSX menu bar
    * [Pull request #688](https://bitbucket.org/osrf/gazebo/pull-request/688])
1. Fix gazebo::init by calling sdf::setFindCallback() before loading the sdf in gzfactory.
    * [Pull request #678](https://bitbucket.org/osrf/gazebo/pull-request/678])
    * [Issue #817](https://bitbucket.org/osrf/gazebo/issue/817)

### Gazebo 1.9.1 (2013-08-20)
* Deprecate header files that require case-sensitive filesystem (e.g. Common.hh, Physics.hh) [https://bitbucket.org/osrf/gazebo/pull-request/638/fix-for-775-deprecate-headers-that-require]
* Initial support for building on Mac OS X [https://bitbucket.org/osrf/gazebo/pull-request/660/osx-support-for-gazebo-19] [https://bitbucket.org/osrf/gazebo/pull-request/657/cmake-fixes-for-osx]
* Fixes for various issues [https://bitbucket.org/osrf/gazebo/pull-request/635/fix-for-issue-792/diff] [https://bitbucket.org/osrf/gazebo/pull-request/628/allow-scoped-and-non-scoped-joint-names-to/diff] [https://bitbucket.org/osrf/gazebo/pull-request/636/fix-build-dependency-in-message-generation/diff] [https://bitbucket.org/osrf/gazebo/pull-request/639/make-the-unversioned-setupsh-a-copy-of-the/diff] [https://bitbucket.org/osrf/gazebo/pull-request/650/added-missing-lib-to-player-client-library/diff] [https://bitbucket.org/osrf/gazebo/pull-request/656/install-gzmode_create-without-sh-suffix/diff]

### Gazebo 1.9.0 (2013-07-23)
* Use external package [sdformat](https://bitbucket.org/osrf/sdformat) for sdf parsing, refactor the `Element::GetValue*` function calls, and deprecate Gazebo's internal sdf parser [https://bitbucket.org/osrf/gazebo/pull-request/627]
* Improved ROS support ([[Tutorials#ROS_Integration |documentation here]]) [https://bitbucket.org/osrf/gazebo/pull-request/559]
* Added Sonar, Force-Torque, and Tactile Pressure sensors [https://bitbucket.org/osrf/gazebo/pull-request/557], [https://bitbucket.org/osrf/gazebo/pull-request/567]
* Add compile-time defaults for environment variables so that sourcing setup.sh is unnecessary in most cases [https://bitbucket.org/osrf/gazebo/pull-request/620]
* Enable user camera to follow objects in client window [https://bitbucket.org/osrf/gazebo/pull-request/603]
* Install protobuf message files for use in custom messages [https://bitbucket.org/osrf/gazebo/pull-request/614]
* Change default compilation flags to improve debugging [https://bitbucket.org/osrf/gazebo/pull-request/617]
* Change to supported relative include paths [https://bitbucket.org/osrf/gazebo/pull-request/594]
* Fix display of laser scans when sensor is rotated [https://bitbucket.org/osrf/gazebo/pull-request/599]

## Gazebo 1.8

### Gazebo 1.8.7 (2013-07-16)
* Fix bug in URDF parsing of Vector3 elements [https://bitbucket.org/osrf/gazebo/pull-request/613]
* Fix compilation errors with newest libraries [https://bitbucket.org/osrf/gazebo/pull-request/615]

### Gazebo 1.8.6 (2013-06-07)
* Fix inertia lumping in the URDF parser[https://bitbucket.org/osrf/gazebo/pull-request/554]
* Fix for ODEJoint CFM damping sign error [https://bitbucket.org/osrf/gazebo/pull-request/586]
* Fix transport memory growth[https://bitbucket.org/osrf/gazebo/pull-request/584]
* Reduce log file data in order to reduce buffer growth that results in out of memory kernel errors[https://bitbucket.org/osrf/gazebo/pull-request/587]

### Gazebo 1.8.5 (2013-06-04)
* Fix Gazebo build for machines without a valid display.[https://bitbucket.org/osrf/gazebo/commits/37f00422eea03365b839a632c1850431ee6a1d67]

### Gazebo 1.8.4 (2013-06-03)
* Fix UDRF to SDF converter so that URDF gazebo extensions are applied to all collisions in a link.[https://bitbucket.org/osrf/gazebo/pull-request/579]
* Prevent transport layer from locking when a gzclient connects to a gzserver over a connection with high latency.[https://bitbucket.org/osrf/gazebo/pull-request/572]
* Improve performance and fix uninitialized conditional jumps.[https://bitbucket.org/osrf/gazebo/pull-request/571]

### Gazebo 1.8.3 (2013-06-03)
* Fix for gzlog hanging when gzserver is not present or not responsive[https://bitbucket.org/osrf/gazebo/pull-request/577]
* Fix occasional segfault when generating log files[https://bitbucket.org/osrf/gazebo/pull-request/575]
* Performance improvement to ODE[https://bitbucket.org/osrf/gazebo/pull-request/556]
* Fix node initialization[https://bitbucket.org/osrf/gazebo/pull-request/570]
* Fix GPU laser Hz rate reduction when sensor moved away from world origin[https://bitbucket.org/osrf/gazebo/pull-request/566]
* Fix incorrect lighting in camera sensors when GPU laser is subscribe to[https://bitbucket.org/osrf/gazebo/pull-request/563]

### Gazebo 1.8.2 (2013-05-28)
* ODE performance improvements[https://bitbucket.org/osrf/gazebo/pull-request/535][https://bitbucket.org/osrf/gazebo/pull-request/537]
* Fixed tests[https://bitbucket.org/osrf/gazebo/pull-request/538][https://bitbucket.org/osrf/gazebo/pull-request/541][https://bitbucket.org/osrf/gazebo/pull-request/542]
* Fixed sinking vehicle bug[https://bitbucket.org/osrf/drcsim/issue/300] in pull-request[https://bitbucket.org/osrf/gazebo/pull-request/538]
* Fix GPU sensor throttling[https://bitbucket.org/osrf/gazebo/pull-request/536]
* Reduce string comparisons for better performance[https://bitbucket.org/osrf/gazebo/pull-request/546]
* Contact manager performance improvements[https://bitbucket.org/osrf/gazebo/pull-request/543]
* Transport performance improvements[https://bitbucket.org/osrf/gazebo/pull-request/548]
* Reduce friction noise[https://bitbucket.org/osrf/gazebo/pull-request/545]

### Gazebo 1.8.1 (2013-05-22)
* Please note that 1.8.1 contains a bug[https://bitbucket.org/osrf/drcsim/issue/300] that causes interpenetration between objects in resting contact to grow slowly.  Please update to 1.8.2 for the patch.
* Added warm starting[https://bitbucket.org/osrf/gazebo/pull-request/529]
* Reduced console output[https://bitbucket.org/osrf/gazebo/pull-request/533]
* Improved off screen rendering performance[https://bitbucket.org/osrf/gazebo/pull-request/530]
* Performance improvements [https://bitbucket.org/osrf/gazebo/pull-request/535] [https://bitbucket.org/osrf/gazebo/pull-request/537]

### Gazebo 1.8.0 (2013-05-17)
* Fixed slider axis [https://bitbucket.org/osrf/gazebo/pull-request/527]
* Fixed heightmap shadows [https://bitbucket.org/osrf/gazebo/pull-request/525]
* Fixed model and canonical link pose [https://bitbucket.org/osrf/gazebo/pull-request/519]
* Fixed OSX message header[https://bitbucket.org/osrf/gazebo/pull-request/524]
* Added zlib compression for logging [https://bitbucket.org/osrf/gazebo/pull-request/515]
* Allow clouds to be disabled in cameras [https://bitbucket.org/osrf/gazebo/pull-request/507]
* Camera rendering performance [https://bitbucket.org/osrf/gazebo/pull-request/528]


## Gazebo 1.7

### Gazebo 1.7.3 (2013-05-08)
* Fixed log cleanup (again) [https://bitbucket.org/osrf/gazebo/pull-request/511/fix-log-cleanup-logic]

### Gazebo 1.7.2 (2013-05-07)
* Fixed log cleanup [https://bitbucket.org/osrf/gazebo/pull-request/506/fix-gzlog-stop-command-line]
* Minor documentation fix [https://bitbucket.org/osrf/gazebo/pull-request/488/minor-documentation-fix]

### Gazebo 1.7.1 (2013-04-19)
* Fixed tests
* IMU sensor receives time stamped data from links
* Fix saving image frames [https://bitbucket.org/osrf/gazebo/pull-request/466/fix-saving-frames/diff]
* Wireframe rendering in GUI [https://bitbucket.org/osrf/gazebo/pull-request/414/allow-rendering-of-models-in-wireframe]
* Improved logging performance [https://bitbucket.org/osrf/gazebo/pull-request/457/improvements-to-gzlog-filter-and-logging]
* Viscous mud model [https://bitbucket.org/osrf/gazebo/pull-request/448/mud-plugin/diff]

## Gazebo 1.6

### Gazebo 1.6.3 (2013-04-15)
* Fixed a [critical SDF bug](https://bitbucket.org/osrf/gazebo/pull-request/451)
* Fixed a [laser offset bug](https://bitbucket.org/osrf/gazebo/pull-request/449)

### Gazebo 1.6.2 (2013-04-14)
* Fix for fdir1 physics property [https://bitbucket.org/osrf/gazebo/pull-request/429/fixes-to-treat-fdir1-better-1-rotate-into/diff]
* Fix for force torque sensor [https://bitbucket.org/osrf/gazebo/pull-request/447]
* SDF documentation fix [https://bitbucket.org/osrf/gazebo/issue/494/joint-axis-reference-frame-doesnt-match]

### Gazebo 1.6.1 (2013-04-05)
* Switch default build type to Release.

### Gazebo 1.6.0 (2013-04-05)
* Improvements to inertia in rubble pile
* Various Bullet integration advances.
* Noise models for ray, camera, and imu sensors.
* SDF 1.4, which accommodates more physics engine parameters and also some sensor noise models.
* Initial support for making movies from within Gazebo.
* Many performance improvements.
* Many bug fixes.
* Progress toward to building on OS X.

## Gazebo 1.5

### Gazebo 1.5.0 (2013-03-11)
* Partial integration of Bullet
  * Includes: cubes, spheres, cylinders, planes, meshes, revolute joints, ray sensors
* GUI Interface for log writing.
* Threaded sensors.
* Multi-camera sensor.

* Fixed the following issues:
 * [https://bitbucket.org/osrf/gazebo/issue/236 Issue #236]
 * [https://bitbucket.org/osrf/gazebo/issue/507 Issue #507]
 * [https://bitbucket.org/osrf/gazebo/issue/530 Issue #530]
 * [https://bitbucket.org/osrf/gazebo/issue/279 Issue #279]
 * [https://bitbucket.org/osrf/gazebo/issue/529 Issue #529]
 * [https://bitbucket.org/osrf/gazebo/issue/239 Issue #239]
 * [https://bitbucket.org/osrf/gazebo/issue/5 Issue #5]

## Gazebo 1.4

### Gazebo 1.4.0 (2013-02-01)
* New Features:
 * GUI elements to display messages from the server.
 * Multi-floor building editor and creator.
 * Improved sensor visualizations.
 * Improved mouse interactions

* Fixed the following issues:
 * [https://bitbucket.org/osrf/gazebo/issue/16 Issue #16]
 * [https://bitbucket.org/osrf/gazebo/issue/142 Issue #142]
 * [https://bitbucket.org/osrf/gazebo/issue/229 Issue #229]
 * [https://bitbucket.org/osrf/gazebo/issue/277 Issue #277]
 * [https://bitbucket.org/osrf/gazebo/issue/291 Issue #291]
 * [https://bitbucket.org/osrf/gazebo/issue/310 Issue #310]
 * [https://bitbucket.org/osrf/gazebo/issue/320 Issue #320]
 * [https://bitbucket.org/osrf/gazebo/issue/329 Issue #329]
 * [https://bitbucket.org/osrf/gazebo/issue/333 Issue #333]
 * [https://bitbucket.org/osrf/gazebo/issue/334 Issue #334]
 * [https://bitbucket.org/osrf/gazebo/issue/335 Issue #335]
 * [https://bitbucket.org/osrf/gazebo/issue/341 Issue #341]
 * [https://bitbucket.org/osrf/gazebo/issue/350 Issue #350]
 * [https://bitbucket.org/osrf/gazebo/issue/384 Issue #384]
 * [https://bitbucket.org/osrf/gazebo/issue/431 Issue #431]
 * [https://bitbucket.org/osrf/gazebo/issue/433 Issue #433]
 * [https://bitbucket.org/osrf/gazebo/issue/453 Issue #453]
 * [https://bitbucket.org/osrf/gazebo/issue/456 Issue #456]
 * [https://bitbucket.org/osrf/gazebo/issue/457 Issue #457]
 * [https://bitbucket.org/osrf/gazebo/issue/459 Issue #459]

## Gazebo 1.3

### Gazebo 1.3.1 (2012-12-14)
* Fixed the following issues:
 * [https://bitbucket.org/osrf/gazebo/issue/297 Issue #297]
* Other bugs fixed:
 * [https://bitbucket.org/osrf/gazebo/pull-request/164/ Fix light bounding box to disable properly when deselected]
 * [https://bitbucket.org/osrf/gazebo/pull-request/169/ Determine correct local IP address, to make remote clients work properly]
 * Various test fixes

### Gazebo 1.3.0 (2012-12-03)
* Fixed the following issues:
 * [https://bitbucket.org/osrf/gazebo/issue/233 Issue #233]
 * [https://bitbucket.org/osrf/gazebo/issue/238 Issue #238]
 * [https://bitbucket.org/osrf/gazebo/issue/2 Issue #2]
 * [https://bitbucket.org/osrf/gazebo/issue/95 Issue #95]
 * [https://bitbucket.org/osrf/gazebo/issue/97 Issue #97]
 * [https://bitbucket.org/osrf/gazebo/issue/90 Issue #90]
 * [https://bitbucket.org/osrf/gazebo/issue/253 Issue #253]
 * [https://bitbucket.org/osrf/gazebo/issue/163 Issue #163]
 * [https://bitbucket.org/osrf/gazebo/issue/91 Issue #91]
 * [https://bitbucket.org/osrf/gazebo/issue/245 Issue #245]
 * [https://bitbucket.org/osrf/gazebo/issue/242 Issue #242]
 * [https://bitbucket.org/osrf/gazebo/issue/156 Issue #156]
 * [https://bitbucket.org/osrf/gazebo/issue/78 Issue #78]
 * [https://bitbucket.org/osrf/gazebo/issue/36 Issue #36]
 * [https://bitbucket.org/osrf/gazebo/issue/104 Issue #104]
 * [https://bitbucket.org/osrf/gazebo/issue/249 Issue #249]
 * [https://bitbucket.org/osrf/gazebo/issue/244 Issue #244]
 * [https://bitbucket.org/osrf/gazebo/issue/36 Issue #36]

* New features:
 * Default camera view changed to look down at the origin from a height of 2 meters at location (5, -5, 2).
 * Record state data using the '-r' command line option, playback recorded state data using the '-p' command line option
 * Adjust placement of lights using the mouse.
 * Reduced the startup time.
 * Added visual reference for GUI mouse movements.
 * SDF version 1.3 released (changes from 1.2 listed below):
     - added `name` to `<camera name="cam_name"/>`
     - added `pose` to `<camera><pose>...</pose></camera>`
     - removed `filename` from `<mesh><filename>...</filename><mesh>`, use uri only.
     - recovered `provide_feedback` under `<joint>`, allowing calling `physics::Joint::GetForceTorque` in plugins.
     - added `imu` under `<sensor>`.

## Gazebo 1.2

### Gazebo 1.2.6 (2012-11-08)
* Fixed a transport issue with the GUI. Fixed saving the world via the GUI. Added more documentation. ([https://bitbucket.org/osrf/gazebo/pull-request/43/fixed-a-transport-issue-with-the-gui-fixed/diff pull request #43])
* Clean up mutex usage. ([https://bitbucket.org/osrf/gazebo/pull-request/54/fix-mutex-in-modellistwidget-using-boost/diff pull request #54])
* Fix OGRE path determination ([https://bitbucket.org/osrf/gazebo/pull-request/58/fix-ogre-paths-so-this-also-works-with/diff pull request #58], [https://bitbucket.org/osrf/gazebo/pull-request/68/fix-ogre-plugindir-determination/diff pull request #68])
* Fixed a couple of crashes and model selection/dragging problems ([https://bitbucket.org/osrf/gazebo/pull-request/59/fixed-a-couple-of-crashes-and-model/diff pull request #59])

### Gazebo 1.2.5 (2012-10-22)
* Step increment update while paused fixed ([https://bitbucket.org/osrf/gazebo/pull-request/45/fix-proper-world-stepinc-count-we-were/diff pull request #45])
* Actually call plugin destructors on shutdown ([https://bitbucket.org/osrf/gazebo/pull-request/51/fixed-a-bug-which-prevent-a-plugin/diff pull request #51])
* Don't crash on bad SDF input ([https://bitbucket.org/osrf/gazebo/pull-request/52/fixed-loading-of-bad-sdf-files/diff pull request #52])
* Fix cleanup of ray sensors on model deletion ([https://bitbucket.org/osrf/gazebo/pull-request/53/deleting-a-model-with-a-ray-sensor-did/diff pull request #53])
* Fix loading / deletion of improperly specified models ([https://bitbucket.org/osrf/gazebo/pull-request/56/catch-when-loading-bad-models-joint/diff pull request #56])

### Gazebo 1.2.4 (10-19-2012:08:00:52)
*  Style fixes ([https://bitbucket.org/osrf/gazebo/pull-request/30/style-fixes/diff pull request #30]).
*  Fix joint position control ([https://bitbucket.org/osrf/gazebo/pull-request/49/fixed-position-joint-control/diff pull request #49])

### Gazebo 1.2.3 (10-16-2012:18:39:54)
*  Disabled selection highlighting due to bug ([https://bitbucket.org/osrf/gazebo/pull-request/44/disabled-selection-highlighting-fixed/diff pull request #44]).
*  Fixed saving a world via the GUI.

### Gazebo 1.2.2 (10-16-2012:15:12:22)
*  Skip search for system install of libccd, use version inside gazebo ([https://bitbucket.org/osrf/gazebo/pull-request/39/skip-search-for-system-install-of-libccd/diff pull request #39]).
*  Fixed sensor initialization race condition ([https://bitbucket.org/osrf/gazebo/pull-request/42/fix-sensor-initializaiton-race-condition pull request #42]).

### Gazebo 1.2.1 (10-15-2012:21:32:55)
*  Properly removed projectors attached to deleted models ([https://bitbucket.org/osrf/gazebo/pull-request/37/remove-projectors-that-are-attached-to/diff pull request #37]).
*  Fix model plugin loading bug ([https://bitbucket.org/osrf/gazebo/pull-request/31/moving-bool-first-in-model-and-world pull request #31]).
*  Fix light insertion and visualization of models prior to insertion ([https://bitbucket.org/osrf/gazebo/pull-request/35/fixed-light-insertion-and-visualization-of/diff pull request #35]).
*  Fixed GUI manipulation of static objects ([https://bitbucket.org/osrf/gazebo/issue/63/moving-static-objects-does-not-move-the issue #63] [https://bitbucket.org/osrf/gazebo/pull-request/38/issue-63-bug-patch-moving-static-objects/diff pull request #38]).
*  Fixed GUI selection bug ([https://bitbucket.org/osrf/gazebo/pull-request/40/fixed-selection-of-multiple-objects-at/diff pull request #40])

### Gazebo 1.2.0 (10-04-2012:20:01:20)
*  Updated GUI: new style, improved mouse controls, and removal of non-functional items.
*  Model database: An online repository of models.
*  Numerous bug fixes
*  APT repository hosted at [http://osrfoundation.org OSRF]
*  Improved process control prevents zombie processes<|MERGE_RESOLUTION|>--- conflicted
+++ resolved
@@ -50,10 +50,7 @@
 1. Switching to ignition math for the rendering library.
     * [Pull request #1993](https://bitbucket.org/osrf/gazebo/pull-request/1993)
     * [Pull request #1994](https://bitbucket.org/osrf/gazebo/pull-request/1994)
-<<<<<<< HEAD
-=======
     * [Pull request #1995](https://bitbucket.org/osrf/gazebo/pull-request/1995)
->>>>>>> 2dc3acb9
     * [Pull request #1996](https://bitbucket.org/osrf/gazebo/pull-request/1996)
 
 1. Removed deprecations
