--- conflicted
+++ resolved
@@ -2,11 +2,10 @@
 
 ## Gazebo 7.X.X (201X-XX-XX)
 
-<<<<<<< HEAD
 1. Fix Collision::GetWorldPose for non-canonical links (and friction directions)
     * [Pull request 2702](https://bitbucket.org/osrf/gazebo/pull-request/2702)
     * [Issue 2068](https://bitbucket.org/osrf/gazebo/issues/2068)
-=======
+
 1. ODE slip parameter example world and test
     * [Pull request 2717](https://bitbucket.org/osrf/gazebo/pull-request/2717)
 
@@ -14,7 +13,6 @@
 
 1. Add log record filter options
     * [Pull request 2715](https://bitbucket.org/osrf/gazebo/pull-request/2715)
->>>>>>> add35cd7
 
 1. Backport wide angle camera VM FSAA fix
     * [Pull request 2711](https://bitbucket.org/osrf/gazebo/pull-request/2711)
