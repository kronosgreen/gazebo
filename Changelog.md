--- conflicted
+++ resolved
@@ -250,10 +250,9 @@
     1. Support inserting nested models from model maker
         * [Pull request #1982](https://bitbucket.org/osrf/gazebo/pull-request/1982)
 
-<<<<<<< HEAD
     1. Added joint creation dialog
         * [Pull request #2021](https://bitbucket.org/osrf/gazebo/pull-request/2021)
-=======
+
 1. Building editor updates
 
     1. PIMPLize LevelWidget class
@@ -264,7 +263,6 @@
 
     1. PIMPLize gui/building/BuildingModelManip, move attachment logic to BuildingMaker
         * [Pull request #2046](https://bitbucket.org/osrf/gazebo/pull-request/2046)
->>>>>>> babd75be
 
 ## Gazebo 6.0
 
