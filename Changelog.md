--- conflicted
+++ resolved
@@ -1,9 +1,8 @@
 ## Gazebo 7.0
 
-<<<<<<< HEAD
 1. Updating physics engine to use ignition math.
     * [Pull request #2011](https://bitbucket.org/osrf/gazebo/pull-request/2011)
-=======
+
 1. Implemented private data pointer for the RTShaderSystem class. Minimized shader updates to once per render update.
     * [Pull request #2003](https://bitbucket.org/osrf/gazebo/pull-request/2003)
     
@@ -19,7 +18,6 @@
 
 1. Add ability to set the pose of a visual from a link.
     * [Pull request #1963](https://bitbucket.org/osrf/gazebo/pull-request/1963)
->>>>>>> 333c4fb3
 
 1. Copy visual visibility flags on clone
     * [Pull request #2008](https://bitbucket.org/osrf/gazebo/pull-request/2008)
