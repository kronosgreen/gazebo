--- conflicted
+++ resolved
@@ -2,13 +2,11 @@
 
 ## Gazebo 7.X.X (201X-XX-XX)
 
-<<<<<<< HEAD
 1. Added <collide_bitmask> support to bullet
     * [Pull request 2649](https://bitbucket.org/osrf/gazebo/pull-request/2649)
-=======
+
 1. Fix linking when using HDF5_INSTRUMENT for logging ODE data
     * [Pull request 2669](https://bitbucket.org/osrf/gazebo/pull-request/2669)
->>>>>>> 38a85893
 
 ## Gazebo 7.6.0 (2017-03-20)
 
