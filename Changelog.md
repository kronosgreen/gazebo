--- conflicted
+++ resolved
@@ -1,13 +1,11 @@
 ## Gazebo 6.0
 
-<<<<<<< HEAD
 1. Laser visualization renders light blue for rays that do not hit obstacles, and dark blue for other rays.
     * [Pull request #1607](https://bitbucket.org/osrf/gazebo/pull-request/1607)
     * [Issue #1576](https://bitbucket.org/osrf/gazebo/issue/1576)
-=======
+
 1. New accessors in LogPlay class.
     * [Pull request #1577](https://bitbucket.org/osrf/gazebo/pull-request/1577)
->>>>>>> 7231c71b
 
 1. Added a plugin to send messages to an existing website.
    Added gui::MainWindow::AddMenu and msgs/rest_error, msgs/rest_login, msgs rest/post
