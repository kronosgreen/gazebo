## Gazebo 7.0

1. Use opaque pointers in the gui/JointControlWidget class.
    * [Pull request #2052](https://bitbucket.org/osrf/gazebo/pull-request/2052)

1. Use opaque pointers in the gui/KeyEventHandler class.
    * [Pull request #2053](https://bitbucket.org/osrf/gazebo/pull-request/2053)

1 Use opaque pointers in the gui/ConfigWidget class.
    * [Pull request #2028](https://bitbucket.org/osrf/gazebo/pull-request/2028)

1. Use opaque pointers in the gui/GLWidget class.
    * [Pull request #2051](https://bitbucket.org/osrf/gazebo/pull-request/2051)

1. Use more opaque pointers.
    * [Pull request #2025](https://bitbucket.org/osrf/gazebo/pull-request/2025)

1. Use opaque pointers in the gui/CloneWindow class.
    * [Pull request #2027](https://bitbucket.org/osrf/gazebo/pull-request/2027)

1. Use opaque pointers in the terrain editor.
    * [Pull request #2026](https://bitbucket.org/osrf/gazebo/pull-request/2026)

1. Use opaque pointers in the gui/DataLogger class.
    * [Pull request #2029](https://bitbucket.org/osrf/gazebo/pull-request/2029)

1. Fix visual transparency issues
    * [Pull request #2031](https://bitbucket.org/osrf/gazebo/pull-request/2031)
    * [Issue #1726](https://bitbucket.org/osrf/gazebo/issue/1726)
    * [Issue #1790](https://bitbucket.org/osrf/gazebo/issue/1790)

1. Implemented private data pointer for the RTShaderSystem class. Minimized shader updates to once per render update.
    * [Pull request #2003](https://bitbucket.org/osrf/gazebo/pull-request/2003)

1. Updating physics library to use ignition math.
    * [Pull request #2007](https://bitbucket.org/osrf/gazebo/pull-request/2007)

1. Switching to ignition math for the rendering library.
    * [Pull request #1993](https://bitbucket.org/osrf/gazebo/pull-request/1993)
    * [Pull request #1994](https://bitbucket.org/osrf/gazebo/pull-request/1994)

1. Removed deprecations
    * [Pull request #1992]((https://bitbucket.org/osrf/gazebo/pull-request/1992)

1. Add ability to set the pose of a visual from a link.
    * [Pull request #1963](https://bitbucket.org/osrf/gazebo/pull-request/1963)

1. Copy visual visibility flags on clone
    * [Pull request #2008](https://bitbucket.org/osrf/gazebo/pull-request/2008)

1. Publish camera sensor image size when rendering is not enabled
    * [Pull request #1969](https://bitbucket.org/osrf/gazebo/pull-request/1969)

1. Added Poissons Ratio and Elastic Modulus for ODE.
    * [Pull request #1974](https://bitbucket.org/osrf/gazebo/pull-request/1974)

1. Update rest web plugin to publish response messages and display login user name in toolbar.
    * [Pull request #1956](https://bitbucket.org/osrf/gazebo/pull-request/1956)

1. Improve overall speed of log playback. Added new functions to LogPlay.
   Use tinyxml2 for playback.
    * [Pull request #1931](https://bitbucket.org/osrf/gazebo/pull-request/1931)

1. Improve SVG import. Added support for transforms in paths.
    * [Pull request #1981](https://bitbucket.org/osrf/gazebo/pull-request/1981)

1. Enter time during log playback
    * [Pull request #2000](https://bitbucket.org/osrf/gazebo/pull-request/2000)

1 Added Ignition Transport dependency.
  * [Pull request #1930](https://bitbucket.org/osrf/gazebo/pull-request/1930)

1. KeyEvent constructor should be in a source file. Removed a few visibility
flags from c functions. Windows did not like `CPPTYPE_*` in
`gazebo/gui/ConfigWidget.cc`, so I replaced it with `TYPE_*`.
    * [Pull request #1943](https://bitbucket.org/osrf/gazebo/pull-request/1943)

1. Added wide angle camera sensor.
    * [Pull request #1866](https://bitbucket.org/osrf/gazebo/pull-request/1866)

1. Change the `near` and `far` members of `gazebo/msgs/logical_camera_sensors.proto` to `near_clip` and `far_clip`
    + [Pull request #1942](https://bitbucket.org/osrf/gazebo/pull-request/1942)

1. Resolve issue #1702
    * [Issue #1702](https://bitbucket.org/osrf/gazebo/issue/1702)
    * [Pull request #1905](https://bitbucket.org/osrf/gazebo/pull-request/1905)
    * [Pull request #1913](https://bitbucket.org/osrf/gazebo/pull-request/1913)
    * [Pull request #1914](https://bitbucket.org/osrf/gazebo/pull-request/1914)

1. Update physics when the world is reset
    * [Pull request #1903](https://bitbucket.org/osrf/gazebo/pull-request/1903)

1. Light and light state for the server side
    * [Pull request #1920](https://bitbucket.org/osrf/gazebo/pull-request/1920)

1. Added tests for WorldState
    * [Pull request #1968](https://bitbucket.org/osrf/gazebo/pull-request/1968)

1. Rename Reset to Reset Time in time widget
    * [Pull request #1892](https://bitbucket.org/osrf/gazebo/pull-request/1892)
    * [Issue #1730](https://bitbucket.org/osrf/gazebo/issue/1730)

1. Set QTestfFxture to verbose
    * [Pull request #1944](https://bitbucket.org/osrf/gazebo/pull-request/1944)
    * [Issue #1756](https://bitbucket.org/osrf/gazebo/issue/1756)

1. Added torsional friction
    * [Pull request #1831](https://bitbucket.org/osrf/gazebo/pull-request/1831)

1. Support loading and spawning nested models
    * [Pull request #1868](https://bitbucket.org/osrf/gazebo/pull-request/1868)
    * [Pull request #1895](https://bitbucket.org/osrf/gazebo/pull-request/1895)

1. Undo user motion commands during simulation, added physics::UserCmdManager and gui::UserCmdHistory.
    * [Pull request #1934](https://bitbucket.org/osrf/gazebo/pull-request/1934)

1. Forward user command messages for undo.
    * [Pull request #2009](https://bitbucket.org/osrf/gazebo/pull-request/2009)

1. Undo reset commands during simulation, forwarding commands
    * [Pull request #1986](https://bitbucket.org/osrf/gazebo/pull-request/1986)

1. Undo apply force / torque during simulation
    * [Pull request #2030](https://bitbucket.org/osrf/gazebo/pull-request/2030)

1. Add function to get the derived scale of a Visual
    * [Pull request #1881](https://bitbucket.org/osrf/gazebo/pull-request/1881)

1. Added EnumIface, which supports iterators over enums.
    * [Pull request #1847](https://bitbucket.org/osrf/gazebo/pull-request/1847)

1. Added RegionEventBoxPlugin - fires events when models enter / exit the region
    * [Pull request #1856](https://bitbucket.org/osrf/gazebo/pull-request/1856)

1. Added tests for checking the playback control via messages.
    * [Pull request #1885](https://bitbucket.org/osrf/gazebo/pull-request/1885)

1. Added LoadArgs() function to ServerFixture for being able to load a server
using the same arguments used in the command line.
    * [Pull request #1874](https://bitbucket.org/osrf/gazebo/pull-request/1874)

1. Added battery class, plugins and test world.
    * [Pull request #1872](https://bitbucket.org/osrf/gazebo/pull-request/1872)

1. Display gearbox and screw joint properties in property tree
    * [Pull request #1838](https://bitbucket.org/osrf/gazebo/pull-request/1838)

1. Set window flags for dialogs and file dialogs
    * [Pull request #1816](https://bitbucket.org/osrf/gazebo/pull-request/1816)

1. Fix minimum window height
   * [Pull request #1977](https://bitbucket.org/osrf/gazebo/pull-request/1977)
   * [Issue #1706](https://bitbucket.org/osrf/gazebo/issue/1706)

1. Fix unadvertising a publisher - only unadvertise topic if it is the last publisher.
   * [Pull request #2005](https://bitbucket.org/osrf/gazebo/pull-request/2005)
   * [Issue #1782](https://bitbucket.org/osrf/gazebo/issue/1782)

1. Log playback GUI for multistep, rewind, forward and seek
    * [Pull request #1791](https://bitbucket.org/osrf/gazebo/pull-request/1791)

1. Added Apply Force/Torque movable text
    * [Pull request #1789](https://bitbucket.org/osrf/gazebo/pull-request/1789)

1. Added cascade parameter (apply to children) for Visual SetMaterial, SetAmbient, SetEmissive, SetSpecular, SetDiffuse, SetTransparency
    * [Pull request #1851](https://bitbucket.org/osrf/gazebo/pull-request/1851)

1. Tweaks to Data Logger, such as multiline text edit for path
    * [Pull request #1800](https://bitbucket.org/osrf/gazebo/pull-request/1800)

1. Added TopToolbar and hide / disable several widgets according to WindowMode
    * [Pull request #1869](https://bitbucket.org/osrf/gazebo/pull-request/1869)

1. Added Visual::IsAncestorOf and Visual::IsDescendantOf
    * [Pull request #1850](https://bitbucket.org/osrf/gazebo/pull-request/1850)

1. Added msgs::PluginFromSDF and tests
    * [Pull request #1858](https://bitbucket.org/osrf/gazebo/pull-request/1858)

1. Added msgs::CollisionFromSDF msgs::SurfaceFromSDF and msgs::FrictionFromSDF
    * [Pull request #1900](https://bitbucket.org/osrf/gazebo/pull-request/1900)

1. Added hotkeys chart dialog
    * [Pull request #1835](https://bitbucket.org/osrf/gazebo/pull-request/1835)

1. Space bar to play / pause
   * [Pull request #2023](https://bitbucket.org/osrf/gazebo/pull-request/2023)
   * [Issue #1798](https://bitbucket.org/osrf/gazebo/issue/1798)

1. Make it possible to create custom ConfigWidgets
    * [Pull request #1861](https://bitbucket.org/osrf/gazebo/pull-request/1861)

1. AddItem / RemoveItem / Clear enum config widgets
    * [Pull request #1878](https://bitbucket.org/osrf/gazebo/pull-request/1878)

1. Make all child ConfigWidgets emit signals.
    * [Pull request #1884](https://bitbucket.org/osrf/gazebo/pull-request/1884)

1. Refactored makers
    * [Pull request #1828](https://bitbucket.org/osrf/gazebo/pull-request/1828)

1. Model editor updates

    1. Make non-editable background models white in model editor
        * [Pull request #1950](https://bitbucket.org/osrf/gazebo/pull-request/1950)

    1. Choose / swap parent and child links in joint inspector
        * [Pull request #1887](https://bitbucket.org/osrf/gazebo/pull-request/1887)
        * [Issue #1500](https://bitbucket.org/osrf/gazebo/issue/1500)

    1. Presets combo box for Vector3 config widget
        * [Pull request #1954](https://bitbucket.org/osrf/gazebo/pull-request/1954)

    1. Added support for more joint types (gearbox and fixed joints).
        * [Pull request #1794](https://bitbucket.org/osrf/gazebo/pull-request/1794)

    1. Added support for selecting links and joints, opening context menu and inspectors in Schematic View.
        * [Pull request #1787](https://bitbucket.org/osrf/gazebo/pull-request/1787)

    1. Color-coded edges in Schematic View to match joint color.
        * [Pull request #1781](https://bitbucket.org/osrf/gazebo/pull-request/1781)

    1. Scale link mass and inertia when a link is scaled
        * [Pull request #1836](https://bitbucket.org/osrf/gazebo/pull-request/1836)

    1. Added icons for child and parent link in joint inspector
        * [Pull request #1953](https://bitbucket.org/osrf/gazebo/pull-request/1953)

    1. Load and save nested models
        * [Pull request #1894](https://bitbucket.org/osrf/gazebo/pull-request/1894)

    1. Display model plugins on the left panel and added model plugin inspector
        * [Pull request #1863](https://bitbucket.org/osrf/gazebo/pull-request/1863)

    1. Context menu and deletion for model plugins
        * [Pull request #1890](https://bitbucket.org/osrf/gazebo/pull-request/1890)

    1. Delete self from inspector
        * [Pull request #1904](https://bitbucket.org/osrf/gazebo/pull-request/1904)
        * [Issue #1543](https://bitbucket.org/osrf/gazebo/issue/1543)

    1. Apply inspector changes in real time and add reset button
        * [Pull request #1945](https://bitbucket.org/osrf/gazebo/pull-request/1945)
        * [Issue #1472](https://bitbucket.org/osrf/gazebo/issue/1472)

    1. Set physics to be paused when exiting model editor mode
        * [Pull request #1893](https://bitbucket.org/osrf/gazebo/pull-request/1893)
        * [Issue #1734](https://bitbucket.org/osrf/gazebo/issue/1734)

    1. Add Insert tab to model editor
        * [Pull request #1924](https://bitbucket.org/osrf/gazebo/pull-request/1924)

    1. Support inserting nested models from model maker
        * [Pull request #1982](https://bitbucket.org/osrf/gazebo/pull-request/1982)

1. Building editor updates

<<<<<<< HEAD
    1. PIMPLize ImportImageDialog and ImportImageView classes
        * [Pull request #2039](https://bitbucket.org/osrf/gazebo/pull-request/2039)
=======
    1. PIMPLize LevelWidget class
        * [Pull request #2041](https://bitbucket.org/osrf/gazebo/pull-request/2041)
>>>>>>> 00fd5f12

    1. Removed unused class: BuildingItem
        * [Pull request #2045](https://bitbucket.org/osrf/gazebo/pull-request/2045)

    1. PIMPLize gui/building/BuildingModelManip, move attachment logic to BuildingMaker
        * [Pull request #2046](https://bitbucket.org/osrf/gazebo/pull-request/2046)

## Gazebo 6.0

### Gazebo 6.X.X (201X-XX-XX)

1. Backport model editor toolbar fixed joint option from [pull request #1794](https://bitbucket.org/osrf/gazebo/pull-request/1794)
    * [Pull request #1957](https://bitbucket.org/osrf/gazebo/pull-request/1957)

1. Fix minimum window height
    * Backport of [pull request #1977](https://bitbucket.org/osrf/gazebo/pull-request/1977)
    * [Pull request #1998](https://bitbucket.org/osrf/gazebo/pull-request/1998)
    * [Issue #1706](https://bitbucket.org/osrf/gazebo/issue/1706)

1. Fix visual transparency issues
    * [Pull request #1967](https://bitbucket.org/osrf/gazebo/pull-request/1967)
    * [Issue #1726](https://bitbucket.org/osrf/gazebo/issue/1726)

### Gazebo 6.5.0 (2015-10-22)

1. Added ability to convert from spherical coordinates to local coordinates.
    * [Pull request #1955](https://bitbucket.org/osrf/gazebo/pull-request/1955)

### Gazebo 6.4.0 (2015-10-14)

1. Fix ABI problem. Make `Sensor::SetPose` function non virtual.
    * [Pull request #1947](https://bitbucket.org/osrf/gazebo/pull-request/1947)

1. Update inertia properties during simulation
    * [Pull request #1909](https://bitbucket.org/osrf/gazebo/pull-requests/1909)
    * [Design document](https://bitbucket.org/osrf/gazebo_design/src/default/inertia_resize/inertia_resize.md)

1. Fix transparency correction for opaque materials
    * [Pull request #1946](https://bitbucket.org/osrf/gazebo/pull-requests/1946/fix-transparency-correction-for-opaque/diff)

### Gazebo 6.3.0 (2015-10-06)

1. Added `Sensor::SetPose` function
    * [Pull request #1935](https://bitbucket.org/osrf/gazebo/pull-request/1935)

### Gazebo 6.2.0 (2015-10-02)

1. Update physics when the world is reset
    * Backport of [pull request #1903](https://bitbucket.org/osrf/gazebo/pull-request/1903)
    * [Pull request #1916](https://bitbucket.org/osrf/gazebo/pull-request/1916)
    * [Issue #101](https://bitbucket.org/osrf/gazebo/issue/101)

1. Added Copy constructor and assignment operator to MouseEvent
    * [Pull request #1855](https://bitbucket.org/osrf/gazebo/pull-request/1855)

### Gazebo 6.1.0 (2015-08-02)

1. Added logical_camera sensor.
    * [Pull request #1845](https://bitbucket.org/osrf/gazebo/pull-request/1845)

1. Added RandomVelocityPlugin, which applies a random velocity to a model's link.
    * [Pull request #1839](https://bitbucket.org/osrf/gazebo/pull-request/1839)

1. Sim events for joint position, velocity and applied force
    * [Pull request #1849](https://bitbucket.org/osrf/gazebo/pull-request/1849)

### Gazebo 6.0.0 (2015-07-27)

1. Added magnetometer sensor. A contribution from Andrew Symington.
    * [Pull request #1788](https://bitbucket.org/osrf/gazebo/pull-request/1788)

1. Added altimeter sensor. A contribution from Andrew Symington.
    * [Pull request #1792](https://bitbucket.org/osrf/gazebo/pull-request/1792)

1. Implement more control options for log playback:
  1. Rewind: The simulation starts from the beginning.
  1. Forward: The simulation jumps to the end of the log file.
  1. Seek: The simulation jumps to a specific point specified by its simulation
  time.
      * [Pull request #1737](https://bitbucket.org/osrf/gazebo/pull-request/1737)

1. Added Gazebo splash screen
    * [Pull request #1745](https://bitbucket.org/osrf/gazebo/pull-request/1745)

1. Added a transporter plugin which allows models to move from one location
   to another based on their location and the location of transporter pads.
    * [Pull request #1738](https://bitbucket.org/osrf/gazebo/pull-request/1738)

1. Implement forward/backwards multi-step for log playback. Now, the semantics
of a multi-step while playing back a log session are different from a multi-step
during a live simulation. While playback, a multi-step simulates all the
intermediate steps as before, but the client only perceives a single step.
E.g: You have a log file containing a 1 hour simulation session. You want to
jump to the minute 00H::30M::00S to check a specific aspect of the simulation.
You should not see continuous updates until minute 00H:30M:00S. Instead, you
should visualize a single jump to the specific instant of the simulation that
you are interested.
    * [Pull request #1623](https://bitbucket.org/osrf/gazebo/pull-request/1623)

1. Added browse button to log record dialog.
    * [Pull request #1719](https://bitbucket.org/osrf/gazebo/pull-request/1719)

1. Improved SVG support: arcs in paths, and contours made of multiple paths.
    * [Pull request #1608](https://bitbucket.org/osrf/gazebo/pull-request/1608)

1. Added simulation iterations to the world state.
    * [Pull request #1722](https://bitbucket.org/osrf/gazebo/pull-request/1722)

1. Added multiple LiftDrag plugins to the cessna_demo.world to allow the Cessna
C-172 model to fly.
    * [Pull request #1715](https://bitbucket.org/osrf/gazebo/pull-request/1715)

1. Added a plugin to control a Cessna C-172 via messages (CessnaPlugin), and a
GUI plugin to test this functionality with the keyboard (CessnaGUIPlugin). Added
world with the Cessna model and the two previous plugins loaded
(cessna_demo.world).
    * [Pull request #1712](https://bitbucket.org/osrf/gazebo/pull-request/1712)

1. Added world with OSRF building and an elevator
    * [Pull request #1697](https://bitbucket.org/osrf/gazebo/pull-request/1697)

1. Fixed collide bitmask by changing default value from 0x1 to 0xffff.
    * [Pull request #1696](https://bitbucket.org/osrf/gazebo/pull-request/1696)

1. Added a plugin to control an elevator (ElevatorPlugin), and an OccupiedEvent plugin that sends a message when a model is within a specified region.
    * [Pull request #1694](https://bitbucket.org/osrf/gazebo/pull-request/1694)
    * [Pull request #1775](https://bitbucket.org/osrf/gazebo/pull-request/1775)

1. Added Layers tab and meta information for visuals.
    * [Pull request #1674](https://bitbucket.org/osrf/gazebo/pull-request/1674)

1. Added countdown behavior for common::Timer and exposed the feature in TimerGUIPlugin.
    * [Pull request #1690](https://bitbucket.org/osrf/gazebo/pull-request/1690)

1. Added BuoyancyPlugin for simulating the buoyancy of an object in a column of fluid.
    * [Pull request #1622](https://bitbucket.org/osrf/gazebo/pull-request/1622)

1. Added ComputeVolume function for simple shape subclasses of Shape.hh.
    * [Pull request #1605](https://bitbucket.org/osrf/gazebo/pull-request/1605)

1. Add option to parallelize the ODE quickstep constraint solver,
which solves an LCP twice with different parameters in order
to corrected for position projection errors.
    * [Pull request #1561](https://bitbucket.org/osrf/gazebo/pull-request/1561)

1. Get/Set user camera pose in GUI.
    * [Pull request #1649](https://bitbucket.org/osrf/gazebo/pull-request/1649)
    * [Issue #1595](https://bitbucket.org/osrf/gazebo/issue/1595)

1. Added ViewAngleWidget, removed hard-coded reset view and removed MainWindow::Reset(). Also added GLWidget::GetSelectedVisuals().
    * [Pull request #1768](https://bitbucket.org/osrf/gazebo/pull-request/1768)
    * [Issue #1507](https://bitbucket.org/osrf/gazebo/issue/1507)

1. Windows support. This consists mostly of numerous small changes to support
compilation on Windows.
    * [Pull request #1616](https://bitbucket.org/osrf/gazebo/pull-request/1616)
    * [Pull request #1618](https://bitbucket.org/osrf/gazebo/pull-request/1618)
    * [Pull request #1620](https://bitbucket.org/osrf/gazebo/pull-request/1620)
    * [Pull request #1625](https://bitbucket.org/osrf/gazebo/pull-request/1625)
    * [Pull request #1626](https://bitbucket.org/osrf/gazebo/pull-request/1626)
    * [Pull request #1627](https://bitbucket.org/osrf/gazebo/pull-request/1627)
    * [Pull request #1628](https://bitbucket.org/osrf/gazebo/pull-request/1628)
    * [Pull request #1629](https://bitbucket.org/osrf/gazebo/pull-request/1629)
    * [Pull request #1630](https://bitbucket.org/osrf/gazebo/pull-request/1630)
    * [Pull request #1631](https://bitbucket.org/osrf/gazebo/pull-request/1631)
    * [Pull request #1632](https://bitbucket.org/osrf/gazebo/pull-request/1632)
    * [Pull request #1633](https://bitbucket.org/osrf/gazebo/pull-request/1633)
    * [Pull request #1635](https://bitbucket.org/osrf/gazebo/pull-request/1635)
    * [Pull request #1637](https://bitbucket.org/osrf/gazebo/pull-request/1637)
    * [Pull request #1639](https://bitbucket.org/osrf/gazebo/pull-request/1639)
    * [Pull request #1647](https://bitbucket.org/osrf/gazebo/pull-request/1647)
    * [Pull request #1650](https://bitbucket.org/osrf/gazebo/pull-request/1650)
    * [Pull request #1651](https://bitbucket.org/osrf/gazebo/pull-request/1651)
    * [Pull request #1653](https://bitbucket.org/osrf/gazebo/pull-request/1653)
    * [Pull request #1654](https://bitbucket.org/osrf/gazebo/pull-request/1654)
    * [Pull request #1657](https://bitbucket.org/osrf/gazebo/pull-request/1657)
    * [Pull request #1658](https://bitbucket.org/osrf/gazebo/pull-request/1658)
    * [Pull request #1659](https://bitbucket.org/osrf/gazebo/pull-request/1659)
    * [Pull request #1660](https://bitbucket.org/osrf/gazebo/pull-request/1660)
    * [Pull request #1661](https://bitbucket.org/osrf/gazebo/pull-request/1661)
    * [Pull request #1669](https://bitbucket.org/osrf/gazebo/pull-request/1669)
    * [Pull request #1670](https://bitbucket.org/osrf/gazebo/pull-request/1670)
    * [Pull request #1672](https://bitbucket.org/osrf/gazebo/pull-request/1672)
    * [Pull request #1682](https://bitbucket.org/osrf/gazebo/pull-request/1682)
    * [Pull request #1683](https://bitbucket.org/osrf/gazebo/pull-request/1683)

1. Install `libgazebo_server_fixture`. This will facilitate tests external to the main gazebo repository. See `examples/stand_alone/test_fixture`.
    * [Pull request #1606](https://bitbucket.org/osrf/gazebo/pull-request/1606)

1. Laser visualization renders light blue for rays that do not hit obstacles, and dark blue for other rays.
    * [Pull request #1607](https://bitbucket.org/osrf/gazebo/pull-request/1607)
    * [Issue #1576](https://bitbucket.org/osrf/gazebo/issue/1576)

1. Add VisualType enum to Visual and clean up visuals when entity is deleted.
    * [Pull request #1614](https://bitbucket.org/osrf/gazebo/pull-request/1614)

1. Alert user of connection problems when using the REST service plugin
    * [Pull request #1655](https://bitbucket.org/osrf/gazebo/pull-request/1655)
    * [Issue #1574](https://bitbucket.org/osrf/gazebo/issue/1574)

1. ignition-math is now a dependency.
    + [http://ignitionrobotics.org/libraries/math](http://ignitionrobotics.org/libraries/math)
    + [Gazebo::math migration](https://bitbucket.org/osrf/gazebo/src/583edbeb90759d43d994cc57c0797119dd6d2794/ign-math-migration.md)

1. Detect uuid library during compilation.
    * [Pull request #1655](https://bitbucket.org/osrf/gazebo/pull-request/1655)
    * [Issue #1572](https://bitbucket.org/osrf/gazebo/issue/1572)

1. New accessors in LogPlay class.
    * [Pull request #1577](https://bitbucket.org/osrf/gazebo/pull-request/1577)

1. Added a plugin to send messages to an existing website.
   Added gui::MainWindow::AddMenu and msgs/rest_error, msgs/rest_login, msgs rest/post
    * [Pull request #1524](https://bitbucket.org/osrf/gazebo/pull-request/1524)

1. Fix deprecation warnings when using SDFormat 3.0.2, 3.0.3 prereleases
    * [Pull request #1568](https://bitbucket.org/osrf/gazebo/pull-request/1568)

1. Use GAZEBO_CFLAGS or GAZEBO_CXX_FLAGS in CMakeLists.txt for example plugins
    * [Pull request #1573](https://bitbucket.org/osrf/gazebo/pull-request/1573)

1. Added Link::OnWrenchMsg subscriber with test
    * [Pull request #1582](https://bitbucket.org/osrf/gazebo/pull-request/1582)

1. Show/hide GUI overlays using the menu bar.
    * [Pull request #1555](https://bitbucket.org/osrf/gazebo/pull-request/1555)

1. Added world origin indicator rendering::OriginVisual.
    * [Pull request #1700](https://bitbucket.org/osrf/gazebo/pull-request/1700)

1. Show/hide toolbars using the menu bars and shortcut.
   Added MainWindow::CloneAction.
   Added Window menu to Model Editor.
    * [Pull request #1584](https://bitbucket.org/osrf/gazebo/pull-request/1584)

1. Added event to show/hide toolbars.
    * [Pull request #1707](https://bitbucket.org/osrf/gazebo/pull-request/1707)

1. Added optional start/stop/reset buttons to timer GUI plugin.
    * [Pull request #1576](https://bitbucket.org/osrf/gazebo/pull-request/1576)

1. Timer GUI Plugin: Treat negative positions as positions from the ends
    * [Pull request #1703](https://bitbucket.org/osrf/gazebo/pull-request/1703)

1. Added Visual::GetDepth() and Visual::GetNthAncestor()
    * [Pull request #1613](https://bitbucket.org/osrf/gazebo/pull-request/1613)

1. Added a context menu for links
    * [Pull request #1589](https://bitbucket.org/osrf/gazebo/pull-request/1589)

1. Separate TimePanel's display into TimeWidget and LogPlayWidget.
    * [Pull request #1564](https://bitbucket.org/osrf/gazebo/pull-request/1564)

1. Display confirmation message after log is saved
    * [Pull request #1646](https://bitbucket.org/osrf/gazebo/pull-request/1646)

1. Added LogPlayView to display timeline and LogPlaybackStatistics message type.
    * [Pull request #1724](https://bitbucket.org/osrf/gazebo/pull-request/1724)

1. Added Time::FormattedString and removed all other FormatTime functions.
    * [Pull request #1710](https://bitbucket.org/osrf/gazebo/pull-request/1710)

1. Added support for Oculus DK2
    * [Pull request #1526](https://bitbucket.org/osrf/gazebo/pull-request/1526)

1. Use collide_bitmask from SDF to perform collision filtering
    * [Pull request #1470](https://bitbucket.org/osrf/gazebo/pull-request/1470)

1. Pass Coulomb surface friction parameters to DART.
    * [Pull request #1420](https://bitbucket.org/osrf/gazebo/pull-request/1420)

1. Added ModelAlign::SetHighlighted
    * [Pull request #1598](https://bitbucket.org/osrf/gazebo/pull-request/1598)

1. Added various Get functions to Visual. Also added a ConvertGeometryType function to msgs.
    * [Pull request #1402](https://bitbucket.org/osrf/gazebo/pull-request/1402)

1. Get and Set visibility of SelectionObj's handles, with unit test.
    * [Pull request #1417](https://bitbucket.org/osrf/gazebo/pull-request/1417)

1. Set material of SelectionObj's handles.
    * [Pull request #1472](https://bitbucket.org/osrf/gazebo/pull-request/1472)

1. Add SelectionObj::Fini with tests and make Visual::Fini virtual
    * [Pull request #1685](https://bitbucket.org/osrf/gazebo/pull-request/1685)

1. Allow link selection with the mouse if parent model already selected.
    * [Pull request #1409](https://bitbucket.org/osrf/gazebo/pull-request/1409)

1. Added ModelRightMenu::EntityTypes.
    * [Pull request #1414](https://bitbucket.org/osrf/gazebo/pull-request/1414)

1. Scale joint visuals according to link size.
    * [Pull request #1591](https://bitbucket.org/osrf/gazebo/pull-request/1591)
    * [Issue #1563](https://bitbucket.org/osrf/gazebo/issue/1563)

1. Added Gazebo/CoM material.
    * [Pull request #1439](https://bitbucket.org/osrf/gazebo/pull-request/1439)

1. Added arc parameter to MeshManager::CreateTube
    * [Pull request #1436](https://bitbucket.org/osrf/gazebo/pull-request/1436)

1. Added View Inertia and InertiaVisual, changed COMVisual to sphere proportional to mass.
    * [Pull request #1445](https://bitbucket.org/osrf/gazebo/pull-request/1445)

1. Added View Link Frame and LinkFrameVisual. Visual::SetTransparency goes into texture_unit.
    * [Pull request #1762](https://bitbucket.org/osrf/gazebo/pull-request/1762)
    * [Issue #853](https://bitbucket.org/osrf/gazebo/issue/853)

1. Changed the position of Save and Cancel buttons on editor dialogs
    * [Pull request #1442](https://bitbucket.org/osrf/gazebo/pull-request/1442)
    * [Issue #1377](https://bitbucket.org/osrf/gazebo/issue/1377)

1. Fixed Visual material updates
    * [Pull request #1454](https://bitbucket.org/osrf/gazebo/pull-request/1454)
    * [Issue #1455](https://bitbucket.org/osrf/gazebo/issue/1455)

1. Added Matrix3::Inverse() and tests
    * [Pull request #1481](https://bitbucket.org/osrf/gazebo/pull-request/1481)

1. Implemented AddLinkForce for ODE.
    * [Pull request #1456](https://bitbucket.org/osrf/gazebo/pull-request/1456)

1. Updated ConfigWidget class to parse enum values.
    * [Pull request #1518](https://bitbucket.org/osrf/gazebo/pull-request/1518)

1. Added PresetManager to physics libraries and corresponding integration test.
    * [Pull request #1471](https://bitbucket.org/osrf/gazebo/pull-request/1471)

1. Sync name and location on SaveDialog.
    * [Pull request #1563](https://bitbucket.org/osrf/gazebo/pull-request/1563)

1. Added Apply Force/Torque dialog
    * [Pull request #1600](https://bitbucket.org/osrf/gazebo/pull-request/1600)

1. Added Apply Force/Torque visuals
    * [Pull request #1619](https://bitbucket.org/osrf/gazebo/pull-request/1619)

1. Added Apply Force/Torque OnMouseRelease and ActivateWindow
    * [Pull request #1699](https://bitbucket.org/osrf/gazebo/pull-request/1699)

1. Added Apply Force/Torque mouse interactions, modes, activation
    * [Pull request #1731](https://bitbucket.org/osrf/gazebo/pull-request/1731)

1. Added inertia pose getter for COMVisual and COMVisual_TEST
    * [Pull request #1581](https://bitbucket.org/osrf/gazebo/pull-request/1581)

1. Model editor updates
    1. Joint preview using JointVisuals.
        * [Pull request #1369](https://bitbucket.org/osrf/gazebo/pull-request/1369)

    1. Added inspector for configuring link, visual, and collision properties.
        * [Pull request #1408](https://bitbucket.org/osrf/gazebo/pull-request/1408)

    1. Saving, exiting, generalizing SaveDialog.
        * [Pull request #1401](https://bitbucket.org/osrf/gazebo/pull-request/1401)

    1. Inspectors redesign
        * [Pull request #1586](https://bitbucket.org/osrf/gazebo/pull-request/1586)

    1. Edit existing model.
        * [Pull request #1425](https://bitbucket.org/osrf/gazebo/pull-request/1425)

    1. Add joint inspector to link's context menu.
        * [Pull request #1449](https://bitbucket.org/osrf/gazebo/pull-request/1449)
        * [Issue #1443](https://bitbucket.org/osrf/gazebo/issue/1443)

    1. Added button to select mesh file on inspector.
        * [Pull request #1460](https://bitbucket.org/osrf/gazebo/pull-request/1460)
        * [Issue #1450](https://bitbucket.org/osrf/gazebo/issue/1450)

    1. Renamed Part to Link.
        * [Pull request #1478](https://bitbucket.org/osrf/gazebo/pull-request/1478)

    1. Fix snapping inside editor.
        * [Pull request #1489](https://bitbucket.org/osrf/gazebo/pull-request/1489)
        * [Issue #1457](https://bitbucket.org/osrf/gazebo/issue/1457)

    1. Moved DataLogger from Window menu to the toolbar and moved screenshot button to the right.
        * [Pull request #1665](https://bitbucket.org/osrf/gazebo/pull-request/1665)

    1. Keep loaded model's name.
        * [Pull request #1516](https://bitbucket.org/osrf/gazebo/pull-request/1516)
        * [Issue #1504](https://bitbucket.org/osrf/gazebo/issue/1504)

    1. Added ExtrudeDialog.
        * [Pull request #1483](https://bitbucket.org/osrf/gazebo/pull-request/1483)

    1. Hide time panel inside editor and keep main window's paused state.
        * [Pull request #1500](https://bitbucket.org/osrf/gazebo/pull-request/1500)

    1. Fixed pose issues and added ModelCreator_TEST.
        * [Pull request #1509](https://bitbucket.org/osrf/gazebo/pull-request/1509)
        * [Issue #1497](https://bitbucket.org/osrf/gazebo/issue/1497)
        * [Issue #1509](https://bitbucket.org/osrf/gazebo/issue/1509)

    1. Added list of links and joints.
        * [Pull request #1515](https://bitbucket.org/osrf/gazebo/pull-request/1515)
        * [Issue #1418](https://bitbucket.org/osrf/gazebo/issue/1418)

    1. Expose API to support adding items to the palette.
        * [Pull request #1565](https://bitbucket.org/osrf/gazebo/pull-request/1565)

    1. Added menu for toggling joint visualization
        * [Pull request #1551](https://bitbucket.org/osrf/gazebo/pull-request/1551)
        * [Issue #1483](https://bitbucket.org/osrf/gazebo/issue/1483)

    1. Add schematic view to model editor
        * [Pull request #1562](https://bitbucket.org/osrf/gazebo/pull-request/1562)

1. Building editor updates
    1. Make palette tips tooltip clickable to open.
        * [Pull request #1519](https://bitbucket.org/osrf/gazebo/pull-request/1519)
        * [Issue #1370](https://bitbucket.org/osrf/gazebo/issue/1370)

    1. Add measurement unit to building inspectors.
        * [Pull request #1741](https://bitbucket.org/osrf/gazebo/pull-request/1741)
        * [Issue #1363](https://bitbucket.org/osrf/gazebo/issue/1363)

    1. Add `BaseInspectorDialog` as a base class for inspectors.
        * [Pull request #1749](https://bitbucket.org/osrf/gazebo/pull-request/1749)

## Gazebo 5.0

### Gazebo 5.x.x

1. Fix minimum window height
    * Backport of [pull request #1977](https://bitbucket.org/osrf/gazebo/pull-request/1977)
    * [Pull request #2002](https://bitbucket.org/osrf/gazebo/pull-request/2002)
    * [Issue #1706](https://bitbucket.org/osrf/gazebo/issue/1706)

### Gazebo 5.2.0 (2015-10-02)

1. Initialize sigact struct fields that valgrind said were being used uninitialized
    * [Pull request #1809](https://bitbucket.org/osrf/gazebo/pull-request/1809)

1. Add missing ogre includes to ensure macros are properly defined
    * [Pull request #1813](https://bitbucket.org/osrf/gazebo/pull-request/1813)

1. Use ToSDF functions to simplify physics_friction test
    * [Pull request #1808](https://bitbucket.org/osrf/gazebo/pull-request/1808)

1. Added lines to laser sensor visualization
    * [Pull request #1742](https://bitbucket.org/osrf/gazebo/pull-request/1742)
    * [Issue #935](https://bitbucket.org/osrf/gazebo/issue/935)

1. Fix BulletSliderJoint friction for bullet 2.83
    * [Pull request #1686](https://bitbucket.org/osrf/gazebo/pull-request/1686)

1. Fix heightmap model texture loading.
    * [Pull request #1592](https://bitbucket.org/osrf/gazebo/pull-request/1592)

1. Disable failing pr2 test for dart
    * [Pull request #1540](https://bitbucket.org/osrf/gazebo/pull-request/1540)
    * [Issue #1435](https://bitbucket.org/osrf/gazebo/issue/1435)

### Gazebo 5.1.0 (2015-03-20)
1. Backport pull request #1527 (FindOGRE.cmake for non-Debian systems)
  * [Pull request #1532](https://bitbucket.org/osrf/gazebo/pull-request/1532)

1. Respect system cflags when not using USE_UPSTREAM_CFLAGS
  * [Pull request #1531](https://bitbucket.org/osrf/gazebo/pull-request/1531)

1. Allow light manipulation
  * [Pull request #1529](https://bitbucket.org/osrf/gazebo/pull-request/1529)

1. Allow sdformat 2.3.1+ or 3+ and fix tests
  * [Pull request #1484](https://bitbucket.org/osrf/gazebo/pull-request/1484)

1. Add Link::GetWorldAngularMomentum function and test.
  * [Pull request #1482](https://bitbucket.org/osrf/gazebo/pull-request/1482)

1. Preserve previous GAZEBO_MODEL_PATH values when sourcing setup.sh
  * [Pull request #1430](https://bitbucket.org/osrf/gazebo/pull-request/1430)

1. Implement Coulomb joint friction for DART
  * [Pull request #1427](https://bitbucket.org/osrf/gazebo/pull-request/1427)
  * [Issue #1281](https://bitbucket.org/osrf/gazebo/issue/1281)

1. Fix simple shape normals.
    * [Pull request #1477](https://bitbucket.org/osrf/gazebo/pull-request/1477)
    * [Issue #1369](https://bitbucket.org/osrf/gazebo/issue/1369)

1. Use Msg-to-SDF conversion functions in tests, add ServerFixture::SpawnModel(msgs::Model).
    * [Pull request #1466](https://bitbucket.org/osrf/gazebo/pull-request/1466)

1. Added Model Msg-to-SDF conversion functions and test.
    * [Pull request #1429](https://bitbucket.org/osrf/gazebo/pull-request/1429)

1. Added Joint Msg-to-SDF conversion functions and test.
    * [Pull request #1419](https://bitbucket.org/osrf/gazebo/pull-request/1419)

1. Added Visual, Material Msg-to-SDF conversion functions and ShaderType to string conversion functions.
    * [Pull request #1415](https://bitbucket.org/osrf/gazebo/pull-request/1415)

1. Implement Coulomb joint friction for BulletSliderJoint
  * [Pull request #1452](https://bitbucket.org/osrf/gazebo/pull-request/1452)
  * [Issue #1348](https://bitbucket.org/osrf/gazebo/issue/1348)

### Gazebo 5.0.0 (2015-01-27)
1. Support for using [digital elevation maps](http://gazebosim.org/tutorials?tut=dem) has been added to debian packages.

1. C++11 support (C++11 compatible compiler is now required)
    * [Pull request #1340](https://bitbucket.org/osrf/gazebo/pull-request/1340)

1. Implemented private data pointer for the World class.
    * [Pull request #1383](https://bitbucket.org/osrf/gazebo/pull-request/1383)

1. Implemented private data pointer for the Scene class.
    * [Pull request #1385](https://bitbucket.org/osrf/gazebo/pull-request/1385)

1. Added a events::Event::resetWorld event that is triggered when World::Reset is called.
    * [Pull request #1332](https://bitbucket.org/osrf/gazebo/pull-request/1332)
    * [Issue #1375](https://bitbucket.org/osrf/gazebo/issue/1375)

1. Fixed `math::Box::GetCenter` functionality.
    * [Pull request #1278](https://bitbucket.org/osrf/gazebo/pull-request/1278)
    * [Issue #1327](https://bitbucket.org/osrf/gazebo/issue/1327)

1. Added a GUI timer plugin that facilitates the display and control a timer inside the Gazebo UI.
    * [Pull request #1270](https://bitbucket.org/osrf/gazebo/pull-request/1270)

1. Added ability to load plugins via SDF.
    * [Pull request #1261](https://bitbucket.org/osrf/gazebo/pull-request/1261)

1. Added GUIEvent to hide/show the left GUI pane.
    * [Pull request #1269](https://bitbucket.org/osrf/gazebo/pull-request/1269)

1. Modified KeyEventHandler and GLWidget so that hotkeys can be suppressed by custom KeyEvents set up by developers
    * [Pull request #1251](https://bitbucket.org/osrf/gazebo/pull-request/1251)

1. Added ability to read the directory where the log files are stored.
    * [Pull request #1277](https://bitbucket.org/osrf/gazebo/pull-request/1277)

1. Implemented a simulation cloner
    * [Pull request #1180](https://bitbucket.org/osrf/gazebo/pull-request/1180/clone-a-simulation)

1. Added GUI overlay plugins. Users can now write a Gazebo + QT plugin that displays widgets over the render window.
  * [Pull request #1181](https://bitbucket.org/osrf/gazebo/pull-request/1181)

1. Change behavior of Joint::SetVelocity, add Joint::SetVelocityLimit(unsigned int, double)
  * [Pull request #1218](https://bitbucket.org/osrf/gazebo/pull-request/1218)
  * [Issue #964](https://bitbucket.org/osrf/gazebo/issue/964)

1. Implement Coulomb joint friction for ODE
  * [Pull request #1221](https://bitbucket.org/osrf/gazebo/pull-request/1221)
  * [Issue #381](https://bitbucket.org/osrf/gazebo/issue/381)

1. Implement Coulomb joint friction for BulletHingeJoint
  * [Pull request #1317](https://bitbucket.org/osrf/gazebo/pull-request/1317)
  * [Issue #1348](https://bitbucket.org/osrf/gazebo/issue/1348)

1. Implemented camera lens distortion.
  * [Pull request #1213](https://bitbucket.org/osrf/gazebo/pull-request/1213)

1. Kill rogue gzservers left over from failed INTEGRATION_world_clone tests
   and improve robustness of `UNIT_gz_TEST`
  * [Pull request #1232](https://bitbucket.org/osrf/gazebo/pull-request/1232)
  * [Issue #1299](https://bitbucket.org/osrf/gazebo/issue/1299)

1. Added RenderWidget::ShowToolbar to toggle visibility of top toolbar.
  * [Pull request #1248](https://bitbucket.org/osrf/gazebo/pull-request/1248)

1. Fix joint axis visualization.
  * [Pull request #1258](https://bitbucket.org/osrf/gazebo/pull-request/1258)

1. Change UserCamera view control via joysticks. Clean up rate control vs. pose control.
   see UserCamera::OnJoyPose and UserCamera::OnJoyTwist. Added view twist control toggle
   with joystick button 1.
  * [Pull request #1249](https://bitbucket.org/osrf/gazebo/pull-request/1249)

1. Added RenderWidget::GetToolbar to get the top toolbar and change its actions on ModelEditor.
    * [Pull request #1263](https://bitbucket.org/osrf/gazebo/pull-request/1263)

1. Added accessor for MainWindow graphical widget to GuiIface.
    * [Pull request #1250](https://bitbucket.org/osrf/gazebo/pull-request/1250)

1. Added a ConfigWidget class that takes in a google protobuf message and generates widgets for configuring the fields in the message
    * [Pull request #1285](https://bitbucket.org/osrf/gazebo/pull-request/1285)

1. Added GLWidget::OnModelEditor when model editor is triggered, and MainWindow::OnEditorGroup to manually uncheck editor actions.
    * [Pull request #1283](https://bitbucket.org/osrf/gazebo/pull-request/1283)

1. Added Collision, Geometry, Inertial, Surface Msg-to-SDF conversion functions.
    * [Pull request #1315](https://bitbucket.org/osrf/gazebo/pull-request/1315)

1. Added "button modifier" fields (control, shift, and alt) to common::KeyEvent.
    * [Pull request #1325](https://bitbucket.org/osrf/gazebo/pull-request/1325)

1. Added inputs for environment variable GAZEBO_GUI_INI_FILE for reading a custom .ini file.
    * [Pull request #1252](https://bitbucket.org/osrf/gazebo/pull-request/1252)

1. Fixed crash on "permission denied" bug, added insert_model integration test.
    * [Pull request #1329](https://bitbucket.org/osrf/gazebo/pull-request/1329/)

1. Enable simbody joint tests, implement `SimbodyJoint::GetParam`, create
   `Joint::GetParam`, fix bug in `BulletHingeJoint::SetParam`.
    * [Pull request #1404](https://bitbucket.org/osrf/gazebo/pull-request/1404/)

1. Building editor updates
    1. Fixed inspector resizing.
        * [Pull request #1230](https://bitbucket.org/osrf/gazebo/pull-request/1230)
        * [Issue #395](https://bitbucket.org/osrf/gazebo/issue/395)

    1. Doors and windows move proportionally with wall.
        * [Pull request #1231](https://bitbucket.org/osrf/gazebo/pull-request/1231)
        * [Issue #368](https://bitbucket.org/osrf/gazebo/issue/368)

    1. Inspector dialogs stay on top.
        * [Pull request #1229](https://bitbucket.org/osrf/gazebo/pull-request/1229)
        * [Issue #417](https://bitbucket.org/osrf/gazebo/issue/417)

    1. Make model name editable on palette.
        * [Pull request #1239](https://bitbucket.org/osrf/gazebo/pull-request/1239)

    1. Import background image and improve add/delete levels.
        * [Pull request #1214](https://bitbucket.org/osrf/gazebo/pull-request/1214)
        * [Issue #422](https://bitbucket.org/osrf/gazebo/issue/422)
        * [Issue #361](https://bitbucket.org/osrf/gazebo/issue/361)

    1. Fix changing draw mode.
        * [Pull request #1233](https://bitbucket.org/osrf/gazebo/pull-request/1233)
        * [Issue #405](https://bitbucket.org/osrf/gazebo/issue/405)

    1. Tips on palette's top-right corner.
        * [Pull request #1241](https://bitbucket.org/osrf/gazebo/pull-request/1241)

    1. New buttons and layout for the palette.
        * [Pull request #1242](https://bitbucket.org/osrf/gazebo/pull-request/1242)

    1. Individual wall segments instead of polylines.
        * [Pull request #1246](https://bitbucket.org/osrf/gazebo/pull-request/1246)
        * [Issue #389](https://bitbucket.org/osrf/gazebo/issue/389)
        * [Issue #415](https://bitbucket.org/osrf/gazebo/issue/415)

    1. Fix exiting and saving, exiting when there's nothing drawn, fix text on popups.
        * [Pull request #1296](https://bitbucket.org/osrf/gazebo/pull-request/1296)

    1. Display measure for selected wall segment.
        * [Pull request #1291](https://bitbucket.org/osrf/gazebo/pull-request/1291)
        * [Issue #366](https://bitbucket.org/osrf/gazebo/issue/366)

    1. Highlight selected item's 3D visual.
        * [Pull request #1292](https://bitbucket.org/osrf/gazebo/pull-request/1292)

    1. Added color picker to inspector dialogs.
        * [Pull request #1298](https://bitbucket.org/osrf/gazebo/pull-request/1298)

    1. Snapping on by default, off holding Shift. Improved snapping.
        * [Pull request #1304](https://bitbucket.org/osrf/gazebo/pull-request/1304)

    1. Snap walls to length increments, moved scale to SegmentItem and added Get/SetScale, added SegmentItem::SnapAngle and SegmentItem::SnapLength.
        * [Pull request #1311](https://bitbucket.org/osrf/gazebo/pull-request/1311)

    1. Make buildings available in "Insert Models" tab, improve save flow.
        * [Pull request #1312](https://bitbucket.org/osrf/gazebo/pull-request/1312)

    1. Added EditorItem::SetHighlighted.
        * [Pull request #1308](https://bitbucket.org/osrf/gazebo/pull-request/1308)

    1. Current level is transparent, lower levels opaque, higher levels invisible.
        * [Pull request #1303](https://bitbucket.org/osrf/gazebo/pull-request/1303)

    1. Detach all child manips when item is deleted, added BuildingMaker::DetachAllChildren.
        * [Pull request #1316](https://bitbucket.org/osrf/gazebo/pull-request/1316)

    1. Added texture picker to inspector dialogs.
        * [Pull request #1306](https://bitbucket.org/osrf/gazebo/pull-request/1306)

    1. Measures for doors and windows. Added RectItem::angleOnWall and related Get/Set.
        * [Pull request #1322](https://bitbucket.org/osrf/gazebo/pull-request/1322)
        * [Issue #370](https://bitbucket.org/osrf/gazebo/issue/370)

    1. Added Gazebo/BuildingFrame material to display holes for doors and windows on walls.
        * [Pull request #1338](https://bitbucket.org/osrf/gazebo/pull-request/1338)

    1. Added Gazebo/Bricks material to be used as texture on the building editor.
        * [Pull request #1333](https://bitbucket.org/osrf/gazebo/pull-request/1333)

    1. Pick colors from the palette and assign on 3D view. Added mouse and key event handlers to BuildingMaker, and events to communicate from BuildingModelManip to EditorItem.
        * [Pull request #1336](https://bitbucket.org/osrf/gazebo/pull-request/1336)

    1. Pick textures from the palette and assign in 3D view.
        * [Pull request #1368](https://bitbucket.org/osrf/gazebo/pull-request/1368)

1. Model editor updates
    1. Fix adding/removing event filters .
        * [Pull request #1279](https://bitbucket.org/osrf/gazebo/pull-request/1279)

    1. Enabled multi-selection and align tool inside model editor.
        * [Pull request #1302](https://bitbucket.org/osrf/gazebo/pull-request/1302)
        * [Issue #1323](https://bitbucket.org/osrf/gazebo/issue/1323)

    1. Enabled snap mode inside model editor.
        * [Pull request #1331](https://bitbucket.org/osrf/gazebo/pull-request/1331)
        * [Issue #1318](https://bitbucket.org/osrf/gazebo/issue/1318)

    1. Implemented copy/pasting of links.
        * [Pull request #1330](https://bitbucket.org/osrf/gazebo/pull-request/1330)

1. GUI publishes model selection information on ~/selection topic.
    * [Pull request #1318](https://bitbucket.org/osrf/gazebo/pull-request/1318)

## Gazebo 4.0

### Gazebo 4.x.x (2015-xx-xx)

1. Fix build for Bullet 2.83, enable angle wrapping for BulletHingeJoint
    * [Pull request #1664](https://bitbucket.org/osrf/gazebo/pull-request/1664)

### Gazebo 4.1.3 (2015-05-07)

1. Fix saving visual geom SDF values
    * [Pull request #1597](https://bitbucket.org/osrf/gazebo/pull-request/1597)
1. Fix heightmap model texture loading.
    * [Pull request #1595](https://bitbucket.org/osrf/gazebo/pull-request/1595)
1. Fix visual collision scale on separate client
    * [Pull request #1585](https://bitbucket.org/osrf/gazebo/pull-request/1585)
1. Fix several clang compiler warnings
    * [Pull request #1594](https://bitbucket.org/osrf/gazebo/pull-request/1594)
1. Fix blank save / browse dialogs
    * [Pull request #1544](https://bitbucket.org/osrf/gazebo/pull-request/1544)

### Gazebo 4.1.2 (2015-03-20)

1. Fix quaternion documentation: target Gazebo_4.1
    * [Pull request #1525](https://bitbucket.org/osrf/gazebo/pull-request/1525)
1. Speed up World::Step in loops
    * [Pull request #1492](https://bitbucket.org/osrf/gazebo/pull-request/1492)
1. Reduce selection buffer updates -> 4.1
    * [Pull request #1494](https://bitbucket.org/osrf/gazebo/pull-request/1494)
1. Fix QT rendering, and rendering update rate
    * [Pull request #1487](https://bitbucket.org/osrf/gazebo/pull-request/1487)
1. Fix loading of SimbodyPhysics parameters
    * [Pull request #1474](https://bitbucket.org/osrf/gazebo/pull-request/1474)
1. Fix heightmap on OSX -> 4.1
    * [Pull request #1455](https://bitbucket.org/osrf/gazebo/pull-request/1455)
1. Remove extra pose tag in a world file that should not be there
    * [Pull request #1458](https://bitbucket.org/osrf/gazebo/pull-request/1458)
1. Better fix for #236 for IMU that doesn't require ABI changes
    * [Pull request #1448](https://bitbucket.org/osrf/gazebo/pull-request/1448)
1. Fix regression of #236 for ImuSensor in 4.1
    * [Pull request #1446](https://bitbucket.org/osrf/gazebo/pull-request/1446)
1. Preserve previous GAZEBO_MODEL_PATH values when sourcing setup.sh
    * [Pull request #1430](https://bitbucket.org/osrf/gazebo/pull-request/1430)
1. issue #857: fix segfault for simbody screw joint when setting limits due to uninitialized limitForce.
    * [Pull request #1423](https://bitbucket.org/osrf/gazebo/pull-request/1423)
1. Allow multiple contact sensors per link (#960)
    * [Pull request #1413](https://bitbucket.org/osrf/gazebo/pull-request/1413)
1. Fix for issue #351, ODE World Step
    * [Pull request #1406](https://bitbucket.org/osrf/gazebo/pull-request/1406)
1. Disable failing InelasticCollision/0 test (#1394)
    * [Pull request #1405](https://bitbucket.org/osrf/gazebo/pull-request/1405)
1. Prevent out of bounds array access in SkidSteerDrivePlugin (found by cppcheck 1.68)
    * [Pull request #1379](https://bitbucket.org/osrf/gazebo/pull-request/1379)

### Gazebo 4.1.1 (2015-01-15)

1. Fix BulletPlaneShape bounding box (#1265)
    * [Pull request #1367](https://bitbucket.org/osrf/gazebo/pull-request/1367)
1. Fix dart linking errors on osx
    * [Pull request #1372](https://bitbucket.org/osrf/gazebo/pull-request/1372)
1. Update to player interfaces
    * [Pull request #1324](https://bitbucket.org/osrf/gazebo/pull-request/1324)
1. Handle GpuLaser name collisions (#1403)
    * [Pull request #1360](https://bitbucket.org/osrf/gazebo/pull-request/1360)
1. Add checks for handling array's with counts of zero, and read specular values
    * [Pull request #1339](https://bitbucket.org/osrf/gazebo/pull-request/1339)
1. Fix model list widget test
    * [Pull request #1327](https://bitbucket.org/osrf/gazebo/pull-request/1327)
1. Fix ogre includes
    * [Pull request #1323](https://bitbucket.org/osrf/gazebo/pull-request/1323)

### Gazebo 4.1.0 (2014-11-20)

1. Modified GUI rendering to improve the rendering update rate.
    * [Pull request #1487](https://bitbucket.org/osrf/gazebo/pull-request/1487)

### Gazebo 4.1.0 (2014-11-20)

1. Add ArrangePlugin for arranging groups of models.
   Also add Model::ResetPhysicsStates to call Link::ResetPhysicsStates
   recursively on all links in model.
    * [Pull request #1208](https://bitbucket.org/osrf/gazebo/pull-request/1208)
1. The `gz model` command line tool will output model info using either `-i` for complete info, or `-p` for just the model pose.
    * [Pull request #1212](https://bitbucket.org/osrf/gazebo/pull-request/1212)
    * [DRCSim Issue #389](https://bitbucket.org/osrf/drcsim/issue/389)
1. Added SignalStats class for computing incremental signal statistics.
    * [Pull request #1198](https://bitbucket.org/osrf/gazebo/pull-request/1198)
1. Add InitialVelocityPlugin to setting the initial state of links
    * [Pull request #1237](https://bitbucket.org/osrf/gazebo/pull-request/1237)
1. Added Quaternion::Integrate function.
    * [Pull request #1255](https://bitbucket.org/osrf/gazebo/pull-request/1255)
1. Added ConvertJointType functions, display more joint info on model list.
    * [Pull request #1259](https://bitbucket.org/osrf/gazebo/pull-request/1259)
1. Added ModelListWidget::AddProperty, removed unnecessary checks on ModelListWidget.
    * [Pull request #1271](https://bitbucket.org/osrf/gazebo/pull-request/1271)
1. Fix loading collada meshes with unsupported input semantics.
    * [Pull request #1319](https://bitbucket.org/osrf/gazebo/pull-request/1319)

### Gazebo 4.0.2 (2014-09-23)

1. Fix and improve mechanism to generate pkgconfig libs
    * [Pull request #1027](https://bitbucket.org/osrf/gazebo/pull-request/1027)
    * [Issue #1284](https://bitbucket.org/osrf/gazebo/issue/1284)
1. Added arat.world
    * [Pull request #1205](https://bitbucket.org/osrf/gazebo/pull-request/1205)
1. Update gzprop to output zip files.
    * [Pull request #1197](https://bitbucket.org/osrf/gazebo/pull-request/1197)
1. Make Collision::GetShape a const function
    * [Pull requset #1189](https://bitbucket.org/osrf/gazebo/pull-request/1189)
1. Install missing physics headers
    * [Pull requset #1183](https://bitbucket.org/osrf/gazebo/pull-request/1183)
1. Remove SimbodyLink::AddTorque console message
    * [Pull requset #1185](https://bitbucket.org/osrf/gazebo/pull-request/1185)
1. Fix log xml
    * [Pull requset #1188](https://bitbucket.org/osrf/gazebo/pull-request/1188)

### Gazebo 4.0.0 (2014-08-08)

1. Added lcov support to cmake
    * [Pull request #1047](https://bitbucket.org/osrf/gazebo/pull-request/1047)
1. Fixed memory leak in image conversion
    * [Pull request #1057](https://bitbucket.org/osrf/gazebo/pull-request/1057)
1. Removed deprecated function
    * [Pull request #1067](https://bitbucket.org/osrf/gazebo/pull-request/1067)
1. Improved collada loading performance
    * [Pull request #1066](https://bitbucket.org/osrf/gazebo/pull-request/1066)
    * [Pull request #1082](https://bitbucket.org/osrf/gazebo/pull-request/1082)
    * [Issue #1134](https://bitbucket.org/osrf/gazebo/issue/1134)
1. Implemented a collada exporter
    * [Pull request #1064](https://bitbucket.org/osrf/gazebo/pull-request/1064)
1. Force torque sensor now makes use of sensor's pose.
    * [Pull request #1076](https://bitbucket.org/osrf/gazebo/pull-request/1076)
    * [Issue #940](https://bitbucket.org/osrf/gazebo/issue/940)
1. Fix Model::GetLinks segfault
    * [Pull request #1093](https://bitbucket.org/osrf/gazebo/pull-request/1093)
1. Fix deleting and saving lights in gzserver
    * [Pull request #1094](https://bitbucket.org/osrf/gazebo/pull-request/1094)
    * [Issue #1182](https://bitbucket.org/osrf/gazebo/issue/1182)
    * [Issue #346](https://bitbucket.org/osrf/gazebo/issue/346)
1. Fix Collision::GetWorldPose. The pose of a collision would not update properly.
    * [Pull request #1049](https://bitbucket.org/osrf/gazebo/pull-request/1049)
    * [Issue #1124](https://bitbucket.org/osrf/gazebo/issue/1124)
1. Fixed the animate_box and animate_joints examples
    * [Pull request #1086](https://bitbucket.org/osrf/gazebo/pull-request/1086)
1. Integrated Oculus Rift functionality
    * [Pull request #1074](https://bitbucket.org/osrf/gazebo/pull-request/1074)
    * [Pull request #1136](https://bitbucket.org/osrf/gazebo/pull-request/1136)
    * [Pull request #1139](https://bitbucket.org/osrf/gazebo/pull-request/1139)
1. Updated Base::GetScopedName
    * [Pull request #1104](https://bitbucket.org/osrf/gazebo/pull-request/1104)
1. Fix collada loader from adding duplicate materials into a Mesh
    * [Pull request #1105](https://bitbucket.org/osrf/gazebo/pull-request/1105)
    * [Issue #1180](https://bitbucket.org/osrf/gazebo/issue/1180)
1. Integrated Razer Hydra functionality
    * [Pull request #1083](https://bitbucket.org/osrf/gazebo/pull-request/1083)
    * [Pull request #1109](https://bitbucket.org/osrf/gazebo/pull-request/1109)
1. Added ability to copy and paste models in the GUI
    * [Pull request #1103](https://bitbucket.org/osrf/gazebo/pull-request/1103)
1. Removed unnecessary inclusion of gazebo.hh and common.hh in plugins
    * [Pull request #1111](https://bitbucket.org/osrf/gazebo/pull-request/1111)
1. Added ability to specify custom road textures
    * [Pull request #1027](https://bitbucket.org/osrf/gazebo/pull-request/1027)
1. Added support for DART 4.1
    * [Pull request #1113](https://bitbucket.org/osrf/gazebo/pull-request/1113)
    * [Pull request #1132](https://bitbucket.org/osrf/gazebo/pull-request/1132)
    * [Pull request #1134](https://bitbucket.org/osrf/gazebo/pull-request/1134)
    * [Pull request #1154](https://bitbucket.org/osrf/gazebo/pull-request/1154)
1. Allow position of joints to be directly set.
    * [Pull request #1097](https://bitbucket.org/osrf/gazebo/pull-request/1097)
    * [Issue #1138](https://bitbucket.org/osrf/gazebo/issue/1138)
1. Added extruded polyline geometry
    * [Pull request #1026](https://bitbucket.org/osrf/gazebo/pull-request/1026)
1. Fixed actor animation
    * [Pull request #1133](https://bitbucket.org/osrf/gazebo/pull-request/1133)
    * [Pull request #1141](https://bitbucket.org/osrf/gazebo/pull-request/1141)
1. Generate a versioned cmake config file
    * [Pull request #1153](https://bitbucket.org/osrf/gazebo/pull-request/1153)
    * [Issue #1226](https://bitbucket.org/osrf/gazebo/issue/1226)
1. Added KMeans class
    * [Pull request #1147](https://bitbucket.org/osrf/gazebo/pull-request/1147)
1. Added --summary-range feature to bitbucket pullrequest tool
    * [Pull request #1156](https://bitbucket.org/osrf/gazebo/pull-request/1156)
1. Updated web links
    * [Pull request #1159](https://bitbucket.org/osrf/gazebo/pull-request/1159)
1. Update tests
    * [Pull request #1155](https://bitbucket.org/osrf/gazebo/pull-request/1155)
    * [Pull request #1143](https://bitbucket.org/osrf/gazebo/pull-request/1143)
    * [Pull request #1138](https://bitbucket.org/osrf/gazebo/pull-request/1138)
    * [Pull request #1140](https://bitbucket.org/osrf/gazebo/pull-request/1140)
    * [Pull request #1127](https://bitbucket.org/osrf/gazebo/pull-request/1127)
    * [Pull request #1115](https://bitbucket.org/osrf/gazebo/pull-request/1115)
    * [Pull request #1102](https://bitbucket.org/osrf/gazebo/pull-request/1102)
    * [Pull request #1087](https://bitbucket.org/osrf/gazebo/pull-request/1087)
    * [Pull request #1084](https://bitbucket.org/osrf/gazebo/pull-request/1084)

## Gazebo 3.0

### Gazebo 3.x.x (yyyy-mm-dd)

1. Fixed sonar and wireless sensor visualization
    * [Pull request #1254](https://bitbucket.org/osrf/gazebo/pull-request/1254)
1. Update visual bounding box when model is selected
    * [Pull request #1280](https://bitbucket.org/osrf/gazebo/pull-request/1280)

### Gazebo 3.1.0 (2014-08-08)

1. Implemented Simbody::Link::Set*Vel
    * [Pull request #1160](https://bitbucket.org/osrf/gazebo/pull-request/1160)
    * [Issue #1012](https://bitbucket.org/osrf/gazebo/issue/1012)
1. Added World::RemoveModel function
    * [Pull request #1106](https://bitbucket.org/osrf/gazebo/pull-request/1106)
    * [Issue #1177](https://bitbucket.org/osrf/gazebo/issue/1177)
1. Fix exit from camera follow mode using the escape key
    * [Pull request #1137](https://bitbucket.org/osrf/gazebo/pull-request/1137)
    * [Issue #1220](https://bitbucket.org/osrf/gazebo/issue/1220)
1. Added support for SDF joint spring stiffness and reference positions
    * [Pull request #1117](https://bitbucket.org/osrf/gazebo/pull-request/1117)
1. Removed the gzmodel_create script
    * [Pull request #1130](https://bitbucket.org/osrf/gazebo/pull-request/1130)
1. Added Vector2 dot product
    * [Pull request #1101](https://bitbucket.org/osrf/gazebo/pull-request/1101)
1. Added SetPositionPID and SetVelocityPID to JointController
    * [Pull request #1091](https://bitbucket.org/osrf/gazebo/pull-request/1091)
1. Fix gzclient startup crash with ogre 1.9
    * [Pull request #1098](https://bitbucket.org/osrf/gazebo/pull-request/1098)
    * [Issue #996](https://bitbucket.org/osrf/gazebo/issue/996)
1. Update the bitbucket_pullrequests tool
    * [Pull request #1108](https://bitbucket.org/osrf/gazebo/pull-request/1108)
1. Light properties now remain in place after move by the user via the GUI.
    * [Pull request #1110](https://bitbucket.org/osrf/gazebo/pull-request/1110)
    * [Issue #1211](https://bitbucket.org/osrf/gazebo/issue/1211)
1. Allow position of joints to be directly set.
    * [Pull request #1096](https://bitbucket.org/osrf/gazebo/pull-request/1096)
    * [Issue #1138](https://bitbucket.org/osrf/gazebo/issue/1138)

### Gazebo 3.0.0 (2014-04-11)

1. Fix bug when deleting the sun light
    * [Pull request #1088](https://bitbucket.org/osrf/gazebo/pull-request/1088)
    * [Issue #1133](https://bitbucket.org/osrf/gazebo/issue/1133)
1. Fix ODE screw joint
    * [Pull request #1078](https://bitbucket.org/osrf/gazebo/pull-request/1078)
    * [Issue #1167](https://bitbucket.org/osrf/gazebo/issue/1167)
1. Update joint integration tests
    * [Pull request #1081](https://bitbucket.org/osrf/gazebo/pull-request/1081)
1. Fixed false positives in cppcheck.
    * [Pull request #1061](https://bitbucket.org/osrf/gazebo/pull-request/1061)
1. Made joint axis reference frame relative to child, and updated simbody and dart accordingly.
    * [Pull request #1069](https://bitbucket.org/osrf/gazebo/pull-request/1069)
    * [Issue #494](https://bitbucket.org/osrf/gazebo/issue/494)
    * [Issue #1143](https://bitbucket.org/osrf/gazebo/issue/1143)
1. Added ability to pass vector of strings to SetupClient and SetupServer
    * [Pull request #1068](https://bitbucket.org/osrf/gazebo/pull-request/1068)
    * [Issue #1132](https://bitbucket.org/osrf/gazebo/issue/1132)
1. Fix error correction in screw constraints for ODE
    * [Pull request #1159](https://bitbucket.org/osrf/gazebo/pull-request/1159)
    * [Issue #1159](https://bitbucket.org/osrf/gazebo/issue/1159)
1. Improved pkgconfig with SDF
    * [Pull request #1062](https://bitbucket.org/osrf/gazebo/pull-request/1062)
1. Added a plugin to simulate aero dynamics
    * [Pull request #905](https://bitbucket.org/osrf/gazebo/pull-request/905)
1. Updated bullet support
    * [Issue #1069](https://bitbucket.org/osrf/gazebo/issue/1069)
    * [Pull request #1011](https://bitbucket.org/osrf/gazebo/pull-request/1011)
    * [Pull request #996](https://bitbucket.org/osrf/gazebo/pull-request/966)
    * [Pull request #1024](https://bitbucket.org/osrf/gazebo/pull-request/1024)
1. Updated simbody support
    * [Pull request #995](https://bitbucket.org/osrf/gazebo/pull-request/995)
1. Updated worlds to SDF 1.5
    * [Pull request #1021](https://bitbucket.org/osrf/gazebo/pull-request/1021)
1. Improvements to ODE
    * [Pull request #1001](https://bitbucket.org/osrf/gazebo/pull-request/1001)
    * [Pull request #1014](https://bitbucket.org/osrf/gazebo/pull-request/1014)
    * [Pull request #1015](https://bitbucket.org/osrf/gazebo/pull-request/1015)
    * [Pull request #1016](https://bitbucket.org/osrf/gazebo/pull-request/1016)
1. New command line tool
    * [Pull request #972](https://bitbucket.org/osrf/gazebo/pull-request/972)
1. Graphical user interface improvements
    * [Pull request #971](https://bitbucket.org/osrf/gazebo/pull-request/971)
    * [Pull request #1013](https://bitbucket.org/osrf/gazebo/pull-request/1013)
    * [Pull request #989](https://bitbucket.org/osrf/gazebo/pull-request/989)
1. Created a friction pyramid class
    * [Pull request #935](https://bitbucket.org/osrf/gazebo/pull-request/935)
1. Added GetWorldEnergy functions to Model, Joint, and Link
    * [Pull request #1017](https://bitbucket.org/osrf/gazebo/pull-request/1017)
1. Preparing Gazebo for admission into Ubuntu
    * [Pull request #969](https://bitbucket.org/osrf/gazebo/pull-request/969)
    * [Pull request #998](https://bitbucket.org/osrf/gazebo/pull-request/998)
    * [Pull request #1002](https://bitbucket.org/osrf/gazebo/pull-request/1002)
1. Add method for querying if useImplicitStiffnessDamping flag is set for a given joint
    * [Issue #629](https://bitbucket.org/osrf/gazebo/issue/629)
    * [Pull request #1006](https://bitbucket.org/osrf/gazebo/pull-request/1006)
1. Fix joint axis frames
    * [Issue #494](https://bitbucket.org/osrf/gazebo/issue/494)
    * [Pull request #963](https://bitbucket.org/osrf/gazebo/pull-request/963)
1. Compute joint anchor pose relative to parent
    * [Issue #1029](https://bitbucket.org/osrf/gazebo/issue/1029)
    * [Pull request #982](https://bitbucket.org/osrf/gazebo/pull-request/982)
1. Cleanup the installed worlds
    * [Issue #1036](https://bitbucket.org/osrf/gazebo/issue/1036)
    * [Pull request #984](https://bitbucket.org/osrf/gazebo/pull-request/984)
1. Update to the GPS sensor
    * [Issue #1059](https://bitbucket.org/osrf/gazebo/issue/1059)
    * [Pull request #984](https://bitbucket.org/osrf/gazebo/pull-request/984)
1. Removed libtool from plugin loading
    * [Pull request #981](https://bitbucket.org/osrf/gazebo/pull-request/981)
1. Added functions to get inertial information for a link in the world frame.
    * [Pull request #1005](https://bitbucket.org/osrf/gazebo/pull-request/1005)

## Gazebo 2.0

### Gazebo 2.2.6 (2015-09-28)

1. Backport fixes to setup.sh from pull request #1430 to 2.2 branch
    * [Pull request 1889](https://bitbucket.org/osrf/gazebo/pull-request/1889)
1. Fix heightmap texture loading (2.2)
    * [Pull request 1596](https://bitbucket.org/osrf/gazebo/pull-request/1596)
1. Prevent out of bounds array access in SkidSteerDrivePlugin (found by cppcheck 1.68)
    * [Pull request 1379](https://bitbucket.org/osrf/gazebo/pull-request/1379)
1. Fix build with boost 1.57 for 2.2 branch (#1399)
    * [Pull request 1358](https://bitbucket.org/osrf/gazebo/pull-request/1358)
1. Fix manpage test failures by incrementing year to 2015
    * [Pull request 1361](https://bitbucket.org/osrf/gazebo/pull-request/1361)
1. Fix build for OS X 10.10 (#1304, #1289)
    * [Pull request 1346](https://bitbucket.org/osrf/gazebo/pull-request/1346)
1. Restore ODELink ABI, use Link variables instead (#1354)
    * [Pull request 1347](https://bitbucket.org/osrf/gazebo/pull-request/1347)
1. Fix inertia_ratio test
    * [Pull request 1344](https://bitbucket.org/osrf/gazebo/pull-request/1344)
1. backport collision visual fix -> 2.2
    * [Pull request 1343](https://bitbucket.org/osrf/gazebo/pull-request/1343)
1. Fix two code_check errors on 2.2
    * [Pull request 1314](https://bitbucket.org/osrf/gazebo/pull-request/1314)
1. issue #243 fix Link::GetWorldLinearAccel and Link::GetWorldAngularAccel for ODE
    * [Pull request 1284](https://bitbucket.org/osrf/gazebo/pull-request/1284)

### Gazebo 2.2.3 (2014-04-29)

1. Removed redundant call to World::Init
    * [Pull request #1107](https://bitbucket.org/osrf/gazebo/pull-request/1107)
    * [Issue #1208](https://bitbucket.org/osrf/gazebo/issue/1208)
1. Return proper error codes when gazebo exits
    * [Pull request #1085](https://bitbucket.org/osrf/gazebo/pull-request/1085)
    * [Issue #1178](https://bitbucket.org/osrf/gazebo/issue/1178)
1. Fixed Camera::GetWorldRotation().
    * [Pull request #1071](https://bitbucket.org/osrf/gazebo/pull-request/1071)
    * [Issue #1087](https://bitbucket.org/osrf/gazebo/issue/1087)
1. Fixed memory leak in image conversion
    * [Pull request #1073](https://bitbucket.org/osrf/gazebo/pull-request/1073)

### Gazebo 2.2.1 (xxxx-xx-xx)

1. Fix heightmap model texture loading.
    * [Pull request #1596](https://bitbucket.org/osrf/gazebo/pull-request/1596)

### Gazebo 2.2.0 (2014-01-10)

1. Fix compilation when using OGRE-1.9 (full support is being worked on)
    * [Issue #994](https://bitbucket.org/osrf/gazebo/issue/994)
    * [Issue #995](https://bitbucket.org/osrf/gazebo/issue/995)
    * [Issue #996](https://bitbucket.org/osrf/gazebo/issue/996)
    * [Pull request #883](https://bitbucket.org/osrf/gazebo/pull-request/883)
1. Added unit test for issue 624.
    * [Issue #624](https://bitbucket.org/osrf/gazebo/issue/624).
    * [Pull request #889](https://bitbucket.org/osrf/gazebo/pull-request/889)
1. Use 3x3 PCF shadows for smoother shadows.
    * [Pull request #887](https://bitbucket.org/osrf/gazebo/pull-request/887)
1. Update manpage copyright to 2014.
    * [Pull request #893](https://bitbucket.org/osrf/gazebo/pull-request/893)
1. Added friction integration test .
    * [Pull request #885](https://bitbucket.org/osrf/gazebo/pull-request/885)
1. Fix joint anchor when link pose is not specified.
    * [Issue #978](https://bitbucket.org/osrf/gazebo/issue/978)
    * [Pull request #862](https://bitbucket.org/osrf/gazebo/pull-request/862)
1. Added (ESC) tooltip for GUI Selection Mode icon.
    * [Issue #993](https://bitbucket.org/osrf/gazebo/issue/993)
    * [Pull request #888](https://bitbucket.org/osrf/gazebo/pull-request/888)
1. Removed old comment about resolved issue.
    * [Issue #837](https://bitbucket.org/osrf/gazebo/issue/837)
    * [Pull request #880](https://bitbucket.org/osrf/gazebo/pull-request/880)
1. Made SimbodyLink::Get* function thread-safe
    * [Issue #918](https://bitbucket.org/osrf/gazebo/issue/918)
    * [Pull request #872](https://bitbucket.org/osrf/gazebo/pull-request/872)
1. Suppressed spurious gzlog messages in ODE::Body
    * [Issue #983](https://bitbucket.org/osrf/gazebo/issue/983)
    * [Pull request #875](https://bitbucket.org/osrf/gazebo/pull-request/875)
1. Fixed Force Torque Sensor Test by properly initializing some values.
    * [Issue #982](https://bitbucket.org/osrf/gazebo/issue/982)
    * [Pull request #869](https://bitbucket.org/osrf/gazebo/pull-request/869)
1. Added breakable joint plugin to support breakable walls.
    * [Pull request #865](https://bitbucket.org/osrf/gazebo/pull-request/865)
1. Used different tuple syntax to fix compilation on OSX mavericks.
    * [Issue #947](https://bitbucket.org/osrf/gazebo/issue/947)
    * [Pull request #858](https://bitbucket.org/osrf/gazebo/pull-request/858)
1. Fixed sonar test and deprecation warning.
    * [Pull request #856](https://bitbucket.org/osrf/gazebo/pull-request/856)
1. Speed up test compilation.
    * Part of [Issue #955](https://bitbucket.org/osrf/gazebo/issue/955)
    * [Pull request #846](https://bitbucket.org/osrf/gazebo/pull-request/846)
1. Added Joint::SetEffortLimit API
    * [Issue #923](https://bitbucket.org/osrf/gazebo/issue/923)
    * [Pull request #808](https://bitbucket.org/osrf/gazebo/pull-request/808)
1. Made bullet output less verbose.
    * [Pull request #839](https://bitbucket.org/osrf/gazebo/pull-request/839)
1. Convergence acceleration and stability tweak to make atlas_v3 stable
    * [Issue #895](https://bitbucket.org/osrf/gazebo/issue/895)
    * [Pull request #772](https://bitbucket.org/osrf/gazebo/pull-request/772)
1. Added colors, textures and world files for the SPL RoboCup environment
    * [Pull request #838](https://bitbucket.org/osrf/gazebo/pull-request/838)
1. Fixed bitbucket_pullrequests tool to work with latest BitBucket API.
    * [Issue #933](https://bitbucket.org/osrf/gazebo/issue/933)
    * [Pull request #841](https://bitbucket.org/osrf/gazebo/pull-request/841)
1. Fixed cppcheck warnings.
    * [Pull request #842](https://bitbucket.org/osrf/gazebo/pull-request/842)

### Gazebo 2.1.0 (2013-11-08)
1. Fix mainwindow unit test
    * [Pull request #752](https://bitbucket.org/osrf/gazebo/pull-request/752)
1. Visualize moment of inertia
    * Pull request [#745](https://bitbucket.org/osrf/gazebo/pull-request/745), [#769](https://bitbucket.org/osrf/gazebo/pull-request/769), [#787](https://bitbucket.org/osrf/gazebo/pull-request/787)
    * [Issue #203](https://bitbucket.org/osrf/gazebo/issue/203)
1. Update tool to count lines of code
    * [Pull request #758](https://bitbucket.org/osrf/gazebo/pull-request/758)
1. Implement World::Clear
    * Pull request [#785](https://bitbucket.org/osrf/gazebo/pull-request/785), [#804](https://bitbucket.org/osrf/gazebo/pull-request/804)
1. Improve Bullet support
    * [Pull request #805](https://bitbucket.org/osrf/gazebo/pull-request/805)
1. Fix doxygen spacing
    * [Pull request #740](https://bitbucket.org/osrf/gazebo/pull-request/740)
1. Add tool to generate model images for thepropshop.org
    * [Pull request #734](https://bitbucket.org/osrf/gazebo/pull-request/734)
1. Added paging support for terrains
    * [Pull request #707](https://bitbucket.org/osrf/gazebo/pull-request/707)
1. Added plugin path to LID_LIBRARY_PATH in setup.sh
    * [Pull request #750](https://bitbucket.org/osrf/gazebo/pull-request/750)
1. Fix for OSX
    * [Pull request #766](https://bitbucket.org/osrf/gazebo/pull-request/766)
    * [Pull request #786](https://bitbucket.org/osrf/gazebo/pull-request/786)
    * [Issue #906](https://bitbucket.org/osrf/gazebo/issue/906)
1. Update copyright information
    * [Pull request #771](https://bitbucket.org/osrf/gazebo/pull-request/771)
1. Enable screen dependent tests
    * [Pull request #764](https://bitbucket.org/osrf/gazebo/pull-request/764)
    * [Issue #811](https://bitbucket.org/osrf/gazebo/issue/811)
1. Fix gazebo command line help message
    * [Pull request #775](https://bitbucket.org/osrf/gazebo/pull-request/775)
    * [Issue #898](https://bitbucket.org/osrf/gazebo/issue/898)
1. Fix man page test
    * [Pull request #774](https://bitbucket.org/osrf/gazebo/pull-request/774)
1. Improve load time by reducing calls to RTShader::Update
    * [Pull request #773](https://bitbucket.org/osrf/gazebo/pull-request/773)
    * [Issue #877](https://bitbucket.org/osrf/gazebo/issue/877)
1. Fix joint visualization
    * [Pull request #776](https://bitbucket.org/osrf/gazebo/pull-request/776)
    * [Pull request #802](https://bitbucket.org/osrf/gazebo/pull-request/802)
    * [Issue #464](https://bitbucket.org/osrf/gazebo/issue/464)
1. Add helpers to fix NaN
    * [Pull request #742](https://bitbucket.org/osrf/gazebo/pull-request/742)
1. Fix model resizing via the GUI
    * [Pull request #763](https://bitbucket.org/osrf/gazebo/pull-request/763)
    * [Issue #885](https://bitbucket.org/osrf/gazebo/issue/885)
1. Simplify gzlog test by using sha1
    * [Pull request #781](https://bitbucket.org/osrf/gazebo/pull-request/781)
    * [Issue #837](https://bitbucket.org/osrf/gazebo/issue/837)
1. Enable cppcheck for header files
    * [Pull request #782](https://bitbucket.org/osrf/gazebo/pull-request/782)
    * [Issue #907](https://bitbucket.org/osrf/gazebo/issue/907)
1. Fix broken regression test
    * [Pull request #784](https://bitbucket.org/osrf/gazebo/pull-request/784)
    * [Issue #884](https://bitbucket.org/osrf/gazebo/issue/884)
1. All simbody and dart to pass tests
    * [Pull request #790](https://bitbucket.org/osrf/gazebo/pull-request/790)
    * [Issue #873](https://bitbucket.org/osrf/gazebo/issue/873)
1. Fix camera rotation from SDF
    * [Pull request #789](https://bitbucket.org/osrf/gazebo/pull-request/789)
    * [Issue #920](https://bitbucket.org/osrf/gazebo/issue/920)
1. Fix bitbucket pullrequest command line tool to match new API
    * [Pull request #803](https://bitbucket.org/osrf/gazebo/pull-request/803)
1. Fix transceiver spawn errors in tests
    * [Pull request #811](https://bitbucket.org/osrf/gazebo/pull-request/811)
    * [Pull request #814](https://bitbucket.org/osrf/gazebo/pull-request/814)

### Gazebo 2.0.0 (2013-10-08)
1. Refactor code check tool.
    * [Pull Request #669](https://bitbucket.org/osrf/gazebo/pull-request/669)
1. Added pull request tool for Bitbucket.
    * [Pull Request #670](https://bitbucket.org/osrf/gazebo/pull-request/670)
    * [Pull Request #691](https://bitbucket.org/osrf/gazebo/pull-request/671)
1. New wireless receiver and transmitter sensor models.
    * [Pull Request #644](https://bitbucket.org/osrf/gazebo/pull-request/644)
    * [Pull Request #675](https://bitbucket.org/osrf/gazebo/pull-request/675)
    * [Pull Request #727](https://bitbucket.org/osrf/gazebo/pull-request/727)
1. Audio support using OpenAL.
    * [Pull Request #648](https://bitbucket.org/osrf/gazebo/pull-request/648)
    * [Pull Request #704](https://bitbucket.org/osrf/gazebo/pull-request/704)
1. Simplify command-line parsing of gztopic echo output.
    * [Pull Request #674](https://bitbucket.org/osrf/gazebo/pull-request/674)
    * Resolves: [Issue #795](https://bitbucket.org/osrf/gazebo/issue/795)
1. Use UNIX directories through the user of GNUInstallDirs cmake module.
    * [Pull Request #676](https://bitbucket.org/osrf/gazebo/pull-request/676)
    * [Pull Request #681](https://bitbucket.org/osrf/gazebo/pull-request/681)
1. New GUI interactions for object manipulation.
    * [Pull Request #634](https://bitbucket.org/osrf/gazebo/pull-request/634)
1. Fix for OSX menubar.
    * [Pull Request #677](https://bitbucket.org/osrf/gazebo/pull-request/677)
1. Remove internal SDF directories and dependencies.
    * [Pull Request #680](https://bitbucket.org/osrf/gazebo/pull-request/680)
1. Add minimum version for sdformat.
    * [Pull Request #682](https://bitbucket.org/osrf/gazebo/pull-request/682)
    * Resolves: [Issue #818](https://bitbucket.org/osrf/gazebo/issue/818)
1. Allow different gtest parameter types with ServerFixture
    * [Pull Request #686](https://bitbucket.org/osrf/gazebo/pull-request/686)
    * Resolves: [Issue #820](https://bitbucket.org/osrf/gazebo/issue/820)
1. GUI model scaling when using Bullet.
    * [Pull Request #683](https://bitbucket.org/osrf/gazebo/pull-request/683)
1. Fix typo in cmake config.
    * [Pull Request #694](https://bitbucket.org/osrf/gazebo/pull-request/694)
    * Resolves: [Issue #824](https://bitbucket.org/osrf/gazebo/issue/824)
1. Remove gazebo include subdir from pkgconfig and cmake config.
    * [Pull Request #691](https://bitbucket.org/osrf/gazebo/pull-request/691)
1. Torsional spring demo
    * [Pull Request #693](https://bitbucket.org/osrf/gazebo/pull-request/693)
1. Remove repeated call to SetAxis in Joint.cc
    * [Pull Request #695](https://bitbucket.org/osrf/gazebo/pull-request/695)
    * Resolves: [Issue #823](https://bitbucket.org/osrf/gazebo/issue/823)
1. Add test for rotational joints.
    * [Pull Request #697](https://bitbucket.org/osrf/gazebo/pull-request/697)
    * Resolves: [Issue #820](https://bitbucket.org/osrf/gazebo/issue/820)
1. Fix compilation of tests using Joint base class
    * [Pull Request #701](https://bitbucket.org/osrf/gazebo/pull-request/701)
1. Terrain paging implemented.
    * [Pull Request #687](https://bitbucket.org/osrf/gazebo/pull-request/687)
1. Improve timeout error reporting in ServerFixture
    * [Pull Request #705](https://bitbucket.org/osrf/gazebo/pull-request/705)
1. Fix mouse picking for cases where visuals overlap with the laser
    * [Pull Request #709](https://bitbucket.org/osrf/gazebo/pull-request/709)
1. Fix string literals for OSX
    * [Pull Request #712](https://bitbucket.org/osrf/gazebo/pull-request/712)
    * Resolves: [Issue #803](https://bitbucket.org/osrf/gazebo/issue/803)
1. Support for ENABLE_TESTS_COMPILATION cmake parameter
    * [Pull Request #708](https://bitbucket.org/osrf/gazebo/pull-request/708)
1. Updated system gui plugin
    * [Pull Request #702](https://bitbucket.org/osrf/gazebo/pull-request/702)
1. Fix force torque unit test issue
    * [Pull Request #673](https://bitbucket.org/osrf/gazebo/pull-request/673)
    * Resolves: [Issue #813](https://bitbucket.org/osrf/gazebo/issue/813)
1. Use variables to control auto generation of CFlags
    * [Pull Request #699](https://bitbucket.org/osrf/gazebo/pull-request/699)
1. Remove deprecated functions.
    * [Pull Request #715](https://bitbucket.org/osrf/gazebo/pull-request/715)
1. Fix typo in `Camera.cc`
    * [Pull Request #719](https://bitbucket.org/osrf/gazebo/pull-request/719)
    * Resolves: [Issue #846](https://bitbucket.org/osrf/gazebo/issue/846)
1. Performance improvements
    * [Pull Request #561](https://bitbucket.org/osrf/gazebo/pull-request/561)
1. Fix gripper model.
    * [Pull Request #713](https://bitbucket.org/osrf/gazebo/pull-request/713)
    * Resolves: [Issue #314](https://bitbucket.org/osrf/gazebo/issue/314)
1. First part of Simbody integration
    * [Pull Request #716](https://bitbucket.org/osrf/gazebo/pull-request/716)

## Gazebo 1.9

### Gazebo 1.9.6 (2014-04-29)

1. Refactored inertia ratio reduction for ODE
    * [Pull request #1114](https://bitbucket.org/osrf/gazebo/pull-request/1114)
1. Improved collada loading performance
    * [Pull request #1075](https://bitbucket.org/osrf/gazebo/pull-request/1075)

### Gazebo 1.9.3 (2014-01-10)

1. Add thickness to plane to remove shadow flickering.
    * [Pull request #886](https://bitbucket.org/osrf/gazebo/pull-request/886)
1. Temporary GUI shadow toggle fix.
    * [Issue #925](https://bitbucket.org/osrf/gazebo/issue/925)
    * [Pull request #868](https://bitbucket.org/osrf/gazebo/pull-request/868)
1. Fix memory access bugs with libc++ on mavericks.
    * [Issue #965](https://bitbucket.org/osrf/gazebo/issue/965)
    * [Pull request #857](https://bitbucket.org/osrf/gazebo/pull-request/857)
    * [Pull request #881](https://bitbucket.org/osrf/gazebo/pull-request/881)
1. Replaced printf with cout in gztopic hz.
    * [Issue #969](https://bitbucket.org/osrf/gazebo/issue/969)
    * [Pull request #854](https://bitbucket.org/osrf/gazebo/pull-request/854)
1. Add Dark grey material and fix indentation.
    * [Pull request #851](https://bitbucket.org/osrf/gazebo/pull-request/851)
1. Fixed sonar sensor unit test.
    * [Pull request #848](https://bitbucket.org/osrf/gazebo/pull-request/848)
1. Convergence acceleration and stability tweak to make atlas_v3 stable.
    * [Pull request #845](https://bitbucket.org/osrf/gazebo/pull-request/845)
1. Update gtest to 1.7.0 to resolve problems with libc++.
    * [Issue #947](https://bitbucket.org/osrf/gazebo/issue/947)
    * [Pull request #827](https://bitbucket.org/osrf/gazebo/pull-request/827)
1. Fixed LD_LIBRARY_PATH for plugins.
    * [Issue #957](https://bitbucket.org/osrf/gazebo/issue/957)
    * [Pull request #844](https://bitbucket.org/osrf/gazebo/pull-request/844)
1. Fix transceiver sporadic errors.
    * Backport of [pull request #811](https://bitbucket.org/osrf/gazebo/pull-request/811)
    * [Pull request #836](https://bitbucket.org/osrf/gazebo/pull-request/836)
1. Modified the MsgTest to be deterministic with time checks.
    * [Pull request #843](https://bitbucket.org/osrf/gazebo/pull-request/843)
1. Fixed seg fault in LaserVisual.
    * [Issue #950](https://bitbucket.org/osrf/gazebo/issue/950)
    * [Pull request #832](https://bitbucket.org/osrf/gazebo/pull-request/832)
1. Implemented the option to disable tests that need a working screen to run properly.
    * Backport of [Pull request #764](https://bitbucket.org/osrf/gazebo/pull-request/764)
    * [Pull request #837](https://bitbucket.org/osrf/gazebo/pull-request/837)
1. Cleaned up gazebo shutdown.
    * [Pull request #829](https://bitbucket.org/osrf/gazebo/pull-request/829)
1. Fixed bug associated with loading joint child links.
    * [Issue #943](https://bitbucket.org/osrf/gazebo/issue/943)
    * [Pull request #820](https://bitbucket.org/osrf/gazebo/pull-request/820)

### Gazebo 1.9.2 (2013-11-08)
1. Fix enable/disable sky and clouds from SDF
    * [Pull request #809](https://bitbucket.org/osrf/gazebo/pull-request/809])
1. Fix occasional blank GUI screen on startup
    * [Pull request #815](https://bitbucket.org/osrf/gazebo/pull-request/815])
1. Fix GPU laser when interacting with heightmaps
    * [Pull request #796](https://bitbucket.org/osrf/gazebo/pull-request/796])
1. Added API/ABI checker command line tool
    * [Pull request #765](https://bitbucket.org/osrf/gazebo/pull-request/765])
1. Added gtest version information
    * [Pull request #801](https://bitbucket.org/osrf/gazebo/pull-request/801])
1. Fix GUI world saving
    * [Pull request #806](https://bitbucket.org/osrf/gazebo/pull-request/806])
1. Enable anti-aliasing for camera sensor
    * [Pull request #800](https://bitbucket.org/osrf/gazebo/pull-request/800])
1. Make sensor noise deterministic
    * [Pull request #788](https://bitbucket.org/osrf/gazebo/pull-request/788])
1. Fix build problem
    * [Issue #901](https://bitbucket.org/osrf/gazebo/issue/901)
    * [Pull request #778](https://bitbucket.org/osrf/gazebo/pull-request/778])
1. Fix a typo in Camera.cc
    * [Pull request #720](https://bitbucket.org/osrf/gazebo/pull-request/720])
    * [Issue #846](https://bitbucket.org/osrf/gazebo/issue/846)
1. Fix OSX menu bar
    * [Pull request #688](https://bitbucket.org/osrf/gazebo/pull-request/688])
1. Fix gazebo::init by calling sdf::setFindCallback() before loading the sdf in gzfactory.
    * [Pull request #678](https://bitbucket.org/osrf/gazebo/pull-request/678])
    * [Issue #817](https://bitbucket.org/osrf/gazebo/issue/817)

### Gazebo 1.9.1 (2013-08-20)
* Deprecate header files that require case-sensitive filesystem (e.g. Common.hh, Physics.hh) [https://bitbucket.org/osrf/gazebo/pull-request/638/fix-for-775-deprecate-headers-that-require]
* Initial support for building on Mac OS X [https://bitbucket.org/osrf/gazebo/pull-request/660/osx-support-for-gazebo-19] [https://bitbucket.org/osrf/gazebo/pull-request/657/cmake-fixes-for-osx]
* Fixes for various issues [https://bitbucket.org/osrf/gazebo/pull-request/635/fix-for-issue-792/diff] [https://bitbucket.org/osrf/gazebo/pull-request/628/allow-scoped-and-non-scoped-joint-names-to/diff] [https://bitbucket.org/osrf/gazebo/pull-request/636/fix-build-dependency-in-message-generation/diff] [https://bitbucket.org/osrf/gazebo/pull-request/639/make-the-unversioned-setupsh-a-copy-of-the/diff] [https://bitbucket.org/osrf/gazebo/pull-request/650/added-missing-lib-to-player-client-library/diff] [https://bitbucket.org/osrf/gazebo/pull-request/656/install-gzmode_create-without-sh-suffix/diff]

### Gazebo 1.9.0 (2013-07-23)
* Use external package [sdformat](https://bitbucket.org/osrf/sdformat) for sdf parsing, refactor the `Element::GetValue*` function calls, and deprecate Gazebo's internal sdf parser [https://bitbucket.org/osrf/gazebo/pull-request/627]
* Improved ROS support ([[Tutorials#ROS_Integration |documentation here]]) [https://bitbucket.org/osrf/gazebo/pull-request/559]
* Added Sonar, Force-Torque, and Tactile Pressure sensors [https://bitbucket.org/osrf/gazebo/pull-request/557], [https://bitbucket.org/osrf/gazebo/pull-request/567]
* Add compile-time defaults for environment variables so that sourcing setup.sh is unnecessary in most cases [https://bitbucket.org/osrf/gazebo/pull-request/620]
* Enable user camera to follow objects in client window [https://bitbucket.org/osrf/gazebo/pull-request/603]
* Install protobuf message files for use in custom messages [https://bitbucket.org/osrf/gazebo/pull-request/614]
* Change default compilation flags to improve debugging [https://bitbucket.org/osrf/gazebo/pull-request/617]
* Change to supported relative include paths [https://bitbucket.org/osrf/gazebo/pull-request/594]
* Fix display of laser scans when sensor is rotated [https://bitbucket.org/osrf/gazebo/pull-request/599]

## Gazebo 1.8

### Gazebo 1.8.7 (2013-07-16)
* Fix bug in URDF parsing of Vector3 elements [https://bitbucket.org/osrf/gazebo/pull-request/613]
* Fix compilation errors with newest libraries [https://bitbucket.org/osrf/gazebo/pull-request/615]

### Gazebo 1.8.6 (2013-06-07)
* Fix inertia lumping in the URDF parser[https://bitbucket.org/osrf/gazebo/pull-request/554]
* Fix for ODEJoint CFM damping sign error [https://bitbucket.org/osrf/gazebo/pull-request/586]
* Fix transport memory growth[https://bitbucket.org/osrf/gazebo/pull-request/584]
* Reduce log file data in order to reduce buffer growth that results in out of memory kernel errors[https://bitbucket.org/osrf/gazebo/pull-request/587]

### Gazebo 1.8.5 (2013-06-04)
* Fix Gazebo build for machines without a valid display.[https://bitbucket.org/osrf/gazebo/commits/37f00422eea03365b839a632c1850431ee6a1d67]

### Gazebo 1.8.4 (2013-06-03)
* Fix UDRF to SDF converter so that URDF gazebo extensions are applied to all collisions in a link.[https://bitbucket.org/osrf/gazebo/pull-request/579]
* Prevent transport layer from locking when a gzclient connects to a gzserver over a connection with high latency.[https://bitbucket.org/osrf/gazebo/pull-request/572]
* Improve performance and fix uninitialized conditional jumps.[https://bitbucket.org/osrf/gazebo/pull-request/571]

### Gazebo 1.8.3 (2013-06-03)
* Fix for gzlog hanging when gzserver is not present or not responsive[https://bitbucket.org/osrf/gazebo/pull-request/577]
* Fix occasional segfault when generating log files[https://bitbucket.org/osrf/gazebo/pull-request/575]
* Performance improvement to ODE[https://bitbucket.org/osrf/gazebo/pull-request/556]
* Fix node initialization[https://bitbucket.org/osrf/gazebo/pull-request/570]
* Fix GPU laser Hz rate reduction when sensor moved away from world origin[https://bitbucket.org/osrf/gazebo/pull-request/566]
* Fix incorrect lighting in camera sensors when GPU laser is subscribe to[https://bitbucket.org/osrf/gazebo/pull-request/563]

### Gazebo 1.8.2 (2013-05-28)
* ODE performance improvements[https://bitbucket.org/osrf/gazebo/pull-request/535][https://bitbucket.org/osrf/gazebo/pull-request/537]
* Fixed tests[https://bitbucket.org/osrf/gazebo/pull-request/538][https://bitbucket.org/osrf/gazebo/pull-request/541][https://bitbucket.org/osrf/gazebo/pull-request/542]
* Fixed sinking vehicle bug[https://bitbucket.org/osrf/drcsim/issue/300] in pull-request[https://bitbucket.org/osrf/gazebo/pull-request/538]
* Fix GPU sensor throttling[https://bitbucket.org/osrf/gazebo/pull-request/536]
* Reduce string comparisons for better performance[https://bitbucket.org/osrf/gazebo/pull-request/546]
* Contact manager performance improvements[https://bitbucket.org/osrf/gazebo/pull-request/543]
* Transport performance improvements[https://bitbucket.org/osrf/gazebo/pull-request/548]
* Reduce friction noise[https://bitbucket.org/osrf/gazebo/pull-request/545]

### Gazebo 1.8.1 (2013-05-22)
* Please note that 1.8.1 contains a bug[https://bitbucket.org/osrf/drcsim/issue/300] that causes interpenetration between objects in resting contact to grow slowly.  Please update to 1.8.2 for the patch.
* Added warm starting[https://bitbucket.org/osrf/gazebo/pull-request/529]
* Reduced console output[https://bitbucket.org/osrf/gazebo/pull-request/533]
* Improved off screen rendering performance[https://bitbucket.org/osrf/gazebo/pull-request/530]
* Performance improvements [https://bitbucket.org/osrf/gazebo/pull-request/535] [https://bitbucket.org/osrf/gazebo/pull-request/537]

### Gazebo 1.8.0 (2013-05-17)
* Fixed slider axis [https://bitbucket.org/osrf/gazebo/pull-request/527]
* Fixed heightmap shadows [https://bitbucket.org/osrf/gazebo/pull-request/525]
* Fixed model and canonical link pose [https://bitbucket.org/osrf/gazebo/pull-request/519]
* Fixed OSX message header[https://bitbucket.org/osrf/gazebo/pull-request/524]
* Added zlib compression for logging [https://bitbucket.org/osrf/gazebo/pull-request/515]
* Allow clouds to be disabled in cameras [https://bitbucket.org/osrf/gazebo/pull-request/507]
* Camera rendering performance [https://bitbucket.org/osrf/gazebo/pull-request/528]


## Gazebo 1.7

### Gazebo 1.7.3 (2013-05-08)
* Fixed log cleanup (again) [https://bitbucket.org/osrf/gazebo/pull-request/511/fix-log-cleanup-logic]

### Gazebo 1.7.2 (2013-05-07)
* Fixed log cleanup [https://bitbucket.org/osrf/gazebo/pull-request/506/fix-gzlog-stop-command-line]
* Minor documentation fix [https://bitbucket.org/osrf/gazebo/pull-request/488/minor-documentation-fix]

### Gazebo 1.7.1 (2013-04-19)
* Fixed tests
* IMU sensor receives time stamped data from links
* Fix saving image frames [https://bitbucket.org/osrf/gazebo/pull-request/466/fix-saving-frames/diff]
* Wireframe rendering in GUI [https://bitbucket.org/osrf/gazebo/pull-request/414/allow-rendering-of-models-in-wireframe]
* Improved logging performance [https://bitbucket.org/osrf/gazebo/pull-request/457/improvements-to-gzlog-filter-and-logging]
* Viscous mud model [https://bitbucket.org/osrf/gazebo/pull-request/448/mud-plugin/diff]

## Gazebo 1.6

### Gazebo 1.6.3 (2013-04-15)
* Fixed a [critical SDF bug](https://bitbucket.org/osrf/gazebo/pull-request/451)
* Fixed a [laser offset bug](https://bitbucket.org/osrf/gazebo/pull-request/449)

### Gazebo 1.6.2 (2013-04-14)
* Fix for fdir1 physics property [https://bitbucket.org/osrf/gazebo/pull-request/429/fixes-to-treat-fdir1-better-1-rotate-into/diff]
* Fix for force torque sensor [https://bitbucket.org/osrf/gazebo/pull-request/447]
* SDF documentation fix [https://bitbucket.org/osrf/gazebo/issue/494/joint-axis-reference-frame-doesnt-match]

### Gazebo 1.6.1 (2013-04-05)
* Switch default build type to Release.

### Gazebo 1.6.0 (2013-04-05)
* Improvements to inertia in rubble pile
* Various Bullet integration advances.
* Noise models for ray, camera, and imu sensors.
* SDF 1.4, which accommodates more physics engine parameters and also some sensor noise models.
* Initial support for making movies from within Gazebo.
* Many performance improvements.
* Many bug fixes.
* Progress toward to building on OS X.

## Gazebo 1.5

### Gazebo 1.5.0 (2013-03-11)
* Partial integration of Bullet
  * Includes: cubes, spheres, cylinders, planes, meshes, revolute joints, ray sensors
* GUI Interface for log writing.
* Threaded sensors.
* Multi-camera sensor.

* Fixed the following issues:
 * [https://bitbucket.org/osrf/gazebo/issue/236 Issue #236]
 * [https://bitbucket.org/osrf/gazebo/issue/507 Issue #507]
 * [https://bitbucket.org/osrf/gazebo/issue/530 Issue #530]
 * [https://bitbucket.org/osrf/gazebo/issue/279 Issue #279]
 * [https://bitbucket.org/osrf/gazebo/issue/529 Issue #529]
 * [https://bitbucket.org/osrf/gazebo/issue/239 Issue #239]
 * [https://bitbucket.org/osrf/gazebo/issue/5 Issue #5]

## Gazebo 1.4

### Gazebo 1.4.0 (2013-02-01)
* New Features:
 * GUI elements to display messages from the server.
 * Multi-floor building editor and creator.
 * Improved sensor visualizations.
 * Improved mouse interactions

* Fixed the following issues:
 * [https://bitbucket.org/osrf/gazebo/issue/16 Issue #16]
 * [https://bitbucket.org/osrf/gazebo/issue/142 Issue #142]
 * [https://bitbucket.org/osrf/gazebo/issue/229 Issue #229]
 * [https://bitbucket.org/osrf/gazebo/issue/277 Issue #277]
 * [https://bitbucket.org/osrf/gazebo/issue/291 Issue #291]
 * [https://bitbucket.org/osrf/gazebo/issue/310 Issue #310]
 * [https://bitbucket.org/osrf/gazebo/issue/320 Issue #320]
 * [https://bitbucket.org/osrf/gazebo/issue/329 Issue #329]
 * [https://bitbucket.org/osrf/gazebo/issue/333 Issue #333]
 * [https://bitbucket.org/osrf/gazebo/issue/334 Issue #334]
 * [https://bitbucket.org/osrf/gazebo/issue/335 Issue #335]
 * [https://bitbucket.org/osrf/gazebo/issue/341 Issue #341]
 * [https://bitbucket.org/osrf/gazebo/issue/350 Issue #350]
 * [https://bitbucket.org/osrf/gazebo/issue/384 Issue #384]
 * [https://bitbucket.org/osrf/gazebo/issue/431 Issue #431]
 * [https://bitbucket.org/osrf/gazebo/issue/433 Issue #433]
 * [https://bitbucket.org/osrf/gazebo/issue/453 Issue #453]
 * [https://bitbucket.org/osrf/gazebo/issue/456 Issue #456]
 * [https://bitbucket.org/osrf/gazebo/issue/457 Issue #457]
 * [https://bitbucket.org/osrf/gazebo/issue/459 Issue #459]

## Gazebo 1.3

### Gazebo 1.3.1 (2012-12-14)
* Fixed the following issues:
 * [https://bitbucket.org/osrf/gazebo/issue/297 Issue #297]
* Other bugs fixed:
 * [https://bitbucket.org/osrf/gazebo/pull-request/164/ Fix light bounding box to disable properly when deselected]
 * [https://bitbucket.org/osrf/gazebo/pull-request/169/ Determine correct local IP address, to make remote clients work properly]
 * Various test fixes

### Gazebo 1.3.0 (2012-12-03)
* Fixed the following issues:
 * [https://bitbucket.org/osrf/gazebo/issue/233 Issue #233]
 * [https://bitbucket.org/osrf/gazebo/issue/238 Issue #238]
 * [https://bitbucket.org/osrf/gazebo/issue/2 Issue #2]
 * [https://bitbucket.org/osrf/gazebo/issue/95 Issue #95]
 * [https://bitbucket.org/osrf/gazebo/issue/97 Issue #97]
 * [https://bitbucket.org/osrf/gazebo/issue/90 Issue #90]
 * [https://bitbucket.org/osrf/gazebo/issue/253 Issue #253]
 * [https://bitbucket.org/osrf/gazebo/issue/163 Issue #163]
 * [https://bitbucket.org/osrf/gazebo/issue/91 Issue #91]
 * [https://bitbucket.org/osrf/gazebo/issue/245 Issue #245]
 * [https://bitbucket.org/osrf/gazebo/issue/242 Issue #242]
 * [https://bitbucket.org/osrf/gazebo/issue/156 Issue #156]
 * [https://bitbucket.org/osrf/gazebo/issue/78 Issue #78]
 * [https://bitbucket.org/osrf/gazebo/issue/36 Issue #36]
 * [https://bitbucket.org/osrf/gazebo/issue/104 Issue #104]
 * [https://bitbucket.org/osrf/gazebo/issue/249 Issue #249]
 * [https://bitbucket.org/osrf/gazebo/issue/244 Issue #244]
 * [https://bitbucket.org/osrf/gazebo/issue/36 Issue #36]

* New features:
 * Default camera view changed to look down at the origin from a height of 2 meters at location (5, -5, 2).
 * Record state data using the '-r' command line option, playback recorded state data using the '-p' command line option
 * Adjust placement of lights using the mouse.
 * Reduced the startup time.
 * Added visual reference for GUI mouse movements.
 * SDF version 1.3 released (changes from 1.2 listed below):
     - added `name` to `<camera name="cam_name"/>`
     - added `pose` to `<camera><pose>...</pose></camera>`
     - removed `filename` from `<mesh><filename>...</filename><mesh>`, use uri only.
     - recovered `provide_feedback` under `<joint>`, allowing calling `physics::Joint::GetForceTorque` in plugins.
     - added `imu` under `<sensor>`.

## Gazebo 1.2

### Gazebo 1.2.6 (2012-11-08)
* Fixed a transport issue with the GUI. Fixed saving the world via the GUI. Added more documentation. ([https://bitbucket.org/osrf/gazebo/pull-request/43/fixed-a-transport-issue-with-the-gui-fixed/diff pull request #43])
* Clean up mutex usage. ([https://bitbucket.org/osrf/gazebo/pull-request/54/fix-mutex-in-modellistwidget-using-boost/diff pull request #54])
* Fix OGRE path determination ([https://bitbucket.org/osrf/gazebo/pull-request/58/fix-ogre-paths-so-this-also-works-with/diff pull request #58], [https://bitbucket.org/osrf/gazebo/pull-request/68/fix-ogre-plugindir-determination/diff pull request #68])
* Fixed a couple of crashes and model selection/dragging problems ([https://bitbucket.org/osrf/gazebo/pull-request/59/fixed-a-couple-of-crashes-and-model/diff pull request #59])

### Gazebo 1.2.5 (2012-10-22)
* Step increment update while paused fixed ([https://bitbucket.org/osrf/gazebo/pull-request/45/fix-proper-world-stepinc-count-we-were/diff pull request #45])
* Actually call plugin destructors on shutdown ([https://bitbucket.org/osrf/gazebo/pull-request/51/fixed-a-bug-which-prevent-a-plugin/diff pull request #51])
* Don't crash on bad SDF input ([https://bitbucket.org/osrf/gazebo/pull-request/52/fixed-loading-of-bad-sdf-files/diff pull request #52])
* Fix cleanup of ray sensors on model deletion ([https://bitbucket.org/osrf/gazebo/pull-request/53/deleting-a-model-with-a-ray-sensor-did/diff pull request #53])
* Fix loading / deletion of improperly specified models ([https://bitbucket.org/osrf/gazebo/pull-request/56/catch-when-loading-bad-models-joint/diff pull request #56])

### Gazebo 1.2.4 (10-19-2012:08:00:52)
*  Style fixes ([https://bitbucket.org/osrf/gazebo/pull-request/30/style-fixes/diff pull request #30]).
*  Fix joint position control ([https://bitbucket.org/osrf/gazebo/pull-request/49/fixed-position-joint-control/diff pull request #49])

### Gazebo 1.2.3 (10-16-2012:18:39:54)
*  Disabled selection highlighting due to bug ([https://bitbucket.org/osrf/gazebo/pull-request/44/disabled-selection-highlighting-fixed/diff pull request #44]).
*  Fixed saving a world via the GUI.

### Gazebo 1.2.2 (10-16-2012:15:12:22)
*  Skip search for system install of libccd, use version inside gazebo ([https://bitbucket.org/osrf/gazebo/pull-request/39/skip-search-for-system-install-of-libccd/diff pull request #39]).
*  Fixed sensor initialization race condition ([https://bitbucket.org/osrf/gazebo/pull-request/42/fix-sensor-initializaiton-race-condition pull request #42]).

### Gazebo 1.2.1 (10-15-2012:21:32:55)
*  Properly removed projectors attached to deleted models ([https://bitbucket.org/osrf/gazebo/pull-request/37/remove-projectors-that-are-attached-to/diff pull request #37]).
*  Fix model plugin loading bug ([https://bitbucket.org/osrf/gazebo/pull-request/31/moving-bool-first-in-model-and-world pull request #31]).
*  Fix light insertion and visualization of models prior to insertion ([https://bitbucket.org/osrf/gazebo/pull-request/35/fixed-light-insertion-and-visualization-of/diff pull request #35]).
*  Fixed GUI manipulation of static objects ([https://bitbucket.org/osrf/gazebo/issue/63/moving-static-objects-does-not-move-the issue #63] [https://bitbucket.org/osrf/gazebo/pull-request/38/issue-63-bug-patch-moving-static-objects/diff pull request #38]).
*  Fixed GUI selection bug ([https://bitbucket.org/osrf/gazebo/pull-request/40/fixed-selection-of-multiple-objects-at/diff pull request #40])

### Gazebo 1.2.0 (10-04-2012:20:01:20)
*  Updated GUI: new style, improved mouse controls, and removal of non-functional items.
*  Model database: An online repository of models.
*  Numerous bug fixes
*  APT repository hosted at [http://osrfoundation.org OSRF]
*  Improved process control prevents zombie processes<|MERGE_RESOLUTION|>--- conflicted
+++ resolved
@@ -255,13 +255,11 @@
 
 1. Building editor updates
 
-<<<<<<< HEAD
+    1. PIMPLize LevelWidget class
+        * [Pull request #2041](https://bitbucket.org/osrf/gazebo/pull-request/2041)
+
     1. PIMPLize ImportImageDialog and ImportImageView classes
         * [Pull request #2039](https://bitbucket.org/osrf/gazebo/pull-request/2039)
-=======
-    1. PIMPLize LevelWidget class
-        * [Pull request #2041](https://bitbucket.org/osrf/gazebo/pull-request/2041)
->>>>>>> 00fd5f12
 
     1. Removed unused class: BuildingItem
         * [Pull request #2045](https://bitbucket.org/osrf/gazebo/pull-request/2045)
