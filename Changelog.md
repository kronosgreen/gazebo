--- conflicted
+++ resolved
@@ -2,19 +2,17 @@
 
 ## Gazebo 8.x.x (2017-xx-xx)
 
-<<<<<<< HEAD
+1. Add FiducialCameraPlugin for Camera Sensors
+    * [Pull request #2350](https://bitbucket.org/osrf/gazebo/pull-request/2350)
+
+1. Fix Road2d vertices and shadows
+    * [Pull request #2362](https://bitbucket.org/osrf/gazebo/pull-request/2362)
+
 1. Rearrange GLWidget::OnMouseMove so that the more common use cases it
    fewer if statements. Use std::thread in place of boost in OculusWindow.
    Pragma statements to prevent warnings. Prevent variable hiding in
    WallSegmentItem.
     * [Pull request #2376](https://bitbucket.org/osrf/gazebo/pull-request/2376)
-=======
-1. Add FiducialCameraPlugin for Camera Sensors
-    * [Pull request #2350](https://bitbucket.org/osrf/gazebo/pull-request/2350)
-
-1. Fix Road2d vertices and shadows
-    * [Pull request #2362](https://bitbucket.org/osrf/gazebo/pull-request/2362)
->>>>>>> 800178d9
 
 1. Use single pixel selection buffer for mouse picking
     * [Pull request #2335](https://bitbucket.org/osrf/gazebo/pull-request/2335)
