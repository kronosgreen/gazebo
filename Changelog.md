--- conflicted
+++ resolved
@@ -1,15 +1,13 @@
 ## Gazebo 7.0
 
-<<<<<<< HEAD
 1. Use opaque pointers in the rendering/GpuLaser class.
     * [Pull request #2070](https://bitbucket.org/osrf/gazebo/pull-request/2070)
-=======
+
 1. Use opaque pointers in the rendering/RenderEngine class.
     * [Pull request #2071](https://bitbucket.org/osrf/gazebo/pull-request/2071)
 
 1. Use opaque pointers in the gui/Diagnostics class.
     * [Pull request #2037](https://bitbucket.org/osrf/gazebo/pull-request/2037)
->>>>>>> 0d3ddcb3
 
 1. Use opaque pointers in the rendering/DepthCamera class.
     * [Pull request #2069](https://bitbucket.org/osrf/gazebo/pull-request/2069)
