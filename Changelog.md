## Gazebo 7.0

1. Use opaque pointers in the gui/GLWidget class.
    * [Pull request #2051](https://bitbucket.org/osrf/gazebo/pull-request/2051)

1. Use more opaque pointers.
    * [Pull request #2025](https://bitbucket.org/osrf/gazebo/pull-request/2025)

1. Use opaque pointers in the gui/CloneWindow class.
    * [Pull request #2027](https://bitbucket.org/osrf/gazebo/pull-request/2027)

1. Use opaque pointers in the terrain editor.
    * [Pull request #2026](https://bitbucket.org/osrf/gazebo/pull-request/2026)

1. Use opaque pointers in the gui/DataLogger class.
    * [Pull request #2029](https://bitbucket.org/osrf/gazebo/pull-request/2029)

1. Fix visual transparency issues
    * [Pull request #2031](https://bitbucket.org/osrf/gazebo/pull-request/2031)
    * [Issue #1726](https://bitbucket.org/osrf/gazebo/issue/1726)
    * [Issue #1790](https://bitbucket.org/osrf/gazebo/issue/1790)

1. Implemented private data pointer for the RTShaderSystem class. Minimized shader updates to once per render update.
    * [Pull request #2003](https://bitbucket.org/osrf/gazebo/pull-request/2003)

1. Updating physics library to use ignition math.
    * [Pull request #2007](https://bitbucket.org/osrf/gazebo/pull-request/2007)

1. Switching to ignition math for the rendering library.
    * [Pull request #1993](https://bitbucket.org/osrf/gazebo/pull-request/1993)
    * [Pull request #1994](https://bitbucket.org/osrf/gazebo/pull-request/1994)

1. Removed deprecations
    * [Pull request #1992]((https://bitbucket.org/osrf/gazebo/pull-request/1992)

1. Add ability to set the pose of a visual from a link.
    * [Pull request #1963](https://bitbucket.org/osrf/gazebo/pull-request/1963)

1. Copy visual visibility flags on clone
    * [Pull request #2008](https://bitbucket.org/osrf/gazebo/pull-request/2008)

1. Publish camera sensor image size when rendering is not enabled
    * [Pull request #1969](https://bitbucket.org/osrf/gazebo/pull-request/1969)

1. Added Poissons Ratio and Elastic Modulus for ODE.
    * [Pull request #1974](https://bitbucket.org/osrf/gazebo/pull-request/1974)

1. Update rest web plugin to publish response messages and display login user name in toolbar.
    * [Pull request #1956](https://bitbucket.org/osrf/gazebo/pull-request/1956)

1. Improve overall speed of log playback. Added new functions to LogPlay.
   Use tinyxml2 for playback.
    * [Pull request #1931](https://bitbucket.org/osrf/gazebo/pull-request/1931)

1. Enter time during log playback
    * [Pull request #2000](https://bitbucket.org/osrf/gazebo/pull-request/2000)

1 Added Ignition Transport dependency.
  * [Pull request #1930](https://bitbucket.org/osrf/gazebo/pull-request/1930)

1. KeyEvent constructor should be in a source file. Removed a few visibility
flags from c functions. Windows did not like `CPPTYPE_*` in
`gazebo/gui/ConfigWidget.cc`, so I replaced it with `TYPE_*`.
    * [Pull request #1943](https://bitbucket.org/osrf/gazebo/pull-request/1943)

1. Added wide angle camera sensor.
    * [Pull request #1866](https://bitbucket.org/osrf/gazebo/pull-request/1866)

1. Change the `near` and `far` members of `gazebo/msgs/logical_camera_sensors.proto` to `near_clip` and `far_clip`
    + [Pull request #1942](https://bitbucket.org/osrf/gazebo/pull-request/1942)

1. Resolve issue #1702
    * [Issue #1702](https://bitbucket.org/osrf/gazebo/issue/1702)
    * [Pull request #1905](https://bitbucket.org/osrf/gazebo/pull-request/1905)
    * [Pull request #1913](https://bitbucket.org/osrf/gazebo/pull-request/1913)
    * [Pull request #1914](https://bitbucket.org/osrf/gazebo/pull-request/1914)

1. Update physics when the world is reset
    * [Pull request #1903](https://bitbucket.org/osrf/gazebo/pull-request/1903)

1. Light and light state for the server side
    * [Pull request #1920](https://bitbucket.org/osrf/gazebo/pull-request/1920)

1. Added tests for WorldState
    * [Pull request #1968](https://bitbucket.org/osrf/gazebo/pull-request/1968)

1. Rename Reset to Reset Time in time widget
    * [Pull request #1892](https://bitbucket.org/osrf/gazebo/pull-request/1892)
    * [Issue #1730](https://bitbucket.org/osrf/gazebo/issue/1730)

1. Set QTestfFxture to verbose
    * [Pull request #1944](https://bitbucket.org/osrf/gazebo/pull-request/1944)
    * [Issue #1756](https://bitbucket.org/osrf/gazebo/issue/1756)

1. Added torsional friction
    * [Pull request #1831](https://bitbucket.org/osrf/gazebo/pull-request/1831)

1. Support loading and spawning nested models
    * [Pull request #1868](https://bitbucket.org/osrf/gazebo/pull-request/1868)
    * [Pull request #1895](https://bitbucket.org/osrf/gazebo/pull-request/1895)

1. Undo user motion commands during simulation, added physics::UserCmdManager and gui::UserCmdHistory.
    * [Pull request #1934](https://bitbucket.org/osrf/gazebo/pull-request/1934)

1. Forward user command messages for undo.
    * [Pull request #2009](https://bitbucket.org/osrf/gazebo/pull-request/2009)

1. Undo reset commands during simulation, forwarding commands
    * [Pull request #1986](https://bitbucket.org/osrf/gazebo/pull-request/1986)

1. Undo apply force / torque during simulation
    * [Pull request #2030](https://bitbucket.org/osrf/gazebo/pull-request/2030)

1. Add function to get the derived scale of a Visual
    * [Pull request #1881](https://bitbucket.org/osrf/gazebo/pull-request/1881)

1. Added EnumIface, which supports iterators over enums.
    * [Pull request #1847](https://bitbucket.org/osrf/gazebo/pull-request/1847)

1. Added RegionEventBoxPlugin - fires events when models enter / exit the region
    * [Pull request #1856](https://bitbucket.org/osrf/gazebo/pull-request/1856)

1. Added tests for checking the playback control via messages.
    * [Pull request #1885](https://bitbucket.org/osrf/gazebo/pull-request/1885)

1. Added LoadArgs() function to ServerFixture for being able to load a server
using the same arguments used in the command line.
    * [Pull request #1874](https://bitbucket.org/osrf/gazebo/pull-request/1874)

1. Added battery class, plugins and test world.
    * [Pull request #1872](https://bitbucket.org/osrf/gazebo/pull-request/1872)

1. Display gearbox and screw joint properties in property tree
    * [Pull request #1838](https://bitbucket.org/osrf/gazebo/pull-request/1838)

1. Set window flags for dialogs and file dialogs
    * [Pull request #1816](https://bitbucket.org/osrf/gazebo/pull-request/1816)

1. Fix minimum window height
   * [Pull request #1977](https://bitbucket.org/osrf/gazebo/pull-request/1977)
   * [Issue #1706](https://bitbucket.org/osrf/gazebo/issue/1706)

1. Fix unadvertising a publisher - only unadvertise topic if it is the last publisher.
   * [Pull request #2005](https://bitbucket.org/osrf/gazebo/pull-request/2005)
   * [Issue #1782](https://bitbucket.org/osrf/gazebo/issue/1782)

1. Log playback GUI for multistep, rewind, forward and seek
    * [Pull request #1791](https://bitbucket.org/osrf/gazebo/pull-request/1791)

1. Added Apply Force/Torque movable text
    * [Pull request #1789](https://bitbucket.org/osrf/gazebo/pull-request/1789)

1. Added cascade parameter (apply to children) for Visual SetMaterial, SetAmbient, SetEmissive, SetSpecular, SetDiffuse, SetTransparency
    * [Pull request #1851](https://bitbucket.org/osrf/gazebo/pull-request/1851)

1. Tweaks to Data Logger, such as multiline text edit for path
    * [Pull request #1800](https://bitbucket.org/osrf/gazebo/pull-request/1800)

1. Added TopToolbar and hide / disable several widgets according to WindowMode
    * [Pull request #1869](https://bitbucket.org/osrf/gazebo/pull-request/1869)

1. Added Visual::IsAncestorOf and Visual::IsDescendantOf
    * [Pull request #1850](https://bitbucket.org/osrf/gazebo/pull-request/1850)

1. Added msgs::PluginFromSDF and tests
    * [Pull request #1858](https://bitbucket.org/osrf/gazebo/pull-request/1858)

1. Added msgs::CollisionFromSDF msgs::SurfaceFromSDF and msgs::FrictionFromSDF
    * [Pull request #1900](https://bitbucket.org/osrf/gazebo/pull-request/1900)

1. Added hotkeys chart dialog
    * [Pull request #1835](https://bitbucket.org/osrf/gazebo/pull-request/1835)

1. Space bar to play / pause
   * [Pull request #2023](https://bitbucket.org/osrf/gazebo/pull-request/2023)
   * [Issue #1798](https://bitbucket.org/osrf/gazebo/issue/1798)

1. Make it possible to create custom ConfigWidgets
    * [Pull request #1861](https://bitbucket.org/osrf/gazebo/pull-request/1861)

1. AddItem / RemoveItem / Clear enum config widgets
    * [Pull request #1878](https://bitbucket.org/osrf/gazebo/pull-request/1878)

1. Make all child ConfigWidgets emit signals.
    * [Pull request #1884](https://bitbucket.org/osrf/gazebo/pull-request/1884)

1. Refactored makers
    * [Pull request #1828](https://bitbucket.org/osrf/gazebo/pull-request/1828)

1. Model editor updates

    1. Make non-editable background models white in model editor
        * [Pull request #1950](https://bitbucket.org/osrf/gazebo/pull-request/1950)

    1. Choose / swap parent and child links in joint inspector
        * [Pull request #1887](https://bitbucket.org/osrf/gazebo/pull-request/1887)
        * [Issue #1500](https://bitbucket.org/osrf/gazebo/issue/1500)

    1. Presets combo box for Vector3 config widget
        * [Pull request #1954](https://bitbucket.org/osrf/gazebo/pull-request/1954)

    1. Added support for more joint types (gearbox and fixed joints).
        * [Pull request #1794](https://bitbucket.org/osrf/gazebo/pull-request/1794)

    1. Added support for selecting links and joints, opening context menu and inspectors in Schematic View.
        * [Pull request #1787](https://bitbucket.org/osrf/gazebo/pull-request/1787)

    1. Color-coded edges in Schematic View to match joint color.
        * [Pull request #1781](https://bitbucket.org/osrf/gazebo/pull-request/1781)

    1. Scale link mass and inertia when a link is scaled
        * [Pull request #1836](https://bitbucket.org/osrf/gazebo/pull-request/1836)

    1. Added icons for child and parent link in joint inspector
        * [Pull request #1953](https://bitbucket.org/osrf/gazebo/pull-request/1953)

    1. Load and save nested models
        * [Pull request #1894](https://bitbucket.org/osrf/gazebo/pull-request/1894)

    1. Display model plugins on the left panel and added model plugin inspector
        * [Pull request #1863](https://bitbucket.org/osrf/gazebo/pull-request/1863)

    1. Context menu and deletion for model plugins
        * [Pull request #1890](https://bitbucket.org/osrf/gazebo/pull-request/1890)

    1. Delete self from inspector
        * [Pull request #1904](https://bitbucket.org/osrf/gazebo/pull-request/1904)
        * [Issue #1543](https://bitbucket.org/osrf/gazebo/issue/1543)

    1. Apply inspector changes in real time and add reset button
        * [Pull request #1945](https://bitbucket.org/osrf/gazebo/pull-request/1945)
        * [Issue #1472](https://bitbucket.org/osrf/gazebo/issue/1472)

    1. Set physics to be paused when exiting model editor mode
        * [Pull request #1893](https://bitbucket.org/osrf/gazebo/pull-request/1893)
        * [Issue #1734](https://bitbucket.org/osrf/gazebo/issue/1734)

    1. Add Insert tab to model editor
        * [Pull request #1924](https://bitbucket.org/osrf/gazebo/pull-request/1924)

    1. Support inserting nested models from model maker
        * [Pull request #1982](https://bitbucket.org/osrf/gazebo/pull-request/1982)

1. Building editor updates

<<<<<<< HEAD
    1. PIMPLize EditorItem and all derived *Item classes
        * [Pull request #2033](https://bitbucket.org/osrf/gazebo/pull-request/2033)
=======
    1. Removed unused class: BuildingItem
        * [Pull request #2045](https://bitbucket.org/osrf/gazebo/pull-request/2045)
>>>>>>> 4fc156f1

## Gazebo 6.0

### Gazebo 6.X.X (201X-XX-XX)

1. Backport model editor toolbar fixed joint option from [pull request #1794](https://bitbucket.org/osrf/gazebo/pull-request/1794)
    * [Pull request #1957](https://bitbucket.org/osrf/gazebo/pull-request/1957)

1. Fix minimum window height
    * Backport of [pull request #1977](https://bitbucket.org/osrf/gazebo/pull-request/1977)
    * [Pull request #1998](https://bitbucket.org/osrf/gazebo/pull-request/1998)
    * [Issue #1706](https://bitbucket.org/osrf/gazebo/issue/1706)

1. Fix visual transparency issues
    * [Pull request #1967](https://bitbucket.org/osrf/gazebo/pull-request/1967)
    * [Issue #1726](https://bitbucket.org/osrf/gazebo/issue/1726)

### Gazebo 6.5.0 (2015-10-22)

1. Added ability to convert from spherical coordinates to local coordinates.
    * [Pull request #1955](https://bitbucket.org/osrf/gazebo/pull-request/1955)

### Gazebo 6.4.0 (2015-10-14)

1. Fix ABI problem. Make `Sensor::SetPose` function non virtual.
    * [Pull request #1947](https://bitbucket.org/osrf/gazebo/pull-request/1947)

1. Update inertia properties during simulation
    * [Pull request #1909](https://bitbucket.org/osrf/gazebo/pull-requests/1909)
    * [Design document](https://bitbucket.org/osrf/gazebo_design/src/default/inertia_resize/inertia_resize.md)

1. Fix transparency correction for opaque materials
    * [Pull request #1946](https://bitbucket.org/osrf/gazebo/pull-requests/1946/fix-transparency-correction-for-opaque/diff)

### Gazebo 6.3.0 (2015-10-06)

1. Added `Sensor::SetPose` function
    * [Pull request #1935](https://bitbucket.org/osrf/gazebo/pull-request/1935)

### Gazebo 6.2.0 (2015-10-02)

1. Update physics when the world is reset
    * Backport of [pull request #1903](https://bitbucket.org/osrf/gazebo/pull-request/1903)
    * [Pull request #1916](https://bitbucket.org/osrf/gazebo/pull-request/1916)
    * [Issue #101](https://bitbucket.org/osrf/gazebo/issue/101)

1. Added Copy constructor and assignment operator to MouseEvent
    * [Pull request #1855](https://bitbucket.org/osrf/gazebo/pull-request/1855)

### Gazebo 6.1.0 (2015-08-02)

1. Added logical_camera sensor.
    * [Pull request #1845](https://bitbucket.org/osrf/gazebo/pull-request/1845)

1. Added RandomVelocityPlugin, which applies a random velocity to a model's link.
    * [Pull request #1839](https://bitbucket.org/osrf/gazebo/pull-request/1839)

1. Sim events for joint position, velocity and applied force
    * [Pull request #1849](https://bitbucket.org/osrf/gazebo/pull-request/1849)

### Gazebo 6.0.0 (2015-07-27)

1. Added magnetometer sensor. A contribution from Andrew Symington.
    * [Pull request #1788](https://bitbucket.org/osrf/gazebo/pull-request/1788)

1. Added altimeter sensor. A contribution from Andrew Symington.
    * [Pull request #1792](https://bitbucket.org/osrf/gazebo/pull-request/1792)

1. Implement more control options for log playback:
  1. Rewind: The simulation starts from the beginning.
  1. Forward: The simulation jumps to the end of the log file.
  1. Seek: The simulation jumps to a specific point specified by its simulation
  time.
      * [Pull request #1737](https://bitbucket.org/osrf/gazebo/pull-request/1737)

1. Added Gazebo splash screen
    * [Pull request #1745](https://bitbucket.org/osrf/gazebo/pull-request/1745)

1. Added a transporter plugin which allows models to move from one location
   to another based on their location and the location of transporter pads.
    * [Pull request #1738](https://bitbucket.org/osrf/gazebo/pull-request/1738)

1. Implement forward/backwards multi-step for log playback. Now, the semantics
of a multi-step while playing back a log session are different from a multi-step
during a live simulation. While playback, a multi-step simulates all the
intermediate steps as before, but the client only perceives a single step.
E.g: You have a log file containing a 1 hour simulation session. You want to
jump to the minute 00H::30M::00S to check a specific aspect of the simulation.
You should not see continuous updates until minute 00H:30M:00S. Instead, you
should visualize a single jump to the specific instant of the simulation that
you are interested.
    * [Pull request #1623](https://bitbucket.org/osrf/gazebo/pull-request/1623)

1. Added browse button to log record dialog.
    * [Pull request #1719](https://bitbucket.org/osrf/gazebo/pull-request/1719)

1. Improved SVG support: arcs in paths, and contours made of multiple paths.
    * [Pull request #1608](https://bitbucket.org/osrf/gazebo/pull-request/1608)

1. Added simulation iterations to the world state.
    * [Pull request #1722](https://bitbucket.org/osrf/gazebo/pull-request/1722)

1. Added multiple LiftDrag plugins to the cessna_demo.world to allow the Cessna
C-172 model to fly.
    * [Pull request #1715](https://bitbucket.org/osrf/gazebo/pull-request/1715)

1. Added a plugin to control a Cessna C-172 via messages (CessnaPlugin), and a
GUI plugin to test this functionality with the keyboard (CessnaGUIPlugin). Added
world with the Cessna model and the two previous plugins loaded
(cessna_demo.world).
    * [Pull request #1712](https://bitbucket.org/osrf/gazebo/pull-request/1712)

1. Added world with OSRF building and an elevator
    * [Pull request #1697](https://bitbucket.org/osrf/gazebo/pull-request/1697)

1. Fixed collide bitmask by changing default value from 0x1 to 0xffff.
    * [Pull request #1696](https://bitbucket.org/osrf/gazebo/pull-request/1696)

1. Added a plugin to control an elevator (ElevatorPlugin), and an OccupiedEvent plugin that sends a message when a model is within a specified region.
    * [Pull request #1694](https://bitbucket.org/osrf/gazebo/pull-request/1694)
    * [Pull request #1775](https://bitbucket.org/osrf/gazebo/pull-request/1775)

1. Added Layers tab and meta information for visuals.
    * [Pull request #1674](https://bitbucket.org/osrf/gazebo/pull-request/1674)

1. Added countdown behavior for common::Timer and exposed the feature in TimerGUIPlugin.
    * [Pull request #1690](https://bitbucket.org/osrf/gazebo/pull-request/1690)

1. Added BuoyancyPlugin for simulating the buoyancy of an object in a column of fluid.
    * [Pull request #1622](https://bitbucket.org/osrf/gazebo/pull-request/1622)

1. Added ComputeVolume function for simple shape subclasses of Shape.hh.
    * [Pull request #1605](https://bitbucket.org/osrf/gazebo/pull-request/1605)

1. Add option to parallelize the ODE quickstep constraint solver,
which solves an LCP twice with different parameters in order
to corrected for position projection errors.
    * [Pull request #1561](https://bitbucket.org/osrf/gazebo/pull-request/1561)

1. Get/Set user camera pose in GUI.
    * [Pull request #1649](https://bitbucket.org/osrf/gazebo/pull-request/1649)
    * [Issue #1595](https://bitbucket.org/osrf/gazebo/issue/1595)

1. Added ViewAngleWidget, removed hard-coded reset view and removed MainWindow::Reset(). Also added GLWidget::GetSelectedVisuals().
    * [Pull request #1768](https://bitbucket.org/osrf/gazebo/pull-request/1768)
    * [Issue #1507](https://bitbucket.org/osrf/gazebo/issue/1507)

1. Windows support. This consists mostly of numerous small changes to support
compilation on Windows.
    * [Pull request #1616](https://bitbucket.org/osrf/gazebo/pull-request/1616)
    * [Pull request #1618](https://bitbucket.org/osrf/gazebo/pull-request/1618)
    * [Pull request #1620](https://bitbucket.org/osrf/gazebo/pull-request/1620)
    * [Pull request #1625](https://bitbucket.org/osrf/gazebo/pull-request/1625)
    * [Pull request #1626](https://bitbucket.org/osrf/gazebo/pull-request/1626)
    * [Pull request #1627](https://bitbucket.org/osrf/gazebo/pull-request/1627)
    * [Pull request #1628](https://bitbucket.org/osrf/gazebo/pull-request/1628)
    * [Pull request #1629](https://bitbucket.org/osrf/gazebo/pull-request/1629)
    * [Pull request #1630](https://bitbucket.org/osrf/gazebo/pull-request/1630)
    * [Pull request #1631](https://bitbucket.org/osrf/gazebo/pull-request/1631)
    * [Pull request #1632](https://bitbucket.org/osrf/gazebo/pull-request/1632)
    * [Pull request #1633](https://bitbucket.org/osrf/gazebo/pull-request/1633)
    * [Pull request #1635](https://bitbucket.org/osrf/gazebo/pull-request/1635)
    * [Pull request #1637](https://bitbucket.org/osrf/gazebo/pull-request/1637)
    * [Pull request #1639](https://bitbucket.org/osrf/gazebo/pull-request/1639)
    * [Pull request #1647](https://bitbucket.org/osrf/gazebo/pull-request/1647)
    * [Pull request #1650](https://bitbucket.org/osrf/gazebo/pull-request/1650)
    * [Pull request #1651](https://bitbucket.org/osrf/gazebo/pull-request/1651)
    * [Pull request #1653](https://bitbucket.org/osrf/gazebo/pull-request/1653)
    * [Pull request #1654](https://bitbucket.org/osrf/gazebo/pull-request/1654)
    * [Pull request #1657](https://bitbucket.org/osrf/gazebo/pull-request/1657)
    * [Pull request #1658](https://bitbucket.org/osrf/gazebo/pull-request/1658)
    * [Pull request #1659](https://bitbucket.org/osrf/gazebo/pull-request/1659)
    * [Pull request #1660](https://bitbucket.org/osrf/gazebo/pull-request/1660)
    * [Pull request #1661](https://bitbucket.org/osrf/gazebo/pull-request/1661)
    * [Pull request #1669](https://bitbucket.org/osrf/gazebo/pull-request/1669)
    * [Pull request #1670](https://bitbucket.org/osrf/gazebo/pull-request/1670)
    * [Pull request #1672](https://bitbucket.org/osrf/gazebo/pull-request/1672)
    * [Pull request #1682](https://bitbucket.org/osrf/gazebo/pull-request/1682)
    * [Pull request #1683](https://bitbucket.org/osrf/gazebo/pull-request/1683)

1. Install `libgazebo_server_fixture`. This will facilitate tests external to the main gazebo repository. See `examples/stand_alone/test_fixture`.
    * [Pull request #1606](https://bitbucket.org/osrf/gazebo/pull-request/1606)

1. Laser visualization renders light blue for rays that do not hit obstacles, and dark blue for other rays.
    * [Pull request #1607](https://bitbucket.org/osrf/gazebo/pull-request/1607)
    * [Issue #1576](https://bitbucket.org/osrf/gazebo/issue/1576)

1. Add VisualType enum to Visual and clean up visuals when entity is deleted.
    * [Pull request #1614](https://bitbucket.org/osrf/gazebo/pull-request/1614)

1. Alert user of connection problems when using the REST service plugin
    * [Pull request #1655](https://bitbucket.org/osrf/gazebo/pull-request/1655)
    * [Issue #1574](https://bitbucket.org/osrf/gazebo/issue/1574)

1. ignition-math is now a dependency.
    + [http://ignitionrobotics.org/libraries/math](http://ignitionrobotics.org/libraries/math)
    + [Gazebo::math migration](https://bitbucket.org/osrf/gazebo/src/583edbeb90759d43d994cc57c0797119dd6d2794/ign-math-migration.md)

1. Detect uuid library during compilation.
    * [Pull request #1655](https://bitbucket.org/osrf/gazebo/pull-request/1655)
    * [Issue #1572](https://bitbucket.org/osrf/gazebo/issue/1572)

1. New accessors in LogPlay class.
    * [Pull request #1577](https://bitbucket.org/osrf/gazebo/pull-request/1577)

1. Added a plugin to send messages to an existing website.
   Added gui::MainWindow::AddMenu and msgs/rest_error, msgs/rest_login, msgs rest/post
    * [Pull request #1524](https://bitbucket.org/osrf/gazebo/pull-request/1524)

1. Fix deprecation warnings when using SDFormat 3.0.2, 3.0.3 prereleases
    * [Pull request #1568](https://bitbucket.org/osrf/gazebo/pull-request/1568)

1. Use GAZEBO_CFLAGS or GAZEBO_CXX_FLAGS in CMakeLists.txt for example plugins
    * [Pull request #1573](https://bitbucket.org/osrf/gazebo/pull-request/1573)

1. Added Link::OnWrenchMsg subscriber with test
    * [Pull request #1582](https://bitbucket.org/osrf/gazebo/pull-request/1582)

1. Show/hide GUI overlays using the menu bar.
    * [Pull request #1555](https://bitbucket.org/osrf/gazebo/pull-request/1555)

1. Added world origin indicator rendering::OriginVisual.
    * [Pull request #1700](https://bitbucket.org/osrf/gazebo/pull-request/1700)

1. Show/hide toolbars using the menu bars and shortcut.
   Added MainWindow::CloneAction.
   Added Window menu to Model Editor.
    * [Pull request #1584](https://bitbucket.org/osrf/gazebo/pull-request/1584)

1. Added event to show/hide toolbars.
    * [Pull request #1707](https://bitbucket.org/osrf/gazebo/pull-request/1707)

1. Added optional start/stop/reset buttons to timer GUI plugin.
    * [Pull request #1576](https://bitbucket.org/osrf/gazebo/pull-request/1576)

1. Timer GUI Plugin: Treat negative positions as positions from the ends
    * [Pull request #1703](https://bitbucket.org/osrf/gazebo/pull-request/1703)

1. Added Visual::GetDepth() and Visual::GetNthAncestor()
    * [Pull request #1613](https://bitbucket.org/osrf/gazebo/pull-request/1613)

1. Added a context menu for links
    * [Pull request #1589](https://bitbucket.org/osrf/gazebo/pull-request/1589)

1. Separate TimePanel's display into TimeWidget and LogPlayWidget.
    * [Pull request #1564](https://bitbucket.org/osrf/gazebo/pull-request/1564)

1. Display confirmation message after log is saved
    * [Pull request #1646](https://bitbucket.org/osrf/gazebo/pull-request/1646)

1. Added LogPlayView to display timeline and LogPlaybackStatistics message type.
    * [Pull request #1724](https://bitbucket.org/osrf/gazebo/pull-request/1724)

1. Added Time::FormattedString and removed all other FormatTime functions.
    * [Pull request #1710](https://bitbucket.org/osrf/gazebo/pull-request/1710)

1. Added support for Oculus DK2
    * [Pull request #1526](https://bitbucket.org/osrf/gazebo/pull-request/1526)

1. Use collide_bitmask from SDF to perform collision filtering
    * [Pull request #1470](https://bitbucket.org/osrf/gazebo/pull-request/1470)

1. Pass Coulomb surface friction parameters to DART.
    * [Pull request #1420](https://bitbucket.org/osrf/gazebo/pull-request/1420)

1. Added ModelAlign::SetHighlighted
    * [Pull request #1598](https://bitbucket.org/osrf/gazebo/pull-request/1598)

1. Added various Get functions to Visual. Also added a ConvertGeometryType function to msgs.
    * [Pull request #1402](https://bitbucket.org/osrf/gazebo/pull-request/1402)

1. Get and Set visibility of SelectionObj's handles, with unit test.
    * [Pull request #1417](https://bitbucket.org/osrf/gazebo/pull-request/1417)

1. Set material of SelectionObj's handles.
    * [Pull request #1472](https://bitbucket.org/osrf/gazebo/pull-request/1472)

1. Add SelectionObj::Fini with tests and make Visual::Fini virtual
    * [Pull request #1685](https://bitbucket.org/osrf/gazebo/pull-request/1685)

1. Allow link selection with the mouse if parent model already selected.
    * [Pull request #1409](https://bitbucket.org/osrf/gazebo/pull-request/1409)

1. Added ModelRightMenu::EntityTypes.
    * [Pull request #1414](https://bitbucket.org/osrf/gazebo/pull-request/1414)

1. Scale joint visuals according to link size.
    * [Pull request #1591](https://bitbucket.org/osrf/gazebo/pull-request/1591)
    * [Issue #1563](https://bitbucket.org/osrf/gazebo/issue/1563)

1. Added Gazebo/CoM material.
    * [Pull request #1439](https://bitbucket.org/osrf/gazebo/pull-request/1439)

1. Added arc parameter to MeshManager::CreateTube
    * [Pull request #1436](https://bitbucket.org/osrf/gazebo/pull-request/1436)

1. Added View Inertia and InertiaVisual, changed COMVisual to sphere proportional to mass.
    * [Pull request #1445](https://bitbucket.org/osrf/gazebo/pull-request/1445)

1. Added View Link Frame and LinkFrameVisual. Visual::SetTransparency goes into texture_unit.
    * [Pull request #1762](https://bitbucket.org/osrf/gazebo/pull-request/1762)
    * [Issue #853](https://bitbucket.org/osrf/gazebo/issue/853)

1. Changed the position of Save and Cancel buttons on editor dialogs
    * [Pull request #1442](https://bitbucket.org/osrf/gazebo/pull-request/1442)
    * [Issue #1377](https://bitbucket.org/osrf/gazebo/issue/1377)

1. Fixed Visual material updates
    * [Pull request #1454](https://bitbucket.org/osrf/gazebo/pull-request/1454)
    * [Issue #1455](https://bitbucket.org/osrf/gazebo/issue/1455)

1. Added Matrix3::Inverse() and tests
    * [Pull request #1481](https://bitbucket.org/osrf/gazebo/pull-request/1481)

1. Implemented AddLinkForce for ODE.
    * [Pull request #1456](https://bitbucket.org/osrf/gazebo/pull-request/1456)

1. Updated ConfigWidget class to parse enum values.
    * [Pull request #1518](https://bitbucket.org/osrf/gazebo/pull-request/1518)

1. Added PresetManager to physics libraries and corresponding integration test.
    * [Pull request #1471](https://bitbucket.org/osrf/gazebo/pull-request/1471)

1. Sync name and location on SaveDialog.
    * [Pull request #1563](https://bitbucket.org/osrf/gazebo/pull-request/1563)

1. Added Apply Force/Torque dialog
    * [Pull request #1600](https://bitbucket.org/osrf/gazebo/pull-request/1600)

1. Added Apply Force/Torque visuals
    * [Pull request #1619](https://bitbucket.org/osrf/gazebo/pull-request/1619)

1. Added Apply Force/Torque OnMouseRelease and ActivateWindow
    * [Pull request #1699](https://bitbucket.org/osrf/gazebo/pull-request/1699)

1. Added Apply Force/Torque mouse interactions, modes, activation
    * [Pull request #1731](https://bitbucket.org/osrf/gazebo/pull-request/1731)

1. Added inertia pose getter for COMVisual and COMVisual_TEST
    * [Pull request #1581](https://bitbucket.org/osrf/gazebo/pull-request/1581)

1. Model editor updates
    1. Joint preview using JointVisuals.
        * [Pull request #1369](https://bitbucket.org/osrf/gazebo/pull-request/1369)

    1. Added inspector for configuring link, visual, and collision properties.
        * [Pull request #1408](https://bitbucket.org/osrf/gazebo/pull-request/1408)

    1. Saving, exiting, generalizing SaveDialog.
        * [Pull request #1401](https://bitbucket.org/osrf/gazebo/pull-request/1401)

    1. Inspectors redesign
        * [Pull request #1586](https://bitbucket.org/osrf/gazebo/pull-request/1586)

    1. Edit existing model.
        * [Pull request #1425](https://bitbucket.org/osrf/gazebo/pull-request/1425)

    1. Add joint inspector to link's context menu.
        * [Pull request #1449](https://bitbucket.org/osrf/gazebo/pull-request/1449)
        * [Issue #1443](https://bitbucket.org/osrf/gazebo/issue/1443)

    1. Added button to select mesh file on inspector.
        * [Pull request #1460](https://bitbucket.org/osrf/gazebo/pull-request/1460)
        * [Issue #1450](https://bitbucket.org/osrf/gazebo/issue/1450)

    1. Renamed Part to Link.
        * [Pull request #1478](https://bitbucket.org/osrf/gazebo/pull-request/1478)

    1. Fix snapping inside editor.
        * [Pull request #1489](https://bitbucket.org/osrf/gazebo/pull-request/1489)
        * [Issue #1457](https://bitbucket.org/osrf/gazebo/issue/1457)

    1. Moved DataLogger from Window menu to the toolbar and moved screenshot button to the right.
        * [Pull request #1665](https://bitbucket.org/osrf/gazebo/pull-request/1665)

    1. Keep loaded model's name.
        * [Pull request #1516](https://bitbucket.org/osrf/gazebo/pull-request/1516)
        * [Issue #1504](https://bitbucket.org/osrf/gazebo/issue/1504)

    1. Added ExtrudeDialog.
        * [Pull request #1483](https://bitbucket.org/osrf/gazebo/pull-request/1483)

    1. Hide time panel inside editor and keep main window's paused state.
        * [Pull request #1500](https://bitbucket.org/osrf/gazebo/pull-request/1500)

    1. Fixed pose issues and added ModelCreator_TEST.
        * [Pull request #1509](https://bitbucket.org/osrf/gazebo/pull-request/1509)
        * [Issue #1497](https://bitbucket.org/osrf/gazebo/issue/1497)
        * [Issue #1509](https://bitbucket.org/osrf/gazebo/issue/1509)

    1. Added list of links and joints.
        * [Pull request #1515](https://bitbucket.org/osrf/gazebo/pull-request/1515)
        * [Issue #1418](https://bitbucket.org/osrf/gazebo/issue/1418)

    1. Expose API to support adding items to the palette.
        * [Pull request #1565](https://bitbucket.org/osrf/gazebo/pull-request/1565)

    1. Added menu for toggling joint visualization
        * [Pull request #1551](https://bitbucket.org/osrf/gazebo/pull-request/1551)
        * [Issue #1483](https://bitbucket.org/osrf/gazebo/issue/1483)

    1. Add schematic view to model editor
        * [Pull request #1562](https://bitbucket.org/osrf/gazebo/pull-request/1562)

1. Building editor updates
    1. Make palette tips tooltip clickable to open.
        * [Pull request #1519](https://bitbucket.org/osrf/gazebo/pull-request/1519)
        * [Issue #1370](https://bitbucket.org/osrf/gazebo/issue/1370)

    1. Add measurement unit to building inspectors.
        * [Pull request #1741](https://bitbucket.org/osrf/gazebo/pull-request/1741)
        * [Issue #1363](https://bitbucket.org/osrf/gazebo/issue/1363)

    1. Add `BaseInspectorDialog` as a base class for inspectors.
        * [Pull request #1749](https://bitbucket.org/osrf/gazebo/pull-request/1749)

## Gazebo 5.0

### Gazebo 5.x.x

1. Fix minimum window height
    * Backport of [pull request #1977](https://bitbucket.org/osrf/gazebo/pull-request/1977)
    * [Pull request #2002](https://bitbucket.org/osrf/gazebo/pull-request/2002)
    * [Issue #1706](https://bitbucket.org/osrf/gazebo/issue/1706)

### Gazebo 5.2.0 (2015-10-02)

1. Initialize sigact struct fields that valgrind said were being used uninitialized
    * [Pull request #1809](https://bitbucket.org/osrf/gazebo/pull-request/1809)

1. Add missing ogre includes to ensure macros are properly defined
    * [Pull request #1813](https://bitbucket.org/osrf/gazebo/pull-request/1813)

1. Use ToSDF functions to simplify physics_friction test
    * [Pull request #1808](https://bitbucket.org/osrf/gazebo/pull-request/1808)

1. Added lines to laser sensor visualization
    * [Pull request #1742](https://bitbucket.org/osrf/gazebo/pull-request/1742)
    * [Issue #935](https://bitbucket.org/osrf/gazebo/issue/935)

1. Fix BulletSliderJoint friction for bullet 2.83
    * [Pull request #1686](https://bitbucket.org/osrf/gazebo/pull-request/1686)

1. Fix heightmap model texture loading.
    * [Pull request #1592](https://bitbucket.org/osrf/gazebo/pull-request/1592)

1. Disable failing pr2 test for dart
    * [Pull request #1540](https://bitbucket.org/osrf/gazebo/pull-request/1540)
    * [Issue #1435](https://bitbucket.org/osrf/gazebo/issue/1435)

### Gazebo 5.1.0 (2015-03-20)
1. Backport pull request #1527 (FindOGRE.cmake for non-Debian systems)
  * [Pull request #1532](https://bitbucket.org/osrf/gazebo/pull-request/1532)

1. Respect system cflags when not using USE_UPSTREAM_CFLAGS
  * [Pull request #1531](https://bitbucket.org/osrf/gazebo/pull-request/1531)

1. Allow light manipulation
  * [Pull request #1529](https://bitbucket.org/osrf/gazebo/pull-request/1529)

1. Allow sdformat 2.3.1+ or 3+ and fix tests
  * [Pull request #1484](https://bitbucket.org/osrf/gazebo/pull-request/1484)

1. Add Link::GetWorldAngularMomentum function and test.
  * [Pull request #1482](https://bitbucket.org/osrf/gazebo/pull-request/1482)

1. Preserve previous GAZEBO_MODEL_PATH values when sourcing setup.sh
  * [Pull request #1430](https://bitbucket.org/osrf/gazebo/pull-request/1430)

1. Implement Coulomb joint friction for DART
  * [Pull request #1427](https://bitbucket.org/osrf/gazebo/pull-request/1427)
  * [Issue #1281](https://bitbucket.org/osrf/gazebo/issue/1281)

1. Fix simple shape normals.
    * [Pull request #1477](https://bitbucket.org/osrf/gazebo/pull-request/1477)
    * [Issue #1369](https://bitbucket.org/osrf/gazebo/issue/1369)

1. Use Msg-to-SDF conversion functions in tests, add ServerFixture::SpawnModel(msgs::Model).
    * [Pull request #1466](https://bitbucket.org/osrf/gazebo/pull-request/1466)

1. Added Model Msg-to-SDF conversion functions and test.
    * [Pull request #1429](https://bitbucket.org/osrf/gazebo/pull-request/1429)

1. Added Joint Msg-to-SDF conversion functions and test.
    * [Pull request #1419](https://bitbucket.org/osrf/gazebo/pull-request/1419)

1. Added Visual, Material Msg-to-SDF conversion functions and ShaderType to string conversion functions.
    * [Pull request #1415](https://bitbucket.org/osrf/gazebo/pull-request/1415)

1. Implement Coulomb joint friction for BulletSliderJoint
  * [Pull request #1452](https://bitbucket.org/osrf/gazebo/pull-request/1452)
  * [Issue #1348](https://bitbucket.org/osrf/gazebo/issue/1348)

### Gazebo 5.0.0 (2015-01-27)
1. Support for using [digital elevation maps](http://gazebosim.org/tutorials?tut=dem) has been added to debian packages.

1. C++11 support (C++11 compatible compiler is now required)
    * [Pull request #1340](https://bitbucket.org/osrf/gazebo/pull-request/1340)

1. Implemented private data pointer for the World class.
    * [Pull request #1383](https://bitbucket.org/osrf/gazebo/pull-request/1383)

1. Implemented private data pointer for the Scene class.
    * [Pull request #1385](https://bitbucket.org/osrf/gazebo/pull-request/1385)

1. Added a events::Event::resetWorld event that is triggered when World::Reset is called.
    * [Pull request #1332](https://bitbucket.org/osrf/gazebo/pull-request/1332)
    * [Issue #1375](https://bitbucket.org/osrf/gazebo/issue/1375)

1. Fixed `math::Box::GetCenter` functionality.
    * [Pull request #1278](https://bitbucket.org/osrf/gazebo/pull-request/1278)
    * [Issue #1327](https://bitbucket.org/osrf/gazebo/issue/1327)

1. Added a GUI timer plugin that facilitates the display and control a timer inside the Gazebo UI.
    * [Pull request #1270](https://bitbucket.org/osrf/gazebo/pull-request/1270)

1. Added ability to load plugins via SDF.
    * [Pull request #1261](https://bitbucket.org/osrf/gazebo/pull-request/1261)

1. Added GUIEvent to hide/show the left GUI pane.
    * [Pull request #1269](https://bitbucket.org/osrf/gazebo/pull-request/1269)

1. Modified KeyEventHandler and GLWidget so that hotkeys can be suppressed by custom KeyEvents set up by developers
    * [Pull request #1251](https://bitbucket.org/osrf/gazebo/pull-request/1251)

1. Added ability to read the directory where the log files are stored.
    * [Pull request #1277](https://bitbucket.org/osrf/gazebo/pull-request/1277)

1. Implemented a simulation cloner
    * [Pull request #1180](https://bitbucket.org/osrf/gazebo/pull-request/1180/clone-a-simulation)

1. Added GUI overlay plugins. Users can now write a Gazebo + QT plugin that displays widgets over the render window.
  * [Pull request #1181](https://bitbucket.org/osrf/gazebo/pull-request/1181)

1. Change behavior of Joint::SetVelocity, add Joint::SetVelocityLimit(unsigned int, double)
  * [Pull request #1218](https://bitbucket.org/osrf/gazebo/pull-request/1218)
  * [Issue #964](https://bitbucket.org/osrf/gazebo/issue/964)

1. Implement Coulomb joint friction for ODE
  * [Pull request #1221](https://bitbucket.org/osrf/gazebo/pull-request/1221)
  * [Issue #381](https://bitbucket.org/osrf/gazebo/issue/381)

1. Implement Coulomb joint friction for BulletHingeJoint
  * [Pull request #1317](https://bitbucket.org/osrf/gazebo/pull-request/1317)
  * [Issue #1348](https://bitbucket.org/osrf/gazebo/issue/1348)

1. Implemented camera lens distortion.
  * [Pull request #1213](https://bitbucket.org/osrf/gazebo/pull-request/1213)

1. Kill rogue gzservers left over from failed INTEGRATION_world_clone tests
   and improve robustness of `UNIT_gz_TEST`
  * [Pull request #1232](https://bitbucket.org/osrf/gazebo/pull-request/1232)
  * [Issue #1299](https://bitbucket.org/osrf/gazebo/issue/1299)

1. Added RenderWidget::ShowToolbar to toggle visibility of top toolbar.
  * [Pull request #1248](https://bitbucket.org/osrf/gazebo/pull-request/1248)

1. Fix joint axis visualization.
  * [Pull request #1258](https://bitbucket.org/osrf/gazebo/pull-request/1258)

1. Change UserCamera view control via joysticks. Clean up rate control vs. pose control.
   see UserCamera::OnJoyPose and UserCamera::OnJoyTwist. Added view twist control toggle
   with joystick button 1.
  * [Pull request #1249](https://bitbucket.org/osrf/gazebo/pull-request/1249)

1. Added RenderWidget::GetToolbar to get the top toolbar and change its actions on ModelEditor.
    * [Pull request #1263](https://bitbucket.org/osrf/gazebo/pull-request/1263)

1. Added accessor for MainWindow graphical widget to GuiIface.
    * [Pull request #1250](https://bitbucket.org/osrf/gazebo/pull-request/1250)

1. Added a ConfigWidget class that takes in a google protobuf message and generates widgets for configuring the fields in the message
    * [Pull request #1285](https://bitbucket.org/osrf/gazebo/pull-request/1285)

1. Added GLWidget::OnModelEditor when model editor is triggered, and MainWindow::OnEditorGroup to manually uncheck editor actions.
    * [Pull request #1283](https://bitbucket.org/osrf/gazebo/pull-request/1283)

1. Added Collision, Geometry, Inertial, Surface Msg-to-SDF conversion functions.
    * [Pull request #1315](https://bitbucket.org/osrf/gazebo/pull-request/1315)

1. Added "button modifier" fields (control, shift, and alt) to common::KeyEvent.
    * [Pull request #1325](https://bitbucket.org/osrf/gazebo/pull-request/1325)

1. Added inputs for environment variable GAZEBO_GUI_INI_FILE for reading a custom .ini file.
    * [Pull request #1252](https://bitbucket.org/osrf/gazebo/pull-request/1252)

1. Fixed crash on "permission denied" bug, added insert_model integration test.
    * [Pull request #1329](https://bitbucket.org/osrf/gazebo/pull-request/1329/)

1. Enable simbody joint tests, implement `SimbodyJoint::GetParam`, create
   `Joint::GetParam`, fix bug in `BulletHingeJoint::SetParam`.
    * [Pull request #1404](https://bitbucket.org/osrf/gazebo/pull-request/1404/)

1. Building editor updates
    1. Fixed inspector resizing.
        * [Pull request #1230](https://bitbucket.org/osrf/gazebo/pull-request/1230)
        * [Issue #395](https://bitbucket.org/osrf/gazebo/issue/395)

    1. Doors and windows move proportionally with wall.
        * [Pull request #1231](https://bitbucket.org/osrf/gazebo/pull-request/1231)
        * [Issue #368](https://bitbucket.org/osrf/gazebo/issue/368)

    1. Inspector dialogs stay on top.
        * [Pull request #1229](https://bitbucket.org/osrf/gazebo/pull-request/1229)
        * [Issue #417](https://bitbucket.org/osrf/gazebo/issue/417)

    1. Make model name editable on palette.
        * [Pull request #1239](https://bitbucket.org/osrf/gazebo/pull-request/1239)

    1. Import background image and improve add/delete levels.
        * [Pull request #1214](https://bitbucket.org/osrf/gazebo/pull-request/1214)
        * [Issue #422](https://bitbucket.org/osrf/gazebo/issue/422)
        * [Issue #361](https://bitbucket.org/osrf/gazebo/issue/361)

    1. Fix changing draw mode.
        * [Pull request #1233](https://bitbucket.org/osrf/gazebo/pull-request/1233)
        * [Issue #405](https://bitbucket.org/osrf/gazebo/issue/405)

    1. Tips on palette's top-right corner.
        * [Pull request #1241](https://bitbucket.org/osrf/gazebo/pull-request/1241)

    1. New buttons and layout for the palette.
        * [Pull request #1242](https://bitbucket.org/osrf/gazebo/pull-request/1242)

    1. Individual wall segments instead of polylines.
        * [Pull request #1246](https://bitbucket.org/osrf/gazebo/pull-request/1246)
        * [Issue #389](https://bitbucket.org/osrf/gazebo/issue/389)
        * [Issue #415](https://bitbucket.org/osrf/gazebo/issue/415)

    1. Fix exiting and saving, exiting when there's nothing drawn, fix text on popups.
        * [Pull request #1296](https://bitbucket.org/osrf/gazebo/pull-request/1296)

    1. Display measure for selected wall segment.
        * [Pull request #1291](https://bitbucket.org/osrf/gazebo/pull-request/1291)
        * [Issue #366](https://bitbucket.org/osrf/gazebo/issue/366)

    1. Highlight selected item's 3D visual.
        * [Pull request #1292](https://bitbucket.org/osrf/gazebo/pull-request/1292)

    1. Added color picker to inspector dialogs.
        * [Pull request #1298](https://bitbucket.org/osrf/gazebo/pull-request/1298)

    1. Snapping on by default, off holding Shift. Improved snapping.
        * [Pull request #1304](https://bitbucket.org/osrf/gazebo/pull-request/1304)

    1. Snap walls to length increments, moved scale to SegmentItem and added Get/SetScale, added SegmentItem::SnapAngle and SegmentItem::SnapLength.
        * [Pull request #1311](https://bitbucket.org/osrf/gazebo/pull-request/1311)

    1. Make buildings available in "Insert Models" tab, improve save flow.
        * [Pull request #1312](https://bitbucket.org/osrf/gazebo/pull-request/1312)

    1. Added EditorItem::SetHighlighted.
        * [Pull request #1308](https://bitbucket.org/osrf/gazebo/pull-request/1308)

    1. Current level is transparent, lower levels opaque, higher levels invisible.
        * [Pull request #1303](https://bitbucket.org/osrf/gazebo/pull-request/1303)

    1. Detach all child manips when item is deleted, added BuildingMaker::DetachAllChildren.
        * [Pull request #1316](https://bitbucket.org/osrf/gazebo/pull-request/1316)

    1. Added texture picker to inspector dialogs.
        * [Pull request #1306](https://bitbucket.org/osrf/gazebo/pull-request/1306)

    1. Measures for doors and windows. Added RectItem::angleOnWall and related Get/Set.
        * [Pull request #1322](https://bitbucket.org/osrf/gazebo/pull-request/1322)
        * [Issue #370](https://bitbucket.org/osrf/gazebo/issue/370)

    1. Added Gazebo/BuildingFrame material to display holes for doors and windows on walls.
        * [Pull request #1338](https://bitbucket.org/osrf/gazebo/pull-request/1338)

    1. Added Gazebo/Bricks material to be used as texture on the building editor.
        * [Pull request #1333](https://bitbucket.org/osrf/gazebo/pull-request/1333)

    1. Pick colors from the palette and assign on 3D view. Added mouse and key event handlers to BuildingMaker, and events to communicate from BuildingModelManip to EditorItem.
        * [Pull request #1336](https://bitbucket.org/osrf/gazebo/pull-request/1336)

    1. Pick textures from the palette and assign in 3D view.
        * [Pull request #1368](https://bitbucket.org/osrf/gazebo/pull-request/1368)

1. Model editor updates
    1. Fix adding/removing event filters .
        * [Pull request #1279](https://bitbucket.org/osrf/gazebo/pull-request/1279)

    1. Enabled multi-selection and align tool inside model editor.
        * [Pull request #1302](https://bitbucket.org/osrf/gazebo/pull-request/1302)
        * [Issue #1323](https://bitbucket.org/osrf/gazebo/issue/1323)

    1. Enabled snap mode inside model editor.
        * [Pull request #1331](https://bitbucket.org/osrf/gazebo/pull-request/1331)
        * [Issue #1318](https://bitbucket.org/osrf/gazebo/issue/1318)

    1. Implemented copy/pasting of links.
        * [Pull request #1330](https://bitbucket.org/osrf/gazebo/pull-request/1330)

1. GUI publishes model selection information on ~/selection topic.
    * [Pull request #1318](https://bitbucket.org/osrf/gazebo/pull-request/1318)

## Gazebo 4.0

### Gazebo 4.x.x (2015-xx-xx)

1. Fix build for Bullet 2.83, enable angle wrapping for BulletHingeJoint
    * [Pull request #1664](https://bitbucket.org/osrf/gazebo/pull-request/1664)

### Gazebo 4.1.3 (2015-05-07)

1. Fix saving visual geom SDF values
    * [Pull request #1597](https://bitbucket.org/osrf/gazebo/pull-request/1597)
1. Fix heightmap model texture loading.
    * [Pull request #1595](https://bitbucket.org/osrf/gazebo/pull-request/1595)
1. Fix visual collision scale on separate client
    * [Pull request #1585](https://bitbucket.org/osrf/gazebo/pull-request/1585)
1. Fix several clang compiler warnings
    * [Pull request #1594](https://bitbucket.org/osrf/gazebo/pull-request/1594)
1. Fix blank save / browse dialogs
    * [Pull request #1544](https://bitbucket.org/osrf/gazebo/pull-request/1544)

### Gazebo 4.1.2 (2015-03-20)

1. Fix quaternion documentation: target Gazebo_4.1
    * [Pull request #1525](https://bitbucket.org/osrf/gazebo/pull-request/1525)
1. Speed up World::Step in loops
    * [Pull request #1492](https://bitbucket.org/osrf/gazebo/pull-request/1492)
1. Reduce selection buffer updates -> 4.1
    * [Pull request #1494](https://bitbucket.org/osrf/gazebo/pull-request/1494)
1. Fix QT rendering, and rendering update rate
    * [Pull request #1487](https://bitbucket.org/osrf/gazebo/pull-request/1487)
1. Fix loading of SimbodyPhysics parameters
    * [Pull request #1474](https://bitbucket.org/osrf/gazebo/pull-request/1474)
1. Fix heightmap on OSX -> 4.1
    * [Pull request #1455](https://bitbucket.org/osrf/gazebo/pull-request/1455)
1. Remove extra pose tag in a world file that should not be there
    * [Pull request #1458](https://bitbucket.org/osrf/gazebo/pull-request/1458)
1. Better fix for #236 for IMU that doesn't require ABI changes
    * [Pull request #1448](https://bitbucket.org/osrf/gazebo/pull-request/1448)
1. Fix regression of #236 for ImuSensor in 4.1
    * [Pull request #1446](https://bitbucket.org/osrf/gazebo/pull-request/1446)
1. Preserve previous GAZEBO_MODEL_PATH values when sourcing setup.sh
    * [Pull request #1430](https://bitbucket.org/osrf/gazebo/pull-request/1430)
1. issue #857: fix segfault for simbody screw joint when setting limits due to uninitialized limitForce.
    * [Pull request #1423](https://bitbucket.org/osrf/gazebo/pull-request/1423)
1. Allow multiple contact sensors per link (#960)
    * [Pull request #1413](https://bitbucket.org/osrf/gazebo/pull-request/1413)
1. Fix for issue #351, ODE World Step
    * [Pull request #1406](https://bitbucket.org/osrf/gazebo/pull-request/1406)
1. Disable failing InelasticCollision/0 test (#1394)
    * [Pull request #1405](https://bitbucket.org/osrf/gazebo/pull-request/1405)
1. Prevent out of bounds array access in SkidSteerDrivePlugin (found by cppcheck 1.68)
    * [Pull request #1379](https://bitbucket.org/osrf/gazebo/pull-request/1379)

### Gazebo 4.1.1 (2015-01-15)

1. Fix BulletPlaneShape bounding box (#1265)
    * [Pull request #1367](https://bitbucket.org/osrf/gazebo/pull-request/1367)
1. Fix dart linking errors on osx
    * [Pull request #1372](https://bitbucket.org/osrf/gazebo/pull-request/1372)
1. Update to player interfaces
    * [Pull request #1324](https://bitbucket.org/osrf/gazebo/pull-request/1324)
1. Handle GpuLaser name collisions (#1403)
    * [Pull request #1360](https://bitbucket.org/osrf/gazebo/pull-request/1360)
1. Add checks for handling array's with counts of zero, and read specular values
    * [Pull request #1339](https://bitbucket.org/osrf/gazebo/pull-request/1339)
1. Fix model list widget test
    * [Pull request #1327](https://bitbucket.org/osrf/gazebo/pull-request/1327)
1. Fix ogre includes
    * [Pull request #1323](https://bitbucket.org/osrf/gazebo/pull-request/1323)

### Gazebo 4.1.0 (2014-11-20)

1. Modified GUI rendering to improve the rendering update rate.
    * [Pull request #1487](https://bitbucket.org/osrf/gazebo/pull-request/1487)

### Gazebo 4.1.0 (2014-11-20)

1. Add ArrangePlugin for arranging groups of models.
   Also add Model::ResetPhysicsStates to call Link::ResetPhysicsStates
   recursively on all links in model.
    * [Pull request #1208](https://bitbucket.org/osrf/gazebo/pull-request/1208)
1. The `gz model` command line tool will output model info using either `-i` for complete info, or `-p` for just the model pose.
    * [Pull request #1212](https://bitbucket.org/osrf/gazebo/pull-request/1212)
    * [DRCSim Issue #389](https://bitbucket.org/osrf/drcsim/issue/389)
1. Added SignalStats class for computing incremental signal statistics.
    * [Pull request #1198](https://bitbucket.org/osrf/gazebo/pull-request/1198)
1. Add InitialVelocityPlugin to setting the initial state of links
    * [Pull request #1237](https://bitbucket.org/osrf/gazebo/pull-request/1237)
1. Added Quaternion::Integrate function.
    * [Pull request #1255](https://bitbucket.org/osrf/gazebo/pull-request/1255)
1. Added ConvertJointType functions, display more joint info on model list.
    * [Pull request #1259](https://bitbucket.org/osrf/gazebo/pull-request/1259)
1. Added ModelListWidget::AddProperty, removed unnecessary checks on ModelListWidget.
    * [Pull request #1271](https://bitbucket.org/osrf/gazebo/pull-request/1271)
1. Fix loading collada meshes with unsupported input semantics.
    * [Pull request #1319](https://bitbucket.org/osrf/gazebo/pull-request/1319)

### Gazebo 4.0.2 (2014-09-23)

1. Fix and improve mechanism to generate pkgconfig libs
    * [Pull request #1027](https://bitbucket.org/osrf/gazebo/pull-request/1027)
    * [Issue #1284](https://bitbucket.org/osrf/gazebo/issue/1284)
1. Added arat.world
    * [Pull request #1205](https://bitbucket.org/osrf/gazebo/pull-request/1205)
1. Update gzprop to output zip files.
    * [Pull request #1197](https://bitbucket.org/osrf/gazebo/pull-request/1197)
1. Make Collision::GetShape a const function
    * [Pull requset #1189](https://bitbucket.org/osrf/gazebo/pull-request/1189)
1. Install missing physics headers
    * [Pull requset #1183](https://bitbucket.org/osrf/gazebo/pull-request/1183)
1. Remove SimbodyLink::AddTorque console message
    * [Pull requset #1185](https://bitbucket.org/osrf/gazebo/pull-request/1185)
1. Fix log xml
    * [Pull requset #1188](https://bitbucket.org/osrf/gazebo/pull-request/1188)

### Gazebo 4.0.0 (2014-08-08)

1. Added lcov support to cmake
    * [Pull request #1047](https://bitbucket.org/osrf/gazebo/pull-request/1047)
1. Fixed memory leak in image conversion
    * [Pull request #1057](https://bitbucket.org/osrf/gazebo/pull-request/1057)
1. Removed deprecated function
    * [Pull request #1067](https://bitbucket.org/osrf/gazebo/pull-request/1067)
1. Improved collada loading performance
    * [Pull request #1066](https://bitbucket.org/osrf/gazebo/pull-request/1066)
    * [Pull request #1082](https://bitbucket.org/osrf/gazebo/pull-request/1082)
    * [Issue #1134](https://bitbucket.org/osrf/gazebo/issue/1134)
1. Implemented a collada exporter
    * [Pull request #1064](https://bitbucket.org/osrf/gazebo/pull-request/1064)
1. Force torque sensor now makes use of sensor's pose.
    * [Pull request #1076](https://bitbucket.org/osrf/gazebo/pull-request/1076)
    * [Issue #940](https://bitbucket.org/osrf/gazebo/issue/940)
1. Fix Model::GetLinks segfault
    * [Pull request #1093](https://bitbucket.org/osrf/gazebo/pull-request/1093)
1. Fix deleting and saving lights in gzserver
    * [Pull request #1094](https://bitbucket.org/osrf/gazebo/pull-request/1094)
    * [Issue #1182](https://bitbucket.org/osrf/gazebo/issue/1182)
    * [Issue #346](https://bitbucket.org/osrf/gazebo/issue/346)
1. Fix Collision::GetWorldPose. The pose of a collision would not update properly.
    * [Pull request #1049](https://bitbucket.org/osrf/gazebo/pull-request/1049)
    * [Issue #1124](https://bitbucket.org/osrf/gazebo/issue/1124)
1. Fixed the animate_box and animate_joints examples
    * [Pull request #1086](https://bitbucket.org/osrf/gazebo/pull-request/1086)
1. Integrated Oculus Rift functionality
    * [Pull request #1074](https://bitbucket.org/osrf/gazebo/pull-request/1074)
    * [Pull request #1136](https://bitbucket.org/osrf/gazebo/pull-request/1136)
    * [Pull request #1139](https://bitbucket.org/osrf/gazebo/pull-request/1139)
1. Updated Base::GetScopedName
    * [Pull request #1104](https://bitbucket.org/osrf/gazebo/pull-request/1104)
1. Fix collada loader from adding duplicate materials into a Mesh
    * [Pull request #1105](https://bitbucket.org/osrf/gazebo/pull-request/1105)
    * [Issue #1180](https://bitbucket.org/osrf/gazebo/issue/1180)
1. Integrated Razer Hydra functionality
    * [Pull request #1083](https://bitbucket.org/osrf/gazebo/pull-request/1083)
    * [Pull request #1109](https://bitbucket.org/osrf/gazebo/pull-request/1109)
1. Added ability to copy and paste models in the GUI
    * [Pull request #1103](https://bitbucket.org/osrf/gazebo/pull-request/1103)
1. Removed unnecessary inclusion of gazebo.hh and common.hh in plugins
    * [Pull request #1111](https://bitbucket.org/osrf/gazebo/pull-request/1111)
1. Added ability to specify custom road textures
    * [Pull request #1027](https://bitbucket.org/osrf/gazebo/pull-request/1027)
1. Added support for DART 4.1
    * [Pull request #1113](https://bitbucket.org/osrf/gazebo/pull-request/1113)
    * [Pull request #1132](https://bitbucket.org/osrf/gazebo/pull-request/1132)
    * [Pull request #1134](https://bitbucket.org/osrf/gazebo/pull-request/1134)
    * [Pull request #1154](https://bitbucket.org/osrf/gazebo/pull-request/1154)
1. Allow position of joints to be directly set.
    * [Pull request #1097](https://bitbucket.org/osrf/gazebo/pull-request/1097)
    * [Issue #1138](https://bitbucket.org/osrf/gazebo/issue/1138)
1. Added extruded polyline geometry
    * [Pull request #1026](https://bitbucket.org/osrf/gazebo/pull-request/1026)
1. Fixed actor animation
    * [Pull request #1133](https://bitbucket.org/osrf/gazebo/pull-request/1133)
    * [Pull request #1141](https://bitbucket.org/osrf/gazebo/pull-request/1141)
1. Generate a versioned cmake config file
    * [Pull request #1153](https://bitbucket.org/osrf/gazebo/pull-request/1153)
    * [Issue #1226](https://bitbucket.org/osrf/gazebo/issue/1226)
1. Added KMeans class
    * [Pull request #1147](https://bitbucket.org/osrf/gazebo/pull-request/1147)
1. Added --summary-range feature to bitbucket pullrequest tool
    * [Pull request #1156](https://bitbucket.org/osrf/gazebo/pull-request/1156)
1. Updated web links
    * [Pull request #1159](https://bitbucket.org/osrf/gazebo/pull-request/1159)
1. Update tests
    * [Pull request #1155](https://bitbucket.org/osrf/gazebo/pull-request/1155)
    * [Pull request #1143](https://bitbucket.org/osrf/gazebo/pull-request/1143)
    * [Pull request #1138](https://bitbucket.org/osrf/gazebo/pull-request/1138)
    * [Pull request #1140](https://bitbucket.org/osrf/gazebo/pull-request/1140)
    * [Pull request #1127](https://bitbucket.org/osrf/gazebo/pull-request/1127)
    * [Pull request #1115](https://bitbucket.org/osrf/gazebo/pull-request/1115)
    * [Pull request #1102](https://bitbucket.org/osrf/gazebo/pull-request/1102)
    * [Pull request #1087](https://bitbucket.org/osrf/gazebo/pull-request/1087)
    * [Pull request #1084](https://bitbucket.org/osrf/gazebo/pull-request/1084)

## Gazebo 3.0

### Gazebo 3.x.x (yyyy-mm-dd)

1. Fixed sonar and wireless sensor visualization
    * [Pull request #1254](https://bitbucket.org/osrf/gazebo/pull-request/1254)
1. Update visual bounding box when model is selected
    * [Pull request #1280](https://bitbucket.org/osrf/gazebo/pull-request/1280)

### Gazebo 3.1.0 (2014-08-08)

1. Implemented Simbody::Link::Set*Vel
    * [Pull request #1160](https://bitbucket.org/osrf/gazebo/pull-request/1160)
    * [Issue #1012](https://bitbucket.org/osrf/gazebo/issue/1012)
1. Added World::RemoveModel function
    * [Pull request #1106](https://bitbucket.org/osrf/gazebo/pull-request/1106)
    * [Issue #1177](https://bitbucket.org/osrf/gazebo/issue/1177)
1. Fix exit from camera follow mode using the escape key
    * [Pull request #1137](https://bitbucket.org/osrf/gazebo/pull-request/1137)
    * [Issue #1220](https://bitbucket.org/osrf/gazebo/issue/1220)
1. Added support for SDF joint spring stiffness and reference positions
    * [Pull request #1117](https://bitbucket.org/osrf/gazebo/pull-request/1117)
1. Removed the gzmodel_create script
    * [Pull request #1130](https://bitbucket.org/osrf/gazebo/pull-request/1130)
1. Added Vector2 dot product
    * [Pull request #1101](https://bitbucket.org/osrf/gazebo/pull-request/1101)
1. Added SetPositionPID and SetVelocityPID to JointController
    * [Pull request #1091](https://bitbucket.org/osrf/gazebo/pull-request/1091)
1. Fix gzclient startup crash with ogre 1.9
    * [Pull request #1098](https://bitbucket.org/osrf/gazebo/pull-request/1098)
    * [Issue #996](https://bitbucket.org/osrf/gazebo/issue/996)
1. Update the bitbucket_pullrequests tool
    * [Pull request #1108](https://bitbucket.org/osrf/gazebo/pull-request/1108)
1. Light properties now remain in place after move by the user via the GUI.
    * [Pull request #1110](https://bitbucket.org/osrf/gazebo/pull-request/1110)
    * [Issue #1211](https://bitbucket.org/osrf/gazebo/issue/1211)
1. Allow position of joints to be directly set.
    * [Pull request #1096](https://bitbucket.org/osrf/gazebo/pull-request/1096)
    * [Issue #1138](https://bitbucket.org/osrf/gazebo/issue/1138)

### Gazebo 3.0.0 (2014-04-11)

1. Fix bug when deleting the sun light
    * [Pull request #1088](https://bitbucket.org/osrf/gazebo/pull-request/1088)
    * [Issue #1133](https://bitbucket.org/osrf/gazebo/issue/1133)
1. Fix ODE screw joint
    * [Pull request #1078](https://bitbucket.org/osrf/gazebo/pull-request/1078)
    * [Issue #1167](https://bitbucket.org/osrf/gazebo/issue/1167)
1. Update joint integration tests
    * [Pull request #1081](https://bitbucket.org/osrf/gazebo/pull-request/1081)
1. Fixed false positives in cppcheck.
    * [Pull request #1061](https://bitbucket.org/osrf/gazebo/pull-request/1061)
1. Made joint axis reference frame relative to child, and updated simbody and dart accordingly.
    * [Pull request #1069](https://bitbucket.org/osrf/gazebo/pull-request/1069)
    * [Issue #494](https://bitbucket.org/osrf/gazebo/issue/494)
    * [Issue #1143](https://bitbucket.org/osrf/gazebo/issue/1143)
1. Added ability to pass vector of strings to SetupClient and SetupServer
    * [Pull request #1068](https://bitbucket.org/osrf/gazebo/pull-request/1068)
    * [Issue #1132](https://bitbucket.org/osrf/gazebo/issue/1132)
1. Fix error correction in screw constraints for ODE
    * [Pull request #1159](https://bitbucket.org/osrf/gazebo/pull-request/1159)
    * [Issue #1159](https://bitbucket.org/osrf/gazebo/issue/1159)
1. Improved pkgconfig with SDF
    * [Pull request #1062](https://bitbucket.org/osrf/gazebo/pull-request/1062)
1. Added a plugin to simulate aero dynamics
    * [Pull request #905](https://bitbucket.org/osrf/gazebo/pull-request/905)
1. Updated bullet support
    * [Issue #1069](https://bitbucket.org/osrf/gazebo/issue/1069)
    * [Pull request #1011](https://bitbucket.org/osrf/gazebo/pull-request/1011)
    * [Pull request #996](https://bitbucket.org/osrf/gazebo/pull-request/966)
    * [Pull request #1024](https://bitbucket.org/osrf/gazebo/pull-request/1024)
1. Updated simbody support
    * [Pull request #995](https://bitbucket.org/osrf/gazebo/pull-request/995)
1. Updated worlds to SDF 1.5
    * [Pull request #1021](https://bitbucket.org/osrf/gazebo/pull-request/1021)
1. Improvements to ODE
    * [Pull request #1001](https://bitbucket.org/osrf/gazebo/pull-request/1001)
    * [Pull request #1014](https://bitbucket.org/osrf/gazebo/pull-request/1014)
    * [Pull request #1015](https://bitbucket.org/osrf/gazebo/pull-request/1015)
    * [Pull request #1016](https://bitbucket.org/osrf/gazebo/pull-request/1016)
1. New command line tool
    * [Pull request #972](https://bitbucket.org/osrf/gazebo/pull-request/972)
1. Graphical user interface improvements
    * [Pull request #971](https://bitbucket.org/osrf/gazebo/pull-request/971)
    * [Pull request #1013](https://bitbucket.org/osrf/gazebo/pull-request/1013)
    * [Pull request #989](https://bitbucket.org/osrf/gazebo/pull-request/989)
1. Created a friction pyramid class
    * [Pull request #935](https://bitbucket.org/osrf/gazebo/pull-request/935)
1. Added GetWorldEnergy functions to Model, Joint, and Link
    * [Pull request #1017](https://bitbucket.org/osrf/gazebo/pull-request/1017)
1. Preparing Gazebo for admission into Ubuntu
    * [Pull request #969](https://bitbucket.org/osrf/gazebo/pull-request/969)
    * [Pull request #998](https://bitbucket.org/osrf/gazebo/pull-request/998)
    * [Pull request #1002](https://bitbucket.org/osrf/gazebo/pull-request/1002)
1. Add method for querying if useImplicitStiffnessDamping flag is set for a given joint
    * [Issue #629](https://bitbucket.org/osrf/gazebo/issue/629)
    * [Pull request #1006](https://bitbucket.org/osrf/gazebo/pull-request/1006)
1. Fix joint axis frames
    * [Issue #494](https://bitbucket.org/osrf/gazebo/issue/494)
    * [Pull request #963](https://bitbucket.org/osrf/gazebo/pull-request/963)
1. Compute joint anchor pose relative to parent
    * [Issue #1029](https://bitbucket.org/osrf/gazebo/issue/1029)
    * [Pull request #982](https://bitbucket.org/osrf/gazebo/pull-request/982)
1. Cleanup the installed worlds
    * [Issue #1036](https://bitbucket.org/osrf/gazebo/issue/1036)
    * [Pull request #984](https://bitbucket.org/osrf/gazebo/pull-request/984)
1. Update to the GPS sensor
    * [Issue #1059](https://bitbucket.org/osrf/gazebo/issue/1059)
    * [Pull request #984](https://bitbucket.org/osrf/gazebo/pull-request/984)
1. Removed libtool from plugin loading
    * [Pull request #981](https://bitbucket.org/osrf/gazebo/pull-request/981)
1. Added functions to get inertial information for a link in the world frame.
    * [Pull request #1005](https://bitbucket.org/osrf/gazebo/pull-request/1005)

## Gazebo 2.0

### Gazebo 2.2.6 (2015-09-28)

1. Backport fixes to setup.sh from pull request #1430 to 2.2 branch
    * [Pull request 1889](https://bitbucket.org/osrf/gazebo/pull-request/1889)
1. Fix heightmap texture loading (2.2)
    * [Pull request 1596](https://bitbucket.org/osrf/gazebo/pull-request/1596)
1. Prevent out of bounds array access in SkidSteerDrivePlugin (found by cppcheck 1.68)
    * [Pull request 1379](https://bitbucket.org/osrf/gazebo/pull-request/1379)
1. Fix build with boost 1.57 for 2.2 branch (#1399)
    * [Pull request 1358](https://bitbucket.org/osrf/gazebo/pull-request/1358)
1. Fix manpage test failures by incrementing year to 2015
    * [Pull request 1361](https://bitbucket.org/osrf/gazebo/pull-request/1361)
1. Fix build for OS X 10.10 (#1304, #1289)
    * [Pull request 1346](https://bitbucket.org/osrf/gazebo/pull-request/1346)
1. Restore ODELink ABI, use Link variables instead (#1354)
    * [Pull request 1347](https://bitbucket.org/osrf/gazebo/pull-request/1347)
1. Fix inertia_ratio test
    * [Pull request 1344](https://bitbucket.org/osrf/gazebo/pull-request/1344)
1. backport collision visual fix -> 2.2
    * [Pull request 1343](https://bitbucket.org/osrf/gazebo/pull-request/1343)
1. Fix two code_check errors on 2.2
    * [Pull request 1314](https://bitbucket.org/osrf/gazebo/pull-request/1314)
1. issue #243 fix Link::GetWorldLinearAccel and Link::GetWorldAngularAccel for ODE
    * [Pull request 1284](https://bitbucket.org/osrf/gazebo/pull-request/1284)

### Gazebo 2.2.3 (2014-04-29)

1. Removed redundant call to World::Init
    * [Pull request #1107](https://bitbucket.org/osrf/gazebo/pull-request/1107)
    * [Issue #1208](https://bitbucket.org/osrf/gazebo/issue/1208)
1. Return proper error codes when gazebo exits
    * [Pull request #1085](https://bitbucket.org/osrf/gazebo/pull-request/1085)
    * [Issue #1178](https://bitbucket.org/osrf/gazebo/issue/1178)
1. Fixed Camera::GetWorldRotation().
    * [Pull request #1071](https://bitbucket.org/osrf/gazebo/pull-request/1071)
    * [Issue #1087](https://bitbucket.org/osrf/gazebo/issue/1087)
1. Fixed memory leak in image conversion
    * [Pull request #1073](https://bitbucket.org/osrf/gazebo/pull-request/1073)

### Gazebo 2.2.1 (xxxx-xx-xx)

1. Fix heightmap model texture loading.
    * [Pull request #1596](https://bitbucket.org/osrf/gazebo/pull-request/1596)

### Gazebo 2.2.0 (2014-01-10)

1. Fix compilation when using OGRE-1.9 (full support is being worked on)
    * [Issue #994](https://bitbucket.org/osrf/gazebo/issue/994)
    * [Issue #995](https://bitbucket.org/osrf/gazebo/issue/995)
    * [Issue #996](https://bitbucket.org/osrf/gazebo/issue/996)
    * [Pull request #883](https://bitbucket.org/osrf/gazebo/pull-request/883)
1. Added unit test for issue 624.
    * [Issue #624](https://bitbucket.org/osrf/gazebo/issue/624).
    * [Pull request #889](https://bitbucket.org/osrf/gazebo/pull-request/889)
1. Use 3x3 PCF shadows for smoother shadows.
    * [Pull request #887](https://bitbucket.org/osrf/gazebo/pull-request/887)
1. Update manpage copyright to 2014.
    * [Pull request #893](https://bitbucket.org/osrf/gazebo/pull-request/893)
1. Added friction integration test .
    * [Pull request #885](https://bitbucket.org/osrf/gazebo/pull-request/885)
1. Fix joint anchor when link pose is not specified.
    * [Issue #978](https://bitbucket.org/osrf/gazebo/issue/978)
    * [Pull request #862](https://bitbucket.org/osrf/gazebo/pull-request/862)
1. Added (ESC) tooltip for GUI Selection Mode icon.
    * [Issue #993](https://bitbucket.org/osrf/gazebo/issue/993)
    * [Pull request #888](https://bitbucket.org/osrf/gazebo/pull-request/888)
1. Removed old comment about resolved issue.
    * [Issue #837](https://bitbucket.org/osrf/gazebo/issue/837)
    * [Pull request #880](https://bitbucket.org/osrf/gazebo/pull-request/880)
1. Made SimbodyLink::Get* function thread-safe
    * [Issue #918](https://bitbucket.org/osrf/gazebo/issue/918)
    * [Pull request #872](https://bitbucket.org/osrf/gazebo/pull-request/872)
1. Suppressed spurious gzlog messages in ODE::Body
    * [Issue #983](https://bitbucket.org/osrf/gazebo/issue/983)
    * [Pull request #875](https://bitbucket.org/osrf/gazebo/pull-request/875)
1. Fixed Force Torque Sensor Test by properly initializing some values.
    * [Issue #982](https://bitbucket.org/osrf/gazebo/issue/982)
    * [Pull request #869](https://bitbucket.org/osrf/gazebo/pull-request/869)
1. Added breakable joint plugin to support breakable walls.
    * [Pull request #865](https://bitbucket.org/osrf/gazebo/pull-request/865)
1. Used different tuple syntax to fix compilation on OSX mavericks.
    * [Issue #947](https://bitbucket.org/osrf/gazebo/issue/947)
    * [Pull request #858](https://bitbucket.org/osrf/gazebo/pull-request/858)
1. Fixed sonar test and deprecation warning.
    * [Pull request #856](https://bitbucket.org/osrf/gazebo/pull-request/856)
1. Speed up test compilation.
    * Part of [Issue #955](https://bitbucket.org/osrf/gazebo/issue/955)
    * [Pull request #846](https://bitbucket.org/osrf/gazebo/pull-request/846)
1. Added Joint::SetEffortLimit API
    * [Issue #923](https://bitbucket.org/osrf/gazebo/issue/923)
    * [Pull request #808](https://bitbucket.org/osrf/gazebo/pull-request/808)
1. Made bullet output less verbose.
    * [Pull request #839](https://bitbucket.org/osrf/gazebo/pull-request/839)
1. Convergence acceleration and stability tweak to make atlas_v3 stable
    * [Issue #895](https://bitbucket.org/osrf/gazebo/issue/895)
    * [Pull request #772](https://bitbucket.org/osrf/gazebo/pull-request/772)
1. Added colors, textures and world files for the SPL RoboCup environment
    * [Pull request #838](https://bitbucket.org/osrf/gazebo/pull-request/838)
1. Fixed bitbucket_pullrequests tool to work with latest BitBucket API.
    * [Issue #933](https://bitbucket.org/osrf/gazebo/issue/933)
    * [Pull request #841](https://bitbucket.org/osrf/gazebo/pull-request/841)
1. Fixed cppcheck warnings.
    * [Pull request #842](https://bitbucket.org/osrf/gazebo/pull-request/842)

### Gazebo 2.1.0 (2013-11-08)
1. Fix mainwindow unit test
    * [Pull request #752](https://bitbucket.org/osrf/gazebo/pull-request/752)
1. Visualize moment of inertia
    * Pull request [#745](https://bitbucket.org/osrf/gazebo/pull-request/745), [#769](https://bitbucket.org/osrf/gazebo/pull-request/769), [#787](https://bitbucket.org/osrf/gazebo/pull-request/787)
    * [Issue #203](https://bitbucket.org/osrf/gazebo/issue/203)
1. Update tool to count lines of code
    * [Pull request #758](https://bitbucket.org/osrf/gazebo/pull-request/758)
1. Implement World::Clear
    * Pull request [#785](https://bitbucket.org/osrf/gazebo/pull-request/785), [#804](https://bitbucket.org/osrf/gazebo/pull-request/804)
1. Improve Bullet support
    * [Pull request #805](https://bitbucket.org/osrf/gazebo/pull-request/805)
1. Fix doxygen spacing
    * [Pull request #740](https://bitbucket.org/osrf/gazebo/pull-request/740)
1. Add tool to generate model images for thepropshop.org
    * [Pull request #734](https://bitbucket.org/osrf/gazebo/pull-request/734)
1. Added paging support for terrains
    * [Pull request #707](https://bitbucket.org/osrf/gazebo/pull-request/707)
1. Added plugin path to LID_LIBRARY_PATH in setup.sh
    * [Pull request #750](https://bitbucket.org/osrf/gazebo/pull-request/750)
1. Fix for OSX
    * [Pull request #766](https://bitbucket.org/osrf/gazebo/pull-request/766)
    * [Pull request #786](https://bitbucket.org/osrf/gazebo/pull-request/786)
    * [Issue #906](https://bitbucket.org/osrf/gazebo/issue/906)
1. Update copyright information
    * [Pull request #771](https://bitbucket.org/osrf/gazebo/pull-request/771)
1. Enable screen dependent tests
    * [Pull request #764](https://bitbucket.org/osrf/gazebo/pull-request/764)
    * [Issue #811](https://bitbucket.org/osrf/gazebo/issue/811)
1. Fix gazebo command line help message
    * [Pull request #775](https://bitbucket.org/osrf/gazebo/pull-request/775)
    * [Issue #898](https://bitbucket.org/osrf/gazebo/issue/898)
1. Fix man page test
    * [Pull request #774](https://bitbucket.org/osrf/gazebo/pull-request/774)
1. Improve load time by reducing calls to RTShader::Update
    * [Pull request #773](https://bitbucket.org/osrf/gazebo/pull-request/773)
    * [Issue #877](https://bitbucket.org/osrf/gazebo/issue/877)
1. Fix joint visualization
    * [Pull request #776](https://bitbucket.org/osrf/gazebo/pull-request/776)
    * [Pull request #802](https://bitbucket.org/osrf/gazebo/pull-request/802)
    * [Issue #464](https://bitbucket.org/osrf/gazebo/issue/464)
1. Add helpers to fix NaN
    * [Pull request #742](https://bitbucket.org/osrf/gazebo/pull-request/742)
1. Fix model resizing via the GUI
    * [Pull request #763](https://bitbucket.org/osrf/gazebo/pull-request/763)
    * [Issue #885](https://bitbucket.org/osrf/gazebo/issue/885)
1. Simplify gzlog test by using sha1
    * [Pull request #781](https://bitbucket.org/osrf/gazebo/pull-request/781)
    * [Issue #837](https://bitbucket.org/osrf/gazebo/issue/837)
1. Enable cppcheck for header files
    * [Pull request #782](https://bitbucket.org/osrf/gazebo/pull-request/782)
    * [Issue #907](https://bitbucket.org/osrf/gazebo/issue/907)
1. Fix broken regression test
    * [Pull request #784](https://bitbucket.org/osrf/gazebo/pull-request/784)
    * [Issue #884](https://bitbucket.org/osrf/gazebo/issue/884)
1. All simbody and dart to pass tests
    * [Pull request #790](https://bitbucket.org/osrf/gazebo/pull-request/790)
    * [Issue #873](https://bitbucket.org/osrf/gazebo/issue/873)
1. Fix camera rotation from SDF
    * [Pull request #789](https://bitbucket.org/osrf/gazebo/pull-request/789)
    * [Issue #920](https://bitbucket.org/osrf/gazebo/issue/920)
1. Fix bitbucket pullrequest command line tool to match new API
    * [Pull request #803](https://bitbucket.org/osrf/gazebo/pull-request/803)
1. Fix transceiver spawn errors in tests
    * [Pull request #811](https://bitbucket.org/osrf/gazebo/pull-request/811)
    * [Pull request #814](https://bitbucket.org/osrf/gazebo/pull-request/814)

### Gazebo 2.0.0 (2013-10-08)
1. Refactor code check tool.
    * [Pull Request #669](https://bitbucket.org/osrf/gazebo/pull-request/669)
1. Added pull request tool for Bitbucket.
    * [Pull Request #670](https://bitbucket.org/osrf/gazebo/pull-request/670)
    * [Pull Request #691](https://bitbucket.org/osrf/gazebo/pull-request/671)
1. New wireless receiver and transmitter sensor models.
    * [Pull Request #644](https://bitbucket.org/osrf/gazebo/pull-request/644)
    * [Pull Request #675](https://bitbucket.org/osrf/gazebo/pull-request/675)
    * [Pull Request #727](https://bitbucket.org/osrf/gazebo/pull-request/727)
1. Audio support using OpenAL.
    * [Pull Request #648](https://bitbucket.org/osrf/gazebo/pull-request/648)
    * [Pull Request #704](https://bitbucket.org/osrf/gazebo/pull-request/704)
1. Simplify command-line parsing of gztopic echo output.
    * [Pull Request #674](https://bitbucket.org/osrf/gazebo/pull-request/674)
    * Resolves: [Issue #795](https://bitbucket.org/osrf/gazebo/issue/795)
1. Use UNIX directories through the user of GNUInstallDirs cmake module.
    * [Pull Request #676](https://bitbucket.org/osrf/gazebo/pull-request/676)
    * [Pull Request #681](https://bitbucket.org/osrf/gazebo/pull-request/681)
1. New GUI interactions for object manipulation.
    * [Pull Request #634](https://bitbucket.org/osrf/gazebo/pull-request/634)
1. Fix for OSX menubar.
    * [Pull Request #677](https://bitbucket.org/osrf/gazebo/pull-request/677)
1. Remove internal SDF directories and dependencies.
    * [Pull Request #680](https://bitbucket.org/osrf/gazebo/pull-request/680)
1. Add minimum version for sdformat.
    * [Pull Request #682](https://bitbucket.org/osrf/gazebo/pull-request/682)
    * Resolves: [Issue #818](https://bitbucket.org/osrf/gazebo/issue/818)
1. Allow different gtest parameter types with ServerFixture
    * [Pull Request #686](https://bitbucket.org/osrf/gazebo/pull-request/686)
    * Resolves: [Issue #820](https://bitbucket.org/osrf/gazebo/issue/820)
1. GUI model scaling when using Bullet.
    * [Pull Request #683](https://bitbucket.org/osrf/gazebo/pull-request/683)
1. Fix typo in cmake config.
    * [Pull Request #694](https://bitbucket.org/osrf/gazebo/pull-request/694)
    * Resolves: [Issue #824](https://bitbucket.org/osrf/gazebo/issue/824)
1. Remove gazebo include subdir from pkgconfig and cmake config.
    * [Pull Request #691](https://bitbucket.org/osrf/gazebo/pull-request/691)
1. Torsional spring demo
    * [Pull Request #693](https://bitbucket.org/osrf/gazebo/pull-request/693)
1. Remove repeated call to SetAxis in Joint.cc
    * [Pull Request #695](https://bitbucket.org/osrf/gazebo/pull-request/695)
    * Resolves: [Issue #823](https://bitbucket.org/osrf/gazebo/issue/823)
1. Add test for rotational joints.
    * [Pull Request #697](https://bitbucket.org/osrf/gazebo/pull-request/697)
    * Resolves: [Issue #820](https://bitbucket.org/osrf/gazebo/issue/820)
1. Fix compilation of tests using Joint base class
    * [Pull Request #701](https://bitbucket.org/osrf/gazebo/pull-request/701)
1. Terrain paging implemented.
    * [Pull Request #687](https://bitbucket.org/osrf/gazebo/pull-request/687)
1. Improve timeout error reporting in ServerFixture
    * [Pull Request #705](https://bitbucket.org/osrf/gazebo/pull-request/705)
1. Fix mouse picking for cases where visuals overlap with the laser
    * [Pull Request #709](https://bitbucket.org/osrf/gazebo/pull-request/709)
1. Fix string literals for OSX
    * [Pull Request #712](https://bitbucket.org/osrf/gazebo/pull-request/712)
    * Resolves: [Issue #803](https://bitbucket.org/osrf/gazebo/issue/803)
1. Support for ENABLE_TESTS_COMPILATION cmake parameter
    * [Pull Request #708](https://bitbucket.org/osrf/gazebo/pull-request/708)
1. Updated system gui plugin
    * [Pull Request #702](https://bitbucket.org/osrf/gazebo/pull-request/702)
1. Fix force torque unit test issue
    * [Pull Request #673](https://bitbucket.org/osrf/gazebo/pull-request/673)
    * Resolves: [Issue #813](https://bitbucket.org/osrf/gazebo/issue/813)
1. Use variables to control auto generation of CFlags
    * [Pull Request #699](https://bitbucket.org/osrf/gazebo/pull-request/699)
1. Remove deprecated functions.
    * [Pull Request #715](https://bitbucket.org/osrf/gazebo/pull-request/715)
1. Fix typo in `Camera.cc`
    * [Pull Request #719](https://bitbucket.org/osrf/gazebo/pull-request/719)
    * Resolves: [Issue #846](https://bitbucket.org/osrf/gazebo/issue/846)
1. Performance improvements
    * [Pull Request #561](https://bitbucket.org/osrf/gazebo/pull-request/561)
1. Fix gripper model.
    * [Pull Request #713](https://bitbucket.org/osrf/gazebo/pull-request/713)
    * Resolves: [Issue #314](https://bitbucket.org/osrf/gazebo/issue/314)
1. First part of Simbody integration
    * [Pull Request #716](https://bitbucket.org/osrf/gazebo/pull-request/716)

## Gazebo 1.9

### Gazebo 1.9.6 (2014-04-29)

1. Refactored inertia ratio reduction for ODE
    * [Pull request #1114](https://bitbucket.org/osrf/gazebo/pull-request/1114)
1. Improved collada loading performance
    * [Pull request #1075](https://bitbucket.org/osrf/gazebo/pull-request/1075)

### Gazebo 1.9.3 (2014-01-10)

1. Add thickness to plane to remove shadow flickering.
    * [Pull request #886](https://bitbucket.org/osrf/gazebo/pull-request/886)
1. Temporary GUI shadow toggle fix.
    * [Issue #925](https://bitbucket.org/osrf/gazebo/issue/925)
    * [Pull request #868](https://bitbucket.org/osrf/gazebo/pull-request/868)
1. Fix memory access bugs with libc++ on mavericks.
    * [Issue #965](https://bitbucket.org/osrf/gazebo/issue/965)
    * [Pull request #857](https://bitbucket.org/osrf/gazebo/pull-request/857)
    * [Pull request #881](https://bitbucket.org/osrf/gazebo/pull-request/881)
1. Replaced printf with cout in gztopic hz.
    * [Issue #969](https://bitbucket.org/osrf/gazebo/issue/969)
    * [Pull request #854](https://bitbucket.org/osrf/gazebo/pull-request/854)
1. Add Dark grey material and fix indentation.
    * [Pull request #851](https://bitbucket.org/osrf/gazebo/pull-request/851)
1. Fixed sonar sensor unit test.
    * [Pull request #848](https://bitbucket.org/osrf/gazebo/pull-request/848)
1. Convergence acceleration and stability tweak to make atlas_v3 stable.
    * [Pull request #845](https://bitbucket.org/osrf/gazebo/pull-request/845)
1. Update gtest to 1.7.0 to resolve problems with libc++.
    * [Issue #947](https://bitbucket.org/osrf/gazebo/issue/947)
    * [Pull request #827](https://bitbucket.org/osrf/gazebo/pull-request/827)
1. Fixed LD_LIBRARY_PATH for plugins.
    * [Issue #957](https://bitbucket.org/osrf/gazebo/issue/957)
    * [Pull request #844](https://bitbucket.org/osrf/gazebo/pull-request/844)
1. Fix transceiver sporadic errors.
    * Backport of [pull request #811](https://bitbucket.org/osrf/gazebo/pull-request/811)
    * [Pull request #836](https://bitbucket.org/osrf/gazebo/pull-request/836)
1. Modified the MsgTest to be deterministic with time checks.
    * [Pull request #843](https://bitbucket.org/osrf/gazebo/pull-request/843)
1. Fixed seg fault in LaserVisual.
    * [Issue #950](https://bitbucket.org/osrf/gazebo/issue/950)
    * [Pull request #832](https://bitbucket.org/osrf/gazebo/pull-request/832)
1. Implemented the option to disable tests that need a working screen to run properly.
    * Backport of [Pull request #764](https://bitbucket.org/osrf/gazebo/pull-request/764)
    * [Pull request #837](https://bitbucket.org/osrf/gazebo/pull-request/837)
1. Cleaned up gazebo shutdown.
    * [Pull request #829](https://bitbucket.org/osrf/gazebo/pull-request/829)
1. Fixed bug associated with loading joint child links.
    * [Issue #943](https://bitbucket.org/osrf/gazebo/issue/943)
    * [Pull request #820](https://bitbucket.org/osrf/gazebo/pull-request/820)

### Gazebo 1.9.2 (2013-11-08)
1. Fix enable/disable sky and clouds from SDF
    * [Pull request #809](https://bitbucket.org/osrf/gazebo/pull-request/809])
1. Fix occasional blank GUI screen on startup
    * [Pull request #815](https://bitbucket.org/osrf/gazebo/pull-request/815])
1. Fix GPU laser when interacting with heightmaps
    * [Pull request #796](https://bitbucket.org/osrf/gazebo/pull-request/796])
1. Added API/ABI checker command line tool
    * [Pull request #765](https://bitbucket.org/osrf/gazebo/pull-request/765])
1. Added gtest version information
    * [Pull request #801](https://bitbucket.org/osrf/gazebo/pull-request/801])
1. Fix GUI world saving
    * [Pull request #806](https://bitbucket.org/osrf/gazebo/pull-request/806])
1. Enable anti-aliasing for camera sensor
    * [Pull request #800](https://bitbucket.org/osrf/gazebo/pull-request/800])
1. Make sensor noise deterministic
    * [Pull request #788](https://bitbucket.org/osrf/gazebo/pull-request/788])
1. Fix build problem
    * [Issue #901](https://bitbucket.org/osrf/gazebo/issue/901)
    * [Pull request #778](https://bitbucket.org/osrf/gazebo/pull-request/778])
1. Fix a typo in Camera.cc
    * [Pull request #720](https://bitbucket.org/osrf/gazebo/pull-request/720])
    * [Issue #846](https://bitbucket.org/osrf/gazebo/issue/846)
1. Fix OSX menu bar
    * [Pull request #688](https://bitbucket.org/osrf/gazebo/pull-request/688])
1. Fix gazebo::init by calling sdf::setFindCallback() before loading the sdf in gzfactory.
    * [Pull request #678](https://bitbucket.org/osrf/gazebo/pull-request/678])
    * [Issue #817](https://bitbucket.org/osrf/gazebo/issue/817)

### Gazebo 1.9.1 (2013-08-20)
* Deprecate header files that require case-sensitive filesystem (e.g. Common.hh, Physics.hh) [https://bitbucket.org/osrf/gazebo/pull-request/638/fix-for-775-deprecate-headers-that-require]
* Initial support for building on Mac OS X [https://bitbucket.org/osrf/gazebo/pull-request/660/osx-support-for-gazebo-19] [https://bitbucket.org/osrf/gazebo/pull-request/657/cmake-fixes-for-osx]
* Fixes for various issues [https://bitbucket.org/osrf/gazebo/pull-request/635/fix-for-issue-792/diff] [https://bitbucket.org/osrf/gazebo/pull-request/628/allow-scoped-and-non-scoped-joint-names-to/diff] [https://bitbucket.org/osrf/gazebo/pull-request/636/fix-build-dependency-in-message-generation/diff] [https://bitbucket.org/osrf/gazebo/pull-request/639/make-the-unversioned-setupsh-a-copy-of-the/diff] [https://bitbucket.org/osrf/gazebo/pull-request/650/added-missing-lib-to-player-client-library/diff] [https://bitbucket.org/osrf/gazebo/pull-request/656/install-gzmode_create-without-sh-suffix/diff]

### Gazebo 1.9.0 (2013-07-23)
* Use external package [sdformat](https://bitbucket.org/osrf/sdformat) for sdf parsing, refactor the `Element::GetValue*` function calls, and deprecate Gazebo's internal sdf parser [https://bitbucket.org/osrf/gazebo/pull-request/627]
* Improved ROS support ([[Tutorials#ROS_Integration |documentation here]]) [https://bitbucket.org/osrf/gazebo/pull-request/559]
* Added Sonar, Force-Torque, and Tactile Pressure sensors [https://bitbucket.org/osrf/gazebo/pull-request/557], [https://bitbucket.org/osrf/gazebo/pull-request/567]
* Add compile-time defaults for environment variables so that sourcing setup.sh is unnecessary in most cases [https://bitbucket.org/osrf/gazebo/pull-request/620]
* Enable user camera to follow objects in client window [https://bitbucket.org/osrf/gazebo/pull-request/603]
* Install protobuf message files for use in custom messages [https://bitbucket.org/osrf/gazebo/pull-request/614]
* Change default compilation flags to improve debugging [https://bitbucket.org/osrf/gazebo/pull-request/617]
* Change to supported relative include paths [https://bitbucket.org/osrf/gazebo/pull-request/594]
* Fix display of laser scans when sensor is rotated [https://bitbucket.org/osrf/gazebo/pull-request/599]

## Gazebo 1.8

### Gazebo 1.8.7 (2013-07-16)
* Fix bug in URDF parsing of Vector3 elements [https://bitbucket.org/osrf/gazebo/pull-request/613]
* Fix compilation errors with newest libraries [https://bitbucket.org/osrf/gazebo/pull-request/615]

### Gazebo 1.8.6 (2013-06-07)
* Fix inertia lumping in the URDF parser[https://bitbucket.org/osrf/gazebo/pull-request/554]
* Fix for ODEJoint CFM damping sign error [https://bitbucket.org/osrf/gazebo/pull-request/586]
* Fix transport memory growth[https://bitbucket.org/osrf/gazebo/pull-request/584]
* Reduce log file data in order to reduce buffer growth that results in out of memory kernel errors[https://bitbucket.org/osrf/gazebo/pull-request/587]

### Gazebo 1.8.5 (2013-06-04)
* Fix Gazebo build for machines without a valid display.[https://bitbucket.org/osrf/gazebo/commits/37f00422eea03365b839a632c1850431ee6a1d67]

### Gazebo 1.8.4 (2013-06-03)
* Fix UDRF to SDF converter so that URDF gazebo extensions are applied to all collisions in a link.[https://bitbucket.org/osrf/gazebo/pull-request/579]
* Prevent transport layer from locking when a gzclient connects to a gzserver over a connection with high latency.[https://bitbucket.org/osrf/gazebo/pull-request/572]
* Improve performance and fix uninitialized conditional jumps.[https://bitbucket.org/osrf/gazebo/pull-request/571]

### Gazebo 1.8.3 (2013-06-03)
* Fix for gzlog hanging when gzserver is not present or not responsive[https://bitbucket.org/osrf/gazebo/pull-request/577]
* Fix occasional segfault when generating log files[https://bitbucket.org/osrf/gazebo/pull-request/575]
* Performance improvement to ODE[https://bitbucket.org/osrf/gazebo/pull-request/556]
* Fix node initialization[https://bitbucket.org/osrf/gazebo/pull-request/570]
* Fix GPU laser Hz rate reduction when sensor moved away from world origin[https://bitbucket.org/osrf/gazebo/pull-request/566]
* Fix incorrect lighting in camera sensors when GPU laser is subscribe to[https://bitbucket.org/osrf/gazebo/pull-request/563]

### Gazebo 1.8.2 (2013-05-28)
* ODE performance improvements[https://bitbucket.org/osrf/gazebo/pull-request/535][https://bitbucket.org/osrf/gazebo/pull-request/537]
* Fixed tests[https://bitbucket.org/osrf/gazebo/pull-request/538][https://bitbucket.org/osrf/gazebo/pull-request/541][https://bitbucket.org/osrf/gazebo/pull-request/542]
* Fixed sinking vehicle bug[https://bitbucket.org/osrf/drcsim/issue/300] in pull-request[https://bitbucket.org/osrf/gazebo/pull-request/538]
* Fix GPU sensor throttling[https://bitbucket.org/osrf/gazebo/pull-request/536]
* Reduce string comparisons for better performance[https://bitbucket.org/osrf/gazebo/pull-request/546]
* Contact manager performance improvements[https://bitbucket.org/osrf/gazebo/pull-request/543]
* Transport performance improvements[https://bitbucket.org/osrf/gazebo/pull-request/548]
* Reduce friction noise[https://bitbucket.org/osrf/gazebo/pull-request/545]

### Gazebo 1.8.1 (2013-05-22)
* Please note that 1.8.1 contains a bug[https://bitbucket.org/osrf/drcsim/issue/300] that causes interpenetration between objects in resting contact to grow slowly.  Please update to 1.8.2 for the patch.
* Added warm starting[https://bitbucket.org/osrf/gazebo/pull-request/529]
* Reduced console output[https://bitbucket.org/osrf/gazebo/pull-request/533]
* Improved off screen rendering performance[https://bitbucket.org/osrf/gazebo/pull-request/530]
* Performance improvements [https://bitbucket.org/osrf/gazebo/pull-request/535] [https://bitbucket.org/osrf/gazebo/pull-request/537]

### Gazebo 1.8.0 (2013-05-17)
* Fixed slider axis [https://bitbucket.org/osrf/gazebo/pull-request/527]
* Fixed heightmap shadows [https://bitbucket.org/osrf/gazebo/pull-request/525]
* Fixed model and canonical link pose [https://bitbucket.org/osrf/gazebo/pull-request/519]
* Fixed OSX message header[https://bitbucket.org/osrf/gazebo/pull-request/524]
* Added zlib compression for logging [https://bitbucket.org/osrf/gazebo/pull-request/515]
* Allow clouds to be disabled in cameras [https://bitbucket.org/osrf/gazebo/pull-request/507]
* Camera rendering performance [https://bitbucket.org/osrf/gazebo/pull-request/528]


## Gazebo 1.7

### Gazebo 1.7.3 (2013-05-08)
* Fixed log cleanup (again) [https://bitbucket.org/osrf/gazebo/pull-request/511/fix-log-cleanup-logic]

### Gazebo 1.7.2 (2013-05-07)
* Fixed log cleanup [https://bitbucket.org/osrf/gazebo/pull-request/506/fix-gzlog-stop-command-line]
* Minor documentation fix [https://bitbucket.org/osrf/gazebo/pull-request/488/minor-documentation-fix]

### Gazebo 1.7.1 (2013-04-19)
* Fixed tests
* IMU sensor receives time stamped data from links
* Fix saving image frames [https://bitbucket.org/osrf/gazebo/pull-request/466/fix-saving-frames/diff]
* Wireframe rendering in GUI [https://bitbucket.org/osrf/gazebo/pull-request/414/allow-rendering-of-models-in-wireframe]
* Improved logging performance [https://bitbucket.org/osrf/gazebo/pull-request/457/improvements-to-gzlog-filter-and-logging]
* Viscous mud model [https://bitbucket.org/osrf/gazebo/pull-request/448/mud-plugin/diff]

## Gazebo 1.6

### Gazebo 1.6.3 (2013-04-15)
* Fixed a [critical SDF bug](https://bitbucket.org/osrf/gazebo/pull-request/451)
* Fixed a [laser offset bug](https://bitbucket.org/osrf/gazebo/pull-request/449)

### Gazebo 1.6.2 (2013-04-14)
* Fix for fdir1 physics property [https://bitbucket.org/osrf/gazebo/pull-request/429/fixes-to-treat-fdir1-better-1-rotate-into/diff]
* Fix for force torque sensor [https://bitbucket.org/osrf/gazebo/pull-request/447]
* SDF documentation fix [https://bitbucket.org/osrf/gazebo/issue/494/joint-axis-reference-frame-doesnt-match]

### Gazebo 1.6.1 (2013-04-05)
* Switch default build type to Release.

### Gazebo 1.6.0 (2013-04-05)
* Improvements to inertia in rubble pile
* Various Bullet integration advances.
* Noise models for ray, camera, and imu sensors.
* SDF 1.4, which accommodates more physics engine parameters and also some sensor noise models.
* Initial support for making movies from within Gazebo.
* Many performance improvements.
* Many bug fixes.
* Progress toward to building on OS X.

## Gazebo 1.5

### Gazebo 1.5.0 (2013-03-11)
* Partial integration of Bullet
  * Includes: cubes, spheres, cylinders, planes, meshes, revolute joints, ray sensors
* GUI Interface for log writing.
* Threaded sensors.
* Multi-camera sensor.

* Fixed the following issues:
 * [https://bitbucket.org/osrf/gazebo/issue/236 Issue #236]
 * [https://bitbucket.org/osrf/gazebo/issue/507 Issue #507]
 * [https://bitbucket.org/osrf/gazebo/issue/530 Issue #530]
 * [https://bitbucket.org/osrf/gazebo/issue/279 Issue #279]
 * [https://bitbucket.org/osrf/gazebo/issue/529 Issue #529]
 * [https://bitbucket.org/osrf/gazebo/issue/239 Issue #239]
 * [https://bitbucket.org/osrf/gazebo/issue/5 Issue #5]

## Gazebo 1.4

### Gazebo 1.4.0 (2013-02-01)
* New Features:
 * GUI elements to display messages from the server.
 * Multi-floor building editor and creator.
 * Improved sensor visualizations.
 * Improved mouse interactions

* Fixed the following issues:
 * [https://bitbucket.org/osrf/gazebo/issue/16 Issue #16]
 * [https://bitbucket.org/osrf/gazebo/issue/142 Issue #142]
 * [https://bitbucket.org/osrf/gazebo/issue/229 Issue #229]
 * [https://bitbucket.org/osrf/gazebo/issue/277 Issue #277]
 * [https://bitbucket.org/osrf/gazebo/issue/291 Issue #291]
 * [https://bitbucket.org/osrf/gazebo/issue/310 Issue #310]
 * [https://bitbucket.org/osrf/gazebo/issue/320 Issue #320]
 * [https://bitbucket.org/osrf/gazebo/issue/329 Issue #329]
 * [https://bitbucket.org/osrf/gazebo/issue/333 Issue #333]
 * [https://bitbucket.org/osrf/gazebo/issue/334 Issue #334]
 * [https://bitbucket.org/osrf/gazebo/issue/335 Issue #335]
 * [https://bitbucket.org/osrf/gazebo/issue/341 Issue #341]
 * [https://bitbucket.org/osrf/gazebo/issue/350 Issue #350]
 * [https://bitbucket.org/osrf/gazebo/issue/384 Issue #384]
 * [https://bitbucket.org/osrf/gazebo/issue/431 Issue #431]
 * [https://bitbucket.org/osrf/gazebo/issue/433 Issue #433]
 * [https://bitbucket.org/osrf/gazebo/issue/453 Issue #453]
 * [https://bitbucket.org/osrf/gazebo/issue/456 Issue #456]
 * [https://bitbucket.org/osrf/gazebo/issue/457 Issue #457]
 * [https://bitbucket.org/osrf/gazebo/issue/459 Issue #459]

## Gazebo 1.3

### Gazebo 1.3.1 (2012-12-14)
* Fixed the following issues:
 * [https://bitbucket.org/osrf/gazebo/issue/297 Issue #297]
* Other bugs fixed:
 * [https://bitbucket.org/osrf/gazebo/pull-request/164/ Fix light bounding box to disable properly when deselected]
 * [https://bitbucket.org/osrf/gazebo/pull-request/169/ Determine correct local IP address, to make remote clients work properly]
 * Various test fixes

### Gazebo 1.3.0 (2012-12-03)
* Fixed the following issues:
 * [https://bitbucket.org/osrf/gazebo/issue/233 Issue #233]
 * [https://bitbucket.org/osrf/gazebo/issue/238 Issue #238]
 * [https://bitbucket.org/osrf/gazebo/issue/2 Issue #2]
 * [https://bitbucket.org/osrf/gazebo/issue/95 Issue #95]
 * [https://bitbucket.org/osrf/gazebo/issue/97 Issue #97]
 * [https://bitbucket.org/osrf/gazebo/issue/90 Issue #90]
 * [https://bitbucket.org/osrf/gazebo/issue/253 Issue #253]
 * [https://bitbucket.org/osrf/gazebo/issue/163 Issue #163]
 * [https://bitbucket.org/osrf/gazebo/issue/91 Issue #91]
 * [https://bitbucket.org/osrf/gazebo/issue/245 Issue #245]
 * [https://bitbucket.org/osrf/gazebo/issue/242 Issue #242]
 * [https://bitbucket.org/osrf/gazebo/issue/156 Issue #156]
 * [https://bitbucket.org/osrf/gazebo/issue/78 Issue #78]
 * [https://bitbucket.org/osrf/gazebo/issue/36 Issue #36]
 * [https://bitbucket.org/osrf/gazebo/issue/104 Issue #104]
 * [https://bitbucket.org/osrf/gazebo/issue/249 Issue #249]
 * [https://bitbucket.org/osrf/gazebo/issue/244 Issue #244]
 * [https://bitbucket.org/osrf/gazebo/issue/36 Issue #36]

* New features:
 * Default camera view changed to look down at the origin from a height of 2 meters at location (5, -5, 2).
 * Record state data using the '-r' command line option, playback recorded state data using the '-p' command line option
 * Adjust placement of lights using the mouse.
 * Reduced the startup time.
 * Added visual reference for GUI mouse movements.
 * SDF version 1.3 released (changes from 1.2 listed below):
     - added `name` to `<camera name="cam_name"/>`
     - added `pose` to `<camera><pose>...</pose></camera>`
     - removed `filename` from `<mesh><filename>...</filename><mesh>`, use uri only.
     - recovered `provide_feedback` under `<joint>`, allowing calling `physics::Joint::GetForceTorque` in plugins.
     - added `imu` under `<sensor>`.

## Gazebo 1.2

### Gazebo 1.2.6 (2012-11-08)
* Fixed a transport issue with the GUI. Fixed saving the world via the GUI. Added more documentation. ([https://bitbucket.org/osrf/gazebo/pull-request/43/fixed-a-transport-issue-with-the-gui-fixed/diff pull request #43])
* Clean up mutex usage. ([https://bitbucket.org/osrf/gazebo/pull-request/54/fix-mutex-in-modellistwidget-using-boost/diff pull request #54])
* Fix OGRE path determination ([https://bitbucket.org/osrf/gazebo/pull-request/58/fix-ogre-paths-so-this-also-works-with/diff pull request #58], [https://bitbucket.org/osrf/gazebo/pull-request/68/fix-ogre-plugindir-determination/diff pull request #68])
* Fixed a couple of crashes and model selection/dragging problems ([https://bitbucket.org/osrf/gazebo/pull-request/59/fixed-a-couple-of-crashes-and-model/diff pull request #59])

### Gazebo 1.2.5 (2012-10-22)
* Step increment update while paused fixed ([https://bitbucket.org/osrf/gazebo/pull-request/45/fix-proper-world-stepinc-count-we-were/diff pull request #45])
* Actually call plugin destructors on shutdown ([https://bitbucket.org/osrf/gazebo/pull-request/51/fixed-a-bug-which-prevent-a-plugin/diff pull request #51])
* Don't crash on bad SDF input ([https://bitbucket.org/osrf/gazebo/pull-request/52/fixed-loading-of-bad-sdf-files/diff pull request #52])
* Fix cleanup of ray sensors on model deletion ([https://bitbucket.org/osrf/gazebo/pull-request/53/deleting-a-model-with-a-ray-sensor-did/diff pull request #53])
* Fix loading / deletion of improperly specified models ([https://bitbucket.org/osrf/gazebo/pull-request/56/catch-when-loading-bad-models-joint/diff pull request #56])

### Gazebo 1.2.4 (10-19-2012:08:00:52)
*  Style fixes ([https://bitbucket.org/osrf/gazebo/pull-request/30/style-fixes/diff pull request #30]).
*  Fix joint position control ([https://bitbucket.org/osrf/gazebo/pull-request/49/fixed-position-joint-control/diff pull request #49])

### Gazebo 1.2.3 (10-16-2012:18:39:54)
*  Disabled selection highlighting due to bug ([https://bitbucket.org/osrf/gazebo/pull-request/44/disabled-selection-highlighting-fixed/diff pull request #44]).
*  Fixed saving a world via the GUI.

### Gazebo 1.2.2 (10-16-2012:15:12:22)
*  Skip search for system install of libccd, use version inside gazebo ([https://bitbucket.org/osrf/gazebo/pull-request/39/skip-search-for-system-install-of-libccd/diff pull request #39]).
*  Fixed sensor initialization race condition ([https://bitbucket.org/osrf/gazebo/pull-request/42/fix-sensor-initializaiton-race-condition pull request #42]).

### Gazebo 1.2.1 (10-15-2012:21:32:55)
*  Properly removed projectors attached to deleted models ([https://bitbucket.org/osrf/gazebo/pull-request/37/remove-projectors-that-are-attached-to/diff pull request #37]).
*  Fix model plugin loading bug ([https://bitbucket.org/osrf/gazebo/pull-request/31/moving-bool-first-in-model-and-world pull request #31]).
*  Fix light insertion and visualization of models prior to insertion ([https://bitbucket.org/osrf/gazebo/pull-request/35/fixed-light-insertion-and-visualization-of/diff pull request #35]).
*  Fixed GUI manipulation of static objects ([https://bitbucket.org/osrf/gazebo/issue/63/moving-static-objects-does-not-move-the issue #63] [https://bitbucket.org/osrf/gazebo/pull-request/38/issue-63-bug-patch-moving-static-objects/diff pull request #38]).
*  Fixed GUI selection bug ([https://bitbucket.org/osrf/gazebo/pull-request/40/fixed-selection-of-multiple-objects-at/diff pull request #40])

### Gazebo 1.2.0 (10-04-2012:20:01:20)
*  Updated GUI: new style, improved mouse controls, and removal of non-functional items.
*  Model database: An online repository of models.
*  Numerous bug fixes
*  APT repository hosted at [http://osrfoundation.org OSRF]
*  Improved process control prevents zombie processes<|MERGE_RESOLUTION|>--- conflicted
+++ resolved
@@ -243,13 +243,11 @@
 
 1. Building editor updates
 
-<<<<<<< HEAD
     1. PIMPLize EditorItem and all derived *Item classes
         * [Pull request #2033](https://bitbucket.org/osrf/gazebo/pull-request/2033)
-=======
+
     1. Removed unused class: BuildingItem
         * [Pull request #2045](https://bitbucket.org/osrf/gazebo/pull-request/2045)
->>>>>>> 4fc156f1
 
 ## Gazebo 6.0
 
