## Gazebo 7

## Gazebo 7.x.x (2016-xx-xx)

## Gazebo 7.2.0 (2016-06-13)

1. Fix right click view options after deleting and respawning a model.
    * [Pull request 2349](https://bitbucket.org/osrf/gazebo/pull-request/2349)
    * [Issue 1985](https://bitbucket.org/osrf/gazebo/issues/1985)

1. Backport single pixel selection buffer for mouse picking
    * [Pull request 2338](https://bitbucket.org/osrf/gazebo/pull-request/2338)

1. Prevent mouse pan and orbit from deselecting entities in model editor
    * [Pull request 2333](https://bitbucket.org/osrf/gazebo/pull-request/2333)

1. Handle model manipulation tool RTS shortcuts in keyPress
    * [Pull request 2312](https://bitbucket.org/osrf/gazebo/pull-request/2312)

1. Reset ODE joint force feedback after world reset
    * [Pull request 2255](https://bitbucket.org/osrf/gazebo/pull-request/2255)

1. Update model editor snap to grid modifier key
    * [Pull request 2259](https://bitbucket.org/osrf/gazebo/pull-request/2259)
    * [Issue #1583](https://bitbucket.org/osrf/gazebo/issues/1583)

1. PIMPLize gui/model/ModelEditorPalette
    * [Pull request 2279](https://bitbucket.org/osrf/gazebo/pull-request/2279)

1. Properly cleanup pointers when destroying a blank world.
    * [Pull request 2220](https://bitbucket.org/osrf/gazebo/pull-request/2220)

1. Properly cleanup pointers when destroying a world with models and lights.
    * [Pull request 2263](https://bitbucket.org/osrf/gazebo/pull-request/2263)

1. Properly cleanup pointers when destroying a world with joints.
    * [Pull request 2309](https://bitbucket.org/osrf/gazebo/pull-request/2309)

<<<<<<< HEAD
=======
1. Fix view control mouse focus in model editor
    * [Pull request 2315](https://bitbucket.org/osrf/gazebo/pull-request/2315)
    * [Issue #1791](https://bitbucket.org/osrf/gazebo/issues/1791)

1. Server generates unique model names in case of overlap
    * [Pull request 2296](https://bitbucket.org/osrf/gazebo/pull-request/2296)
    * [Issue 510](https://bitbucket.org/osrf/gazebo/issues/510)

>>>>>>> 55ad6de4
1. Model Editor: Select and align nested models
    * [Pull request 2282](https://bitbucket.org/osrf/gazebo/pull-request/2282)

## Gazebo 7.1.0 (2016-04-07)

1. fix: remove back projection
    * [Pull request 2201](https://bitbucket.org/osrf/gazebo/pull-request/2201)
    * A contribution from Yuki Furuta

1. Fix oculus 2 camera field of view
    * [Pull request 2157](https://bitbucket.org/osrf/gazebo/pull-request/2157)

1. Added BeforePhysicsUpdate world event
    * [Pull request 2128](https://bitbucket.org/osrf/gazebo/pull-request/2128)
    * A contribution from Martin Pecka

1. Update `gz sdf -c` command line tool to use the new `sdf::convertFile` API.
    * [Pull request #2227](https://bitbucket.org/osrf/gazebo/pull-requests/2227)

1. Backport depth camera OSX fix
    * [Pull request 2233](https://bitbucket.org/osrf/gazebo/pull-request/2233)

1. Feat load collision.sdf only once
    * [Pull request 2236](https://bitbucket.org/osrf/gazebo/pull-request/2236)

1. Update gui/building/Item API
    * [Pull request 2228](https://bitbucket.org/osrf/gazebo/pull-request/2228)

1. Semantic version class to compare model versions in the model database.
    * [Pull request 2207](https://bitbucket.org/osrf/gazebo/pull-request/2207)

1. Backport issue 1834 fix to gazebo7
    * [Pull request 2222](https://bitbucket.org/osrf/gazebo/pull-request/2222)

1. Backport ImagesView_TEST changes
    * [Pull request 2217](https://bitbucket.org/osrf/gazebo/pull-request/2217)

1. Backport pull request #2189 (mutex in Transport::Conection)
    * [Pull request 2208](https://bitbucket.org/osrf/gazebo/pull-request/2208)

1. Process insertions on World::SetState
    * [Pull request #2200](https://bitbucket.org/osrf/gazebo/pull-requests/2200)

1. Process deletions on World::SetState
    * [Pull request #2204](https://bitbucket.org/osrf/gazebo/pull-requests/2204)

1. Fix ray-cylinder collision
    * [Pull request 2124](https://bitbucket.org/osrf/gazebo/pull-request/2124)

1. Fix editing physics parameters in gzclient, update test
    * [Pull request 2192](https://bitbucket.org/osrf/gazebo/pull-request/2192)

1. Fix Audio Decoder test failure
    * [Pull request 2193](https://bitbucket.org/osrf/gazebo/pull-request/2193)

1. Add layers to building levels
    * [Pull request 2180](https://bitbucket.org/osrf/gazebo/pull-request/2180)

1. Allow dynamically adding links to a model.
    * [Pull request #2185](https://bitbucket.org/osrf/gazebo/pull-requests/2185)

1. Fix editing physics parameters in gzclient, update test
    * [Pull request #2192](https://bitbucket.org/osrf/gazebo/pull-requests/2192)
    * [Issue #1876](https://bitbucket.org/osrf/gazebo/issues/1876)

1. Model database selects the latest model version.
    * [Pull request #2207](https://bitbucket.org/osrf/gazebo/pull-requests/2207)

1. Only link relevant libraries to tests
    * [Pull request 2130](https://bitbucket.org/osrf/gazebo/pull-request/2130)

1. PIMPLize gui/model/ModelCreator
    * [Pull request 2171](https://bitbucket.org/osrf/gazebo/pull-request/2171)

1. backport warning and test fixes from pull request #2177
    * [Pull request 2179](https://bitbucket.org/osrf/gazebo/pull-request/2179)

1. Prevent xml parser error from crashing LogPlay on osx -> gazebo7
    * [Pull request 2174](https://bitbucket.org/osrf/gazebo/pull-request/2174)

1. PIMPLize gui/building/ScaleWidget
    * [Pull request 2164](https://bitbucket.org/osrf/gazebo/pull-request/2164)

1. Fix using Shift key while scaling inside the model editor
    * [Pull request 2165](https://bitbucket.org/osrf/gazebo/pull-request/2165)

1. Backport fix for ign-math explicit constructors -> gazebo7
    * [Pull request 2163](https://bitbucket.org/osrf/gazebo/pull-request/2163)

1. Display physics engine type in the GUI
    * [Pull request #2155](https://bitbucket.org/osrf/gazebo/pull-requests/2155)
    * [Issue #1121](https://bitbucket.org/osrf/gazebo/issues/1121)
    * A contribution from Mohamd Ayman

1. Fix compilation against ffmpeg3 (libavcodec)
    * [Pull request #2154](https://bitbucket.org/osrf/gazebo/pull-request/2154)

1. Append a missing </gazebo_log> tag to log files when played.
    * [Pull request #2143](https://bitbucket.org/osrf/gazebo/pull-request/2143)

1. Add helper function QTestFixture::ProcessEventsAndDraw
    * [Pull request #2147](https://bitbucket.org/osrf/gazebo/pull-request/2147)

1. Add qt resources to gazebo gui library
    * [Pull request 2134](https://bitbucket.org/osrf/gazebo/pull-request/2134)

1. Undo scaling during simulation
    * [Pull request #2108](https://bitbucket.org/osrf/gazebo/pull-request/2108)

1. Fix SensorManager::SensorContainer::RunLoop sensor update time assertion
    * [Pull request #2115](https://bitbucket.org/osrf/gazebo/pull-request/2115)

1. Fix use of not initialized static attribute in Light class
    * [Pull request 2075](https://bitbucket.org/osrf/gazebo/pull-request/2075)
    * A contribution from Silvio Traversaro

1. Install GuiTypes header
    * [Pull request 2106](https://bitbucket.org/osrf/gazebo/pull-request/2106)

1. Removes one function call and replaces a manual swap with std::swap in ODE heightfield.
    * [Pull request #2114](https://bitbucket.org/osrf/gazebo/pull-request/2114)

1. New world event: BeforePhysicsUpdate
    * [Pull request #2128](https://bitbucket.org/osrf/gazebo/pull-request/2128)
    * [Issue #1851](https://bitbucket.org/osrf/gazebo/issues/1851)

1. Model editor: Fix setting relative pose after alignment during joint creation.
    * [Issue #1844](https://bitbucket.org/osrf/gazebo/issues/1844)
    * [Pull request #2150](https://bitbucket.org/osrf/gazebo/pull-request/2150)

1. Model editor: Fix saving and spawning model with its original name
    * [Pull request #2183](https://bitbucket.org/osrf/gazebo/pull-request/2183)

1. Model editor: Fix inserting custom links
    * [Pull request #2222](https://bitbucket.org/osrf/gazebo/pull-request/2222)
    * [Issue #1834](https://bitbucket.org/osrf/gazebo/issues/1834)

1. Model editor: Reset visual / collision insertion / deletion
        * [Pull request #2254](https://bitbucket.org/osrf/gazebo/pull-request/2254)
        * [Issue #1777](https://bitbucket.org/osrf/gazebo/issues/1777)
        * [Issue #1852](https://bitbucket.org/osrf/gazebo/issues/1852)

1. Building editor: Add layers to building levels
    * [Pull request #2180](https://bitbucket.org/osrf/gazebo/pull-request/2180)
    * [Issue #1806](https://bitbucket.org/osrf/gazebo/issues/1806)

1. Building editor: Update gui/building/Item API
    * [Pull request #2228](https://bitbucket.org/osrf/gazebo/pull-request/2228)

## Gazebo 7.0.0 (2016-01-25)

1. Add FollowerPlugin
    * [Pull request #2085](https://bitbucket.org/osrf/gazebo/pull-request/2085)

1. Fix circular dependency so that physics does not call the sensors API.
    * [Pull request #2089](https://bitbucket.org/osrf/gazebo/pull-request/2089)
    * [Issue #1516](https://bitbucket.org/osrf/gazebo/issues/1516)

1. Add Gravity and MagneticField API to World class to match sdformat change.
    * [SDFormat pull request 247](https://bitbucket.org/osrf/sdformat/pull-requests/247)
    * [Issue #1823](https://bitbucket.org/osrf/gazebo/issues/1823)
    * [Pull request #2090](https://bitbucket.org/osrf/gazebo/pull-request/2090)

1. Use opaque pointers and deprecate functions in the rendering library
    * [Pull request #2069](https://bitbucket.org/osrf/gazebo/pull-request/2069)
    * [Pull request #2064](https://bitbucket.org/osrf/gazebo/pull-request/2064)
    * [Pull request #2066](https://bitbucket.org/osrf/gazebo/pull-request/2066)
    * [Pull request #2069](https://bitbucket.org/osrf/gazebo/pull-request/2069)
    * [Pull request #2074](https://bitbucket.org/osrf/gazebo/pull-request/2074)
    * [Pull request #2076](https://bitbucket.org/osrf/gazebo/pull-request/2076)
    * [Pull request #2070](https://bitbucket.org/osrf/gazebo/pull-request/2070)
    * [Pull request #2071](https://bitbucket.org/osrf/gazebo/pull-request/2071)
    * [Pull request #2084](https://bitbucket.org/osrf/gazebo/pull-request/2084)
    * [Pull request #2073](https://bitbucket.org/osrf/gazebo/pull-request/2073)

1. Use opaque pointers for the Master class.
    * [Pull request #2036](https://bitbucket.org/osrf/gazebo/pull-request/2036)

1. Use opaque pointers in the gui library
    * [Pull request #2057](https://bitbucket.org/osrf/gazebo/pull-request/2057)
    * [Pull request #2037](https://bitbucket.org/osrf/gazebo/pull-request/2037)
    * [Pull request #2052](https://bitbucket.org/osrf/gazebo/pull-request/2052)
    * [Pull request #2053](https://bitbucket.org/osrf/gazebo/pull-request/2053)
    * [Pull request #2028](https://bitbucket.org/osrf/gazebo/pull-request/2028)
    * [Pull request #2051](https://bitbucket.org/osrf/gazebo/pull-request/2051)
    * [Pull request #2027](https://bitbucket.org/osrf/gazebo/pull-request/2027)
    * [Pull request #2026](https://bitbucket.org/osrf/gazebo/pull-request/2026)
    * [Pull request #2029](https://bitbucket.org/osrf/gazebo/pull-request/2029)
    * [Pull request #2042](https://bitbucket.org/osrf/gazebo/pull-request/2042)

1. Use more opaque pointers.
    * [Pull request #2022](https://bitbucket.org/osrf/gazebo/pull-request/2022)
    * [Pull request #2025](https://bitbucket.org/osrf/gazebo/pull-request/2025)
    * [Pull request #2043](https://bitbucket.org/osrf/gazebo/pull-request/2043)
    * [Pull request #2044](https://bitbucket.org/osrf/gazebo/pull-request/2044)
    * [Pull request #2065](https://bitbucket.org/osrf/gazebo/pull-request/2065)
    * [Pull request #2067](https://bitbucket.org/osrf/gazebo/pull-request/2067)
    * [Pull request #2079](https://bitbucket.org/osrf/gazebo/pull-request/2079)

1. Fix visual transparency issues
    * [Pull request #2031](https://bitbucket.org/osrf/gazebo/pull-request/2031)
    * [Issue #1726](https://bitbucket.org/osrf/gazebo/issue/1726)
    * [Issue #1790](https://bitbucket.org/osrf/gazebo/issue/1790)

1. Implemented private data pointer for the RTShaderSystem class. Minimized shader updates to once per render update.
    * [Pull request #2003](https://bitbucket.org/osrf/gazebo/pull-request/2003)

1. Updating physics library to use ignition math.
    * [Pull request #2007](https://bitbucket.org/osrf/gazebo/pull-request/2007)

1. Switching to ignition math for the rendering library.
    * [Pull request #1993](https://bitbucket.org/osrf/gazebo/pull-request/1993)
    * [Pull request #1994](https://bitbucket.org/osrf/gazebo/pull-request/1994)
    * [Pull request #1995](https://bitbucket.org/osrf/gazebo/pull-request/1995)
    * [Pull request #1996](https://bitbucket.org/osrf/gazebo/pull-request/1996)

1. Removed deprecations
    * [Pull request #1992]((https://bitbucket.org/osrf/gazebo/pull-request/1992)

1. Add ability to set the pose of a visual from a link.
    * [Pull request #1963](https://bitbucket.org/osrf/gazebo/pull-request/1963)

1. Copy visual visibility flags on clone
    * [Pull request #2008](https://bitbucket.org/osrf/gazebo/pull-request/2008)

1. Publish camera sensor image size when rendering is not enabled
    * [Pull request #1969](https://bitbucket.org/osrf/gazebo/pull-request/1969)

1. Added Poissons Ratio and Elastic Modulus for ODE.
    * [Pull request #1974](https://bitbucket.org/osrf/gazebo/pull-request/1974)

1. Update rest web plugin to publish response messages and display login user name in toolbar.
    * [Pull request #1956](https://bitbucket.org/osrf/gazebo/pull-request/1956)

1. Improve overall speed of log playback. Added new functions to LogPlay.
   Use tinyxml2 for playback.
    * [Pull request #1931](https://bitbucket.org/osrf/gazebo/pull-request/1931)

1. Improve SVG import. Added support for transforms in paths.
    * [Pull request #1981](https://bitbucket.org/osrf/gazebo/pull-request/1981)

1. Enter time during log playback
    * [Pull request #2000](https://bitbucket.org/osrf/gazebo/pull-request/2000)

1. Added Ignition Transport dependency.
    * [Pull request #1930](https://bitbucket.org/osrf/gazebo/pull-request/1930)

1. Make latched subscribers receive the message only once
    * [Issue #1789](https://bitbucket.org/osrf/gazebo/issue/1789)
    * [Pull request #2019](https://bitbucket.org/osrf/gazebo/pull-request/2019)

1. Implemented transport clear buffers
    * [Pull request #2017](https://bitbucket.org/osrf/gazebo/pull-request/2017)

1. KeyEvent constructor should be in a source file. Removed a few visibility
flags from c functions. Windows did not like `CPPTYPE_*` in
`gazebo/gui/ConfigWidget.cc`, so I replaced it with `TYPE_*`.
    * [Pull request #1943](https://bitbucket.org/osrf/gazebo/pull-request/1943)

1. Added wide angle camera sensor.
    * [Pull request #1866](https://bitbucket.org/osrf/gazebo/pull-request/1866)

1. Change the `near` and `far` members of `gazebo/msgs/logical_camera_sensors.proto` to `near_clip` and `far_clip`
    + [Pull request #1942](https://bitbucket.org/osrf/gazebo/pull-request/1942)

1. Resolve issue #1702
    * [Issue #1702](https://bitbucket.org/osrf/gazebo/issue/1702)
    * [Pull request #1905](https://bitbucket.org/osrf/gazebo/pull-request/1905)
    * [Pull request #1913](https://bitbucket.org/osrf/gazebo/pull-request/1913)
    * [Pull request #1914](https://bitbucket.org/osrf/gazebo/pull-request/1914)

1. Update physics when the world is reset
    * [Pull request #1903](https://bitbucket.org/osrf/gazebo/pull-request/1903)

1. Light and light state for the server side
    * [Pull request #1920](https://bitbucket.org/osrf/gazebo/pull-request/1920)

1. Add scale to model state so scaling works on log/playback.
    * [Pull request #2020](https://bitbucket.org/osrf/gazebo/pull-request/2020)

1. Added tests for WorldState
    * [Pull request #1968](https://bitbucket.org/osrf/gazebo/pull-request/1968)

1. Rename Reset to Reset Time in time widget
    * [Pull request #1892](https://bitbucket.org/osrf/gazebo/pull-request/1892)
    * [Issue #1730](https://bitbucket.org/osrf/gazebo/issue/1730)

1. Set QTestfFxture to verbose
    * [Pull request #1944](https://bitbucket.org/osrf/gazebo/pull-request/1944)
    * [Issue #1756](https://bitbucket.org/osrf/gazebo/issue/1756)

1. Added torsional friction
    * [Pull request #1831](https://bitbucket.org/osrf/gazebo/pull-request/1831)

1. Support loading and spawning nested models
    * [Pull request #1868](https://bitbucket.org/osrf/gazebo/pull-request/1868)
    * [Pull request #1895](https://bitbucket.org/osrf/gazebo/pull-request/1895)

1. Undo user motion commands during simulation, added physics::UserCmdManager and gui::UserCmdHistory.
    * [Pull request #1934](https://bitbucket.org/osrf/gazebo/pull-request/1934)

1. Forward user command messages for undo.
    * [Pull request #2009](https://bitbucket.org/osrf/gazebo/pull-request/2009)

1. Undo reset commands during simulation, forwarding commands
    * [Pull request #1986](https://bitbucket.org/osrf/gazebo/pull-request/1986)

1. Undo apply force / torque during simulation
    * [Pull request #2030](https://bitbucket.org/osrf/gazebo/pull-request/2030)

1. Add function to get the derived scale of a Visual
    * [Pull request #1881](https://bitbucket.org/osrf/gazebo/pull-request/1881)

1. Added EnumIface, which supports iterators over enums.
    * [Pull request #1847](https://bitbucket.org/osrf/gazebo/pull-request/1847)

1. Added RegionEventBoxPlugin - fires events when models enter / exit the region
    * [Pull request #1856](https://bitbucket.org/osrf/gazebo/pull-request/1856)

1. Added tests for checking the playback control via messages.
    * [Pull request #1885](https://bitbucket.org/osrf/gazebo/pull-request/1885)

1. Added LoadArgs() function to ServerFixture for being able to load a server
using the same arguments used in the command line.
    * [Pull request #1874](https://bitbucket.org/osrf/gazebo/pull-request/1874)

1. Added battery class, plugins and test world.
    * [Pull request #1872](https://bitbucket.org/osrf/gazebo/pull-request/1872)

1. Display gearbox and screw joint properties in property tree
    * [Pull request #1838](https://bitbucket.org/osrf/gazebo/pull-request/1838)

1. Set window flags for dialogs and file dialogs
    * [Pull request #1816](https://bitbucket.org/osrf/gazebo/pull-request/1816)

1. Fix minimum window height
   * [Pull request #1977](https://bitbucket.org/osrf/gazebo/pull-request/1977)
   * [Issue #1706](https://bitbucket.org/osrf/gazebo/issue/1706)

1. Add option to reverse alignment direction
   * [Pull request #2040](https://bitbucket.org/osrf/gazebo/pull-request/2040)
   * [Issue #1242](https://bitbucket.org/osrf/gazebo/issue/1242)

1. Fix unadvertising a publisher - only unadvertise topic if it is the last publisher.
   * [Pull request #2005](https://bitbucket.org/osrf/gazebo/pull-request/2005)
   * [Issue #1782](https://bitbucket.org/osrf/gazebo/issue/1782)

1. Log playback GUI for multistep, rewind, forward and seek
    * [Pull request #1791](https://bitbucket.org/osrf/gazebo/pull-request/1791)

1. Added Apply Force/Torque movable text
    * [Pull request #1789](https://bitbucket.org/osrf/gazebo/pull-request/1789)

1. Added cascade parameter (apply to children) for Visual SetMaterial, SetAmbient, SetEmissive, SetSpecular, SetDiffuse, SetTransparency
    * [Pull request #1851](https://bitbucket.org/osrf/gazebo/pull-request/1851)

1. Tweaks to Data Logger, such as multiline text edit for path
    * [Pull request #1800](https://bitbucket.org/osrf/gazebo/pull-request/1800)

1. Added TopToolbar and hide / disable several widgets according to WindowMode
    * [Pull request #1869](https://bitbucket.org/osrf/gazebo/pull-request/1869)

1. Added Visual::IsAncestorOf and Visual::IsDescendantOf
    * [Pull request #1850](https://bitbucket.org/osrf/gazebo/pull-request/1850)

1. Added msgs::PluginFromSDF and tests
    * [Pull request #1858](https://bitbucket.org/osrf/gazebo/pull-request/1858)

1. Added msgs::CollisionFromSDF msgs::SurfaceFromSDF and msgs::FrictionFromSDF
    * [Pull request #1900](https://bitbucket.org/osrf/gazebo/pull-request/1900)

1. Added hotkeys chart dialog
    * [Pull request #1835](https://bitbucket.org/osrf/gazebo/pull-request/1835)

1. Space bar to play / pause
   * [Pull request #2023](https://bitbucket.org/osrf/gazebo/pull-request/2023)
   * [Issue #1798](https://bitbucket.org/osrf/gazebo/issue/1798)

1. Make it possible to create custom ConfigWidgets
    * [Pull request #1861](https://bitbucket.org/osrf/gazebo/pull-request/1861)

1. AddItem / RemoveItem / Clear enum config widgets
    * [Pull request #1878](https://bitbucket.org/osrf/gazebo/pull-request/1878)

1. Make all child ConfigWidgets emit signals.
    * [Pull request #1884](https://bitbucket.org/osrf/gazebo/pull-request/1884)

1. Refactored makers
    * [Pull request #1828](https://bitbucket.org/osrf/gazebo/pull-request/1828)

1. Added gui::Conversions to convert between Gazebo and Qt
    * [Pull request #2034](https://bitbucket.org/osrf/gazebo/pull-request/2034)

1. Model editor updates
    1. Support adding model plugins in model editor
        * [Pull request #2060](https://bitbucket.org/osrf/gazebo/pull-request/2060)

    1. Added support for copying and pasting top level nested models
        * [Pull request #2006](https://bitbucket.org/osrf/gazebo/pull-request/2006)

    1. Make non-editable background models white in model editor
        * [Pull request #1950](https://bitbucket.org/osrf/gazebo/pull-request/1950)

    1. Choose / swap parent and child links in joint inspector
        * [Pull request #1887](https://bitbucket.org/osrf/gazebo/pull-request/1887)
        * [Issue #1500](https://bitbucket.org/osrf/gazebo/issue/1500)

    1. Presets combo box for Vector3 config widget
        * [Pull request #1954](https://bitbucket.org/osrf/gazebo/pull-request/1954)

    1. Added support for more joint types (gearbox and fixed joints).
        * [Pull request #1794](https://bitbucket.org/osrf/gazebo/pull-request/1794)

    1. Added support for selecting links and joints, opening context menu and inspectors in Schematic View.
        * [Pull request #1787](https://bitbucket.org/osrf/gazebo/pull-request/1787)

    1. Color-coded edges in Schematic View to match joint color.
        * [Pull request #1781](https://bitbucket.org/osrf/gazebo/pull-request/1781)

    1. Scale link mass and inertia when a link is scaled
        * [Pull request #1836](https://bitbucket.org/osrf/gazebo/pull-request/1836)

    1. Added icons for child and parent link in joint inspector
        * [Pull request #1953](https://bitbucket.org/osrf/gazebo/pull-request/1953)

    1. Load and save nested models
        * [Pull request #1894](https://bitbucket.org/osrf/gazebo/pull-request/1894)

    1. Display model plugins on the left panel and added model plugin inspector
        * [Pull request #1863](https://bitbucket.org/osrf/gazebo/pull-request/1863)

    1. Context menu and deletion for model plugins
        * [Pull request #1890](https://bitbucket.org/osrf/gazebo/pull-request/1890)

    1. Delete self from inspector
        * [Pull request #1904](https://bitbucket.org/osrf/gazebo/pull-request/1904)
        * [Issue #1543](https://bitbucket.org/osrf/gazebo/issue/1543)

    1. Apply inspector changes in real time and add reset button
        * [Pull request #1945](https://bitbucket.org/osrf/gazebo/pull-request/1945)
        * [Issue #1472](https://bitbucket.org/osrf/gazebo/issue/1472)

    1. Set physics to be paused when exiting model editor mode
        * [Pull request #1893](https://bitbucket.org/osrf/gazebo/pull-request/1893)
        * [Issue #1734](https://bitbucket.org/osrf/gazebo/issue/1734)

    1. Add Insert tab to model editor
        * [Pull request #1924](https://bitbucket.org/osrf/gazebo/pull-request/1924)

    1. Support inserting nested models from model maker
        * [Pull request #1982](https://bitbucket.org/osrf/gazebo/pull-request/1982)

    1. Added joint creation dialog
        * [Pull request #2021](https://bitbucket.org/osrf/gazebo/pull-request/2021)

    1. Added reverse checkboxes to joint creation dialog
        * [Pull request #2086](https://bitbucket.org/osrf/gazebo/pull-request/2086)

    1. Use opaque pointers in the model editor
        * [Pull request #2056](https://bitbucket.org/osrf/gazebo/pull-request/2056)
        * [Pull request #2059](https://bitbucket.org/osrf/gazebo/pull-request/2059)
        * [Pull request #2087](https://bitbucket.org/osrf/gazebo/pull-request/2087)

    1. Support joint creation between links in nested model.
        * [Pull request #2080](https://bitbucket.org/osrf/gazebo/pull-request/2080)

1. Building editor updates

    1. Use opaque pointers in the building editor
        * [Pull request #2041](https://bitbucket.org/osrf/gazebo/pull-request/2041)
        * [Pull request #2039](https://bitbucket.org/osrf/gazebo/pull-request/2039)
        * [Pull request #2055](https://bitbucket.org/osrf/gazebo/pull-request/2055)
        * [Pull request #2032](https://bitbucket.org/osrf/gazebo/pull-request/2032)
        * [Pull request #2082](https://bitbucket.org/osrf/gazebo/pull-request/2082)
        * [Pull request #2038](https://bitbucket.org/osrf/gazebo/pull-request/2038)
        * [Pull request #2033](https://bitbucket.org/osrf/gazebo/pull-request/2033)

    1. Use opaque pointers for GrabberHandle, add *LinkedGrabbers functions
        * [Pull request #2034](https://bitbucket.org/osrf/gazebo/pull-request/2034)

    1. Removed unused class: BuildingItem
        * [Pull request #2045](https://bitbucket.org/osrf/gazebo/pull-request/2045)

    1. Use opaque pointers for BuildingModelManip, move attachment logic to BuildingMaker
        * [Pull request #2046](https://bitbucket.org/osrf/gazebo/pull-request/2046)

    1. Use opaque pointers for all Dialog classes, add conversion from QPointF, move common logic to BaseInspectorDialog.
        * [Pull request #2083](https://bitbucket.org/osrf/gazebo/pull-request/2083)

## Gazebo 6.0

### Gazebo 6.X.X (201X-XX-XX)

1. Fix race condition in ~TimePanelPrivate (#1919)
    * [Pull request 2250](https://bitbucket.org/osrf/gazebo/pull-request/2250)

### Gazebo 6.6.0 (2016-04-07)

1. fix: remove back projection
    * [Pull request 2201](https://bitbucket.org/osrf/gazebo/pull-request/2201)
    * A contribution from Yuki Furuta

1. Backport depth camera OSX fix and test
    * [Pull request 2230](https://bitbucket.org/osrf/gazebo/pull-request/2230)

1. Add missing tinyxml includes (gazebo6)
    * [Pull request 2218](https://bitbucket.org/osrf/gazebo/pull-request/2218)

1. Fix ray-cylinder collision in ode
    * [Pull request 2125](https://bitbucket.org/osrf/gazebo/pull-request/2125)

1. backport fixes for ffmpeg3 to gazebo6 (from pull request #2154)
    * [Pull request 2162](https://bitbucket.org/osrf/gazebo/pull-request/2162)

1. Install shapes_bitmask.world
    * [Pull request 2104](https://bitbucket.org/osrf/gazebo/pull-request/2104)

1. Add gazebo_client to gazebo.pc (gazebo6)
    * [Pull request 2102](https://bitbucket.org/osrf/gazebo/pull-request/2102)

1. Fix removing multiple camera sensors that have the same camera name
    * [Pull request 2081](https://bitbucket.org/osrf/gazebo/pull-request/2081)

1. Ensure that LINK_FRAME_VISUAL arrow components are deleted (#1812)
    * [Pull request 2078](https://bitbucket.org/osrf/gazebo/pull-request/2078)

1. add migration notes for gazebo::setupClient to gazebo::client::setup
    * [Pull request 2068](https://bitbucket.org/osrf/gazebo/pull-request/2068)

1. Update inertia properties during simulation: part 2
    * [Pull request 1984](https://bitbucket.org/osrf/gazebo/pull-request/1984)

1. Fix minimum window height
    * [Pull request 2002](https://bitbucket.org/osrf/gazebo/pull-request/2002)

1. Backport gpu laser test fix
    * [Pull request 1999](https://bitbucket.org/osrf/gazebo/pull-request/1999)

1. Relax physics tolerances for single-precision bullet (gazebo6)
    * [Pull request 1997](https://bitbucket.org/osrf/gazebo/pull-request/1997)

1. Fix minimum window height
    * [Pull request 1998](https://bitbucket.org/osrf/gazebo/pull-request/1998)

1. backport model editor fixed joint option to gazebo6
    * [Pull request 1957](https://bitbucket.org/osrf/gazebo/pull-request/1957)

1. Update shaders once per render update
    * [Pull request 1991](https://bitbucket.org/osrf/gazebo/pull-request/1991)

1. Relax physics tolerances for single-precision bullet
    * [Pull request 1976](https://bitbucket.org/osrf/gazebo/pull-request/1976)

1. Fix visual transparency issues
    * [Pull request 1967](https://bitbucket.org/osrf/gazebo/pull-request/1967)

1. fix memory corruption in transport/Publisher.cc
    * [Pull request 1951](https://bitbucket.org/osrf/gazebo/pull-request/1951)

1. Add test for SphericalCoordinates::LocalFromGlobal
    * [Pull request 1959](https://bitbucket.org/osrf/gazebo/pull-request/1959)

### Gazebo 6.5.1 (2015-10-29)

1. Fix removing multiple camera sensors that have the same camera name.
    * [Pull request #2081](https://bitbucket.org/osrf/gazebo/pull-request/2081)
    * [Issue #1811](https://bitbucket.org/osrf/gazebo/issues/1811)

1. Backport model editor toolbar fixed joint option from [pull request #1794](https://bitbucket.org/osrf/gazebo/pull-request/1794)
    * [Pull request #1957](https://bitbucket.org/osrf/gazebo/pull-request/1957)

1. Fix minimum window height
    * Backport of [pull request #1977](https://bitbucket.org/osrf/gazebo/pull-request/1977)
    * [Pull request #1998](https://bitbucket.org/osrf/gazebo/pull-request/1998)
    * [Issue #1706](https://bitbucket.org/osrf/gazebo/issue/1706)

1. Fix visual transparency issues
    * [Pull request #1967](https://bitbucket.org/osrf/gazebo/pull-request/1967)
    * [Issue #1726](https://bitbucket.org/osrf/gazebo/issue/1726)

### Gazebo 6.5.0 (2015-10-22)

1. Added ability to convert from spherical coordinates to local coordinates.
    * [Pull request #1955](https://bitbucket.org/osrf/gazebo/pull-request/1955)

### Gazebo 6.4.0 (2015-10-14)

1. Fix ABI problem. Make `Sensor::SetPose` function non virtual.
    * [Pull request #1947](https://bitbucket.org/osrf/gazebo/pull-request/1947)

1. Update inertia properties during simulation
    * [Pull request #1909](https://bitbucket.org/osrf/gazebo/pull-requests/1909)
    * [Design document](https://bitbucket.org/osrf/gazebo_design/src/default/inertia_resize/inertia_resize.md)

1. Fix transparency correction for opaque materials
    * [Pull request #1946](https://bitbucket.org/osrf/gazebo/pull-requests/1946/fix-transparency-correction-for-opaque/diff)

### Gazebo 6.3.0 (2015-10-06)

1. Added `Sensor::SetPose` function
    * [Pull request #1935](https://bitbucket.org/osrf/gazebo/pull-request/1935)

### Gazebo 6.2.0 (2015-10-02)

1. Update physics when the world is reset
    * Backport of [pull request #1903](https://bitbucket.org/osrf/gazebo/pull-request/1903)
    * [Pull request #1916](https://bitbucket.org/osrf/gazebo/pull-request/1916)
    * [Issue #101](https://bitbucket.org/osrf/gazebo/issue/101)

1. Added Copy constructor and assignment operator to MouseEvent
    * [Pull request #1855](https://bitbucket.org/osrf/gazebo/pull-request/1855)

### Gazebo 6.1.0 (2015-08-02)

1. Added logical_camera sensor.
    * [Pull request #1845](https://bitbucket.org/osrf/gazebo/pull-request/1845)

1. Added RandomVelocityPlugin, which applies a random velocity to a model's link.
    * [Pull request #1839](https://bitbucket.org/osrf/gazebo/pull-request/1839)

1. Sim events for joint position, velocity and applied force
    * [Pull request #1849](https://bitbucket.org/osrf/gazebo/pull-request/1849)

### Gazebo 6.0.0 (2015-07-27)

1. Added magnetometer sensor. A contribution from Andrew Symington.
    * [Pull request #1788](https://bitbucket.org/osrf/gazebo/pull-request/1788)

1. Added altimeter sensor. A contribution from Andrew Symington.
    * [Pull request #1792](https://bitbucket.org/osrf/gazebo/pull-request/1792)

1. Implement more control options for log playback:
  1. Rewind: The simulation starts from the beginning.
  1. Forward: The simulation jumps to the end of the log file.
  1. Seek: The simulation jumps to a specific point specified by its simulation
  time.
      * [Pull request #1737](https://bitbucket.org/osrf/gazebo/pull-request/1737)

1. Added Gazebo splash screen
    * [Pull request #1745](https://bitbucket.org/osrf/gazebo/pull-request/1745)

1. Added a transporter plugin which allows models to move from one location
   to another based on their location and the location of transporter pads.
    * [Pull request #1738](https://bitbucket.org/osrf/gazebo/pull-request/1738)

1. Implement forward/backwards multi-step for log playback. Now, the semantics
of a multi-step while playing back a log session are different from a multi-step
during a live simulation. While playback, a multi-step simulates all the
intermediate steps as before, but the client only perceives a single step.
E.g: You have a log file containing a 1 hour simulation session. You want to
jump to the minute 00H::30M::00S to check a specific aspect of the simulation.
You should not see continuous updates until minute 00H:30M:00S. Instead, you
should visualize a single jump to the specific instant of the simulation that
you are interested.
    * [Pull request #1623](https://bitbucket.org/osrf/gazebo/pull-request/1623)

1. Added browse button to log record dialog.
    * [Pull request #1719](https://bitbucket.org/osrf/gazebo/pull-request/1719)

1. Improved SVG support: arcs in paths, and contours made of multiple paths.
    * [Pull request #1608](https://bitbucket.org/osrf/gazebo/pull-request/1608)

1. Added simulation iterations to the world state.
    * [Pull request #1722](https://bitbucket.org/osrf/gazebo/pull-request/1722)

1. Added multiple LiftDrag plugins to the cessna_demo.world to allow the Cessna
C-172 model to fly.
    * [Pull request #1715](https://bitbucket.org/osrf/gazebo/pull-request/1715)

1. Added a plugin to control a Cessna C-172 via messages (CessnaPlugin), and a
GUI plugin to test this functionality with the keyboard (CessnaGUIPlugin). Added
world with the Cessna model and the two previous plugins loaded
(cessna_demo.world).
    * [Pull request #1712](https://bitbucket.org/osrf/gazebo/pull-request/1712)

1. Added world with OSRF building and an elevator
    * [Pull request #1697](https://bitbucket.org/osrf/gazebo/pull-request/1697)

1. Fixed collide bitmask by changing default value from 0x1 to 0xffff.
    * [Pull request #1696](https://bitbucket.org/osrf/gazebo/pull-request/1696)

1. Added a plugin to control an elevator (ElevatorPlugin), and an OccupiedEvent plugin that sends a message when a model is within a specified region.
    * [Pull request #1694](https://bitbucket.org/osrf/gazebo/pull-request/1694)
    * [Pull request #1775](https://bitbucket.org/osrf/gazebo/pull-request/1775)

1. Added Layers tab and meta information for visuals.
    * [Pull request #1674](https://bitbucket.org/osrf/gazebo/pull-request/1674)

1. Added countdown behavior for common::Timer and exposed the feature in TimerGUIPlugin.
    * [Pull request #1690](https://bitbucket.org/osrf/gazebo/pull-request/1690)

1. Added BuoyancyPlugin for simulating the buoyancy of an object in a column of fluid.
    * [Pull request #1622](https://bitbucket.org/osrf/gazebo/pull-request/1622)

1. Added ComputeVolume function for simple shape subclasses of Shape.hh.
    * [Pull request #1605](https://bitbucket.org/osrf/gazebo/pull-request/1605)

1. Add option to parallelize the ODE quickstep constraint solver,
which solves an LCP twice with different parameters in order
to corrected for position projection errors.
    * [Pull request #1561](https://bitbucket.org/osrf/gazebo/pull-request/1561)

1. Get/Set user camera pose in GUI.
    * [Pull request #1649](https://bitbucket.org/osrf/gazebo/pull-request/1649)
    * [Issue #1595](https://bitbucket.org/osrf/gazebo/issue/1595)

1. Added ViewAngleWidget, removed hard-coded reset view and removed MainWindow::Reset(). Also added GLWidget::GetSelectedVisuals().
    * [Pull request #1768](https://bitbucket.org/osrf/gazebo/pull-request/1768)
    * [Issue #1507](https://bitbucket.org/osrf/gazebo/issue/1507)

1. Windows support. This consists mostly of numerous small changes to support
compilation on Windows.
    * [Pull request #1616](https://bitbucket.org/osrf/gazebo/pull-request/1616)
    * [Pull request #1618](https://bitbucket.org/osrf/gazebo/pull-request/1618)
    * [Pull request #1620](https://bitbucket.org/osrf/gazebo/pull-request/1620)
    * [Pull request #1625](https://bitbucket.org/osrf/gazebo/pull-request/1625)
    * [Pull request #1626](https://bitbucket.org/osrf/gazebo/pull-request/1626)
    * [Pull request #1627](https://bitbucket.org/osrf/gazebo/pull-request/1627)
    * [Pull request #1628](https://bitbucket.org/osrf/gazebo/pull-request/1628)
    * [Pull request #1629](https://bitbucket.org/osrf/gazebo/pull-request/1629)
    * [Pull request #1630](https://bitbucket.org/osrf/gazebo/pull-request/1630)
    * [Pull request #1631](https://bitbucket.org/osrf/gazebo/pull-request/1631)
    * [Pull request #1632](https://bitbucket.org/osrf/gazebo/pull-request/1632)
    * [Pull request #1633](https://bitbucket.org/osrf/gazebo/pull-request/1633)
    * [Pull request #1635](https://bitbucket.org/osrf/gazebo/pull-request/1635)
    * [Pull request #1637](https://bitbucket.org/osrf/gazebo/pull-request/1637)
    * [Pull request #1639](https://bitbucket.org/osrf/gazebo/pull-request/1639)
    * [Pull request #1647](https://bitbucket.org/osrf/gazebo/pull-request/1647)
    * [Pull request #1650](https://bitbucket.org/osrf/gazebo/pull-request/1650)
    * [Pull request #1651](https://bitbucket.org/osrf/gazebo/pull-request/1651)
    * [Pull request #1653](https://bitbucket.org/osrf/gazebo/pull-request/1653)
    * [Pull request #1654](https://bitbucket.org/osrf/gazebo/pull-request/1654)
    * [Pull request #1657](https://bitbucket.org/osrf/gazebo/pull-request/1657)
    * [Pull request #1658](https://bitbucket.org/osrf/gazebo/pull-request/1658)
    * [Pull request #1659](https://bitbucket.org/osrf/gazebo/pull-request/1659)
    * [Pull request #1660](https://bitbucket.org/osrf/gazebo/pull-request/1660)
    * [Pull request #1661](https://bitbucket.org/osrf/gazebo/pull-request/1661)
    * [Pull request #1669](https://bitbucket.org/osrf/gazebo/pull-request/1669)
    * [Pull request #1670](https://bitbucket.org/osrf/gazebo/pull-request/1670)
    * [Pull request #1672](https://bitbucket.org/osrf/gazebo/pull-request/1672)
    * [Pull request #1682](https://bitbucket.org/osrf/gazebo/pull-request/1682)
    * [Pull request #1683](https://bitbucket.org/osrf/gazebo/pull-request/1683)

1. Install `libgazebo_server_fixture`. This will facilitate tests external to the main gazebo repository. See `examples/stand_alone/test_fixture`.
    * [Pull request #1606](https://bitbucket.org/osrf/gazebo/pull-request/1606)

1. Laser visualization renders light blue for rays that do not hit obstacles, and dark blue for other rays.
    * [Pull request #1607](https://bitbucket.org/osrf/gazebo/pull-request/1607)
    * [Issue #1576](https://bitbucket.org/osrf/gazebo/issue/1576)

1. Add VisualType enum to Visual and clean up visuals when entity is deleted.
    * [Pull request #1614](https://bitbucket.org/osrf/gazebo/pull-request/1614)

1. Alert user of connection problems when using the REST service plugin
    * [Pull request #1655](https://bitbucket.org/osrf/gazebo/pull-request/1655)
    * [Issue #1574](https://bitbucket.org/osrf/gazebo/issue/1574)

1. ignition-math is now a dependency.
    + [http://ignitionrobotics.org/libraries/math](http://ignitionrobotics.org/libraries/math)
    + [Gazebo::math migration](https://bitbucket.org/osrf/gazebo/src/583edbeb90759d43d994cc57c0797119dd6d2794/ign-math-migration.md)

1. Detect uuid library during compilation.
    * [Pull request #1655](https://bitbucket.org/osrf/gazebo/pull-request/1655)
    * [Issue #1572](https://bitbucket.org/osrf/gazebo/issue/1572)

1. New accessors in LogPlay class.
    * [Pull request #1577](https://bitbucket.org/osrf/gazebo/pull-request/1577)

1. Added a plugin to send messages to an existing website.
   Added gui::MainWindow::AddMenu and msgs/rest_error, msgs/rest_login, msgs rest/post
    * [Pull request #1524](https://bitbucket.org/osrf/gazebo/pull-request/1524)

1. Fix deprecation warnings when using SDFormat 3.0.2, 3.0.3 prereleases
    * [Pull request #1568](https://bitbucket.org/osrf/gazebo/pull-request/1568)

1. Use GAZEBO_CFLAGS or GAZEBO_CXX_FLAGS in CMakeLists.txt for example plugins
    * [Pull request #1573](https://bitbucket.org/osrf/gazebo/pull-request/1573)

1. Added Link::OnWrenchMsg subscriber with test
    * [Pull request #1582](https://bitbucket.org/osrf/gazebo/pull-request/1582)

1. Show/hide GUI overlays using the menu bar.
    * [Pull request #1555](https://bitbucket.org/osrf/gazebo/pull-request/1555)

1. Added world origin indicator rendering::OriginVisual.
    * [Pull request #1700](https://bitbucket.org/osrf/gazebo/pull-request/1700)

1. Show/hide toolbars using the menu bars and shortcut.
   Added MainWindow::CloneAction.
   Added Window menu to Model Editor.
    * [Pull request #1584](https://bitbucket.org/osrf/gazebo/pull-request/1584)

1. Added event to show/hide toolbars.
    * [Pull request #1707](https://bitbucket.org/osrf/gazebo/pull-request/1707)

1. Added optional start/stop/reset buttons to timer GUI plugin.
    * [Pull request #1576](https://bitbucket.org/osrf/gazebo/pull-request/1576)

1. Timer GUI Plugin: Treat negative positions as positions from the ends
    * [Pull request #1703](https://bitbucket.org/osrf/gazebo/pull-request/1703)

1. Added Visual::GetDepth() and Visual::GetNthAncestor()
    * [Pull request #1613](https://bitbucket.org/osrf/gazebo/pull-request/1613)

1. Added a context menu for links
    * [Pull request #1589](https://bitbucket.org/osrf/gazebo/pull-request/1589)

1. Separate TimePanel's display into TimeWidget and LogPlayWidget.
    * [Pull request #1564](https://bitbucket.org/osrf/gazebo/pull-request/1564)

1. Display confirmation message after log is saved
    * [Pull request #1646](https://bitbucket.org/osrf/gazebo/pull-request/1646)

1. Added LogPlayView to display timeline and LogPlaybackStatistics message type.
    * [Pull request #1724](https://bitbucket.org/osrf/gazebo/pull-request/1724)

1. Added Time::FormattedString and removed all other FormatTime functions.
    * [Pull request #1710](https://bitbucket.org/osrf/gazebo/pull-request/1710)

1. Added support for Oculus DK2
    * [Pull request #1526](https://bitbucket.org/osrf/gazebo/pull-request/1526)

1. Use collide_bitmask from SDF to perform collision filtering
    * [Pull request #1470](https://bitbucket.org/osrf/gazebo/pull-request/1470)

1. Pass Coulomb surface friction parameters to DART.
    * [Pull request #1420](https://bitbucket.org/osrf/gazebo/pull-request/1420)

1. Added ModelAlign::SetHighlighted
    * [Pull request #1598](https://bitbucket.org/osrf/gazebo/pull-request/1598)

1. Added various Get functions to Visual. Also added a ConvertGeometryType function to msgs.
    * [Pull request #1402](https://bitbucket.org/osrf/gazebo/pull-request/1402)

1. Get and Set visibility of SelectionObj's handles, with unit test.
    * [Pull request #1417](https://bitbucket.org/osrf/gazebo/pull-request/1417)

1. Set material of SelectionObj's handles.
    * [Pull request #1472](https://bitbucket.org/osrf/gazebo/pull-request/1472)

1. Add SelectionObj::Fini with tests and make Visual::Fini virtual
    * [Pull request #1685](https://bitbucket.org/osrf/gazebo/pull-request/1685)

1. Allow link selection with the mouse if parent model already selected.
    * [Pull request #1409](https://bitbucket.org/osrf/gazebo/pull-request/1409)

1. Added ModelRightMenu::EntityTypes.
    * [Pull request #1414](https://bitbucket.org/osrf/gazebo/pull-request/1414)

1. Scale joint visuals according to link size.
    * [Pull request #1591](https://bitbucket.org/osrf/gazebo/pull-request/1591)
    * [Issue #1563](https://bitbucket.org/osrf/gazebo/issue/1563)

1. Added Gazebo/CoM material.
    * [Pull request #1439](https://bitbucket.org/osrf/gazebo/pull-request/1439)

1. Added arc parameter to MeshManager::CreateTube
    * [Pull request #1436](https://bitbucket.org/osrf/gazebo/pull-request/1436)

1. Added View Inertia and InertiaVisual, changed COMVisual to sphere proportional to mass.
    * [Pull request #1445](https://bitbucket.org/osrf/gazebo/pull-request/1445)

1. Added View Link Frame and LinkFrameVisual. Visual::SetTransparency goes into texture_unit.
    * [Pull request #1762](https://bitbucket.org/osrf/gazebo/pull-request/1762)
    * [Issue #853](https://bitbucket.org/osrf/gazebo/issue/853)

1. Changed the position of Save and Cancel buttons on editor dialogs
    * [Pull request #1442](https://bitbucket.org/osrf/gazebo/pull-request/1442)
    * [Issue #1377](https://bitbucket.org/osrf/gazebo/issue/1377)

1. Fixed Visual material updates
    * [Pull request #1454](https://bitbucket.org/osrf/gazebo/pull-request/1454)
    * [Issue #1455](https://bitbucket.org/osrf/gazebo/issue/1455)

1. Added Matrix3::Inverse() and tests
    * [Pull request #1481](https://bitbucket.org/osrf/gazebo/pull-request/1481)

1. Implemented AddLinkForce for ODE.
    * [Pull request #1456](https://bitbucket.org/osrf/gazebo/pull-request/1456)

1. Updated ConfigWidget class to parse enum values.
    * [Pull request #1518](https://bitbucket.org/osrf/gazebo/pull-request/1518)

1. Added PresetManager to physics libraries and corresponding integration test.
    * [Pull request #1471](https://bitbucket.org/osrf/gazebo/pull-request/1471)

1. Sync name and location on SaveDialog.
    * [Pull request #1563](https://bitbucket.org/osrf/gazebo/pull-request/1563)

1. Added Apply Force/Torque dialog
    * [Pull request #1600](https://bitbucket.org/osrf/gazebo/pull-request/1600)

1. Added Apply Force/Torque visuals
    * [Pull request #1619](https://bitbucket.org/osrf/gazebo/pull-request/1619)

1. Added Apply Force/Torque OnMouseRelease and ActivateWindow
    * [Pull request #1699](https://bitbucket.org/osrf/gazebo/pull-request/1699)

1. Added Apply Force/Torque mouse interactions, modes, activation
    * [Pull request #1731](https://bitbucket.org/osrf/gazebo/pull-request/1731)

1. Added inertia pose getter for COMVisual and COMVisual_TEST
    * [Pull request #1581](https://bitbucket.org/osrf/gazebo/pull-request/1581)

1. Model editor updates
    1. Joint preview using JointVisuals.
        * [Pull request #1369](https://bitbucket.org/osrf/gazebo/pull-request/1369)

    1. Added inspector for configuring link, visual, and collision properties.
        * [Pull request #1408](https://bitbucket.org/osrf/gazebo/pull-request/1408)

    1. Saving, exiting, generalizing SaveDialog.
        * [Pull request #1401](https://bitbucket.org/osrf/gazebo/pull-request/1401)

    1. Inspectors redesign
        * [Pull request #1586](https://bitbucket.org/osrf/gazebo/pull-request/1586)

    1. Edit existing model.
        * [Pull request #1425](https://bitbucket.org/osrf/gazebo/pull-request/1425)

    1. Add joint inspector to link's context menu.
        * [Pull request #1449](https://bitbucket.org/osrf/gazebo/pull-request/1449)
        * [Issue #1443](https://bitbucket.org/osrf/gazebo/issue/1443)

    1. Added button to select mesh file on inspector.
        * [Pull request #1460](https://bitbucket.org/osrf/gazebo/pull-request/1460)
        * [Issue #1450](https://bitbucket.org/osrf/gazebo/issue/1450)

    1. Renamed Part to Link.
        * [Pull request #1478](https://bitbucket.org/osrf/gazebo/pull-request/1478)

    1. Fix snapping inside editor.
        * [Pull request #1489](https://bitbucket.org/osrf/gazebo/pull-request/1489)
        * [Issue #1457](https://bitbucket.org/osrf/gazebo/issue/1457)

    1. Moved DataLogger from Window menu to the toolbar and moved screenshot button to the right.
        * [Pull request #1665](https://bitbucket.org/osrf/gazebo/pull-request/1665)

    1. Keep loaded model's name.
        * [Pull request #1516](https://bitbucket.org/osrf/gazebo/pull-request/1516)
        * [Issue #1504](https://bitbucket.org/osrf/gazebo/issue/1504)

    1. Added ExtrudeDialog.
        * [Pull request #1483](https://bitbucket.org/osrf/gazebo/pull-request/1483)

    1. Hide time panel inside editor and keep main window's paused state.
        * [Pull request #1500](https://bitbucket.org/osrf/gazebo/pull-request/1500)

    1. Fixed pose issues and added ModelCreator_TEST.
        * [Pull request #1509](https://bitbucket.org/osrf/gazebo/pull-request/1509)
        * [Issue #1497](https://bitbucket.org/osrf/gazebo/issue/1497)
        * [Issue #1509](https://bitbucket.org/osrf/gazebo/issue/1509)

    1. Added list of links and joints.
        * [Pull request #1515](https://bitbucket.org/osrf/gazebo/pull-request/1515)
        * [Issue #1418](https://bitbucket.org/osrf/gazebo/issue/1418)

    1. Expose API to support adding items to the palette.
        * [Pull request #1565](https://bitbucket.org/osrf/gazebo/pull-request/1565)

    1. Added menu for toggling joint visualization
        * [Pull request #1551](https://bitbucket.org/osrf/gazebo/pull-request/1551)
        * [Issue #1483](https://bitbucket.org/osrf/gazebo/issue/1483)

    1. Add schematic view to model editor
        * [Pull request #1562](https://bitbucket.org/osrf/gazebo/pull-request/1562)

1. Building editor updates
    1. Make palette tips tooltip clickable to open.
        * [Pull request #1519](https://bitbucket.org/osrf/gazebo/pull-request/1519)
        * [Issue #1370](https://bitbucket.org/osrf/gazebo/issue/1370)

    1. Add measurement unit to building inspectors.
        * [Pull request #1741](https://bitbucket.org/osrf/gazebo/pull-request/1741)
        * [Issue #1363](https://bitbucket.org/osrf/gazebo/issue/1363)

    1. Add `BaseInspectorDialog` as a base class for inspectors.
        * [Pull request #1749](https://bitbucket.org/osrf/gazebo/pull-request/1749)

## Gazebo 5.0

### Gazebo 5.x.x

1. Fix mouse picking with transparent visuals
    * [Pull request 2305](https://bitbucket.org/osrf/gazebo/pull-request/2305)
    * [Issue #1956](https://bitbucket.org/osrf/gazebo/issue/1956)

1. Backport fix for DepthCamera visibility mask
    * [Pull request 2286](https://bitbucket.org/osrf/gazebo/pull-request/2286)
    * [Pull request 2287](https://bitbucket.org/osrf/gazebo/pull-request/2287)

1. Backport sensor reset fix
    * [Pull request 2272](https://bitbucket.org/osrf/gazebo/pull-request/2272)
    * [Issue #1917](https://bitbucket.org/osrf/gazebo/issue/1917)

1. Fix model snap tool highlighting
    * [Pull request 2293](https://bitbucket.org/osrf/gazebo/pull-request/2293)
    * [Issue #1955](https://bitbucket.org/osrf/gazebo/issue/1955)

### Gazebo 5.3.0 (2015-04-07)

1. fix: remove back projection
    * [Pull request 2201](https://bitbucket.org/osrf/gazebo/pull-request/2201)
    * A contribution from Yuki Furuta

1. Backport depth camera OSX fix and test
    * [Pull request 2230](https://bitbucket.org/osrf/gazebo/pull-request/2230)

1. Add missing tinyxml includes
    * [Pull request 2216](https://bitbucket.org/osrf/gazebo/pull-request/2216)

1. backport fixes for ffmpeg3 to gazebo5 (from pull request #2154)
    * [Pull request 2161](https://bitbucket.org/osrf/gazebo/pull-request/2161)

1. Check for valid display using xwininfo -root
    * [Pull request 2111](https://bitbucket.org/osrf/gazebo/pull-request/2111)

1. Don't search for sdformat4 on gazebo5, since gazebo5 can't handle sdformat protocol 1.6
    * [Pull request 2092](https://bitbucket.org/osrf/gazebo/pull-request/2092)

1. Fix minimum window height
    * [Pull request 2002](https://bitbucket.org/osrf/gazebo/pull-request/2002)

1. Relax physics tolerances for single-precision bullet
    * [Pull request 1976](https://bitbucket.org/osrf/gazebo/pull-request/1976)

1. Try finding sdformat 4 in gazebo5 branch
    * [Pull request 1972](https://bitbucket.org/osrf/gazebo/pull-request/1972)

1. Fix_send_message (backport of pull request #1951)
    * [Pull request 1964](https://bitbucket.org/osrf/gazebo/pull-request/1964)
    * A contribution from Samuel Lekieffre

1. Export the media path in the cmake config file.
    * [Pull request 1933](https://bitbucket.org/osrf/gazebo/pull-request/1933)

1. Shorten gearbox test since it is failing via timeout on osx
    * [Pull request 1937](https://bitbucket.org/osrf/gazebo/pull-request/1937)

### Gazebo 5.2.1 (2015-10-02)

1. Fix minimum window height
    * Backport of [pull request #1977](https://bitbucket.org/osrf/gazebo/pull-request/1977)
    * [Pull request #2002](https://bitbucket.org/osrf/gazebo/pull-request/2002)
    * [Issue #1706](https://bitbucket.org/osrf/gazebo/issue/1706)

### Gazebo 5.2.0 (2015-10-02)

1. Initialize sigact struct fields that valgrind said were being used uninitialized
    * [Pull request #1809](https://bitbucket.org/osrf/gazebo/pull-request/1809)

1. Add missing ogre includes to ensure macros are properly defined
    * [Pull request #1813](https://bitbucket.org/osrf/gazebo/pull-request/1813)

1. Use ToSDF functions to simplify physics_friction test
    * [Pull request #1808](https://bitbucket.org/osrf/gazebo/pull-request/1808)

1. Added lines to laser sensor visualization
    * [Pull request #1742](https://bitbucket.org/osrf/gazebo/pull-request/1742)
    * [Issue #935](https://bitbucket.org/osrf/gazebo/issue/935)

1. Fix BulletSliderJoint friction for bullet 2.83
    * [Pull request #1686](https://bitbucket.org/osrf/gazebo/pull-request/1686)

1. Fix heightmap model texture loading.
    * [Pull request #1592](https://bitbucket.org/osrf/gazebo/pull-request/1592)

1. Disable failing pr2 test for dart
    * [Pull request #1540](https://bitbucket.org/osrf/gazebo/pull-request/1540)
    * [Issue #1435](https://bitbucket.org/osrf/gazebo/issue/1435)

### Gazebo 5.1.0 (2015-03-20)
1. Backport pull request #1527 (FindOGRE.cmake for non-Debian systems)
  * [Pull request #1532](https://bitbucket.org/osrf/gazebo/pull-request/1532)

1. Respect system cflags when not using USE_UPSTREAM_CFLAGS
  * [Pull request #1531](https://bitbucket.org/osrf/gazebo/pull-request/1531)

1. Allow light manipulation
  * [Pull request #1529](https://bitbucket.org/osrf/gazebo/pull-request/1529)

1. Allow sdformat 2.3.1+ or 3+ and fix tests
  * [Pull request #1484](https://bitbucket.org/osrf/gazebo/pull-request/1484)

1. Add Link::GetWorldAngularMomentum function and test.
  * [Pull request #1482](https://bitbucket.org/osrf/gazebo/pull-request/1482)

1. Preserve previous GAZEBO_MODEL_PATH values when sourcing setup.sh
  * [Pull request #1430](https://bitbucket.org/osrf/gazebo/pull-request/1430)

1. Implement Coulomb joint friction for DART
  * [Pull request #1427](https://bitbucket.org/osrf/gazebo/pull-request/1427)
  * [Issue #1281](https://bitbucket.org/osrf/gazebo/issue/1281)

1. Fix simple shape normals.
    * [Pull request #1477](https://bitbucket.org/osrf/gazebo/pull-request/1477)
    * [Issue #1369](https://bitbucket.org/osrf/gazebo/issue/1369)

1. Use Msg-to-SDF conversion functions in tests, add ServerFixture::SpawnModel(msgs::Model).
    * [Pull request #1466](https://bitbucket.org/osrf/gazebo/pull-request/1466)

1. Added Model Msg-to-SDF conversion functions and test.
    * [Pull request #1429](https://bitbucket.org/osrf/gazebo/pull-request/1429)

1. Added Joint Msg-to-SDF conversion functions and test.
    * [Pull request #1419](https://bitbucket.org/osrf/gazebo/pull-request/1419)

1. Added Visual, Material Msg-to-SDF conversion functions and ShaderType to string conversion functions.
    * [Pull request #1415](https://bitbucket.org/osrf/gazebo/pull-request/1415)

1. Implement Coulomb joint friction for BulletSliderJoint
  * [Pull request #1452](https://bitbucket.org/osrf/gazebo/pull-request/1452)
  * [Issue #1348](https://bitbucket.org/osrf/gazebo/issue/1348)

### Gazebo 5.0.0 (2015-01-27)
1. Support for using [digital elevation maps](http://gazebosim.org/tutorials?tut=dem) has been added to debian packages.

1. C++11 support (C++11 compatible compiler is now required)
    * [Pull request #1340](https://bitbucket.org/osrf/gazebo/pull-request/1340)

1. Implemented private data pointer for the World class.
    * [Pull request #1383](https://bitbucket.org/osrf/gazebo/pull-request/1383)

1. Implemented private data pointer for the Scene class.
    * [Pull request #1385](https://bitbucket.org/osrf/gazebo/pull-request/1385)

1. Added a events::Event::resetWorld event that is triggered when World::Reset is called.
    * [Pull request #1332](https://bitbucket.org/osrf/gazebo/pull-request/1332)
    * [Issue #1375](https://bitbucket.org/osrf/gazebo/issue/1375)

1. Fixed `math::Box::GetCenter` functionality.
    * [Pull request #1278](https://bitbucket.org/osrf/gazebo/pull-request/1278)
    * [Issue #1327](https://bitbucket.org/osrf/gazebo/issue/1327)

1. Added a GUI timer plugin that facilitates the display and control a timer inside the Gazebo UI.
    * [Pull request #1270](https://bitbucket.org/osrf/gazebo/pull-request/1270)

1. Added ability to load plugins via SDF.
    * [Pull request #1261](https://bitbucket.org/osrf/gazebo/pull-request/1261)

1. Added GUIEvent to hide/show the left GUI pane.
    * [Pull request #1269](https://bitbucket.org/osrf/gazebo/pull-request/1269)

1. Modified KeyEventHandler and GLWidget so that hotkeys can be suppressed by custom KeyEvents set up by developers
    * [Pull request #1251](https://bitbucket.org/osrf/gazebo/pull-request/1251)

1. Added ability to read the directory where the log files are stored.
    * [Pull request #1277](https://bitbucket.org/osrf/gazebo/pull-request/1277)

1. Implemented a simulation cloner
    * [Pull request #1180](https://bitbucket.org/osrf/gazebo/pull-request/1180/clone-a-simulation)

1. Added GUI overlay plugins. Users can now write a Gazebo + QT plugin that displays widgets over the render window.
  * [Pull request #1181](https://bitbucket.org/osrf/gazebo/pull-request/1181)

1. Change behavior of Joint::SetVelocity, add Joint::SetVelocityLimit(unsigned int, double)
  * [Pull request #1218](https://bitbucket.org/osrf/gazebo/pull-request/1218)
  * [Issue #964](https://bitbucket.org/osrf/gazebo/issue/964)

1. Implement Coulomb joint friction for ODE
  * [Pull request #1221](https://bitbucket.org/osrf/gazebo/pull-request/1221)
  * [Issue #381](https://bitbucket.org/osrf/gazebo/issue/381)

1. Implement Coulomb joint friction for BulletHingeJoint
  * [Pull request #1317](https://bitbucket.org/osrf/gazebo/pull-request/1317)
  * [Issue #1348](https://bitbucket.org/osrf/gazebo/issue/1348)

1. Implemented camera lens distortion.
  * [Pull request #1213](https://bitbucket.org/osrf/gazebo/pull-request/1213)

1. Kill rogue gzservers left over from failed INTEGRATION_world_clone tests
   and improve robustness of `UNIT_gz_TEST`
  * [Pull request #1232](https://bitbucket.org/osrf/gazebo/pull-request/1232)
  * [Issue #1299](https://bitbucket.org/osrf/gazebo/issue/1299)

1. Added RenderWidget::ShowToolbar to toggle visibility of top toolbar.
  * [Pull request #1248](https://bitbucket.org/osrf/gazebo/pull-request/1248)

1. Fix joint axis visualization.
  * [Pull request #1258](https://bitbucket.org/osrf/gazebo/pull-request/1258)

1. Change UserCamera view control via joysticks. Clean up rate control vs. pose control.
   see UserCamera::OnJoyPose and UserCamera::OnJoyTwist. Added view twist control toggle
   with joystick button 1.
  * [Pull request #1249](https://bitbucket.org/osrf/gazebo/pull-request/1249)

1. Added RenderWidget::GetToolbar to get the top toolbar and change its actions on ModelEditor.
    * [Pull request #1263](https://bitbucket.org/osrf/gazebo/pull-request/1263)

1. Added accessor for MainWindow graphical widget to GuiIface.
    * [Pull request #1250](https://bitbucket.org/osrf/gazebo/pull-request/1250)

1. Added a ConfigWidget class that takes in a google protobuf message and generates widgets for configuring the fields in the message
    * [Pull request #1285](https://bitbucket.org/osrf/gazebo/pull-request/1285)

1. Added GLWidget::OnModelEditor when model editor is triggered, and MainWindow::OnEditorGroup to manually uncheck editor actions.
    * [Pull request #1283](https://bitbucket.org/osrf/gazebo/pull-request/1283)

1. Added Collision, Geometry, Inertial, Surface Msg-to-SDF conversion functions.
    * [Pull request #1315](https://bitbucket.org/osrf/gazebo/pull-request/1315)

1. Added "button modifier" fields (control, shift, and alt) to common::KeyEvent.
    * [Pull request #1325](https://bitbucket.org/osrf/gazebo/pull-request/1325)

1. Added inputs for environment variable GAZEBO_GUI_INI_FILE for reading a custom .ini file.
    * [Pull request #1252](https://bitbucket.org/osrf/gazebo/pull-request/1252)

1. Fixed crash on "permission denied" bug, added insert_model integration test.
    * [Pull request #1329](https://bitbucket.org/osrf/gazebo/pull-request/1329/)

1. Enable simbody joint tests, implement `SimbodyJoint::GetParam`, create
   `Joint::GetParam`, fix bug in `BulletHingeJoint::SetParam`.
    * [Pull request #1404](https://bitbucket.org/osrf/gazebo/pull-request/1404/)

1. Building editor updates
    1. Fixed inspector resizing.
        * [Pull request #1230](https://bitbucket.org/osrf/gazebo/pull-request/1230)
        * [Issue #395](https://bitbucket.org/osrf/gazebo/issue/395)

    1. Doors and windows move proportionally with wall.
        * [Pull request #1231](https://bitbucket.org/osrf/gazebo/pull-request/1231)
        * [Issue #368](https://bitbucket.org/osrf/gazebo/issue/368)

    1. Inspector dialogs stay on top.
        * [Pull request #1229](https://bitbucket.org/osrf/gazebo/pull-request/1229)
        * [Issue #417](https://bitbucket.org/osrf/gazebo/issue/417)

    1. Make model name editable on palette.
        * [Pull request #1239](https://bitbucket.org/osrf/gazebo/pull-request/1239)

    1. Import background image and improve add/delete levels.
        * [Pull request #1214](https://bitbucket.org/osrf/gazebo/pull-request/1214)
        * [Issue #422](https://bitbucket.org/osrf/gazebo/issue/422)
        * [Issue #361](https://bitbucket.org/osrf/gazebo/issue/361)

    1. Fix changing draw mode.
        * [Pull request #1233](https://bitbucket.org/osrf/gazebo/pull-request/1233)
        * [Issue #405](https://bitbucket.org/osrf/gazebo/issue/405)

    1. Tips on palette's top-right corner.
        * [Pull request #1241](https://bitbucket.org/osrf/gazebo/pull-request/1241)

    1. New buttons and layout for the palette.
        * [Pull request #1242](https://bitbucket.org/osrf/gazebo/pull-request/1242)

    1. Individual wall segments instead of polylines.
        * [Pull request #1246](https://bitbucket.org/osrf/gazebo/pull-request/1246)
        * [Issue #389](https://bitbucket.org/osrf/gazebo/issue/389)
        * [Issue #415](https://bitbucket.org/osrf/gazebo/issue/415)

    1. Fix exiting and saving, exiting when there's nothing drawn, fix text on popups.
        * [Pull request #1296](https://bitbucket.org/osrf/gazebo/pull-request/1296)

    1. Display measure for selected wall segment.
        * [Pull request #1291](https://bitbucket.org/osrf/gazebo/pull-request/1291)
        * [Issue #366](https://bitbucket.org/osrf/gazebo/issue/366)

    1. Highlight selected item's 3D visual.
        * [Pull request #1292](https://bitbucket.org/osrf/gazebo/pull-request/1292)

    1. Added color picker to inspector dialogs.
        * [Pull request #1298](https://bitbucket.org/osrf/gazebo/pull-request/1298)

    1. Snapping on by default, off holding Shift. Improved snapping.
        * [Pull request #1304](https://bitbucket.org/osrf/gazebo/pull-request/1304)

    1. Snap walls to length increments, moved scale to SegmentItem and added Get/SetScale, added SegmentItem::SnapAngle and SegmentItem::SnapLength.
        * [Pull request #1311](https://bitbucket.org/osrf/gazebo/pull-request/1311)

    1. Make buildings available in "Insert Models" tab, improve save flow.
        * [Pull request #1312](https://bitbucket.org/osrf/gazebo/pull-request/1312)

    1. Added EditorItem::SetHighlighted.
        * [Pull request #1308](https://bitbucket.org/osrf/gazebo/pull-request/1308)

    1. Current level is transparent, lower levels opaque, higher levels invisible.
        * [Pull request #1303](https://bitbucket.org/osrf/gazebo/pull-request/1303)

    1. Detach all child manips when item is deleted, added BuildingMaker::DetachAllChildren.
        * [Pull request #1316](https://bitbucket.org/osrf/gazebo/pull-request/1316)

    1. Added texture picker to inspector dialogs.
        * [Pull request #1306](https://bitbucket.org/osrf/gazebo/pull-request/1306)

    1. Measures for doors and windows. Added RectItem::angleOnWall and related Get/Set.
        * [Pull request #1322](https://bitbucket.org/osrf/gazebo/pull-request/1322)
        * [Issue #370](https://bitbucket.org/osrf/gazebo/issue/370)

    1. Added Gazebo/BuildingFrame material to display holes for doors and windows on walls.
        * [Pull request #1338](https://bitbucket.org/osrf/gazebo/pull-request/1338)

    1. Added Gazebo/Bricks material to be used as texture on the building editor.
        * [Pull request #1333](https://bitbucket.org/osrf/gazebo/pull-request/1333)

    1. Pick colors from the palette and assign on 3D view. Added mouse and key event handlers to BuildingMaker, and events to communicate from BuildingModelManip to EditorItem.
        * [Pull request #1336](https://bitbucket.org/osrf/gazebo/pull-request/1336)

    1. Pick textures from the palette and assign in 3D view.
        * [Pull request #1368](https://bitbucket.org/osrf/gazebo/pull-request/1368)

1. Model editor updates
    1. Fix adding/removing event filters .
        * [Pull request #1279](https://bitbucket.org/osrf/gazebo/pull-request/1279)

    1. Enabled multi-selection and align tool inside model editor.
        * [Pull request #1302](https://bitbucket.org/osrf/gazebo/pull-request/1302)
        * [Issue #1323](https://bitbucket.org/osrf/gazebo/issue/1323)

    1. Enabled snap mode inside model editor.
        * [Pull request #1331](https://bitbucket.org/osrf/gazebo/pull-request/1331)
        * [Issue #1318](https://bitbucket.org/osrf/gazebo/issue/1318)

    1. Implemented copy/pasting of links.
        * [Pull request #1330](https://bitbucket.org/osrf/gazebo/pull-request/1330)

1. GUI publishes model selection information on ~/selection topic.
    * [Pull request #1318](https://bitbucket.org/osrf/gazebo/pull-request/1318)

## Gazebo 4.0

### Gazebo 4.x.x (2015-xx-xx)

1. Fix build for Bullet 2.83, enable angle wrapping for BulletHingeJoint
    * [Pull request #1664](https://bitbucket.org/osrf/gazebo/pull-request/1664)

### Gazebo 4.1.3 (2015-05-07)

1. Fix saving visual geom SDF values
    * [Pull request #1597](https://bitbucket.org/osrf/gazebo/pull-request/1597)
1. Fix heightmap model texture loading.
    * [Pull request #1595](https://bitbucket.org/osrf/gazebo/pull-request/1595)
1. Fix visual collision scale on separate client
    * [Pull request #1585](https://bitbucket.org/osrf/gazebo/pull-request/1585)
1. Fix several clang compiler warnings
    * [Pull request #1594](https://bitbucket.org/osrf/gazebo/pull-request/1594)
1. Fix blank save / browse dialogs
    * [Pull request #1544](https://bitbucket.org/osrf/gazebo/pull-request/1544)

### Gazebo 4.1.2 (2015-03-20)

1. Fix quaternion documentation: target Gazebo_4.1
    * [Pull request #1525](https://bitbucket.org/osrf/gazebo/pull-request/1525)
1. Speed up World::Step in loops
    * [Pull request #1492](https://bitbucket.org/osrf/gazebo/pull-request/1492)
1. Reduce selection buffer updates -> 4.1
    * [Pull request #1494](https://bitbucket.org/osrf/gazebo/pull-request/1494)
1. Fix loading of SimbodyPhysics parameters
    * [Pull request #1474](https://bitbucket.org/osrf/gazebo/pull-request/1474)
1. Fix heightmap on OSX -> 4.1
    * [Pull request #1455](https://bitbucket.org/osrf/gazebo/pull-request/1455)
1. Remove extra pose tag in a world file that should not be there
    * [Pull request #1458](https://bitbucket.org/osrf/gazebo/pull-request/1458)
1. Better fix for #236 for IMU that doesn't require ABI changes
    * [Pull request #1448](https://bitbucket.org/osrf/gazebo/pull-request/1448)
1. Fix regression of #236 for ImuSensor in 4.1
    * [Pull request #1446](https://bitbucket.org/osrf/gazebo/pull-request/1446)
1. Preserve previous GAZEBO_MODEL_PATH values when sourcing setup.sh
    * [Pull request #1430](https://bitbucket.org/osrf/gazebo/pull-request/1430)
1. issue #857: fix segfault for simbody screw joint when setting limits due to uninitialized limitForce.
    * [Pull request #1423](https://bitbucket.org/osrf/gazebo/pull-request/1423)
1. Allow multiple contact sensors per link (#960)
    * [Pull request #1413](https://bitbucket.org/osrf/gazebo/pull-request/1413)
1. Fix for issue #351, ODE World Step
    * [Pull request #1406](https://bitbucket.org/osrf/gazebo/pull-request/1406)
1. Disable failing InelasticCollision/0 test (#1394)
    * [Pull request #1405](https://bitbucket.org/osrf/gazebo/pull-request/1405)
1. Prevent out of bounds array access in SkidSteerDrivePlugin (found by cppcheck 1.68)
    * [Pull request #1379](https://bitbucket.org/osrf/gazebo/pull-request/1379)

### Gazebo 4.1.1 (2015-01-15)

1. Fix BulletPlaneShape bounding box (#1265)
    * [Pull request #1367](https://bitbucket.org/osrf/gazebo/pull-request/1367)
1. Fix dart linking errors on osx
    * [Pull request #1372](https://bitbucket.org/osrf/gazebo/pull-request/1372)
1. Update to player interfaces
    * [Pull request #1324](https://bitbucket.org/osrf/gazebo/pull-request/1324)
1. Handle GpuLaser name collisions (#1403)
    * [Pull request #1360](https://bitbucket.org/osrf/gazebo/pull-request/1360)
1. Add checks for handling array's with counts of zero, and read specular values
    * [Pull request #1339](https://bitbucket.org/osrf/gazebo/pull-request/1339)
1. Fix model list widget test
    * [Pull request #1327](https://bitbucket.org/osrf/gazebo/pull-request/1327)
1. Fix ogre includes
    * [Pull request #1323](https://bitbucket.org/osrf/gazebo/pull-request/1323)

### Gazebo 4.1.0 (2014-11-20)

1. Modified GUI rendering to improve the rendering update rate.
    * [Pull request #1487](https://bitbucket.org/osrf/gazebo/pull-request/1487)
1. Add ArrangePlugin for arranging groups of models.
   Also add Model::ResetPhysicsStates to call Link::ResetPhysicsStates
   recursively on all links in model.
    * [Pull request #1208](https://bitbucket.org/osrf/gazebo/pull-request/1208)
1. The `gz model` command line tool will output model info using either `-i` for complete info, or `-p` for just the model pose.
    * [Pull request #1212](https://bitbucket.org/osrf/gazebo/pull-request/1212)
    * [DRCSim Issue #389](https://bitbucket.org/osrf/drcsim/issue/389)
1. Added SignalStats class for computing incremental signal statistics.
    * [Pull request #1198](https://bitbucket.org/osrf/gazebo/pull-request/1198)
1. Add InitialVelocityPlugin to setting the initial state of links
    * [Pull request #1237](https://bitbucket.org/osrf/gazebo/pull-request/1237)
1. Added Quaternion::Integrate function.
    * [Pull request #1255](https://bitbucket.org/osrf/gazebo/pull-request/1255)
1. Added ConvertJointType functions, display more joint info on model list.
    * [Pull request #1259](https://bitbucket.org/osrf/gazebo/pull-request/1259)
1. Added ModelListWidget::AddProperty, removed unnecessary checks on ModelListWidget.
    * [Pull request #1271](https://bitbucket.org/osrf/gazebo/pull-request/1271)
1. Fix loading collada meshes with unsupported input semantics.
    * [Pull request #1319](https://bitbucket.org/osrf/gazebo/pull-request/1319)

### Gazebo 4.0.2 (2014-09-23)

1. Fix and improve mechanism to generate pkgconfig libs
    * [Pull request #1207](https://bitbucket.org/osrf/gazebo/pull-request/1207)
    * [Issue #1284](https://bitbucket.org/osrf/gazebo/issue/1284)
1. Added arat.world
    * [Pull request #1205](https://bitbucket.org/osrf/gazebo/pull-request/1205)
1. Update gzprop to output zip files.
    * [Pull request #1197](https://bitbucket.org/osrf/gazebo/pull-request/1197)
1. Make Collision::GetShape a const function
    * [Pull requset #1189](https://bitbucket.org/osrf/gazebo/pull-request/1189)
1. Install missing physics headers
    * [Pull requset #1183](https://bitbucket.org/osrf/gazebo/pull-request/1183)
1. Remove SimbodyLink::AddTorque console message
    * [Pull requset #1185](https://bitbucket.org/osrf/gazebo/pull-request/1185)
1. Fix log xml
    * [Pull requset #1188](https://bitbucket.org/osrf/gazebo/pull-request/1188)

### Gazebo 4.0.0 (2014-08-08)

1. Added lcov support to cmake
    * [Pull request #1047](https://bitbucket.org/osrf/gazebo/pull-request/1047)
1. Fixed memory leak in image conversion
    * [Pull request #1057](https://bitbucket.org/osrf/gazebo/pull-request/1057)
1. Removed deprecated function
    * [Pull request #1067](https://bitbucket.org/osrf/gazebo/pull-request/1067)
1. Improved collada loading performance
    * [Pull request #1066](https://bitbucket.org/osrf/gazebo/pull-request/1066)
    * [Pull request #1082](https://bitbucket.org/osrf/gazebo/pull-request/1082)
    * [Issue #1134](https://bitbucket.org/osrf/gazebo/issue/1134)
1. Implemented a collada exporter
    * [Pull request #1064](https://bitbucket.org/osrf/gazebo/pull-request/1064)
1. Force torque sensor now makes use of sensor's pose.
    * [Pull request #1076](https://bitbucket.org/osrf/gazebo/pull-request/1076)
    * [Issue #940](https://bitbucket.org/osrf/gazebo/issue/940)
1. Fix Model::GetLinks segfault
    * [Pull request #1093](https://bitbucket.org/osrf/gazebo/pull-request/1093)
1. Fix deleting and saving lights in gzserver
    * [Pull request #1094](https://bitbucket.org/osrf/gazebo/pull-request/1094)
    * [Issue #1182](https://bitbucket.org/osrf/gazebo/issue/1182)
    * [Issue #346](https://bitbucket.org/osrf/gazebo/issue/346)
1. Fix Collision::GetWorldPose. The pose of a collision would not update properly.
    * [Pull request #1049](https://bitbucket.org/osrf/gazebo/pull-request/1049)
    * [Issue #1124](https://bitbucket.org/osrf/gazebo/issue/1124)
1. Fixed the animate_box and animate_joints examples
    * [Pull request #1086](https://bitbucket.org/osrf/gazebo/pull-request/1086)
1. Integrated Oculus Rift functionality
    * [Pull request #1074](https://bitbucket.org/osrf/gazebo/pull-request/1074)
    * [Pull request #1136](https://bitbucket.org/osrf/gazebo/pull-request/1136)
    * [Pull request #1139](https://bitbucket.org/osrf/gazebo/pull-request/1139)
1. Updated Base::GetScopedName
    * [Pull request #1104](https://bitbucket.org/osrf/gazebo/pull-request/1104)
1. Fix collada loader from adding duplicate materials into a Mesh
    * [Pull request #1105](https://bitbucket.org/osrf/gazebo/pull-request/1105)
    * [Issue #1180](https://bitbucket.org/osrf/gazebo/issue/1180)
1. Integrated Razer Hydra functionality
    * [Pull request #1083](https://bitbucket.org/osrf/gazebo/pull-request/1083)
    * [Pull request #1109](https://bitbucket.org/osrf/gazebo/pull-request/1109)
1. Added ability to copy and paste models in the GUI
    * [Pull request #1103](https://bitbucket.org/osrf/gazebo/pull-request/1103)
1. Removed unnecessary inclusion of gazebo.hh and common.hh in plugins
    * [Pull request #1111](https://bitbucket.org/osrf/gazebo/pull-request/1111)
1. Added ability to specify custom road textures
    * [Pull request #1027](https://bitbucket.org/osrf/gazebo/pull-request/1027)
1. Added support for DART 4.1
    * [Pull request #1113](https://bitbucket.org/osrf/gazebo/pull-request/1113)
    * [Pull request #1132](https://bitbucket.org/osrf/gazebo/pull-request/1132)
    * [Pull request #1134](https://bitbucket.org/osrf/gazebo/pull-request/1134)
    * [Pull request #1154](https://bitbucket.org/osrf/gazebo/pull-request/1154)
1. Allow position of joints to be directly set.
    * [Pull request #1097](https://bitbucket.org/osrf/gazebo/pull-request/1097)
    * [Issue #1138](https://bitbucket.org/osrf/gazebo/issue/1138)
1. Added extruded polyline geometry
    * [Pull request #1026](https://bitbucket.org/osrf/gazebo/pull-request/1026)
1. Fixed actor animation
    * [Pull request #1133](https://bitbucket.org/osrf/gazebo/pull-request/1133)
    * [Pull request #1141](https://bitbucket.org/osrf/gazebo/pull-request/1141)
1. Generate a versioned cmake config file
    * [Pull request #1153](https://bitbucket.org/osrf/gazebo/pull-request/1153)
    * [Issue #1226](https://bitbucket.org/osrf/gazebo/issue/1226)
1. Added KMeans class
    * [Pull request #1147](https://bitbucket.org/osrf/gazebo/pull-request/1147)
1. Added --summary-range feature to bitbucket pullrequest tool
    * [Pull request #1156](https://bitbucket.org/osrf/gazebo/pull-request/1156)
1. Updated web links
    * [Pull request #1159](https://bitbucket.org/osrf/gazebo/pull-request/1159)
1. Update tests
    * [Pull request #1155](https://bitbucket.org/osrf/gazebo/pull-request/1155)
    * [Pull request #1143](https://bitbucket.org/osrf/gazebo/pull-request/1143)
    * [Pull request #1138](https://bitbucket.org/osrf/gazebo/pull-request/1138)
    * [Pull request #1140](https://bitbucket.org/osrf/gazebo/pull-request/1140)
    * [Pull request #1127](https://bitbucket.org/osrf/gazebo/pull-request/1127)
    * [Pull request #1115](https://bitbucket.org/osrf/gazebo/pull-request/1115)
    * [Pull request #1102](https://bitbucket.org/osrf/gazebo/pull-request/1102)
    * [Pull request #1087](https://bitbucket.org/osrf/gazebo/pull-request/1087)
    * [Pull request #1084](https://bitbucket.org/osrf/gazebo/pull-request/1084)

## Gazebo 3.0

### Gazebo 3.x.x (yyyy-mm-dd)

1. Fixed sonar and wireless sensor visualization
    * [Pull request #1254](https://bitbucket.org/osrf/gazebo/pull-request/1254)
1. Update visual bounding box when model is selected
    * [Pull request #1280](https://bitbucket.org/osrf/gazebo/pull-request/1280)

### Gazebo 3.1.0 (2014-08-08)

1. Implemented Simbody::Link::Set*Vel
    * [Pull request #1160](https://bitbucket.org/osrf/gazebo/pull-request/1160)
    * [Issue #1012](https://bitbucket.org/osrf/gazebo/issue/1012)
1. Added World::RemoveModel function
    * [Pull request #1106](https://bitbucket.org/osrf/gazebo/pull-request/1106)
    * [Issue #1177](https://bitbucket.org/osrf/gazebo/issue/1177)
1. Fix exit from camera follow mode using the escape key
    * [Pull request #1137](https://bitbucket.org/osrf/gazebo/pull-request/1137)
    * [Issue #1220](https://bitbucket.org/osrf/gazebo/issue/1220)
1. Added support for SDF joint spring stiffness and reference positions
    * [Pull request #1117](https://bitbucket.org/osrf/gazebo/pull-request/1117)
1. Removed the gzmodel_create script
    * [Pull request #1130](https://bitbucket.org/osrf/gazebo/pull-request/1130)
1. Added Vector2 dot product
    * [Pull request #1101](https://bitbucket.org/osrf/gazebo/pull-request/1101)
1. Added SetPositionPID and SetVelocityPID to JointController
    * [Pull request #1091](https://bitbucket.org/osrf/gazebo/pull-request/1091)
1. Fix gzclient startup crash with ogre 1.9
    * [Pull request #1098](https://bitbucket.org/osrf/gazebo/pull-request/1098)
    * [Issue #996](https://bitbucket.org/osrf/gazebo/issue/996)
1. Update the bitbucket_pullrequests tool
    * [Pull request #1108](https://bitbucket.org/osrf/gazebo/pull-request/1108)
1. Light properties now remain in place after move by the user via the GUI.
    * [Pull request #1110](https://bitbucket.org/osrf/gazebo/pull-request/1110)
    * [Issue #1211](https://bitbucket.org/osrf/gazebo/issue/1211)
1. Allow position of joints to be directly set.
    * [Pull request #1096](https://bitbucket.org/osrf/gazebo/pull-request/1096)
    * [Issue #1138](https://bitbucket.org/osrf/gazebo/issue/1138)

### Gazebo 3.0.0 (2014-04-11)

1. Fix bug when deleting the sun light
    * [Pull request #1088](https://bitbucket.org/osrf/gazebo/pull-request/1088)
    * [Issue #1133](https://bitbucket.org/osrf/gazebo/issue/1133)
1. Fix ODE screw joint
    * [Pull request #1078](https://bitbucket.org/osrf/gazebo/pull-request/1078)
    * [Issue #1167](https://bitbucket.org/osrf/gazebo/issue/1167)
1. Update joint integration tests
    * [Pull request #1081](https://bitbucket.org/osrf/gazebo/pull-request/1081)
1. Fixed false positives in cppcheck.
    * [Pull request #1061](https://bitbucket.org/osrf/gazebo/pull-request/1061)
1. Made joint axis reference frame relative to child, and updated simbody and dart accordingly.
    * [Pull request #1069](https://bitbucket.org/osrf/gazebo/pull-request/1069)
    * [Issue #494](https://bitbucket.org/osrf/gazebo/issue/494)
    * [Issue #1143](https://bitbucket.org/osrf/gazebo/issue/1143)
1. Added ability to pass vector of strings to SetupClient and SetupServer
    * [Pull request #1068](https://bitbucket.org/osrf/gazebo/pull-request/1068)
    * [Issue #1132](https://bitbucket.org/osrf/gazebo/issue/1132)
1. Fix error correction in screw constraints for ODE
    * [Pull request #1070](https://bitbucket.org/osrf/gazebo/pull-request/1070)
    * [Issue #1159](https://bitbucket.org/osrf/gazebo/issue/1159)
1. Improved pkgconfig with SDF
    * [Pull request #1062](https://bitbucket.org/osrf/gazebo/pull-request/1062)
1. Added a plugin to simulate aero dynamics
    * [Pull request #905](https://bitbucket.org/osrf/gazebo/pull-request/905)
1. Updated bullet support
    * [Issue #1069](https://bitbucket.org/osrf/gazebo/issue/1069)
    * [Pull request #1011](https://bitbucket.org/osrf/gazebo/pull-request/1011)
    * [Pull request #996](https://bitbucket.org/osrf/gazebo/pull-request/966)
    * [Pull request #1024](https://bitbucket.org/osrf/gazebo/pull-request/1024)
1. Updated simbody support
    * [Pull request #995](https://bitbucket.org/osrf/gazebo/pull-request/995)
1. Updated worlds to SDF 1.5
    * [Pull request #1021](https://bitbucket.org/osrf/gazebo/pull-request/1021)
1. Improvements to ODE
    * [Pull request #1001](https://bitbucket.org/osrf/gazebo/pull-request/1001)
    * [Pull request #1014](https://bitbucket.org/osrf/gazebo/pull-request/1014)
    * [Pull request #1015](https://bitbucket.org/osrf/gazebo/pull-request/1015)
    * [Pull request #1016](https://bitbucket.org/osrf/gazebo/pull-request/1016)
1. New command line tool
    * [Pull request #972](https://bitbucket.org/osrf/gazebo/pull-request/972)
1. Graphical user interface improvements
    * [Pull request #971](https://bitbucket.org/osrf/gazebo/pull-request/971)
    * [Pull request #1013](https://bitbucket.org/osrf/gazebo/pull-request/1013)
    * [Pull request #989](https://bitbucket.org/osrf/gazebo/pull-request/989)
1. Created a friction pyramid class
    * [Pull request #935](https://bitbucket.org/osrf/gazebo/pull-request/935)
1. Added GetWorldEnergy functions to Model, Joint, and Link
    * [Pull request #1017](https://bitbucket.org/osrf/gazebo/pull-request/1017)
1. Preparing Gazebo for admission into Ubuntu
    * [Pull request #969](https://bitbucket.org/osrf/gazebo/pull-request/969)
    * [Pull request #998](https://bitbucket.org/osrf/gazebo/pull-request/998)
    * [Pull request #1002](https://bitbucket.org/osrf/gazebo/pull-request/1002)
1. Add method for querying if useImplicitStiffnessDamping flag is set for a given joint
    * [Issue #629](https://bitbucket.org/osrf/gazebo/issue/629)
    * [Pull request #1006](https://bitbucket.org/osrf/gazebo/pull-request/1006)
1. Fix joint axis frames
    * [Issue #494](https://bitbucket.org/osrf/gazebo/issue/494)
    * [Pull request #963](https://bitbucket.org/osrf/gazebo/pull-request/963)
1. Compute joint anchor pose relative to parent
    * [Issue #1029](https://bitbucket.org/osrf/gazebo/issue/1029)
    * [Pull request #982](https://bitbucket.org/osrf/gazebo/pull-request/982)
1. Cleanup the installed worlds
    * [Issue #1036](https://bitbucket.org/osrf/gazebo/issue/1036)
    * [Pull request #984](https://bitbucket.org/osrf/gazebo/pull-request/984)
1. Update to the GPS sensor
    * [Issue #1059](https://bitbucket.org/osrf/gazebo/issue/1059)
    * [Pull request #978](https://bitbucket.org/osrf/gazebo/pull-request/978)
1. Removed libtool from plugin loading
    * [Pull request #981](https://bitbucket.org/osrf/gazebo/pull-request/981)
1. Added functions to get inertial information for a link in the world frame.
    * [Pull request #1005](https://bitbucket.org/osrf/gazebo/pull-request/1005)

## Gazebo 2.0

### Gazebo 2.2.6 (2015-09-28)

1. Backport fixes to setup.sh from pull request #1430 to 2.2 branch
    * [Pull request 1889](https://bitbucket.org/osrf/gazebo/pull-request/1889)
1. Fix heightmap texture loading (2.2)
    * [Pull request 1596](https://bitbucket.org/osrf/gazebo/pull-request/1596)
1. Prevent out of bounds array access in SkidSteerDrivePlugin (found by cppcheck 1.68)
    * [Pull request 1379](https://bitbucket.org/osrf/gazebo/pull-request/1379)
1. Fix build with boost 1.57 for 2.2 branch (#1399)
    * [Pull request 1358](https://bitbucket.org/osrf/gazebo/pull-request/1358)
1. Fix manpage test failures by incrementing year to 2015
    * [Pull request 1361](https://bitbucket.org/osrf/gazebo/pull-request/1361)
1. Fix build for OS X 10.10 (#1304, #1289)
    * [Pull request 1346](https://bitbucket.org/osrf/gazebo/pull-request/1346)
1. Restore ODELink ABI, use Link variables instead (#1354)
    * [Pull request 1347](https://bitbucket.org/osrf/gazebo/pull-request/1347)
1. Fix inertia_ratio test
    * [Pull request 1344](https://bitbucket.org/osrf/gazebo/pull-request/1344)
1. backport collision visual fix -> 2.2
    * [Pull request 1343](https://bitbucket.org/osrf/gazebo/pull-request/1343)
1. Fix two code_check errors on 2.2
    * [Pull request 1314](https://bitbucket.org/osrf/gazebo/pull-request/1314)
1. issue #243 fix Link::GetWorldLinearAccel and Link::GetWorldAngularAccel for ODE
    * [Pull request 1284](https://bitbucket.org/osrf/gazebo/pull-request/1284)

### Gazebo 2.2.3 (2014-04-29)

1. Removed redundant call to World::Init
    * [Pull request #1107](https://bitbucket.org/osrf/gazebo/pull-request/1107)
    * [Issue #1208](https://bitbucket.org/osrf/gazebo/issue/1208)
1. Return proper error codes when gazebo exits
    * [Pull request #1085](https://bitbucket.org/osrf/gazebo/pull-request/1085)
    * [Issue #1178](https://bitbucket.org/osrf/gazebo/issue/1178)
1. Fixed Camera::GetWorldRotation().
    * [Pull request #1071](https://bitbucket.org/osrf/gazebo/pull-request/1071)
    * [Issue #1087](https://bitbucket.org/osrf/gazebo/issue/1087)
1. Fixed memory leak in image conversion
    * [Pull request #1073](https://bitbucket.org/osrf/gazebo/pull-request/1073)

### Gazebo 2.2.1 (xxxx-xx-xx)

1. Fix heightmap model texture loading.
    * [Pull request #1596](https://bitbucket.org/osrf/gazebo/pull-request/1596)

### Gazebo 2.2.0 (2014-01-10)

1. Fix compilation when using OGRE-1.9 (full support is being worked on)
    * [Issue #994](https://bitbucket.org/osrf/gazebo/issue/994)
    * [Issue #995](https://bitbucket.org/osrf/gazebo/issue/995)
    * [Issue #996](https://bitbucket.org/osrf/gazebo/issue/996)
    * [Pull request #883](https://bitbucket.org/osrf/gazebo/pull-request/883)
1. Added unit test for issue 624.
    * [Issue #624](https://bitbucket.org/osrf/gazebo/issue/624).
    * [Pull request #889](https://bitbucket.org/osrf/gazebo/pull-request/889)
1. Use 3x3 PCF shadows for smoother shadows.
    * [Pull request #887](https://bitbucket.org/osrf/gazebo/pull-request/887)
1. Update manpage copyright to 2014.
    * [Pull request #893](https://bitbucket.org/osrf/gazebo/pull-request/893)
1. Added friction integration test .
    * [Pull request #885](https://bitbucket.org/osrf/gazebo/pull-request/885)
1. Fix joint anchor when link pose is not specified.
    * [Issue #978](https://bitbucket.org/osrf/gazebo/issue/978)
    * [Pull request #862](https://bitbucket.org/osrf/gazebo/pull-request/862)
1. Added (ESC) tooltip for GUI Selection Mode icon.
    * [Issue #993](https://bitbucket.org/osrf/gazebo/issue/993)
    * [Pull request #888](https://bitbucket.org/osrf/gazebo/pull-request/888)
1. Removed old comment about resolved issue.
    * [Issue #837](https://bitbucket.org/osrf/gazebo/issue/837)
    * [Pull request #880](https://bitbucket.org/osrf/gazebo/pull-request/880)
1. Made SimbodyLink::Get* function thread-safe
    * [Issue #918](https://bitbucket.org/osrf/gazebo/issue/918)
    * [Pull request #872](https://bitbucket.org/osrf/gazebo/pull-request/872)
1. Suppressed spurious gzlog messages in ODE::Body
    * [Issue #983](https://bitbucket.org/osrf/gazebo/issue/983)
    * [Pull request #875](https://bitbucket.org/osrf/gazebo/pull-request/875)
1. Fixed Force Torque Sensor Test by properly initializing some values.
    * [Issue #982](https://bitbucket.org/osrf/gazebo/issue/982)
    * [Pull request #869](https://bitbucket.org/osrf/gazebo/pull-request/869)
1. Added breakable joint plugin to support breakable walls.
    * [Pull request #865](https://bitbucket.org/osrf/gazebo/pull-request/865)
1. Used different tuple syntax to fix compilation on OSX mavericks.
    * [Issue #947](https://bitbucket.org/osrf/gazebo/issue/947)
    * [Pull request #858](https://bitbucket.org/osrf/gazebo/pull-request/858)
1. Fixed sonar test and deprecation warning.
    * [Pull request #856](https://bitbucket.org/osrf/gazebo/pull-request/856)
1. Speed up test compilation.
    * Part of [Issue #955](https://bitbucket.org/osrf/gazebo/issue/955)
    * [Pull request #846](https://bitbucket.org/osrf/gazebo/pull-request/846)
1. Added Joint::SetEffortLimit API
    * [Issue #923](https://bitbucket.org/osrf/gazebo/issue/923)
    * [Pull request #808](https://bitbucket.org/osrf/gazebo/pull-request/808)
1. Made bullet output less verbose.
    * [Pull request #839](https://bitbucket.org/osrf/gazebo/pull-request/839)
1. Convergence acceleration and stability tweak to make atlas_v3 stable
    * [Issue #895](https://bitbucket.org/osrf/gazebo/issue/895)
    * [Pull request #772](https://bitbucket.org/osrf/gazebo/pull-request/772)
1. Added colors, textures and world files for the SPL RoboCup environment
    * [Pull request #838](https://bitbucket.org/osrf/gazebo/pull-request/838)
1. Fixed bitbucket_pullrequests tool to work with latest BitBucket API.
    * [Issue #933](https://bitbucket.org/osrf/gazebo/issue/933)
    * [Pull request #841](https://bitbucket.org/osrf/gazebo/pull-request/841)
1. Fixed cppcheck warnings.
    * [Pull request #842](https://bitbucket.org/osrf/gazebo/pull-request/842)

### Gazebo 2.1.0 (2013-11-08)
1. Fix mainwindow unit test
    * [Pull request #752](https://bitbucket.org/osrf/gazebo/pull-request/752)
1. Visualize moment of inertia
    * Pull request [#745](https://bitbucket.org/osrf/gazebo/pull-request/745), [#769](https://bitbucket.org/osrf/gazebo/pull-request/769), [#787](https://bitbucket.org/osrf/gazebo/pull-request/787)
    * [Issue #203](https://bitbucket.org/osrf/gazebo/issue/203)
1. Update tool to count lines of code
    * [Pull request #758](https://bitbucket.org/osrf/gazebo/pull-request/758)
1. Implement World::Clear
    * Pull request [#785](https://bitbucket.org/osrf/gazebo/pull-request/785), [#804](https://bitbucket.org/osrf/gazebo/pull-request/804)
1. Improve Bullet support
    * [Pull request #805](https://bitbucket.org/osrf/gazebo/pull-request/805)
1. Fix doxygen spacing
    * [Pull request #740](https://bitbucket.org/osrf/gazebo/pull-request/740)
1. Add tool to generate model images for thepropshop.org
    * [Pull request #734](https://bitbucket.org/osrf/gazebo/pull-request/734)
1. Added paging support for terrains
    * [Pull request #707](https://bitbucket.org/osrf/gazebo/pull-request/707)
1. Added plugin path to LID_LIBRARY_PATH in setup.sh
    * [Pull request #750](https://bitbucket.org/osrf/gazebo/pull-request/750)
1. Fix for OSX
    * [Pull request #766](https://bitbucket.org/osrf/gazebo/pull-request/766)
    * [Pull request #786](https://bitbucket.org/osrf/gazebo/pull-request/786)
    * [Issue #906](https://bitbucket.org/osrf/gazebo/issue/906)
1. Update copyright information
    * [Pull request #771](https://bitbucket.org/osrf/gazebo/pull-request/771)
1. Enable screen dependent tests
    * [Pull request #764](https://bitbucket.org/osrf/gazebo/pull-request/764)
    * [Issue #811](https://bitbucket.org/osrf/gazebo/issue/811)
1. Fix gazebo command line help message
    * [Pull request #775](https://bitbucket.org/osrf/gazebo/pull-request/775)
    * [Issue #898](https://bitbucket.org/osrf/gazebo/issue/898)
1. Fix man page test
    * [Pull request #774](https://bitbucket.org/osrf/gazebo/pull-request/774)
1. Improve load time by reducing calls to RTShader::Update
    * [Pull request #773](https://bitbucket.org/osrf/gazebo/pull-request/773)
    * [Issue #877](https://bitbucket.org/osrf/gazebo/issue/877)
1. Fix joint visualization
    * [Pull request #776](https://bitbucket.org/osrf/gazebo/pull-request/776)
    * [Pull request #802](https://bitbucket.org/osrf/gazebo/pull-request/802)
    * [Issue #464](https://bitbucket.org/osrf/gazebo/issue/464)
1. Add helpers to fix NaN
    * [Pull request #742](https://bitbucket.org/osrf/gazebo/pull-request/742)
1. Fix model resizing via the GUI
    * [Pull request #763](https://bitbucket.org/osrf/gazebo/pull-request/763)
    * [Issue #885](https://bitbucket.org/osrf/gazebo/issue/885)
1. Simplify gzlog test by using sha1
    * [Pull request #781](https://bitbucket.org/osrf/gazebo/pull-request/781)
    * [Issue #837](https://bitbucket.org/osrf/gazebo/issue/837)
1. Enable cppcheck for header files
    * [Pull request #782](https://bitbucket.org/osrf/gazebo/pull-request/782)
    * [Issue #907](https://bitbucket.org/osrf/gazebo/issue/907)
1. Fix broken regression test
    * [Pull request #784](https://bitbucket.org/osrf/gazebo/pull-request/784)
    * [Issue #884](https://bitbucket.org/osrf/gazebo/issue/884)
1. All simbody and dart to pass tests
    * [Pull request #790](https://bitbucket.org/osrf/gazebo/pull-request/790)
    * [Issue #873](https://bitbucket.org/osrf/gazebo/issue/873)
1. Fix camera rotation from SDF
    * [Pull request #789](https://bitbucket.org/osrf/gazebo/pull-request/789)
    * [Issue #920](https://bitbucket.org/osrf/gazebo/issue/920)
1. Fix bitbucket pullrequest command line tool to match new API
    * [Pull request #803](https://bitbucket.org/osrf/gazebo/pull-request/803)
1. Fix transceiver spawn errors in tests
    * [Pull request #811](https://bitbucket.org/osrf/gazebo/pull-request/811)
    * [Pull request #814](https://bitbucket.org/osrf/gazebo/pull-request/814)

### Gazebo 2.0.0 (2013-10-08)
1. Refactor code check tool.
    * [Pull Request #669](https://bitbucket.org/osrf/gazebo/pull-request/669)
1. Added pull request tool for Bitbucket.
    * [Pull Request #670](https://bitbucket.org/osrf/gazebo/pull-request/670)
    * [Pull Request #691](https://bitbucket.org/osrf/gazebo/pull-request/671)
1. New wireless receiver and transmitter sensor models.
    * [Pull Request #644](https://bitbucket.org/osrf/gazebo/pull-request/644)
    * [Pull Request #675](https://bitbucket.org/osrf/gazebo/pull-request/675)
    * [Pull Request #727](https://bitbucket.org/osrf/gazebo/pull-request/727)
1. Audio support using OpenAL.
    * [Pull Request #648](https://bitbucket.org/osrf/gazebo/pull-request/648)
    * [Pull Request #704](https://bitbucket.org/osrf/gazebo/pull-request/704)
1. Simplify command-line parsing of gztopic echo output.
    * [Pull Request #674](https://bitbucket.org/osrf/gazebo/pull-request/674)
    * Resolves: [Issue #795](https://bitbucket.org/osrf/gazebo/issue/795)
1. Use UNIX directories through the user of GNUInstallDirs cmake module.
    * [Pull Request #676](https://bitbucket.org/osrf/gazebo/pull-request/676)
    * [Pull Request #681](https://bitbucket.org/osrf/gazebo/pull-request/681)
1. New GUI interactions for object manipulation.
    * [Pull Request #634](https://bitbucket.org/osrf/gazebo/pull-request/634)
1. Fix for OSX menubar.
    * [Pull Request #677](https://bitbucket.org/osrf/gazebo/pull-request/677)
1. Remove internal SDF directories and dependencies.
    * [Pull Request #680](https://bitbucket.org/osrf/gazebo/pull-request/680)
1. Add minimum version for sdformat.
    * [Pull Request #682](https://bitbucket.org/osrf/gazebo/pull-request/682)
    * Resolves: [Issue #818](https://bitbucket.org/osrf/gazebo/issue/818)
1. Allow different gtest parameter types with ServerFixture
    * [Pull Request #686](https://bitbucket.org/osrf/gazebo/pull-request/686)
    * Resolves: [Issue #820](https://bitbucket.org/osrf/gazebo/issue/820)
1. GUI model scaling when using Bullet.
    * [Pull Request #683](https://bitbucket.org/osrf/gazebo/pull-request/683)
1. Fix typo in cmake config.
    * [Pull Request #694](https://bitbucket.org/osrf/gazebo/pull-request/694)
    * Resolves: [Issue #824](https://bitbucket.org/osrf/gazebo/issue/824)
1. Remove gazebo include subdir from pkgconfig and cmake config.
    * [Pull Request #691](https://bitbucket.org/osrf/gazebo/pull-request/691)
1. Torsional spring demo
    * [Pull Request #693](https://bitbucket.org/osrf/gazebo/pull-request/693)
1. Remove repeated call to SetAxis in Joint.cc
    * [Pull Request #695](https://bitbucket.org/osrf/gazebo/pull-request/695)
    * Resolves: [Issue #823](https://bitbucket.org/osrf/gazebo/issue/823)
1. Add test for rotational joints.
    * [Pull Request #697](https://bitbucket.org/osrf/gazebo/pull-request/697)
    * Resolves: [Issue #820](https://bitbucket.org/osrf/gazebo/issue/820)
1. Fix compilation of tests using Joint base class
    * [Pull Request #701](https://bitbucket.org/osrf/gazebo/pull-request/701)
1. Terrain paging implemented.
    * [Pull Request #687](https://bitbucket.org/osrf/gazebo/pull-request/687)
1. Improve timeout error reporting in ServerFixture
    * [Pull Request #705](https://bitbucket.org/osrf/gazebo/pull-request/705)
1. Fix mouse picking for cases where visuals overlap with the laser
    * [Pull Request #709](https://bitbucket.org/osrf/gazebo/pull-request/709)
1. Fix string literals for OSX
    * [Pull Request #712](https://bitbucket.org/osrf/gazebo/pull-request/712)
    * Resolves: [Issue #803](https://bitbucket.org/osrf/gazebo/issue/803)
1. Support for ENABLE_TESTS_COMPILATION cmake parameter
    * [Pull Request #708](https://bitbucket.org/osrf/gazebo/pull-request/708)
1. Updated system gui plugin
    * [Pull Request #702](https://bitbucket.org/osrf/gazebo/pull-request/702)
1. Fix force torque unit test issue
    * [Pull Request #673](https://bitbucket.org/osrf/gazebo/pull-request/673)
    * Resolves: [Issue #813](https://bitbucket.org/osrf/gazebo/issue/813)
1. Use variables to control auto generation of CFlags
    * [Pull Request #699](https://bitbucket.org/osrf/gazebo/pull-request/699)
1. Remove deprecated functions.
    * [Pull Request #715](https://bitbucket.org/osrf/gazebo/pull-request/715)
1. Fix typo in `Camera.cc`
    * [Pull Request #719](https://bitbucket.org/osrf/gazebo/pull-request/719)
    * Resolves: [Issue #846](https://bitbucket.org/osrf/gazebo/issue/846)
1. Performance improvements
    * [Pull Request #561](https://bitbucket.org/osrf/gazebo/pull-request/561)
1. Fix gripper model.
    * [Pull Request #713](https://bitbucket.org/osrf/gazebo/pull-request/713)
    * Resolves: [Issue #314](https://bitbucket.org/osrf/gazebo/issue/314)
1. First part of Simbody integration
    * [Pull Request #716](https://bitbucket.org/osrf/gazebo/pull-request/716)

## Gazebo 1.9

### Gazebo 1.9.6 (2014-04-29)

1. Refactored inertia ratio reduction for ODE
    * [Pull request #1114](https://bitbucket.org/osrf/gazebo/pull-request/1114)
1. Improved collada loading performance
    * [Pull request #1075](https://bitbucket.org/osrf/gazebo/pull-request/1075)

### Gazebo 1.9.3 (2014-01-10)

1. Add thickness to plane to remove shadow flickering.
    * [Pull request #886](https://bitbucket.org/osrf/gazebo/pull-request/886)
1. Temporary GUI shadow toggle fix.
    * [Issue #925](https://bitbucket.org/osrf/gazebo/issue/925)
    * [Pull request #868](https://bitbucket.org/osrf/gazebo/pull-request/868)
1. Fix memory access bugs with libc++ on mavericks.
    * [Issue #965](https://bitbucket.org/osrf/gazebo/issue/965)
    * [Pull request #857](https://bitbucket.org/osrf/gazebo/pull-request/857)
    * [Pull request #881](https://bitbucket.org/osrf/gazebo/pull-request/881)
1. Replaced printf with cout in gztopic hz.
    * [Issue #969](https://bitbucket.org/osrf/gazebo/issue/969)
    * [Pull request #854](https://bitbucket.org/osrf/gazebo/pull-request/854)
1. Add Dark grey material and fix indentation.
    * [Pull request #851](https://bitbucket.org/osrf/gazebo/pull-request/851)
1. Fixed sonar sensor unit test.
    * [Pull request #848](https://bitbucket.org/osrf/gazebo/pull-request/848)
1. Convergence acceleration and stability tweak to make atlas_v3 stable.
    * [Pull request #845](https://bitbucket.org/osrf/gazebo/pull-request/845)
1. Update gtest to 1.7.0 to resolve problems with libc++.
    * [Issue #947](https://bitbucket.org/osrf/gazebo/issue/947)
    * [Pull request #827](https://bitbucket.org/osrf/gazebo/pull-request/827)
1. Fixed LD_LIBRARY_PATH for plugins.
    * [Issue #957](https://bitbucket.org/osrf/gazebo/issue/957)
    * [Pull request #844](https://bitbucket.org/osrf/gazebo/pull-request/844)
1. Fix transceiver sporadic errors.
    * Backport of [pull request #811](https://bitbucket.org/osrf/gazebo/pull-request/811)
    * [Pull request #836](https://bitbucket.org/osrf/gazebo/pull-request/836)
1. Modified the MsgTest to be deterministic with time checks.
    * [Pull request #843](https://bitbucket.org/osrf/gazebo/pull-request/843)
1. Fixed seg fault in LaserVisual.
    * [Issue #950](https://bitbucket.org/osrf/gazebo/issue/950)
    * [Pull request #832](https://bitbucket.org/osrf/gazebo/pull-request/832)
1. Implemented the option to disable tests that need a working screen to run properly.
    * Backport of [Pull request #764](https://bitbucket.org/osrf/gazebo/pull-request/764)
    * [Pull request #837](https://bitbucket.org/osrf/gazebo/pull-request/837)
1. Cleaned up gazebo shutdown.
    * [Pull request #829](https://bitbucket.org/osrf/gazebo/pull-request/829)
1. Fixed bug associated with loading joint child links.
    * [Issue #943](https://bitbucket.org/osrf/gazebo/issue/943)
    * [Pull request #820](https://bitbucket.org/osrf/gazebo/pull-request/820)

### Gazebo 1.9.2 (2013-11-08)
1. Fix enable/disable sky and clouds from SDF
    * [Pull request #809](https://bitbucket.org/osrf/gazebo/pull-request/809])
1. Fix occasional blank GUI screen on startup
    * [Pull request #815](https://bitbucket.org/osrf/gazebo/pull-request/815])
1. Fix GPU laser when interacting with heightmaps
    * [Pull request #796](https://bitbucket.org/osrf/gazebo/pull-request/796])
1. Added API/ABI checker command line tool
    * [Pull request #765](https://bitbucket.org/osrf/gazebo/pull-request/765])
1. Added gtest version information
    * [Pull request #801](https://bitbucket.org/osrf/gazebo/pull-request/801])
1. Fix GUI world saving
    * [Pull request #806](https://bitbucket.org/osrf/gazebo/pull-request/806])
1. Enable anti-aliasing for camera sensor
    * [Pull request #800](https://bitbucket.org/osrf/gazebo/pull-request/800])
1. Make sensor noise deterministic
    * [Pull request #788](https://bitbucket.org/osrf/gazebo/pull-request/788])
1. Fix build problem
    * [Issue #901](https://bitbucket.org/osrf/gazebo/issue/901)
    * [Pull request #778](https://bitbucket.org/osrf/gazebo/pull-request/778])
1. Fix a typo in Camera.cc
    * [Pull request #720](https://bitbucket.org/osrf/gazebo/pull-request/720])
    * [Issue #846](https://bitbucket.org/osrf/gazebo/issue/846)
1. Fix OSX menu bar
    * [Pull request #688](https://bitbucket.org/osrf/gazebo/pull-request/688])
1. Fix gazebo::init by calling sdf::setFindCallback() before loading the sdf in gzfactory.
    * [Pull request #678](https://bitbucket.org/osrf/gazebo/pull-request/678])
    * [Issue #817](https://bitbucket.org/osrf/gazebo/issue/817)

### Gazebo 1.9.1 (2013-08-20)
* Deprecate header files that require case-sensitive filesystem (e.g. Common.hh, Physics.hh) [https://bitbucket.org/osrf/gazebo/pull-request/638/fix-for-775-deprecate-headers-that-require]
* Initial support for building on Mac OS X [https://bitbucket.org/osrf/gazebo/pull-request/660/osx-support-for-gazebo-19] [https://bitbucket.org/osrf/gazebo/pull-request/657/cmake-fixes-for-osx]
* Fixes for various issues [https://bitbucket.org/osrf/gazebo/pull-request/635/fix-for-issue-792/diff] [https://bitbucket.org/osrf/gazebo/pull-request/628/allow-scoped-and-non-scoped-joint-names-to/diff] [https://bitbucket.org/osrf/gazebo/pull-request/636/fix-build-dependency-in-message-generation/diff] [https://bitbucket.org/osrf/gazebo/pull-request/639/make-the-unversioned-setupsh-a-copy-of-the/diff] [https://bitbucket.org/osrf/gazebo/pull-request/650/added-missing-lib-to-player-client-library/diff] [https://bitbucket.org/osrf/gazebo/pull-request/656/install-gzmode_create-without-sh-suffix/diff]

### Gazebo 1.9.0 (2013-07-23)
* Use external package [sdformat](https://bitbucket.org/osrf/sdformat) for sdf parsing, refactor the `Element::GetValue*` function calls, and deprecate Gazebo's internal sdf parser [https://bitbucket.org/osrf/gazebo/pull-request/627]
* Improved ROS support ([[Tutorials#ROS_Integration |documentation here]]) [https://bitbucket.org/osrf/gazebo/pull-request/559]
* Added Sonar, Force-Torque, and Tactile Pressure sensors [https://bitbucket.org/osrf/gazebo/pull-request/557], [https://bitbucket.org/osrf/gazebo/pull-request/567]
* Add compile-time defaults for environment variables so that sourcing setup.sh is unnecessary in most cases [https://bitbucket.org/osrf/gazebo/pull-request/620]
* Enable user camera to follow objects in client window [https://bitbucket.org/osrf/gazebo/pull-request/603]
* Install protobuf message files for use in custom messages [https://bitbucket.org/osrf/gazebo/pull-request/614]
* Change default compilation flags to improve debugging [https://bitbucket.org/osrf/gazebo/pull-request/617]
* Change to supported relative include paths [https://bitbucket.org/osrf/gazebo/pull-request/594]
* Fix display of laser scans when sensor is rotated [https://bitbucket.org/osrf/gazebo/pull-request/599]

## Gazebo 1.8

### Gazebo 1.8.7 (2013-07-16)
* Fix bug in URDF parsing of Vector3 elements [https://bitbucket.org/osrf/gazebo/pull-request/613]
* Fix compilation errors with newest libraries [https://bitbucket.org/osrf/gazebo/pull-request/615]

### Gazebo 1.8.6 (2013-06-07)
* Fix inertia lumping in the URDF parser[https://bitbucket.org/osrf/gazebo/pull-request/554]
* Fix for ODEJoint CFM damping sign error [https://bitbucket.org/osrf/gazebo/pull-request/586]
* Fix transport memory growth[https://bitbucket.org/osrf/gazebo/pull-request/584]
* Reduce log file data in order to reduce buffer growth that results in out of memory kernel errors[https://bitbucket.org/osrf/gazebo/pull-request/587]

### Gazebo 1.8.5 (2013-06-04)
* Fix Gazebo build for machines without a valid display.[https://bitbucket.org/osrf/gazebo/commits/37f00422eea03365b839a632c1850431ee6a1d67]

### Gazebo 1.8.4 (2013-06-03)
* Fix UDRF to SDF converter so that URDF gazebo extensions are applied to all collisions in a link.[https://bitbucket.org/osrf/gazebo/pull-request/579]
* Prevent transport layer from locking when a gzclient connects to a gzserver over a connection with high latency.[https://bitbucket.org/osrf/gazebo/pull-request/572]
* Improve performance and fix uninitialized conditional jumps.[https://bitbucket.org/osrf/gazebo/pull-request/571]

### Gazebo 1.8.3 (2013-06-03)
* Fix for gzlog hanging when gzserver is not present or not responsive[https://bitbucket.org/osrf/gazebo/pull-request/577]
* Fix occasional segfault when generating log files[https://bitbucket.org/osrf/gazebo/pull-request/575]
* Performance improvement to ODE[https://bitbucket.org/osrf/gazebo/pull-request/556]
* Fix node initialization[https://bitbucket.org/osrf/gazebo/pull-request/570]
* Fix GPU laser Hz rate reduction when sensor moved away from world origin[https://bitbucket.org/osrf/gazebo/pull-request/566]
* Fix incorrect lighting in camera sensors when GPU laser is subscribe to[https://bitbucket.org/osrf/gazebo/pull-request/563]

### Gazebo 1.8.2 (2013-05-28)
* ODE performance improvements[https://bitbucket.org/osrf/gazebo/pull-request/535][https://bitbucket.org/osrf/gazebo/pull-request/537]
* Fixed tests[https://bitbucket.org/osrf/gazebo/pull-request/538][https://bitbucket.org/osrf/gazebo/pull-request/541][https://bitbucket.org/osrf/gazebo/pull-request/542]
* Fixed sinking vehicle bug[https://bitbucket.org/osrf/drcsim/issue/300] in pull-request[https://bitbucket.org/osrf/gazebo/pull-request/538]
* Fix GPU sensor throttling[https://bitbucket.org/osrf/gazebo/pull-request/536]
* Reduce string comparisons for better performance[https://bitbucket.org/osrf/gazebo/pull-request/546]
* Contact manager performance improvements[https://bitbucket.org/osrf/gazebo/pull-request/543]
* Transport performance improvements[https://bitbucket.org/osrf/gazebo/pull-request/548]
* Reduce friction noise[https://bitbucket.org/osrf/gazebo/pull-request/545]

### Gazebo 1.8.1 (2013-05-22)
* Please note that 1.8.1 contains a bug[https://bitbucket.org/osrf/drcsim/issue/300] that causes interpenetration between objects in resting contact to grow slowly.  Please update to 1.8.2 for the patch.
* Added warm starting[https://bitbucket.org/osrf/gazebo/pull-request/529]
* Reduced console output[https://bitbucket.org/osrf/gazebo/pull-request/533]
* Improved off screen rendering performance[https://bitbucket.org/osrf/gazebo/pull-request/530]
* Performance improvements [https://bitbucket.org/osrf/gazebo/pull-request/535] [https://bitbucket.org/osrf/gazebo/pull-request/537]

### Gazebo 1.8.0 (2013-05-17)
* Fixed slider axis [https://bitbucket.org/osrf/gazebo/pull-request/527]
* Fixed heightmap shadows [https://bitbucket.org/osrf/gazebo/pull-request/525]
* Fixed model and canonical link pose [https://bitbucket.org/osrf/gazebo/pull-request/519]
* Fixed OSX message header[https://bitbucket.org/osrf/gazebo/pull-request/524]
* Added zlib compression for logging [https://bitbucket.org/osrf/gazebo/pull-request/515]
* Allow clouds to be disabled in cameras [https://bitbucket.org/osrf/gazebo/pull-request/507]
* Camera rendering performance [https://bitbucket.org/osrf/gazebo/pull-request/528]


## Gazebo 1.7

### Gazebo 1.7.3 (2013-05-08)
* Fixed log cleanup (again) [https://bitbucket.org/osrf/gazebo/pull-request/511/fix-log-cleanup-logic]

### Gazebo 1.7.2 (2013-05-07)
* Fixed log cleanup [https://bitbucket.org/osrf/gazebo/pull-request/506/fix-gzlog-stop-command-line]
* Minor documentation fix [https://bitbucket.org/osrf/gazebo/pull-request/488/minor-documentation-fix]

### Gazebo 1.7.1 (2013-04-19)
* Fixed tests
* IMU sensor receives time stamped data from links
* Fix saving image frames [https://bitbucket.org/osrf/gazebo/pull-request/466/fix-saving-frames/diff]
* Wireframe rendering in GUI [https://bitbucket.org/osrf/gazebo/pull-request/414/allow-rendering-of-models-in-wireframe]
* Improved logging performance [https://bitbucket.org/osrf/gazebo/pull-request/457/improvements-to-gzlog-filter-and-logging]
* Viscous mud model [https://bitbucket.org/osrf/gazebo/pull-request/448/mud-plugin/diff]

## Gazebo 1.6

### Gazebo 1.6.3 (2013-04-15)
* Fixed a [critical SDF bug](https://bitbucket.org/osrf/gazebo/pull-request/451)
* Fixed a [laser offset bug](https://bitbucket.org/osrf/gazebo/pull-request/449)

### Gazebo 1.6.2 (2013-04-14)
* Fix for fdir1 physics property [https://bitbucket.org/osrf/gazebo/pull-request/429/fixes-to-treat-fdir1-better-1-rotate-into/diff]
* Fix for force torque sensor [https://bitbucket.org/osrf/gazebo/pull-request/447]
* SDF documentation fix [https://bitbucket.org/osrf/gazebo/issue/494/joint-axis-reference-frame-doesnt-match]

### Gazebo 1.6.1 (2013-04-05)
* Switch default build type to Release.

### Gazebo 1.6.0 (2013-04-05)
* Improvements to inertia in rubble pile
* Various Bullet integration advances.
* Noise models for ray, camera, and imu sensors.
* SDF 1.4, which accommodates more physics engine parameters and also some sensor noise models.
* Initial support for making movies from within Gazebo.
* Many performance improvements.
* Many bug fixes.
* Progress toward to building on OS X.

## Gazebo 1.5

### Gazebo 1.5.0 (2013-03-11)
* Partial integration of Bullet
  * Includes: cubes, spheres, cylinders, planes, meshes, revolute joints, ray sensors
* GUI Interface for log writing.
* Threaded sensors.
* Multi-camera sensor.

* Fixed the following issues:
 * [https://bitbucket.org/osrf/gazebo/issue/236 Issue #236]
 * [https://bitbucket.org/osrf/gazebo/issue/507 Issue #507]
 * [https://bitbucket.org/osrf/gazebo/issue/530 Issue #530]
 * [https://bitbucket.org/osrf/gazebo/issue/279 Issue #279]
 * [https://bitbucket.org/osrf/gazebo/issue/529 Issue #529]
 * [https://bitbucket.org/osrf/gazebo/issue/239 Issue #239]
 * [https://bitbucket.org/osrf/gazebo/issue/5 Issue #5]

## Gazebo 1.4

### Gazebo 1.4.0 (2013-02-01)
* New Features:
 * GUI elements to display messages from the server.
 * Multi-floor building editor and creator.
 * Improved sensor visualizations.
 * Improved mouse interactions

* Fixed the following issues:
 * [https://bitbucket.org/osrf/gazebo/issue/16 Issue #16]
 * [https://bitbucket.org/osrf/gazebo/issue/142 Issue #142]
 * [https://bitbucket.org/osrf/gazebo/issue/229 Issue #229]
 * [https://bitbucket.org/osrf/gazebo/issue/277 Issue #277]
 * [https://bitbucket.org/osrf/gazebo/issue/291 Issue #291]
 * [https://bitbucket.org/osrf/gazebo/issue/310 Issue #310]
 * [https://bitbucket.org/osrf/gazebo/issue/320 Issue #320]
 * [https://bitbucket.org/osrf/gazebo/issue/329 Issue #329]
 * [https://bitbucket.org/osrf/gazebo/issue/333 Issue #333]
 * [https://bitbucket.org/osrf/gazebo/issue/334 Issue #334]
 * [https://bitbucket.org/osrf/gazebo/issue/335 Issue #335]
 * [https://bitbucket.org/osrf/gazebo/issue/341 Issue #341]
 * [https://bitbucket.org/osrf/gazebo/issue/350 Issue #350]
 * [https://bitbucket.org/osrf/gazebo/issue/384 Issue #384]
 * [https://bitbucket.org/osrf/gazebo/issue/431 Issue #431]
 * [https://bitbucket.org/osrf/gazebo/issue/433 Issue #433]
 * [https://bitbucket.org/osrf/gazebo/issue/453 Issue #453]
 * [https://bitbucket.org/osrf/gazebo/issue/456 Issue #456]
 * [https://bitbucket.org/osrf/gazebo/issue/457 Issue #457]
 * [https://bitbucket.org/osrf/gazebo/issue/459 Issue #459]

## Gazebo 1.3

### Gazebo 1.3.1 (2012-12-14)
* Fixed the following issues:
 * [https://bitbucket.org/osrf/gazebo/issue/297 Issue #297]
* Other bugs fixed:
 * [https://bitbucket.org/osrf/gazebo/pull-request/164/ Fix light bounding box to disable properly when deselected]
 * [https://bitbucket.org/osrf/gazebo/pull-request/169/ Determine correct local IP address, to make remote clients work properly]
 * Various test fixes

### Gazebo 1.3.0 (2012-12-03)
* Fixed the following issues:
 * [https://bitbucket.org/osrf/gazebo/issue/233 Issue #233]
 * [https://bitbucket.org/osrf/gazebo/issue/238 Issue #238]
 * [https://bitbucket.org/osrf/gazebo/issue/2 Issue #2]
 * [https://bitbucket.org/osrf/gazebo/issue/95 Issue #95]
 * [https://bitbucket.org/osrf/gazebo/issue/97 Issue #97]
 * [https://bitbucket.org/osrf/gazebo/issue/90 Issue #90]
 * [https://bitbucket.org/osrf/gazebo/issue/253 Issue #253]
 * [https://bitbucket.org/osrf/gazebo/issue/163 Issue #163]
 * [https://bitbucket.org/osrf/gazebo/issue/91 Issue #91]
 * [https://bitbucket.org/osrf/gazebo/issue/245 Issue #245]
 * [https://bitbucket.org/osrf/gazebo/issue/242 Issue #242]
 * [https://bitbucket.org/osrf/gazebo/issue/156 Issue #156]
 * [https://bitbucket.org/osrf/gazebo/issue/78 Issue #78]
 * [https://bitbucket.org/osrf/gazebo/issue/36 Issue #36]
 * [https://bitbucket.org/osrf/gazebo/issue/104 Issue #104]
 * [https://bitbucket.org/osrf/gazebo/issue/249 Issue #249]
 * [https://bitbucket.org/osrf/gazebo/issue/244 Issue #244]

* New features:
 * Default camera view changed to look down at the origin from a height of 2 meters at location (5, -5, 2).
 * Record state data using the '-r' command line option, playback recorded state data using the '-p' command line option
 * Adjust placement of lights using the mouse.
 * Reduced the startup time.
 * Added visual reference for GUI mouse movements.
 * SDF version 1.3 released (changes from 1.2 listed below):
     - added `name` to `<camera name="cam_name"/>`
     - added `pose` to `<camera><pose>...</pose></camera>`
     - removed `filename` from `<mesh><filename>...</filename><mesh>`, use uri only.
     - recovered `provide_feedback` under `<joint>`, allowing calling `physics::Joint::GetForceTorque` in plugins.
     - added `imu` under `<sensor>`.

## Gazebo 1.2

### Gazebo 1.2.6 (2012-11-08)
* Fixed a transport issue with the GUI. Fixed saving the world via the GUI. Added more documentation. ([https://bitbucket.org/osrf/gazebo/pull-request/43/fixed-a-transport-issue-with-the-gui-fixed/diff pull request #43])
* Clean up mutex usage. ([https://bitbucket.org/osrf/gazebo/pull-request/54/fix-mutex-in-modellistwidget-using-boost/diff pull request #54])
* Fix OGRE path determination ([https://bitbucket.org/osrf/gazebo/pull-request/58/fix-ogre-paths-so-this-also-works-with/diff pull request #58], [https://bitbucket.org/osrf/gazebo/pull-request/68/fix-ogre-plugindir-determination/diff pull request #68])
* Fixed a couple of crashes and model selection/dragging problems ([https://bitbucket.org/osrf/gazebo/pull-request/59/fixed-a-couple-of-crashes-and-model/diff pull request #59])

### Gazebo 1.2.5 (2012-10-22)
* Step increment update while paused fixed ([https://bitbucket.org/osrf/gazebo/pull-request/45/fix-proper-world-stepinc-count-we-were/diff pull request #45])
* Actually call plugin destructors on shutdown ([https://bitbucket.org/osrf/gazebo/pull-request/51/fixed-a-bug-which-prevent-a-plugin/diff pull request #51])
* Don't crash on bad SDF input ([https://bitbucket.org/osrf/gazebo/pull-request/52/fixed-loading-of-bad-sdf-files/diff pull request #52])
* Fix cleanup of ray sensors on model deletion ([https://bitbucket.org/osrf/gazebo/pull-request/53/deleting-a-model-with-a-ray-sensor-did/diff pull request #53])
* Fix loading / deletion of improperly specified models ([https://bitbucket.org/osrf/gazebo/pull-request/56/catch-when-loading-bad-models-joint/diff pull request #56])

### Gazebo 1.2.4 (10-19-2012:08:00:52)
*  Style fixes ([https://bitbucket.org/osrf/gazebo/pull-request/30/style-fixes/diff pull request #30]).
*  Fix joint position control ([https://bitbucket.org/osrf/gazebo/pull-request/49/fixed-position-joint-control/diff pull request #49])

### Gazebo 1.2.3 (10-16-2012:18:39:54)
*  Disabled selection highlighting due to bug ([https://bitbucket.org/osrf/gazebo/pull-request/44/disabled-selection-highlighting-fixed/diff pull request #44]).
*  Fixed saving a world via the GUI.

### Gazebo 1.2.2 (10-16-2012:15:12:22)
*  Skip search for system install of libccd, use version inside gazebo ([https://bitbucket.org/osrf/gazebo/pull-request/39/skip-search-for-system-install-of-libccd/diff pull request #39]).
*  Fixed sensor initialization race condition ([https://bitbucket.org/osrf/gazebo/pull-request/42/fix-sensor-initializaiton-race-condition pull request #42]).

### Gazebo 1.2.1 (10-15-2012:21:32:55)
*  Properly removed projectors attached to deleted models ([https://bitbucket.org/osrf/gazebo/pull-request/37/remove-projectors-that-are-attached-to/diff pull request #37]).
*  Fix model plugin loading bug ([https://bitbucket.org/osrf/gazebo/pull-request/31/moving-bool-first-in-model-and-world pull request #31]).
*  Fix light insertion and visualization of models prior to insertion ([https://bitbucket.org/osrf/gazebo/pull-request/35/fixed-light-insertion-and-visualization-of/diff pull request #35]).
*  Fixed GUI manipulation of static objects ([https://bitbucket.org/osrf/gazebo/issue/63/moving-static-objects-does-not-move-the issue #63] [https://bitbucket.org/osrf/gazebo/pull-request/38/issue-63-bug-patch-moving-static-objects/diff pull request #38]).
*  Fixed GUI selection bug ([https://bitbucket.org/osrf/gazebo/pull-request/40/fixed-selection-of-multiple-objects-at/diff pull request #40])

### Gazebo 1.2.0 (10-04-2012:20:01:20)
*  Updated GUI: new style, improved mouse controls, and removal of non-functional items.
*  Model database: An online repository of models.
*  Numerous bug fixes
*  APT repository hosted at [http://osrfoundation.org OSRF]
*  Improved process control prevents zombie processes<|MERGE_RESOLUTION|>--- conflicted
+++ resolved
@@ -36,8 +36,6 @@
 1. Properly cleanup pointers when destroying a world with joints.
     * [Pull request 2309](https://bitbucket.org/osrf/gazebo/pull-request/2309)
 
-<<<<<<< HEAD
-=======
 1. Fix view control mouse focus in model editor
     * [Pull request 2315](https://bitbucket.org/osrf/gazebo/pull-request/2315)
     * [Issue #1791](https://bitbucket.org/osrf/gazebo/issues/1791)
@@ -46,7 +44,6 @@
     * [Pull request 2296](https://bitbucket.org/osrf/gazebo/pull-request/2296)
     * [Issue 510](https://bitbucket.org/osrf/gazebo/issues/510)
 
->>>>>>> 55ad6de4
 1. Model Editor: Select and align nested models
     * [Pull request 2282](https://bitbucket.org/osrf/gazebo/pull-request/2282)
 
