## Gazebo 7

<<<<<<< HEAD
## Gazebo 7.X.X

1. Open a new world, server side
    * [Pull request #2107](https://bitbucket.org/osrf/gazebo/pull-request/2107)
=======
## Gazebo 7.x.x (2016-xx-xx)

1. Fix SensorManager::SensorContainer::RunLoop sensor update time assertion
    * [Pull request #2115](https://bitbucket.org/osrf/gazebo/pull-request/2115)

1. Removes one function call and replaces a manual swap with std::swap in ODE heightfield.
    * [Pull request #2114](https://bitbucket.org/osrf/gazebo/pull-request/2114)

>>>>>>> 46b85be7

## Gazebo 7.0.0 (2016-01-25)

1. Add FollowerPlugin
    * [Pull request #2085](https://bitbucket.org/osrf/gazebo/pull-request/2085)

1. Fix circular dependency so that physics does not call the sensors API.
    * [Pull request #2089](https://bitbucket.org/osrf/gazebo/pull-request/2089)
    * [Issue #1516](https://bitbucket.org/osrf/gazebo/issues/1516)

1. Add Gravity and MagneticField API to World class to match sdformat change.
    * [SDFormat pull request 247](https://bitbucket.org/osrf/sdformat/pull-requests/247)
    * [Issue #1823](https://bitbucket.org/osrf/gazebo/issues/1823)
    * [Pull request #2090](https://bitbucket.org/osrf/gazebo/pull-request/2090)

1. Use opaque pointers and deprecate functions in the rendering library
    * [Pull request #2069](https://bitbucket.org/osrf/gazebo/pull-request/2069)
    * [Pull request #2064](https://bitbucket.org/osrf/gazebo/pull-request/2064)
    * [Pull request #2066](https://bitbucket.org/osrf/gazebo/pull-request/2066)
    * [Pull request #2069](https://bitbucket.org/osrf/gazebo/pull-request/2069)
    * [Pull request #2074](https://bitbucket.org/osrf/gazebo/pull-request/2074)
    * [Pull request #2076](https://bitbucket.org/osrf/gazebo/pull-request/2076)
    * [Pull request #2070](https://bitbucket.org/osrf/gazebo/pull-request/2070)
    * [Pull request #2071](https://bitbucket.org/osrf/gazebo/pull-request/2071)
    * [Pull request #2084](https://bitbucket.org/osrf/gazebo/pull-request/2084)
    * [Pull request #2073](https://bitbucket.org/osrf/gazebo/pull-request/2073)

1. Use opaque pointers for the Master class.
    * [Pull request #2036](https://bitbucket.org/osrf/gazebo/pull-request/2036)

1. Use opaque pointers in the gui library
    * [Pull request #2057](https://bitbucket.org/osrf/gazebo/pull-request/2057)
    * [Pull request #2037](https://bitbucket.org/osrf/gazebo/pull-request/2037)
    * [Pull request #2052](https://bitbucket.org/osrf/gazebo/pull-request/2052)
    * [Pull request #2053](https://bitbucket.org/osrf/gazebo/pull-request/2053)
    * [Pull request #2028](https://bitbucket.org/osrf/gazebo/pull-request/2028)
    * [Pull request #2051](https://bitbucket.org/osrf/gazebo/pull-request/2051)
    * [Pull request #2027](https://bitbucket.org/osrf/gazebo/pull-request/2027)
    * [Pull request #2026](https://bitbucket.org/osrf/gazebo/pull-request/2026)
    * [Pull request #2029](https://bitbucket.org/osrf/gazebo/pull-request/2029)
    * [Pull request #2042](https://bitbucket.org/osrf/gazebo/pull-request/2042)

1. Use more opaque pointers.
    * [Pull request #2022](https://bitbucket.org/osrf/gazebo/pull-request/2022)
    * [Pull request #2025](https://bitbucket.org/osrf/gazebo/pull-request/2025)
    * [Pull request #2043](https://bitbucket.org/osrf/gazebo/pull-request/2043)
    * [Pull request #2044](https://bitbucket.org/osrf/gazebo/pull-request/2044)
    * [Pull request #2065](https://bitbucket.org/osrf/gazebo/pull-request/2065)
    * [Pull request #2067](https://bitbucket.org/osrf/gazebo/pull-request/2067)
    * [Pull request #2079](https://bitbucket.org/osrf/gazebo/pull-request/2079)

1. Fix visual transparency issues
    * [Pull request #2031](https://bitbucket.org/osrf/gazebo/pull-request/2031)
    * [Issue #1726](https://bitbucket.org/osrf/gazebo/issue/1726)
    * [Issue #1790](https://bitbucket.org/osrf/gazebo/issue/1790)

1. Implemented private data pointer for the RTShaderSystem class. Minimized shader updates to once per render update.
    * [Pull request #2003](https://bitbucket.org/osrf/gazebo/pull-request/2003)

1. Updating physics library to use ignition math.
    * [Pull request #2007](https://bitbucket.org/osrf/gazebo/pull-request/2007)

1. Switching to ignition math for the rendering library.
    * [Pull request #1993](https://bitbucket.org/osrf/gazebo/pull-request/1993)
    * [Pull request #1994](https://bitbucket.org/osrf/gazebo/pull-request/1994)
    * [Pull request #1995](https://bitbucket.org/osrf/gazebo/pull-request/1995)
    * [Pull request #1996](https://bitbucket.org/osrf/gazebo/pull-request/1996)

1. Removed deprecations
    * [Pull request #1992]((https://bitbucket.org/osrf/gazebo/pull-request/1992)

1. Add ability to set the pose of a visual from a link.
    * [Pull request #1963](https://bitbucket.org/osrf/gazebo/pull-request/1963)

1. Copy visual visibility flags on clone
    * [Pull request #2008](https://bitbucket.org/osrf/gazebo/pull-request/2008)

1. Publish camera sensor image size when rendering is not enabled
    * [Pull request #1969](https://bitbucket.org/osrf/gazebo/pull-request/1969)

1. Added Poissons Ratio and Elastic Modulus for ODE.
    * [Pull request #1974](https://bitbucket.org/osrf/gazebo/pull-request/1974)

1. Update rest web plugin to publish response messages and display login user name in toolbar.
    * [Pull request #1956](https://bitbucket.org/osrf/gazebo/pull-request/1956)

1. Improve overall speed of log playback. Added new functions to LogPlay.
   Use tinyxml2 for playback.
    * [Pull request #1931](https://bitbucket.org/osrf/gazebo/pull-request/1931)

1. Improve SVG import. Added support for transforms in paths.
    * [Pull request #1981](https://bitbucket.org/osrf/gazebo/pull-request/1981)

1. Enter time during log playback
    * [Pull request #2000](https://bitbucket.org/osrf/gazebo/pull-request/2000)

1 Added Ignition Transport dependency.
    * [Pull request #1930](https://bitbucket.org/osrf/gazebo/pull-request/1930)

1 Make latched subscribers receive the message only once
    * [Issue #1789](https://bitbucket.org/osrf/gazebo/issue/1789)
    * [Pull request #2019](https://bitbucket.org/osrf/gazebo/pull-request/2019)

1 Implemented transport clear buffers
  * [Pull request #2017](https://bitbucket.org/osrf/gazebo/pull-request/2017)

1. KeyEvent constructor should be in a source file. Removed a few visibility
flags from c functions. Windows did not like `CPPTYPE_*` in
`gazebo/gui/ConfigWidget.cc`, so I replaced it with `TYPE_*`.
    * [Pull request #1943](https://bitbucket.org/osrf/gazebo/pull-request/1943)

1. Added wide angle camera sensor.
    * [Pull request #1866](https://bitbucket.org/osrf/gazebo/pull-request/1866)

1. Change the `near` and `far` members of `gazebo/msgs/logical_camera_sensors.proto` to `near_clip` and `far_clip`
    + [Pull request #1942](https://bitbucket.org/osrf/gazebo/pull-request/1942)

1. Resolve issue #1702
    * [Issue #1702](https://bitbucket.org/osrf/gazebo/issue/1702)
    * [Pull request #1905](https://bitbucket.org/osrf/gazebo/pull-request/1905)
    * [Pull request #1913](https://bitbucket.org/osrf/gazebo/pull-request/1913)
    * [Pull request #1914](https://bitbucket.org/osrf/gazebo/pull-request/1914)

1. Update physics when the world is reset
    * [Pull request #1903](https://bitbucket.org/osrf/gazebo/pull-request/1903)

1. Light and light state for the server side
    * [Pull request #1920](https://bitbucket.org/osrf/gazebo/pull-request/1920)

1. Add scale to model state so scaling works on log/playback.
    * [Pull request #2020](https://bitbucket.org/osrf/gazebo/pull-request/2020)

1. Added tests for WorldState
    * [Pull request #1968](https://bitbucket.org/osrf/gazebo/pull-request/1968)

1. Rename Reset to Reset Time in time widget
    * [Pull request #1892](https://bitbucket.org/osrf/gazebo/pull-request/1892)
    * [Issue #1730](https://bitbucket.org/osrf/gazebo/issue/1730)

1. Set QTestfFxture to verbose
    * [Pull request #1944](https://bitbucket.org/osrf/gazebo/pull-request/1944)
    * [Issue #1756](https://bitbucket.org/osrf/gazebo/issue/1756)

1. Added torsional friction
    * [Pull request #1831](https://bitbucket.org/osrf/gazebo/pull-request/1831)

1. Support loading and spawning nested models
    * [Pull request #1868](https://bitbucket.org/osrf/gazebo/pull-request/1868)
    * [Pull request #1895](https://bitbucket.org/osrf/gazebo/pull-request/1895)

1. Undo user motion commands during simulation, added physics::UserCmdManager and gui::UserCmdHistory.
    * [Pull request #1934](https://bitbucket.org/osrf/gazebo/pull-request/1934)

1. Forward user command messages for undo.
    * [Pull request #2009](https://bitbucket.org/osrf/gazebo/pull-request/2009)

1. Undo reset commands during simulation, forwarding commands
    * [Pull request #1986](https://bitbucket.org/osrf/gazebo/pull-request/1986)

1. Undo apply force / torque during simulation
    * [Pull request #2030](https://bitbucket.org/osrf/gazebo/pull-request/2030)

1. Add function to get the derived scale of a Visual
    * [Pull request #1881](https://bitbucket.org/osrf/gazebo/pull-request/1881)

1. Added EnumIface, which supports iterators over enums.
    * [Pull request #1847](https://bitbucket.org/osrf/gazebo/pull-request/1847)

1. Added RegionEventBoxPlugin - fires events when models enter / exit the region
    * [Pull request #1856](https://bitbucket.org/osrf/gazebo/pull-request/1856)

1. Added tests for checking the playback control via messages.
    * [Pull request #1885](https://bitbucket.org/osrf/gazebo/pull-request/1885)

1. Added LoadArgs() function to ServerFixture for being able to load a server
using the same arguments used in the command line.
    * [Pull request #1874](https://bitbucket.org/osrf/gazebo/pull-request/1874)

1. Added battery class, plugins and test world.
    * [Pull request #1872](https://bitbucket.org/osrf/gazebo/pull-request/1872)

1. Display gearbox and screw joint properties in property tree
    * [Pull request #1838](https://bitbucket.org/osrf/gazebo/pull-request/1838)

1. Set window flags for dialogs and file dialogs
    * [Pull request #1816](https://bitbucket.org/osrf/gazebo/pull-request/1816)

1. Fix minimum window height
   * [Pull request #1977](https://bitbucket.org/osrf/gazebo/pull-request/1977)
   * [Issue #1706](https://bitbucket.org/osrf/gazebo/issue/1706)

1. Add option to reverse alignment direction
   * [Pull request #2040](https://bitbucket.org/osrf/gazebo/pull-request/2040)
   * [Issue #1242](https://bitbucket.org/osrf/gazebo/issue/1242)

1. Fix unadvertising a publisher - only unadvertise topic if it is the last publisher.
   * [Pull request #2005](https://bitbucket.org/osrf/gazebo/pull-request/2005)
   * [Issue #1782](https://bitbucket.org/osrf/gazebo/issue/1782)

1. Log playback GUI for multistep, rewind, forward and seek
    * [Pull request #1791](https://bitbucket.org/osrf/gazebo/pull-request/1791)

1. Added Apply Force/Torque movable text
    * [Pull request #1789](https://bitbucket.org/osrf/gazebo/pull-request/1789)

1. Added cascade parameter (apply to children) for Visual SetMaterial, SetAmbient, SetEmissive, SetSpecular, SetDiffuse, SetTransparency
    * [Pull request #1851](https://bitbucket.org/osrf/gazebo/pull-request/1851)

1. Tweaks to Data Logger, such as multiline text edit for path
    * [Pull request #1800](https://bitbucket.org/osrf/gazebo/pull-request/1800)

1. Added TopToolbar and hide / disable several widgets according to WindowMode
    * [Pull request #1869](https://bitbucket.org/osrf/gazebo/pull-request/1869)

1. Added Visual::IsAncestorOf and Visual::IsDescendantOf
    * [Pull request #1850](https://bitbucket.org/osrf/gazebo/pull-request/1850)

1. Added msgs::PluginFromSDF and tests
    * [Pull request #1858](https://bitbucket.org/osrf/gazebo/pull-request/1858)

1. Added msgs::CollisionFromSDF msgs::SurfaceFromSDF and msgs::FrictionFromSDF
    * [Pull request #1900](https://bitbucket.org/osrf/gazebo/pull-request/1900)

1. Added hotkeys chart dialog
    * [Pull request #1835](https://bitbucket.org/osrf/gazebo/pull-request/1835)

1. Space bar to play / pause
   * [Pull request #2023](https://bitbucket.org/osrf/gazebo/pull-request/2023)
   * [Issue #1798](https://bitbucket.org/osrf/gazebo/issue/1798)

1. Make it possible to create custom ConfigWidgets
    * [Pull request #1861](https://bitbucket.org/osrf/gazebo/pull-request/1861)

1. AddItem / RemoveItem / Clear enum config widgets
    * [Pull request #1878](https://bitbucket.org/osrf/gazebo/pull-request/1878)

1. Make all child ConfigWidgets emit signals.
    * [Pull request #1884](https://bitbucket.org/osrf/gazebo/pull-request/1884)

1. Refactored makers
    * [Pull request #1828](https://bitbucket.org/osrf/gazebo/pull-request/1828)

1. Added gui::Conversions to convert between Gazebo and Qt
    * [Pull request #2034](https://bitbucket.org/osrf/gazebo/pull-request/2034)

1. Model editor updates
    1. Support adding model plugins in model editor
        * [Pull request #2060](https://bitbucket.org/osrf/gazebo/pull-request/2060)

    1. Added support for copying and pasting top level nested models
        * [Pull request #2006](https://bitbucket.org/osrf/gazebo/pull-request/2006)

    1. Make non-editable background models white in model editor
        * [Pull request #1950](https://bitbucket.org/osrf/gazebo/pull-request/1950)

    1. Choose / swap parent and child links in joint inspector
        * [Pull request #1887](https://bitbucket.org/osrf/gazebo/pull-request/1887)
        * [Issue #1500](https://bitbucket.org/osrf/gazebo/issue/1500)

    1. Presets combo box for Vector3 config widget
        * [Pull request #1954](https://bitbucket.org/osrf/gazebo/pull-request/1954)

    1. Added support for more joint types (gearbox and fixed joints).
        * [Pull request #1794](https://bitbucket.org/osrf/gazebo/pull-request/1794)

    1. Added support for selecting links and joints, opening context menu and inspectors in Schematic View.
        * [Pull request #1787](https://bitbucket.org/osrf/gazebo/pull-request/1787)

    1. Color-coded edges in Schematic View to match joint color.
        * [Pull request #1781](https://bitbucket.org/osrf/gazebo/pull-request/1781)

    1. Scale link mass and inertia when a link is scaled
        * [Pull request #1836](https://bitbucket.org/osrf/gazebo/pull-request/1836)

    1. Added icons for child and parent link in joint inspector
        * [Pull request #1953](https://bitbucket.org/osrf/gazebo/pull-request/1953)

    1. Load and save nested models
        * [Pull request #1894](https://bitbucket.org/osrf/gazebo/pull-request/1894)

    1. Display model plugins on the left panel and added model plugin inspector
        * [Pull request #1863](https://bitbucket.org/osrf/gazebo/pull-request/1863)

    1. Context menu and deletion for model plugins
        * [Pull request #1890](https://bitbucket.org/osrf/gazebo/pull-request/1890)

    1. Delete self from inspector
        * [Pull request #1904](https://bitbucket.org/osrf/gazebo/pull-request/1904)
        * [Issue #1543](https://bitbucket.org/osrf/gazebo/issue/1543)

    1. Apply inspector changes in real time and add reset button
        * [Pull request #1945](https://bitbucket.org/osrf/gazebo/pull-request/1945)
        * [Issue #1472](https://bitbucket.org/osrf/gazebo/issue/1472)

    1. Set physics to be paused when exiting model editor mode
        * [Pull request #1893](https://bitbucket.org/osrf/gazebo/pull-request/1893)
        * [Issue #1734](https://bitbucket.org/osrf/gazebo/issue/1734)

    1. Add Insert tab to model editor
        * [Pull request #1924](https://bitbucket.org/osrf/gazebo/pull-request/1924)

    1. Support inserting nested models from model maker
        * [Pull request #1982](https://bitbucket.org/osrf/gazebo/pull-request/1982)

    1. Added joint creation dialog
        * [Pull request #2021](https://bitbucket.org/osrf/gazebo/pull-request/2021)

    1. Added reverse checkboxes to joint creation dialog
        * [Pull request #2086](https://bitbucket.org/osrf/gazebo/pull-request/2086)

    1. Use opaque pointers in the model editor
        * [Pull request #2056](https://bitbucket.org/osrf/gazebo/pull-request/2056)
        * [Pull request #2059](https://bitbucket.org/osrf/gazebo/pull-request/2059)
        * [Pull request #2087](https://bitbucket.org/osrf/gazebo/pull-request/2087)

    1. Support joint creation between links in nested model.
        * [Pull request #2080](https://bitbucket.org/osrf/gazebo/pull-request/2080)

1. Building editor updates

    1. Use opaque pointers in the building editor
        * [Pull request #2041](https://bitbucket.org/osrf/gazebo/pull-request/2041)
        * [Pull request #2039](https://bitbucket.org/osrf/gazebo/pull-request/2039)
        * [Pull request #2055](https://bitbucket.org/osrf/gazebo/pull-request/2055)
        * [Pull request #2032](https://bitbucket.org/osrf/gazebo/pull-request/2032)
        * [Pull request #2082](https://bitbucket.org/osrf/gazebo/pull-request/2082)
        * [Pull request #2038](https://bitbucket.org/osrf/gazebo/pull-request/2038)
        * [Pull request #2033](https://bitbucket.org/osrf/gazebo/pull-request/2033)

    1. Use opaque pointers for GrabberHandle, add *LinkedGrabbers functions
        * [Pull request #2034](https://bitbucket.org/osrf/gazebo/pull-request/2034)

    1. Removed unused class: BuildingItem
        * [Pull request #2045](https://bitbucket.org/osrf/gazebo/pull-request/2045)

    1. Use opaque pointers for BuildingModelManip, move attachment logic to BuildingMaker
        * [Pull request #2046](https://bitbucket.org/osrf/gazebo/pull-request/2046)

    1. Use opaque pointers for all Dialog classes, add conversion from QPointF, move common logic to BaseInspectorDialog.
        * [Pull request #2083](https://bitbucket.org/osrf/gazebo/pull-request/2083)

## Gazebo 6.0

### Gazebo 6.X.X (201X-XX-XX)

1. Fix removing multiple camera sensors that have the same camera name.
    * [Pull request #2081](https://bitbucket.org/osrf/gazebo/pull-request/2081)
    * [Issue #1811](https://bitbucket.org/osrf/gazebo/issues/1811)

1. Backport model editor toolbar fixed joint option from [pull request #1794](https://bitbucket.org/osrf/gazebo/pull-request/1794)
    * [Pull request #1957](https://bitbucket.org/osrf/gazebo/pull-request/1957)

1. Fix minimum window height
    * Backport of [pull request #1977](https://bitbucket.org/osrf/gazebo/pull-request/1977)
    * [Pull request #1998](https://bitbucket.org/osrf/gazebo/pull-request/1998)
    * [Issue #1706](https://bitbucket.org/osrf/gazebo/issue/1706)

1. Fix visual transparency issues
    * [Pull request #1967](https://bitbucket.org/osrf/gazebo/pull-request/1967)
    * [Issue #1726](https://bitbucket.org/osrf/gazebo/issue/1726)

### Gazebo 6.5.0 (2015-10-22)

1. Added ability to convert from spherical coordinates to local coordinates.
    * [Pull request #1955](https://bitbucket.org/osrf/gazebo/pull-request/1955)

### Gazebo 6.4.0 (2015-10-14)

1. Fix ABI problem. Make `Sensor::SetPose` function non virtual.
    * [Pull request #1947](https://bitbucket.org/osrf/gazebo/pull-request/1947)

1. Update inertia properties during simulation
    * [Pull request #1909](https://bitbucket.org/osrf/gazebo/pull-requests/1909)
    * [Design document](https://bitbucket.org/osrf/gazebo_design/src/default/inertia_resize/inertia_resize.md)

1. Fix transparency correction for opaque materials
    * [Pull request #1946](https://bitbucket.org/osrf/gazebo/pull-requests/1946/fix-transparency-correction-for-opaque/diff)

### Gazebo 6.3.0 (2015-10-06)

1. Added `Sensor::SetPose` function
    * [Pull request #1935](https://bitbucket.org/osrf/gazebo/pull-request/1935)

### Gazebo 6.2.0 (2015-10-02)

1. Update physics when the world is reset
    * Backport of [pull request #1903](https://bitbucket.org/osrf/gazebo/pull-request/1903)
    * [Pull request #1916](https://bitbucket.org/osrf/gazebo/pull-request/1916)
    * [Issue #101](https://bitbucket.org/osrf/gazebo/issue/101)

1. Added Copy constructor and assignment operator to MouseEvent
    * [Pull request #1855](https://bitbucket.org/osrf/gazebo/pull-request/1855)

### Gazebo 6.1.0 (2015-08-02)

1. Added logical_camera sensor.
    * [Pull request #1845](https://bitbucket.org/osrf/gazebo/pull-request/1845)

1. Added RandomVelocityPlugin, which applies a random velocity to a model's link.
    * [Pull request #1839](https://bitbucket.org/osrf/gazebo/pull-request/1839)

1. Sim events for joint position, velocity and applied force
    * [Pull request #1849](https://bitbucket.org/osrf/gazebo/pull-request/1849)

### Gazebo 6.0.0 (2015-07-27)

1. Added magnetometer sensor. A contribution from Andrew Symington.
    * [Pull request #1788](https://bitbucket.org/osrf/gazebo/pull-request/1788)

1. Added altimeter sensor. A contribution from Andrew Symington.
    * [Pull request #1792](https://bitbucket.org/osrf/gazebo/pull-request/1792)

1. Implement more control options for log playback:
  1. Rewind: The simulation starts from the beginning.
  1. Forward: The simulation jumps to the end of the log file.
  1. Seek: The simulation jumps to a specific point specified by its simulation
  time.
      * [Pull request #1737](https://bitbucket.org/osrf/gazebo/pull-request/1737)

1. Added Gazebo splash screen
    * [Pull request #1745](https://bitbucket.org/osrf/gazebo/pull-request/1745)

1. Added a transporter plugin which allows models to move from one location
   to another based on their location and the location of transporter pads.
    * [Pull request #1738](https://bitbucket.org/osrf/gazebo/pull-request/1738)

1. Implement forward/backwards multi-step for log playback. Now, the semantics
of a multi-step while playing back a log session are different from a multi-step
during a live simulation. While playback, a multi-step simulates all the
intermediate steps as before, but the client only perceives a single step.
E.g: You have a log file containing a 1 hour simulation session. You want to
jump to the minute 00H::30M::00S to check a specific aspect of the simulation.
You should not see continuous updates until minute 00H:30M:00S. Instead, you
should visualize a single jump to the specific instant of the simulation that
you are interested.
    * [Pull request #1623](https://bitbucket.org/osrf/gazebo/pull-request/1623)

1. Added browse button to log record dialog.
    * [Pull request #1719](https://bitbucket.org/osrf/gazebo/pull-request/1719)

1. Improved SVG support: arcs in paths, and contours made of multiple paths.
    * [Pull request #1608](https://bitbucket.org/osrf/gazebo/pull-request/1608)

1. Added simulation iterations to the world state.
    * [Pull request #1722](https://bitbucket.org/osrf/gazebo/pull-request/1722)

1. Added multiple LiftDrag plugins to the cessna_demo.world to allow the Cessna
C-172 model to fly.
    * [Pull request #1715](https://bitbucket.org/osrf/gazebo/pull-request/1715)

1. Added a plugin to control a Cessna C-172 via messages (CessnaPlugin), and a
GUI plugin to test this functionality with the keyboard (CessnaGUIPlugin). Added
world with the Cessna model and the two previous plugins loaded
(cessna_demo.world).
    * [Pull request #1712](https://bitbucket.org/osrf/gazebo/pull-request/1712)

1. Added world with OSRF building and an elevator
    * [Pull request #1697](https://bitbucket.org/osrf/gazebo/pull-request/1697)

1. Fixed collide bitmask by changing default value from 0x1 to 0xffff.
    * [Pull request #1696](https://bitbucket.org/osrf/gazebo/pull-request/1696)

1. Added a plugin to control an elevator (ElevatorPlugin), and an OccupiedEvent plugin that sends a message when a model is within a specified region.
    * [Pull request #1694](https://bitbucket.org/osrf/gazebo/pull-request/1694)
    * [Pull request #1775](https://bitbucket.org/osrf/gazebo/pull-request/1775)

1. Added Layers tab and meta information for visuals.
    * [Pull request #1674](https://bitbucket.org/osrf/gazebo/pull-request/1674)

1. Added countdown behavior for common::Timer and exposed the feature in TimerGUIPlugin.
    * [Pull request #1690](https://bitbucket.org/osrf/gazebo/pull-request/1690)

1. Added BuoyancyPlugin for simulating the buoyancy of an object in a column of fluid.
    * [Pull request #1622](https://bitbucket.org/osrf/gazebo/pull-request/1622)

1. Added ComputeVolume function for simple shape subclasses of Shape.hh.
    * [Pull request #1605](https://bitbucket.org/osrf/gazebo/pull-request/1605)

1. Add option to parallelize the ODE quickstep constraint solver,
which solves an LCP twice with different parameters in order
to corrected for position projection errors.
    * [Pull request #1561](https://bitbucket.org/osrf/gazebo/pull-request/1561)

1. Get/Set user camera pose in GUI.
    * [Pull request #1649](https://bitbucket.org/osrf/gazebo/pull-request/1649)
    * [Issue #1595](https://bitbucket.org/osrf/gazebo/issue/1595)

1. Added ViewAngleWidget, removed hard-coded reset view and removed MainWindow::Reset(). Also added GLWidget::GetSelectedVisuals().
    * [Pull request #1768](https://bitbucket.org/osrf/gazebo/pull-request/1768)
    * [Issue #1507](https://bitbucket.org/osrf/gazebo/issue/1507)

1. Windows support. This consists mostly of numerous small changes to support
compilation on Windows.
    * [Pull request #1616](https://bitbucket.org/osrf/gazebo/pull-request/1616)
    * [Pull request #1618](https://bitbucket.org/osrf/gazebo/pull-request/1618)
    * [Pull request #1620](https://bitbucket.org/osrf/gazebo/pull-request/1620)
    * [Pull request #1625](https://bitbucket.org/osrf/gazebo/pull-request/1625)
    * [Pull request #1626](https://bitbucket.org/osrf/gazebo/pull-request/1626)
    * [Pull request #1627](https://bitbucket.org/osrf/gazebo/pull-request/1627)
    * [Pull request #1628](https://bitbucket.org/osrf/gazebo/pull-request/1628)
    * [Pull request #1629](https://bitbucket.org/osrf/gazebo/pull-request/1629)
    * [Pull request #1630](https://bitbucket.org/osrf/gazebo/pull-request/1630)
    * [Pull request #1631](https://bitbucket.org/osrf/gazebo/pull-request/1631)
    * [Pull request #1632](https://bitbucket.org/osrf/gazebo/pull-request/1632)
    * [Pull request #1633](https://bitbucket.org/osrf/gazebo/pull-request/1633)
    * [Pull request #1635](https://bitbucket.org/osrf/gazebo/pull-request/1635)
    * [Pull request #1637](https://bitbucket.org/osrf/gazebo/pull-request/1637)
    * [Pull request #1639](https://bitbucket.org/osrf/gazebo/pull-request/1639)
    * [Pull request #1647](https://bitbucket.org/osrf/gazebo/pull-request/1647)
    * [Pull request #1650](https://bitbucket.org/osrf/gazebo/pull-request/1650)
    * [Pull request #1651](https://bitbucket.org/osrf/gazebo/pull-request/1651)
    * [Pull request #1653](https://bitbucket.org/osrf/gazebo/pull-request/1653)
    * [Pull request #1654](https://bitbucket.org/osrf/gazebo/pull-request/1654)
    * [Pull request #1657](https://bitbucket.org/osrf/gazebo/pull-request/1657)
    * [Pull request #1658](https://bitbucket.org/osrf/gazebo/pull-request/1658)
    * [Pull request #1659](https://bitbucket.org/osrf/gazebo/pull-request/1659)
    * [Pull request #1660](https://bitbucket.org/osrf/gazebo/pull-request/1660)
    * [Pull request #1661](https://bitbucket.org/osrf/gazebo/pull-request/1661)
    * [Pull request #1669](https://bitbucket.org/osrf/gazebo/pull-request/1669)
    * [Pull request #1670](https://bitbucket.org/osrf/gazebo/pull-request/1670)
    * [Pull request #1672](https://bitbucket.org/osrf/gazebo/pull-request/1672)
    * [Pull request #1682](https://bitbucket.org/osrf/gazebo/pull-request/1682)
    * [Pull request #1683](https://bitbucket.org/osrf/gazebo/pull-request/1683)

1. Install `libgazebo_server_fixture`. This will facilitate tests external to the main gazebo repository. See `examples/stand_alone/test_fixture`.
    * [Pull request #1606](https://bitbucket.org/osrf/gazebo/pull-request/1606)

1. Laser visualization renders light blue for rays that do not hit obstacles, and dark blue for other rays.
    * [Pull request #1607](https://bitbucket.org/osrf/gazebo/pull-request/1607)
    * [Issue #1576](https://bitbucket.org/osrf/gazebo/issue/1576)

1. Add VisualType enum to Visual and clean up visuals when entity is deleted.
    * [Pull request #1614](https://bitbucket.org/osrf/gazebo/pull-request/1614)

1. Alert user of connection problems when using the REST service plugin
    * [Pull request #1655](https://bitbucket.org/osrf/gazebo/pull-request/1655)
    * [Issue #1574](https://bitbucket.org/osrf/gazebo/issue/1574)

1. ignition-math is now a dependency.
    + [http://ignitionrobotics.org/libraries/math](http://ignitionrobotics.org/libraries/math)
    + [Gazebo::math migration](https://bitbucket.org/osrf/gazebo/src/583edbeb90759d43d994cc57c0797119dd6d2794/ign-math-migration.md)

1. Detect uuid library during compilation.
    * [Pull request #1655](https://bitbucket.org/osrf/gazebo/pull-request/1655)
    * [Issue #1572](https://bitbucket.org/osrf/gazebo/issue/1572)

1. New accessors in LogPlay class.
    * [Pull request #1577](https://bitbucket.org/osrf/gazebo/pull-request/1577)

1. Added a plugin to send messages to an existing website.
   Added gui::MainWindow::AddMenu and msgs/rest_error, msgs/rest_login, msgs rest/post
    * [Pull request #1524](https://bitbucket.org/osrf/gazebo/pull-request/1524)

1. Fix deprecation warnings when using SDFormat 3.0.2, 3.0.3 prereleases
    * [Pull request #1568](https://bitbucket.org/osrf/gazebo/pull-request/1568)

1. Use GAZEBO_CFLAGS or GAZEBO_CXX_FLAGS in CMakeLists.txt for example plugins
    * [Pull request #1573](https://bitbucket.org/osrf/gazebo/pull-request/1573)

1. Added Link::OnWrenchMsg subscriber with test
    * [Pull request #1582](https://bitbucket.org/osrf/gazebo/pull-request/1582)

1. Show/hide GUI overlays using the menu bar.
    * [Pull request #1555](https://bitbucket.org/osrf/gazebo/pull-request/1555)

1. Added world origin indicator rendering::OriginVisual.
    * [Pull request #1700](https://bitbucket.org/osrf/gazebo/pull-request/1700)

1. Show/hide toolbars using the menu bars and shortcut.
   Added MainWindow::CloneAction.
   Added Window menu to Model Editor.
    * [Pull request #1584](https://bitbucket.org/osrf/gazebo/pull-request/1584)

1. Added event to show/hide toolbars.
    * [Pull request #1707](https://bitbucket.org/osrf/gazebo/pull-request/1707)

1. Added optional start/stop/reset buttons to timer GUI plugin.
    * [Pull request #1576](https://bitbucket.org/osrf/gazebo/pull-request/1576)

1. Timer GUI Plugin: Treat negative positions as positions from the ends
    * [Pull request #1703](https://bitbucket.org/osrf/gazebo/pull-request/1703)

1. Added Visual::GetDepth() and Visual::GetNthAncestor()
    * [Pull request #1613](https://bitbucket.org/osrf/gazebo/pull-request/1613)

1. Added a context menu for links
    * [Pull request #1589](https://bitbucket.org/osrf/gazebo/pull-request/1589)

1. Separate TimePanel's display into TimeWidget and LogPlayWidget.
    * [Pull request #1564](https://bitbucket.org/osrf/gazebo/pull-request/1564)

1. Display confirmation message after log is saved
    * [Pull request #1646](https://bitbucket.org/osrf/gazebo/pull-request/1646)

1. Added LogPlayView to display timeline and LogPlaybackStatistics message type.
    * [Pull request #1724](https://bitbucket.org/osrf/gazebo/pull-request/1724)

1. Added Time::FormattedString and removed all other FormatTime functions.
    * [Pull request #1710](https://bitbucket.org/osrf/gazebo/pull-request/1710)

1. Added support for Oculus DK2
    * [Pull request #1526](https://bitbucket.org/osrf/gazebo/pull-request/1526)

1. Use collide_bitmask from SDF to perform collision filtering
    * [Pull request #1470](https://bitbucket.org/osrf/gazebo/pull-request/1470)

1. Pass Coulomb surface friction parameters to DART.
    * [Pull request #1420](https://bitbucket.org/osrf/gazebo/pull-request/1420)

1. Added ModelAlign::SetHighlighted
    * [Pull request #1598](https://bitbucket.org/osrf/gazebo/pull-request/1598)

1. Added various Get functions to Visual. Also added a ConvertGeometryType function to msgs.
    * [Pull request #1402](https://bitbucket.org/osrf/gazebo/pull-request/1402)

1. Get and Set visibility of SelectionObj's handles, with unit test.
    * [Pull request #1417](https://bitbucket.org/osrf/gazebo/pull-request/1417)

1. Set material of SelectionObj's handles.
    * [Pull request #1472](https://bitbucket.org/osrf/gazebo/pull-request/1472)

1. Add SelectionObj::Fini with tests and make Visual::Fini virtual
    * [Pull request #1685](https://bitbucket.org/osrf/gazebo/pull-request/1685)

1. Allow link selection with the mouse if parent model already selected.
    * [Pull request #1409](https://bitbucket.org/osrf/gazebo/pull-request/1409)

1. Added ModelRightMenu::EntityTypes.
    * [Pull request #1414](https://bitbucket.org/osrf/gazebo/pull-request/1414)

1. Scale joint visuals according to link size.
    * [Pull request #1591](https://bitbucket.org/osrf/gazebo/pull-request/1591)
    * [Issue #1563](https://bitbucket.org/osrf/gazebo/issue/1563)

1. Added Gazebo/CoM material.
    * [Pull request #1439](https://bitbucket.org/osrf/gazebo/pull-request/1439)

1. Added arc parameter to MeshManager::CreateTube
    * [Pull request #1436](https://bitbucket.org/osrf/gazebo/pull-request/1436)

1. Added View Inertia and InertiaVisual, changed COMVisual to sphere proportional to mass.
    * [Pull request #1445](https://bitbucket.org/osrf/gazebo/pull-request/1445)

1. Added View Link Frame and LinkFrameVisual. Visual::SetTransparency goes into texture_unit.
    * [Pull request #1762](https://bitbucket.org/osrf/gazebo/pull-request/1762)
    * [Issue #853](https://bitbucket.org/osrf/gazebo/issue/853)

1. Changed the position of Save and Cancel buttons on editor dialogs
    * [Pull request #1442](https://bitbucket.org/osrf/gazebo/pull-request/1442)
    * [Issue #1377](https://bitbucket.org/osrf/gazebo/issue/1377)

1. Fixed Visual material updates
    * [Pull request #1454](https://bitbucket.org/osrf/gazebo/pull-request/1454)
    * [Issue #1455](https://bitbucket.org/osrf/gazebo/issue/1455)

1. Added Matrix3::Inverse() and tests
    * [Pull request #1481](https://bitbucket.org/osrf/gazebo/pull-request/1481)

1. Implemented AddLinkForce for ODE.
    * [Pull request #1456](https://bitbucket.org/osrf/gazebo/pull-request/1456)

1. Updated ConfigWidget class to parse enum values.
    * [Pull request #1518](https://bitbucket.org/osrf/gazebo/pull-request/1518)

1. Added PresetManager to physics libraries and corresponding integration test.
    * [Pull request #1471](https://bitbucket.org/osrf/gazebo/pull-request/1471)

1. Sync name and location on SaveDialog.
    * [Pull request #1563](https://bitbucket.org/osrf/gazebo/pull-request/1563)

1. Added Apply Force/Torque dialog
    * [Pull request #1600](https://bitbucket.org/osrf/gazebo/pull-request/1600)

1. Added Apply Force/Torque visuals
    * [Pull request #1619](https://bitbucket.org/osrf/gazebo/pull-request/1619)

1. Added Apply Force/Torque OnMouseRelease and ActivateWindow
    * [Pull request #1699](https://bitbucket.org/osrf/gazebo/pull-request/1699)

1. Added Apply Force/Torque mouse interactions, modes, activation
    * [Pull request #1731](https://bitbucket.org/osrf/gazebo/pull-request/1731)

1. Added inertia pose getter for COMVisual and COMVisual_TEST
    * [Pull request #1581](https://bitbucket.org/osrf/gazebo/pull-request/1581)

1. Model editor updates
    1. Joint preview using JointVisuals.
        * [Pull request #1369](https://bitbucket.org/osrf/gazebo/pull-request/1369)

    1. Added inspector for configuring link, visual, and collision properties.
        * [Pull request #1408](https://bitbucket.org/osrf/gazebo/pull-request/1408)

    1. Saving, exiting, generalizing SaveDialog.
        * [Pull request #1401](https://bitbucket.org/osrf/gazebo/pull-request/1401)

    1. Inspectors redesign
        * [Pull request #1586](https://bitbucket.org/osrf/gazebo/pull-request/1586)

    1. Edit existing model.
        * [Pull request #1425](https://bitbucket.org/osrf/gazebo/pull-request/1425)

    1. Add joint inspector to link's context menu.
        * [Pull request #1449](https://bitbucket.org/osrf/gazebo/pull-request/1449)
        * [Issue #1443](https://bitbucket.org/osrf/gazebo/issue/1443)

    1. Added button to select mesh file on inspector.
        * [Pull request #1460](https://bitbucket.org/osrf/gazebo/pull-request/1460)
        * [Issue #1450](https://bitbucket.org/osrf/gazebo/issue/1450)

    1. Renamed Part to Link.
        * [Pull request #1478](https://bitbucket.org/osrf/gazebo/pull-request/1478)

    1. Fix snapping inside editor.
        * [Pull request #1489](https://bitbucket.org/osrf/gazebo/pull-request/1489)
        * [Issue #1457](https://bitbucket.org/osrf/gazebo/issue/1457)

    1. Moved DataLogger from Window menu to the toolbar and moved screenshot button to the right.
        * [Pull request #1665](https://bitbucket.org/osrf/gazebo/pull-request/1665)

    1. Keep loaded model's name.
        * [Pull request #1516](https://bitbucket.org/osrf/gazebo/pull-request/1516)
        * [Issue #1504](https://bitbucket.org/osrf/gazebo/issue/1504)

    1. Added ExtrudeDialog.
        * [Pull request #1483](https://bitbucket.org/osrf/gazebo/pull-request/1483)

    1. Hide time panel inside editor and keep main window's paused state.
        * [Pull request #1500](https://bitbucket.org/osrf/gazebo/pull-request/1500)

    1. Fixed pose issues and added ModelCreator_TEST.
        * [Pull request #1509](https://bitbucket.org/osrf/gazebo/pull-request/1509)
        * [Issue #1497](https://bitbucket.org/osrf/gazebo/issue/1497)
        * [Issue #1509](https://bitbucket.org/osrf/gazebo/issue/1509)

    1. Added list of links and joints.
        * [Pull request #1515](https://bitbucket.org/osrf/gazebo/pull-request/1515)
        * [Issue #1418](https://bitbucket.org/osrf/gazebo/issue/1418)

    1. Expose API to support adding items to the palette.
        * [Pull request #1565](https://bitbucket.org/osrf/gazebo/pull-request/1565)

    1. Added menu for toggling joint visualization
        * [Pull request #1551](https://bitbucket.org/osrf/gazebo/pull-request/1551)
        * [Issue #1483](https://bitbucket.org/osrf/gazebo/issue/1483)

    1. Add schematic view to model editor
        * [Pull request #1562](https://bitbucket.org/osrf/gazebo/pull-request/1562)

1. Building editor updates
    1. Make palette tips tooltip clickable to open.
        * [Pull request #1519](https://bitbucket.org/osrf/gazebo/pull-request/1519)
        * [Issue #1370](https://bitbucket.org/osrf/gazebo/issue/1370)

    1. Add measurement unit to building inspectors.
        * [Pull request #1741](https://bitbucket.org/osrf/gazebo/pull-request/1741)
        * [Issue #1363](https://bitbucket.org/osrf/gazebo/issue/1363)

    1. Add `BaseInspectorDialog` as a base class for inspectors.
        * [Pull request #1749](https://bitbucket.org/osrf/gazebo/pull-request/1749)

## Gazebo 5.0

### Gazebo 5.x.x

1. Fix minimum window height
    * Backport of [pull request #1977](https://bitbucket.org/osrf/gazebo/pull-request/1977)
    * [Pull request #2002](https://bitbucket.org/osrf/gazebo/pull-request/2002)
    * [Issue #1706](https://bitbucket.org/osrf/gazebo/issue/1706)

### Gazebo 5.2.0 (2015-10-02)

1. Initialize sigact struct fields that valgrind said were being used uninitialized
    * [Pull request #1809](https://bitbucket.org/osrf/gazebo/pull-request/1809)

1. Add missing ogre includes to ensure macros are properly defined
    * [Pull request #1813](https://bitbucket.org/osrf/gazebo/pull-request/1813)

1. Use ToSDF functions to simplify physics_friction test
    * [Pull request #1808](https://bitbucket.org/osrf/gazebo/pull-request/1808)

1. Added lines to laser sensor visualization
    * [Pull request #1742](https://bitbucket.org/osrf/gazebo/pull-request/1742)
    * [Issue #935](https://bitbucket.org/osrf/gazebo/issue/935)

1. Fix BulletSliderJoint friction for bullet 2.83
    * [Pull request #1686](https://bitbucket.org/osrf/gazebo/pull-request/1686)

1. Fix heightmap model texture loading.
    * [Pull request #1592](https://bitbucket.org/osrf/gazebo/pull-request/1592)

1. Disable failing pr2 test for dart
    * [Pull request #1540](https://bitbucket.org/osrf/gazebo/pull-request/1540)
    * [Issue #1435](https://bitbucket.org/osrf/gazebo/issue/1435)

### Gazebo 5.1.0 (2015-03-20)
1. Backport pull request #1527 (FindOGRE.cmake for non-Debian systems)
  * [Pull request #1532](https://bitbucket.org/osrf/gazebo/pull-request/1532)

1. Respect system cflags when not using USE_UPSTREAM_CFLAGS
  * [Pull request #1531](https://bitbucket.org/osrf/gazebo/pull-request/1531)

1. Allow light manipulation
  * [Pull request #1529](https://bitbucket.org/osrf/gazebo/pull-request/1529)

1. Allow sdformat 2.3.1+ or 3+ and fix tests
  * [Pull request #1484](https://bitbucket.org/osrf/gazebo/pull-request/1484)

1. Add Link::GetWorldAngularMomentum function and test.
  * [Pull request #1482](https://bitbucket.org/osrf/gazebo/pull-request/1482)

1. Preserve previous GAZEBO_MODEL_PATH values when sourcing setup.sh
  * [Pull request #1430](https://bitbucket.org/osrf/gazebo/pull-request/1430)

1. Implement Coulomb joint friction for DART
  * [Pull request #1427](https://bitbucket.org/osrf/gazebo/pull-request/1427)
  * [Issue #1281](https://bitbucket.org/osrf/gazebo/issue/1281)

1. Fix simple shape normals.
    * [Pull request #1477](https://bitbucket.org/osrf/gazebo/pull-request/1477)
    * [Issue #1369](https://bitbucket.org/osrf/gazebo/issue/1369)

1. Use Msg-to-SDF conversion functions in tests, add ServerFixture::SpawnModel(msgs::Model).
    * [Pull request #1466](https://bitbucket.org/osrf/gazebo/pull-request/1466)

1. Added Model Msg-to-SDF conversion functions and test.
    * [Pull request #1429](https://bitbucket.org/osrf/gazebo/pull-request/1429)

1. Added Joint Msg-to-SDF conversion functions and test.
    * [Pull request #1419](https://bitbucket.org/osrf/gazebo/pull-request/1419)

1. Added Visual, Material Msg-to-SDF conversion functions and ShaderType to string conversion functions.
    * [Pull request #1415](https://bitbucket.org/osrf/gazebo/pull-request/1415)

1. Implement Coulomb joint friction for BulletSliderJoint
  * [Pull request #1452](https://bitbucket.org/osrf/gazebo/pull-request/1452)
  * [Issue #1348](https://bitbucket.org/osrf/gazebo/issue/1348)

### Gazebo 5.0.0 (2015-01-27)
1. Support for using [digital elevation maps](http://gazebosim.org/tutorials?tut=dem) has been added to debian packages.

1. C++11 support (C++11 compatible compiler is now required)
    * [Pull request #1340](https://bitbucket.org/osrf/gazebo/pull-request/1340)

1. Implemented private data pointer for the World class.
    * [Pull request #1383](https://bitbucket.org/osrf/gazebo/pull-request/1383)

1. Implemented private data pointer for the Scene class.
    * [Pull request #1385](https://bitbucket.org/osrf/gazebo/pull-request/1385)

1. Added a events::Event::resetWorld event that is triggered when World::Reset is called.
    * [Pull request #1332](https://bitbucket.org/osrf/gazebo/pull-request/1332)
    * [Issue #1375](https://bitbucket.org/osrf/gazebo/issue/1375)

1. Fixed `math::Box::GetCenter` functionality.
    * [Pull request #1278](https://bitbucket.org/osrf/gazebo/pull-request/1278)
    * [Issue #1327](https://bitbucket.org/osrf/gazebo/issue/1327)

1. Added a GUI timer plugin that facilitates the display and control a timer inside the Gazebo UI.
    * [Pull request #1270](https://bitbucket.org/osrf/gazebo/pull-request/1270)

1. Added ability to load plugins via SDF.
    * [Pull request #1261](https://bitbucket.org/osrf/gazebo/pull-request/1261)

1. Added GUIEvent to hide/show the left GUI pane.
    * [Pull request #1269](https://bitbucket.org/osrf/gazebo/pull-request/1269)

1. Modified KeyEventHandler and GLWidget so that hotkeys can be suppressed by custom KeyEvents set up by developers
    * [Pull request #1251](https://bitbucket.org/osrf/gazebo/pull-request/1251)

1. Added ability to read the directory where the log files are stored.
    * [Pull request #1277](https://bitbucket.org/osrf/gazebo/pull-request/1277)

1. Implemented a simulation cloner
    * [Pull request #1180](https://bitbucket.org/osrf/gazebo/pull-request/1180/clone-a-simulation)

1. Added GUI overlay plugins. Users can now write a Gazebo + QT plugin that displays widgets over the render window.
  * [Pull request #1181](https://bitbucket.org/osrf/gazebo/pull-request/1181)

1. Change behavior of Joint::SetVelocity, add Joint::SetVelocityLimit(unsigned int, double)
  * [Pull request #1218](https://bitbucket.org/osrf/gazebo/pull-request/1218)
  * [Issue #964](https://bitbucket.org/osrf/gazebo/issue/964)

1. Implement Coulomb joint friction for ODE
  * [Pull request #1221](https://bitbucket.org/osrf/gazebo/pull-request/1221)
  * [Issue #381](https://bitbucket.org/osrf/gazebo/issue/381)

1. Implement Coulomb joint friction for BulletHingeJoint
  * [Pull request #1317](https://bitbucket.org/osrf/gazebo/pull-request/1317)
  * [Issue #1348](https://bitbucket.org/osrf/gazebo/issue/1348)

1. Implemented camera lens distortion.
  * [Pull request #1213](https://bitbucket.org/osrf/gazebo/pull-request/1213)

1. Kill rogue gzservers left over from failed INTEGRATION_world_clone tests
   and improve robustness of `UNIT_gz_TEST`
  * [Pull request #1232](https://bitbucket.org/osrf/gazebo/pull-request/1232)
  * [Issue #1299](https://bitbucket.org/osrf/gazebo/issue/1299)

1. Added RenderWidget::ShowToolbar to toggle visibility of top toolbar.
  * [Pull request #1248](https://bitbucket.org/osrf/gazebo/pull-request/1248)

1. Fix joint axis visualization.
  * [Pull request #1258](https://bitbucket.org/osrf/gazebo/pull-request/1258)

1. Change UserCamera view control via joysticks. Clean up rate control vs. pose control.
   see UserCamera::OnJoyPose and UserCamera::OnJoyTwist. Added view twist control toggle
   with joystick button 1.
  * [Pull request #1249](https://bitbucket.org/osrf/gazebo/pull-request/1249)

1. Added RenderWidget::GetToolbar to get the top toolbar and change its actions on ModelEditor.
    * [Pull request #1263](https://bitbucket.org/osrf/gazebo/pull-request/1263)

1. Added accessor for MainWindow graphical widget to GuiIface.
    * [Pull request #1250](https://bitbucket.org/osrf/gazebo/pull-request/1250)

1. Added a ConfigWidget class that takes in a google protobuf message and generates widgets for configuring the fields in the message
    * [Pull request #1285](https://bitbucket.org/osrf/gazebo/pull-request/1285)

1. Added GLWidget::OnModelEditor when model editor is triggered, and MainWindow::OnEditorGroup to manually uncheck editor actions.
    * [Pull request #1283](https://bitbucket.org/osrf/gazebo/pull-request/1283)

1. Added Collision, Geometry, Inertial, Surface Msg-to-SDF conversion functions.
    * [Pull request #1315](https://bitbucket.org/osrf/gazebo/pull-request/1315)

1. Added "button modifier" fields (control, shift, and alt) to common::KeyEvent.
    * [Pull request #1325](https://bitbucket.org/osrf/gazebo/pull-request/1325)

1. Added inputs for environment variable GAZEBO_GUI_INI_FILE for reading a custom .ini file.
    * [Pull request #1252](https://bitbucket.org/osrf/gazebo/pull-request/1252)

1. Fixed crash on "permission denied" bug, added insert_model integration test.
    * [Pull request #1329](https://bitbucket.org/osrf/gazebo/pull-request/1329/)

1. Enable simbody joint tests, implement `SimbodyJoint::GetParam`, create
   `Joint::GetParam`, fix bug in `BulletHingeJoint::SetParam`.
    * [Pull request #1404](https://bitbucket.org/osrf/gazebo/pull-request/1404/)

1. Building editor updates
    1. Fixed inspector resizing.
        * [Pull request #1230](https://bitbucket.org/osrf/gazebo/pull-request/1230)
        * [Issue #395](https://bitbucket.org/osrf/gazebo/issue/395)

    1. Doors and windows move proportionally with wall.
        * [Pull request #1231](https://bitbucket.org/osrf/gazebo/pull-request/1231)
        * [Issue #368](https://bitbucket.org/osrf/gazebo/issue/368)

    1. Inspector dialogs stay on top.
        * [Pull request #1229](https://bitbucket.org/osrf/gazebo/pull-request/1229)
        * [Issue #417](https://bitbucket.org/osrf/gazebo/issue/417)

    1. Make model name editable on palette.
        * [Pull request #1239](https://bitbucket.org/osrf/gazebo/pull-request/1239)

    1. Import background image and improve add/delete levels.
        * [Pull request #1214](https://bitbucket.org/osrf/gazebo/pull-request/1214)
        * [Issue #422](https://bitbucket.org/osrf/gazebo/issue/422)
        * [Issue #361](https://bitbucket.org/osrf/gazebo/issue/361)

    1. Fix changing draw mode.
        * [Pull request #1233](https://bitbucket.org/osrf/gazebo/pull-request/1233)
        * [Issue #405](https://bitbucket.org/osrf/gazebo/issue/405)

    1. Tips on palette's top-right corner.
        * [Pull request #1241](https://bitbucket.org/osrf/gazebo/pull-request/1241)

    1. New buttons and layout for the palette.
        * [Pull request #1242](https://bitbucket.org/osrf/gazebo/pull-request/1242)

    1. Individual wall segments instead of polylines.
        * [Pull request #1246](https://bitbucket.org/osrf/gazebo/pull-request/1246)
        * [Issue #389](https://bitbucket.org/osrf/gazebo/issue/389)
        * [Issue #415](https://bitbucket.org/osrf/gazebo/issue/415)

    1. Fix exiting and saving, exiting when there's nothing drawn, fix text on popups.
        * [Pull request #1296](https://bitbucket.org/osrf/gazebo/pull-request/1296)

    1. Display measure for selected wall segment.
        * [Pull request #1291](https://bitbucket.org/osrf/gazebo/pull-request/1291)
        * [Issue #366](https://bitbucket.org/osrf/gazebo/issue/366)

    1. Highlight selected item's 3D visual.
        * [Pull request #1292](https://bitbucket.org/osrf/gazebo/pull-request/1292)

    1. Added color picker to inspector dialogs.
        * [Pull request #1298](https://bitbucket.org/osrf/gazebo/pull-request/1298)

    1. Snapping on by default, off holding Shift. Improved snapping.
        * [Pull request #1304](https://bitbucket.org/osrf/gazebo/pull-request/1304)

    1. Snap walls to length increments, moved scale to SegmentItem and added Get/SetScale, added SegmentItem::SnapAngle and SegmentItem::SnapLength.
        * [Pull request #1311](https://bitbucket.org/osrf/gazebo/pull-request/1311)

    1. Make buildings available in "Insert Models" tab, improve save flow.
        * [Pull request #1312](https://bitbucket.org/osrf/gazebo/pull-request/1312)

    1. Added EditorItem::SetHighlighted.
        * [Pull request #1308](https://bitbucket.org/osrf/gazebo/pull-request/1308)

    1. Current level is transparent, lower levels opaque, higher levels invisible.
        * [Pull request #1303](https://bitbucket.org/osrf/gazebo/pull-request/1303)

    1. Detach all child manips when item is deleted, added BuildingMaker::DetachAllChildren.
        * [Pull request #1316](https://bitbucket.org/osrf/gazebo/pull-request/1316)

    1. Added texture picker to inspector dialogs.
        * [Pull request #1306](https://bitbucket.org/osrf/gazebo/pull-request/1306)

    1. Measures for doors and windows. Added RectItem::angleOnWall and related Get/Set.
        * [Pull request #1322](https://bitbucket.org/osrf/gazebo/pull-request/1322)
        * [Issue #370](https://bitbucket.org/osrf/gazebo/issue/370)

    1. Added Gazebo/BuildingFrame material to display holes for doors and windows on walls.
        * [Pull request #1338](https://bitbucket.org/osrf/gazebo/pull-request/1338)

    1. Added Gazebo/Bricks material to be used as texture on the building editor.
        * [Pull request #1333](https://bitbucket.org/osrf/gazebo/pull-request/1333)

    1. Pick colors from the palette and assign on 3D view. Added mouse and key event handlers to BuildingMaker, and events to communicate from BuildingModelManip to EditorItem.
        * [Pull request #1336](https://bitbucket.org/osrf/gazebo/pull-request/1336)

    1. Pick textures from the palette and assign in 3D view.
        * [Pull request #1368](https://bitbucket.org/osrf/gazebo/pull-request/1368)

1. Model editor updates
    1. Fix adding/removing event filters .
        * [Pull request #1279](https://bitbucket.org/osrf/gazebo/pull-request/1279)

    1. Enabled multi-selection and align tool inside model editor.
        * [Pull request #1302](https://bitbucket.org/osrf/gazebo/pull-request/1302)
        * [Issue #1323](https://bitbucket.org/osrf/gazebo/issue/1323)

    1. Enabled snap mode inside model editor.
        * [Pull request #1331](https://bitbucket.org/osrf/gazebo/pull-request/1331)
        * [Issue #1318](https://bitbucket.org/osrf/gazebo/issue/1318)

    1. Implemented copy/pasting of links.
        * [Pull request #1330](https://bitbucket.org/osrf/gazebo/pull-request/1330)

1. GUI publishes model selection information on ~/selection topic.
    * [Pull request #1318](https://bitbucket.org/osrf/gazebo/pull-request/1318)

## Gazebo 4.0

### Gazebo 4.x.x (2015-xx-xx)

1. Fix build for Bullet 2.83, enable angle wrapping for BulletHingeJoint
    * [Pull request #1664](https://bitbucket.org/osrf/gazebo/pull-request/1664)

### Gazebo 4.1.3 (2015-05-07)

1. Fix saving visual geom SDF values
    * [Pull request #1597](https://bitbucket.org/osrf/gazebo/pull-request/1597)
1. Fix heightmap model texture loading.
    * [Pull request #1595](https://bitbucket.org/osrf/gazebo/pull-request/1595)
1. Fix visual collision scale on separate client
    * [Pull request #1585](https://bitbucket.org/osrf/gazebo/pull-request/1585)
1. Fix several clang compiler warnings
    * [Pull request #1594](https://bitbucket.org/osrf/gazebo/pull-request/1594)
1. Fix blank save / browse dialogs
    * [Pull request #1544](https://bitbucket.org/osrf/gazebo/pull-request/1544)

### Gazebo 4.1.2 (2015-03-20)

1. Fix quaternion documentation: target Gazebo_4.1
    * [Pull request #1525](https://bitbucket.org/osrf/gazebo/pull-request/1525)
1. Speed up World::Step in loops
    * [Pull request #1492](https://bitbucket.org/osrf/gazebo/pull-request/1492)
1. Reduce selection buffer updates -> 4.1
    * [Pull request #1494](https://bitbucket.org/osrf/gazebo/pull-request/1494)
1. Fix QT rendering, and rendering update rate
    * [Pull request #1487](https://bitbucket.org/osrf/gazebo/pull-request/1487)
1. Fix loading of SimbodyPhysics parameters
    * [Pull request #1474](https://bitbucket.org/osrf/gazebo/pull-request/1474)
1. Fix heightmap on OSX -> 4.1
    * [Pull request #1455](https://bitbucket.org/osrf/gazebo/pull-request/1455)
1. Remove extra pose tag in a world file that should not be there
    * [Pull request #1458](https://bitbucket.org/osrf/gazebo/pull-request/1458)
1. Better fix for #236 for IMU that doesn't require ABI changes
    * [Pull request #1448](https://bitbucket.org/osrf/gazebo/pull-request/1448)
1. Fix regression of #236 for ImuSensor in 4.1
    * [Pull request #1446](https://bitbucket.org/osrf/gazebo/pull-request/1446)
1. Preserve previous GAZEBO_MODEL_PATH values when sourcing setup.sh
    * [Pull request #1430](https://bitbucket.org/osrf/gazebo/pull-request/1430)
1. issue #857: fix segfault for simbody screw joint when setting limits due to uninitialized limitForce.
    * [Pull request #1423](https://bitbucket.org/osrf/gazebo/pull-request/1423)
1. Allow multiple contact sensors per link (#960)
    * [Pull request #1413](https://bitbucket.org/osrf/gazebo/pull-request/1413)
1. Fix for issue #351, ODE World Step
    * [Pull request #1406](https://bitbucket.org/osrf/gazebo/pull-request/1406)
1. Disable failing InelasticCollision/0 test (#1394)
    * [Pull request #1405](https://bitbucket.org/osrf/gazebo/pull-request/1405)
1. Prevent out of bounds array access in SkidSteerDrivePlugin (found by cppcheck 1.68)
    * [Pull request #1379](https://bitbucket.org/osrf/gazebo/pull-request/1379)

### Gazebo 4.1.1 (2015-01-15)

1. Fix BulletPlaneShape bounding box (#1265)
    * [Pull request #1367](https://bitbucket.org/osrf/gazebo/pull-request/1367)
1. Fix dart linking errors on osx
    * [Pull request #1372](https://bitbucket.org/osrf/gazebo/pull-request/1372)
1. Update to player interfaces
    * [Pull request #1324](https://bitbucket.org/osrf/gazebo/pull-request/1324)
1. Handle GpuLaser name collisions (#1403)
    * [Pull request #1360](https://bitbucket.org/osrf/gazebo/pull-request/1360)
1. Add checks for handling array's with counts of zero, and read specular values
    * [Pull request #1339](https://bitbucket.org/osrf/gazebo/pull-request/1339)
1. Fix model list widget test
    * [Pull request #1327](https://bitbucket.org/osrf/gazebo/pull-request/1327)
1. Fix ogre includes
    * [Pull request #1323](https://bitbucket.org/osrf/gazebo/pull-request/1323)

### Gazebo 4.1.0 (2014-11-20)

1. Modified GUI rendering to improve the rendering update rate.
    * [Pull request #1487](https://bitbucket.org/osrf/gazebo/pull-request/1487)

### Gazebo 4.1.0 (2014-11-20)

1. Add ArrangePlugin for arranging groups of models.
   Also add Model::ResetPhysicsStates to call Link::ResetPhysicsStates
   recursively on all links in model.
    * [Pull request #1208](https://bitbucket.org/osrf/gazebo/pull-request/1208)
1. The `gz model` command line tool will output model info using either `-i` for complete info, or `-p` for just the model pose.
    * [Pull request #1212](https://bitbucket.org/osrf/gazebo/pull-request/1212)
    * [DRCSim Issue #389](https://bitbucket.org/osrf/drcsim/issue/389)
1. Added SignalStats class for computing incremental signal statistics.
    * [Pull request #1198](https://bitbucket.org/osrf/gazebo/pull-request/1198)
1. Add InitialVelocityPlugin to setting the initial state of links
    * [Pull request #1237](https://bitbucket.org/osrf/gazebo/pull-request/1237)
1. Added Quaternion::Integrate function.
    * [Pull request #1255](https://bitbucket.org/osrf/gazebo/pull-request/1255)
1. Added ConvertJointType functions, display more joint info on model list.
    * [Pull request #1259](https://bitbucket.org/osrf/gazebo/pull-request/1259)
1. Added ModelListWidget::AddProperty, removed unnecessary checks on ModelListWidget.
    * [Pull request #1271](https://bitbucket.org/osrf/gazebo/pull-request/1271)
1. Fix loading collada meshes with unsupported input semantics.
    * [Pull request #1319](https://bitbucket.org/osrf/gazebo/pull-request/1319)

### Gazebo 4.0.2 (2014-09-23)

1. Fix and improve mechanism to generate pkgconfig libs
    * [Pull request #1027](https://bitbucket.org/osrf/gazebo/pull-request/1027)
    * [Issue #1284](https://bitbucket.org/osrf/gazebo/issue/1284)
1. Added arat.world
    * [Pull request #1205](https://bitbucket.org/osrf/gazebo/pull-request/1205)
1. Update gzprop to output zip files.
    * [Pull request #1197](https://bitbucket.org/osrf/gazebo/pull-request/1197)
1. Make Collision::GetShape a const function
    * [Pull requset #1189](https://bitbucket.org/osrf/gazebo/pull-request/1189)
1. Install missing physics headers
    * [Pull requset #1183](https://bitbucket.org/osrf/gazebo/pull-request/1183)
1. Remove SimbodyLink::AddTorque console message
    * [Pull requset #1185](https://bitbucket.org/osrf/gazebo/pull-request/1185)
1. Fix log xml
    * [Pull requset #1188](https://bitbucket.org/osrf/gazebo/pull-request/1188)

### Gazebo 4.0.0 (2014-08-08)

1. Added lcov support to cmake
    * [Pull request #1047](https://bitbucket.org/osrf/gazebo/pull-request/1047)
1. Fixed memory leak in image conversion
    * [Pull request #1057](https://bitbucket.org/osrf/gazebo/pull-request/1057)
1. Removed deprecated function
    * [Pull request #1067](https://bitbucket.org/osrf/gazebo/pull-request/1067)
1. Improved collada loading performance
    * [Pull request #1066](https://bitbucket.org/osrf/gazebo/pull-request/1066)
    * [Pull request #1082](https://bitbucket.org/osrf/gazebo/pull-request/1082)
    * [Issue #1134](https://bitbucket.org/osrf/gazebo/issue/1134)
1. Implemented a collada exporter
    * [Pull request #1064](https://bitbucket.org/osrf/gazebo/pull-request/1064)
1. Force torque sensor now makes use of sensor's pose.
    * [Pull request #1076](https://bitbucket.org/osrf/gazebo/pull-request/1076)
    * [Issue #940](https://bitbucket.org/osrf/gazebo/issue/940)
1. Fix Model::GetLinks segfault
    * [Pull request #1093](https://bitbucket.org/osrf/gazebo/pull-request/1093)
1. Fix deleting and saving lights in gzserver
    * [Pull request #1094](https://bitbucket.org/osrf/gazebo/pull-request/1094)
    * [Issue #1182](https://bitbucket.org/osrf/gazebo/issue/1182)
    * [Issue #346](https://bitbucket.org/osrf/gazebo/issue/346)
1. Fix Collision::GetWorldPose. The pose of a collision would not update properly.
    * [Pull request #1049](https://bitbucket.org/osrf/gazebo/pull-request/1049)
    * [Issue #1124](https://bitbucket.org/osrf/gazebo/issue/1124)
1. Fixed the animate_box and animate_joints examples
    * [Pull request #1086](https://bitbucket.org/osrf/gazebo/pull-request/1086)
1. Integrated Oculus Rift functionality
    * [Pull request #1074](https://bitbucket.org/osrf/gazebo/pull-request/1074)
    * [Pull request #1136](https://bitbucket.org/osrf/gazebo/pull-request/1136)
    * [Pull request #1139](https://bitbucket.org/osrf/gazebo/pull-request/1139)
1. Updated Base::GetScopedName
    * [Pull request #1104](https://bitbucket.org/osrf/gazebo/pull-request/1104)
1. Fix collada loader from adding duplicate materials into a Mesh
    * [Pull request #1105](https://bitbucket.org/osrf/gazebo/pull-request/1105)
    * [Issue #1180](https://bitbucket.org/osrf/gazebo/issue/1180)
1. Integrated Razer Hydra functionality
    * [Pull request #1083](https://bitbucket.org/osrf/gazebo/pull-request/1083)
    * [Pull request #1109](https://bitbucket.org/osrf/gazebo/pull-request/1109)
1. Added ability to copy and paste models in the GUI
    * [Pull request #1103](https://bitbucket.org/osrf/gazebo/pull-request/1103)
1. Removed unnecessary inclusion of gazebo.hh and common.hh in plugins
    * [Pull request #1111](https://bitbucket.org/osrf/gazebo/pull-request/1111)
1. Added ability to specify custom road textures
    * [Pull request #1027](https://bitbucket.org/osrf/gazebo/pull-request/1027)
1. Added support for DART 4.1
    * [Pull request #1113](https://bitbucket.org/osrf/gazebo/pull-request/1113)
    * [Pull request #1132](https://bitbucket.org/osrf/gazebo/pull-request/1132)
    * [Pull request #1134](https://bitbucket.org/osrf/gazebo/pull-request/1134)
    * [Pull request #1154](https://bitbucket.org/osrf/gazebo/pull-request/1154)
1. Allow position of joints to be directly set.
    * [Pull request #1097](https://bitbucket.org/osrf/gazebo/pull-request/1097)
    * [Issue #1138](https://bitbucket.org/osrf/gazebo/issue/1138)
1. Added extruded polyline geometry
    * [Pull request #1026](https://bitbucket.org/osrf/gazebo/pull-request/1026)
1. Fixed actor animation
    * [Pull request #1133](https://bitbucket.org/osrf/gazebo/pull-request/1133)
    * [Pull request #1141](https://bitbucket.org/osrf/gazebo/pull-request/1141)
1. Generate a versioned cmake config file
    * [Pull request #1153](https://bitbucket.org/osrf/gazebo/pull-request/1153)
    * [Issue #1226](https://bitbucket.org/osrf/gazebo/issue/1226)
1. Added KMeans class
    * [Pull request #1147](https://bitbucket.org/osrf/gazebo/pull-request/1147)
1. Added --summary-range feature to bitbucket pullrequest tool
    * [Pull request #1156](https://bitbucket.org/osrf/gazebo/pull-request/1156)
1. Updated web links
    * [Pull request #1159](https://bitbucket.org/osrf/gazebo/pull-request/1159)
1. Update tests
    * [Pull request #1155](https://bitbucket.org/osrf/gazebo/pull-request/1155)
    * [Pull request #1143](https://bitbucket.org/osrf/gazebo/pull-request/1143)
    * [Pull request #1138](https://bitbucket.org/osrf/gazebo/pull-request/1138)
    * [Pull request #1140](https://bitbucket.org/osrf/gazebo/pull-request/1140)
    * [Pull request #1127](https://bitbucket.org/osrf/gazebo/pull-request/1127)
    * [Pull request #1115](https://bitbucket.org/osrf/gazebo/pull-request/1115)
    * [Pull request #1102](https://bitbucket.org/osrf/gazebo/pull-request/1102)
    * [Pull request #1087](https://bitbucket.org/osrf/gazebo/pull-request/1087)
    * [Pull request #1084](https://bitbucket.org/osrf/gazebo/pull-request/1084)

## Gazebo 3.0

### Gazebo 3.x.x (yyyy-mm-dd)

1. Fixed sonar and wireless sensor visualization
    * [Pull request #1254](https://bitbucket.org/osrf/gazebo/pull-request/1254)
1. Update visual bounding box when model is selected
    * [Pull request #1280](https://bitbucket.org/osrf/gazebo/pull-request/1280)

### Gazebo 3.1.0 (2014-08-08)

1. Implemented Simbody::Link::Set*Vel
    * [Pull request #1160](https://bitbucket.org/osrf/gazebo/pull-request/1160)
    * [Issue #1012](https://bitbucket.org/osrf/gazebo/issue/1012)
1. Added World::RemoveModel function
    * [Pull request #1106](https://bitbucket.org/osrf/gazebo/pull-request/1106)
    * [Issue #1177](https://bitbucket.org/osrf/gazebo/issue/1177)
1. Fix exit from camera follow mode using the escape key
    * [Pull request #1137](https://bitbucket.org/osrf/gazebo/pull-request/1137)
    * [Issue #1220](https://bitbucket.org/osrf/gazebo/issue/1220)
1. Added support for SDF joint spring stiffness and reference positions
    * [Pull request #1117](https://bitbucket.org/osrf/gazebo/pull-request/1117)
1. Removed the gzmodel_create script
    * [Pull request #1130](https://bitbucket.org/osrf/gazebo/pull-request/1130)
1. Added Vector2 dot product
    * [Pull request #1101](https://bitbucket.org/osrf/gazebo/pull-request/1101)
1. Added SetPositionPID and SetVelocityPID to JointController
    * [Pull request #1091](https://bitbucket.org/osrf/gazebo/pull-request/1091)
1. Fix gzclient startup crash with ogre 1.9
    * [Pull request #1098](https://bitbucket.org/osrf/gazebo/pull-request/1098)
    * [Issue #996](https://bitbucket.org/osrf/gazebo/issue/996)
1. Update the bitbucket_pullrequests tool
    * [Pull request #1108](https://bitbucket.org/osrf/gazebo/pull-request/1108)
1. Light properties now remain in place after move by the user via the GUI.
    * [Pull request #1110](https://bitbucket.org/osrf/gazebo/pull-request/1110)
    * [Issue #1211](https://bitbucket.org/osrf/gazebo/issue/1211)
1. Allow position of joints to be directly set.
    * [Pull request #1096](https://bitbucket.org/osrf/gazebo/pull-request/1096)
    * [Issue #1138](https://bitbucket.org/osrf/gazebo/issue/1138)

### Gazebo 3.0.0 (2014-04-11)

1. Fix bug when deleting the sun light
    * [Pull request #1088](https://bitbucket.org/osrf/gazebo/pull-request/1088)
    * [Issue #1133](https://bitbucket.org/osrf/gazebo/issue/1133)
1. Fix ODE screw joint
    * [Pull request #1078](https://bitbucket.org/osrf/gazebo/pull-request/1078)
    * [Issue #1167](https://bitbucket.org/osrf/gazebo/issue/1167)
1. Update joint integration tests
    * [Pull request #1081](https://bitbucket.org/osrf/gazebo/pull-request/1081)
1. Fixed false positives in cppcheck.
    * [Pull request #1061](https://bitbucket.org/osrf/gazebo/pull-request/1061)
1. Made joint axis reference frame relative to child, and updated simbody and dart accordingly.
    * [Pull request #1069](https://bitbucket.org/osrf/gazebo/pull-request/1069)
    * [Issue #494](https://bitbucket.org/osrf/gazebo/issue/494)
    * [Issue #1143](https://bitbucket.org/osrf/gazebo/issue/1143)
1. Added ability to pass vector of strings to SetupClient and SetupServer
    * [Pull request #1068](https://bitbucket.org/osrf/gazebo/pull-request/1068)
    * [Issue #1132](https://bitbucket.org/osrf/gazebo/issue/1132)
1. Fix error correction in screw constraints for ODE
    * [Pull request #1159](https://bitbucket.org/osrf/gazebo/pull-request/1159)
    * [Issue #1159](https://bitbucket.org/osrf/gazebo/issue/1159)
1. Improved pkgconfig with SDF
    * [Pull request #1062](https://bitbucket.org/osrf/gazebo/pull-request/1062)
1. Added a plugin to simulate aero dynamics
    * [Pull request #905](https://bitbucket.org/osrf/gazebo/pull-request/905)
1. Updated bullet support
    * [Issue #1069](https://bitbucket.org/osrf/gazebo/issue/1069)
    * [Pull request #1011](https://bitbucket.org/osrf/gazebo/pull-request/1011)
    * [Pull request #996](https://bitbucket.org/osrf/gazebo/pull-request/966)
    * [Pull request #1024](https://bitbucket.org/osrf/gazebo/pull-request/1024)
1. Updated simbody support
    * [Pull request #995](https://bitbucket.org/osrf/gazebo/pull-request/995)
1. Updated worlds to SDF 1.5
    * [Pull request #1021](https://bitbucket.org/osrf/gazebo/pull-request/1021)
1. Improvements to ODE
    * [Pull request #1001](https://bitbucket.org/osrf/gazebo/pull-request/1001)
    * [Pull request #1014](https://bitbucket.org/osrf/gazebo/pull-request/1014)
    * [Pull request #1015](https://bitbucket.org/osrf/gazebo/pull-request/1015)
    * [Pull request #1016](https://bitbucket.org/osrf/gazebo/pull-request/1016)
1. New command line tool
    * [Pull request #972](https://bitbucket.org/osrf/gazebo/pull-request/972)
1. Graphical user interface improvements
    * [Pull request #971](https://bitbucket.org/osrf/gazebo/pull-request/971)
    * [Pull request #1013](https://bitbucket.org/osrf/gazebo/pull-request/1013)
    * [Pull request #989](https://bitbucket.org/osrf/gazebo/pull-request/989)
1. Created a friction pyramid class
    * [Pull request #935](https://bitbucket.org/osrf/gazebo/pull-request/935)
1. Added GetWorldEnergy functions to Model, Joint, and Link
    * [Pull request #1017](https://bitbucket.org/osrf/gazebo/pull-request/1017)
1. Preparing Gazebo for admission into Ubuntu
    * [Pull request #969](https://bitbucket.org/osrf/gazebo/pull-request/969)
    * [Pull request #998](https://bitbucket.org/osrf/gazebo/pull-request/998)
    * [Pull request #1002](https://bitbucket.org/osrf/gazebo/pull-request/1002)
1. Add method for querying if useImplicitStiffnessDamping flag is set for a given joint
    * [Issue #629](https://bitbucket.org/osrf/gazebo/issue/629)
    * [Pull request #1006](https://bitbucket.org/osrf/gazebo/pull-request/1006)
1. Fix joint axis frames
    * [Issue #494](https://bitbucket.org/osrf/gazebo/issue/494)
    * [Pull request #963](https://bitbucket.org/osrf/gazebo/pull-request/963)
1. Compute joint anchor pose relative to parent
    * [Issue #1029](https://bitbucket.org/osrf/gazebo/issue/1029)
    * [Pull request #982](https://bitbucket.org/osrf/gazebo/pull-request/982)
1. Cleanup the installed worlds
    * [Issue #1036](https://bitbucket.org/osrf/gazebo/issue/1036)
    * [Pull request #984](https://bitbucket.org/osrf/gazebo/pull-request/984)
1. Update to the GPS sensor
    * [Issue #1059](https://bitbucket.org/osrf/gazebo/issue/1059)
    * [Pull request #984](https://bitbucket.org/osrf/gazebo/pull-request/984)
1. Removed libtool from plugin loading
    * [Pull request #981](https://bitbucket.org/osrf/gazebo/pull-request/981)
1. Added functions to get inertial information for a link in the world frame.
    * [Pull request #1005](https://bitbucket.org/osrf/gazebo/pull-request/1005)

## Gazebo 2.0

### Gazebo 2.2.6 (2015-09-28)

1. Backport fixes to setup.sh from pull request #1430 to 2.2 branch
    * [Pull request 1889](https://bitbucket.org/osrf/gazebo/pull-request/1889)
1. Fix heightmap texture loading (2.2)
    * [Pull request 1596](https://bitbucket.org/osrf/gazebo/pull-request/1596)
1. Prevent out of bounds array access in SkidSteerDrivePlugin (found by cppcheck 1.68)
    * [Pull request 1379](https://bitbucket.org/osrf/gazebo/pull-request/1379)
1. Fix build with boost 1.57 for 2.2 branch (#1399)
    * [Pull request 1358](https://bitbucket.org/osrf/gazebo/pull-request/1358)
1. Fix manpage test failures by incrementing year to 2015
    * [Pull request 1361](https://bitbucket.org/osrf/gazebo/pull-request/1361)
1. Fix build for OS X 10.10 (#1304, #1289)
    * [Pull request 1346](https://bitbucket.org/osrf/gazebo/pull-request/1346)
1. Restore ODELink ABI, use Link variables instead (#1354)
    * [Pull request 1347](https://bitbucket.org/osrf/gazebo/pull-request/1347)
1. Fix inertia_ratio test
    * [Pull request 1344](https://bitbucket.org/osrf/gazebo/pull-request/1344)
1. backport collision visual fix -> 2.2
    * [Pull request 1343](https://bitbucket.org/osrf/gazebo/pull-request/1343)
1. Fix two code_check errors on 2.2
    * [Pull request 1314](https://bitbucket.org/osrf/gazebo/pull-request/1314)
1. issue #243 fix Link::GetWorldLinearAccel and Link::GetWorldAngularAccel for ODE
    * [Pull request 1284](https://bitbucket.org/osrf/gazebo/pull-request/1284)

### Gazebo 2.2.3 (2014-04-29)

1. Removed redundant call to World::Init
    * [Pull request #1107](https://bitbucket.org/osrf/gazebo/pull-request/1107)
    * [Issue #1208](https://bitbucket.org/osrf/gazebo/issue/1208)
1. Return proper error codes when gazebo exits
    * [Pull request #1085](https://bitbucket.org/osrf/gazebo/pull-request/1085)
    * [Issue #1178](https://bitbucket.org/osrf/gazebo/issue/1178)
1. Fixed Camera::GetWorldRotation().
    * [Pull request #1071](https://bitbucket.org/osrf/gazebo/pull-request/1071)
    * [Issue #1087](https://bitbucket.org/osrf/gazebo/issue/1087)
1. Fixed memory leak in image conversion
    * [Pull request #1073](https://bitbucket.org/osrf/gazebo/pull-request/1073)

### Gazebo 2.2.1 (xxxx-xx-xx)

1. Fix heightmap model texture loading.
    * [Pull request #1596](https://bitbucket.org/osrf/gazebo/pull-request/1596)

### Gazebo 2.2.0 (2014-01-10)

1. Fix compilation when using OGRE-1.9 (full support is being worked on)
    * [Issue #994](https://bitbucket.org/osrf/gazebo/issue/994)
    * [Issue #995](https://bitbucket.org/osrf/gazebo/issue/995)
    * [Issue #996](https://bitbucket.org/osrf/gazebo/issue/996)
    * [Pull request #883](https://bitbucket.org/osrf/gazebo/pull-request/883)
1. Added unit test for issue 624.
    * [Issue #624](https://bitbucket.org/osrf/gazebo/issue/624).
    * [Pull request #889](https://bitbucket.org/osrf/gazebo/pull-request/889)
1. Use 3x3 PCF shadows for smoother shadows.
    * [Pull request #887](https://bitbucket.org/osrf/gazebo/pull-request/887)
1. Update manpage copyright to 2014.
    * [Pull request #893](https://bitbucket.org/osrf/gazebo/pull-request/893)
1. Added friction integration test .
    * [Pull request #885](https://bitbucket.org/osrf/gazebo/pull-request/885)
1. Fix joint anchor when link pose is not specified.
    * [Issue #978](https://bitbucket.org/osrf/gazebo/issue/978)
    * [Pull request #862](https://bitbucket.org/osrf/gazebo/pull-request/862)
1. Added (ESC) tooltip for GUI Selection Mode icon.
    * [Issue #993](https://bitbucket.org/osrf/gazebo/issue/993)
    * [Pull request #888](https://bitbucket.org/osrf/gazebo/pull-request/888)
1. Removed old comment about resolved issue.
    * [Issue #837](https://bitbucket.org/osrf/gazebo/issue/837)
    * [Pull request #880](https://bitbucket.org/osrf/gazebo/pull-request/880)
1. Made SimbodyLink::Get* function thread-safe
    * [Issue #918](https://bitbucket.org/osrf/gazebo/issue/918)
    * [Pull request #872](https://bitbucket.org/osrf/gazebo/pull-request/872)
1. Suppressed spurious gzlog messages in ODE::Body
    * [Issue #983](https://bitbucket.org/osrf/gazebo/issue/983)
    * [Pull request #875](https://bitbucket.org/osrf/gazebo/pull-request/875)
1. Fixed Force Torque Sensor Test by properly initializing some values.
    * [Issue #982](https://bitbucket.org/osrf/gazebo/issue/982)
    * [Pull request #869](https://bitbucket.org/osrf/gazebo/pull-request/869)
1. Added breakable joint plugin to support breakable walls.
    * [Pull request #865](https://bitbucket.org/osrf/gazebo/pull-request/865)
1. Used different tuple syntax to fix compilation on OSX mavericks.
    * [Issue #947](https://bitbucket.org/osrf/gazebo/issue/947)
    * [Pull request #858](https://bitbucket.org/osrf/gazebo/pull-request/858)
1. Fixed sonar test and deprecation warning.
    * [Pull request #856](https://bitbucket.org/osrf/gazebo/pull-request/856)
1. Speed up test compilation.
    * Part of [Issue #955](https://bitbucket.org/osrf/gazebo/issue/955)
    * [Pull request #846](https://bitbucket.org/osrf/gazebo/pull-request/846)
1. Added Joint::SetEffortLimit API
    * [Issue #923](https://bitbucket.org/osrf/gazebo/issue/923)
    * [Pull request #808](https://bitbucket.org/osrf/gazebo/pull-request/808)
1. Made bullet output less verbose.
    * [Pull request #839](https://bitbucket.org/osrf/gazebo/pull-request/839)
1. Convergence acceleration and stability tweak to make atlas_v3 stable
    * [Issue #895](https://bitbucket.org/osrf/gazebo/issue/895)
    * [Pull request #772](https://bitbucket.org/osrf/gazebo/pull-request/772)
1. Added colors, textures and world files for the SPL RoboCup environment
    * [Pull request #838](https://bitbucket.org/osrf/gazebo/pull-request/838)
1. Fixed bitbucket_pullrequests tool to work with latest BitBucket API.
    * [Issue #933](https://bitbucket.org/osrf/gazebo/issue/933)
    * [Pull request #841](https://bitbucket.org/osrf/gazebo/pull-request/841)
1. Fixed cppcheck warnings.
    * [Pull request #842](https://bitbucket.org/osrf/gazebo/pull-request/842)

### Gazebo 2.1.0 (2013-11-08)
1. Fix mainwindow unit test
    * [Pull request #752](https://bitbucket.org/osrf/gazebo/pull-request/752)
1. Visualize moment of inertia
    * Pull request [#745](https://bitbucket.org/osrf/gazebo/pull-request/745), [#769](https://bitbucket.org/osrf/gazebo/pull-request/769), [#787](https://bitbucket.org/osrf/gazebo/pull-request/787)
    * [Issue #203](https://bitbucket.org/osrf/gazebo/issue/203)
1. Update tool to count lines of code
    * [Pull request #758](https://bitbucket.org/osrf/gazebo/pull-request/758)
1. Implement World::Clear
    * Pull request [#785](https://bitbucket.org/osrf/gazebo/pull-request/785), [#804](https://bitbucket.org/osrf/gazebo/pull-request/804)
1. Improve Bullet support
    * [Pull request #805](https://bitbucket.org/osrf/gazebo/pull-request/805)
1. Fix doxygen spacing
    * [Pull request #740](https://bitbucket.org/osrf/gazebo/pull-request/740)
1. Add tool to generate model images for thepropshop.org
    * [Pull request #734](https://bitbucket.org/osrf/gazebo/pull-request/734)
1. Added paging support for terrains
    * [Pull request #707](https://bitbucket.org/osrf/gazebo/pull-request/707)
1. Added plugin path to LID_LIBRARY_PATH in setup.sh
    * [Pull request #750](https://bitbucket.org/osrf/gazebo/pull-request/750)
1. Fix for OSX
    * [Pull request #766](https://bitbucket.org/osrf/gazebo/pull-request/766)
    * [Pull request #786](https://bitbucket.org/osrf/gazebo/pull-request/786)
    * [Issue #906](https://bitbucket.org/osrf/gazebo/issue/906)
1. Update copyright information
    * [Pull request #771](https://bitbucket.org/osrf/gazebo/pull-request/771)
1. Enable screen dependent tests
    * [Pull request #764](https://bitbucket.org/osrf/gazebo/pull-request/764)
    * [Issue #811](https://bitbucket.org/osrf/gazebo/issue/811)
1. Fix gazebo command line help message
    * [Pull request #775](https://bitbucket.org/osrf/gazebo/pull-request/775)
    * [Issue #898](https://bitbucket.org/osrf/gazebo/issue/898)
1. Fix man page test
    * [Pull request #774](https://bitbucket.org/osrf/gazebo/pull-request/774)
1. Improve load time by reducing calls to RTShader::Update
    * [Pull request #773](https://bitbucket.org/osrf/gazebo/pull-request/773)
    * [Issue #877](https://bitbucket.org/osrf/gazebo/issue/877)
1. Fix joint visualization
    * [Pull request #776](https://bitbucket.org/osrf/gazebo/pull-request/776)
    * [Pull request #802](https://bitbucket.org/osrf/gazebo/pull-request/802)
    * [Issue #464](https://bitbucket.org/osrf/gazebo/issue/464)
1. Add helpers to fix NaN
    * [Pull request #742](https://bitbucket.org/osrf/gazebo/pull-request/742)
1. Fix model resizing via the GUI
    * [Pull request #763](https://bitbucket.org/osrf/gazebo/pull-request/763)
    * [Issue #885](https://bitbucket.org/osrf/gazebo/issue/885)
1. Simplify gzlog test by using sha1
    * [Pull request #781](https://bitbucket.org/osrf/gazebo/pull-request/781)
    * [Issue #837](https://bitbucket.org/osrf/gazebo/issue/837)
1. Enable cppcheck for header files
    * [Pull request #782](https://bitbucket.org/osrf/gazebo/pull-request/782)
    * [Issue #907](https://bitbucket.org/osrf/gazebo/issue/907)
1. Fix broken regression test
    * [Pull request #784](https://bitbucket.org/osrf/gazebo/pull-request/784)
    * [Issue #884](https://bitbucket.org/osrf/gazebo/issue/884)
1. All simbody and dart to pass tests
    * [Pull request #790](https://bitbucket.org/osrf/gazebo/pull-request/790)
    * [Issue #873](https://bitbucket.org/osrf/gazebo/issue/873)
1. Fix camera rotation from SDF
    * [Pull request #789](https://bitbucket.org/osrf/gazebo/pull-request/789)
    * [Issue #920](https://bitbucket.org/osrf/gazebo/issue/920)
1. Fix bitbucket pullrequest command line tool to match new API
    * [Pull request #803](https://bitbucket.org/osrf/gazebo/pull-request/803)
1. Fix transceiver spawn errors in tests
    * [Pull request #811](https://bitbucket.org/osrf/gazebo/pull-request/811)
    * [Pull request #814](https://bitbucket.org/osrf/gazebo/pull-request/814)

### Gazebo 2.0.0 (2013-10-08)
1. Refactor code check tool.
    * [Pull Request #669](https://bitbucket.org/osrf/gazebo/pull-request/669)
1. Added pull request tool for Bitbucket.
    * [Pull Request #670](https://bitbucket.org/osrf/gazebo/pull-request/670)
    * [Pull Request #691](https://bitbucket.org/osrf/gazebo/pull-request/671)
1. New wireless receiver and transmitter sensor models.
    * [Pull Request #644](https://bitbucket.org/osrf/gazebo/pull-request/644)
    * [Pull Request #675](https://bitbucket.org/osrf/gazebo/pull-request/675)
    * [Pull Request #727](https://bitbucket.org/osrf/gazebo/pull-request/727)
1. Audio support using OpenAL.
    * [Pull Request #648](https://bitbucket.org/osrf/gazebo/pull-request/648)
    * [Pull Request #704](https://bitbucket.org/osrf/gazebo/pull-request/704)
1. Simplify command-line parsing of gztopic echo output.
    * [Pull Request #674](https://bitbucket.org/osrf/gazebo/pull-request/674)
    * Resolves: [Issue #795](https://bitbucket.org/osrf/gazebo/issue/795)
1. Use UNIX directories through the user of GNUInstallDirs cmake module.
    * [Pull Request #676](https://bitbucket.org/osrf/gazebo/pull-request/676)
    * [Pull Request #681](https://bitbucket.org/osrf/gazebo/pull-request/681)
1. New GUI interactions for object manipulation.
    * [Pull Request #634](https://bitbucket.org/osrf/gazebo/pull-request/634)
1. Fix for OSX menubar.
    * [Pull Request #677](https://bitbucket.org/osrf/gazebo/pull-request/677)
1. Remove internal SDF directories and dependencies.
    * [Pull Request #680](https://bitbucket.org/osrf/gazebo/pull-request/680)
1. Add minimum version for sdformat.
    * [Pull Request #682](https://bitbucket.org/osrf/gazebo/pull-request/682)
    * Resolves: [Issue #818](https://bitbucket.org/osrf/gazebo/issue/818)
1. Allow different gtest parameter types with ServerFixture
    * [Pull Request #686](https://bitbucket.org/osrf/gazebo/pull-request/686)
    * Resolves: [Issue #820](https://bitbucket.org/osrf/gazebo/issue/820)
1. GUI model scaling when using Bullet.
    * [Pull Request #683](https://bitbucket.org/osrf/gazebo/pull-request/683)
1. Fix typo in cmake config.
    * [Pull Request #694](https://bitbucket.org/osrf/gazebo/pull-request/694)
    * Resolves: [Issue #824](https://bitbucket.org/osrf/gazebo/issue/824)
1. Remove gazebo include subdir from pkgconfig and cmake config.
    * [Pull Request #691](https://bitbucket.org/osrf/gazebo/pull-request/691)
1. Torsional spring demo
    * [Pull Request #693](https://bitbucket.org/osrf/gazebo/pull-request/693)
1. Remove repeated call to SetAxis in Joint.cc
    * [Pull Request #695](https://bitbucket.org/osrf/gazebo/pull-request/695)
    * Resolves: [Issue #823](https://bitbucket.org/osrf/gazebo/issue/823)
1. Add test for rotational joints.
    * [Pull Request #697](https://bitbucket.org/osrf/gazebo/pull-request/697)
    * Resolves: [Issue #820](https://bitbucket.org/osrf/gazebo/issue/820)
1. Fix compilation of tests using Joint base class
    * [Pull Request #701](https://bitbucket.org/osrf/gazebo/pull-request/701)
1. Terrain paging implemented.
    * [Pull Request #687](https://bitbucket.org/osrf/gazebo/pull-request/687)
1. Improve timeout error reporting in ServerFixture
    * [Pull Request #705](https://bitbucket.org/osrf/gazebo/pull-request/705)
1. Fix mouse picking for cases where visuals overlap with the laser
    * [Pull Request #709](https://bitbucket.org/osrf/gazebo/pull-request/709)
1. Fix string literals for OSX
    * [Pull Request #712](https://bitbucket.org/osrf/gazebo/pull-request/712)
    * Resolves: [Issue #803](https://bitbucket.org/osrf/gazebo/issue/803)
1. Support for ENABLE_TESTS_COMPILATION cmake parameter
    * [Pull Request #708](https://bitbucket.org/osrf/gazebo/pull-request/708)
1. Updated system gui plugin
    * [Pull Request #702](https://bitbucket.org/osrf/gazebo/pull-request/702)
1. Fix force torque unit test issue
    * [Pull Request #673](https://bitbucket.org/osrf/gazebo/pull-request/673)
    * Resolves: [Issue #813](https://bitbucket.org/osrf/gazebo/issue/813)
1. Use variables to control auto generation of CFlags
    * [Pull Request #699](https://bitbucket.org/osrf/gazebo/pull-request/699)
1. Remove deprecated functions.
    * [Pull Request #715](https://bitbucket.org/osrf/gazebo/pull-request/715)
1. Fix typo in `Camera.cc`
    * [Pull Request #719](https://bitbucket.org/osrf/gazebo/pull-request/719)
    * Resolves: [Issue #846](https://bitbucket.org/osrf/gazebo/issue/846)
1. Performance improvements
    * [Pull Request #561](https://bitbucket.org/osrf/gazebo/pull-request/561)
1. Fix gripper model.
    * [Pull Request #713](https://bitbucket.org/osrf/gazebo/pull-request/713)
    * Resolves: [Issue #314](https://bitbucket.org/osrf/gazebo/issue/314)
1. First part of Simbody integration
    * [Pull Request #716](https://bitbucket.org/osrf/gazebo/pull-request/716)

## Gazebo 1.9

### Gazebo 1.9.6 (2014-04-29)

1. Refactored inertia ratio reduction for ODE
    * [Pull request #1114](https://bitbucket.org/osrf/gazebo/pull-request/1114)
1. Improved collada loading performance
    * [Pull request #1075](https://bitbucket.org/osrf/gazebo/pull-request/1075)

### Gazebo 1.9.3 (2014-01-10)

1. Add thickness to plane to remove shadow flickering.
    * [Pull request #886](https://bitbucket.org/osrf/gazebo/pull-request/886)
1. Temporary GUI shadow toggle fix.
    * [Issue #925](https://bitbucket.org/osrf/gazebo/issue/925)
    * [Pull request #868](https://bitbucket.org/osrf/gazebo/pull-request/868)
1. Fix memory access bugs with libc++ on mavericks.
    * [Issue #965](https://bitbucket.org/osrf/gazebo/issue/965)
    * [Pull request #857](https://bitbucket.org/osrf/gazebo/pull-request/857)
    * [Pull request #881](https://bitbucket.org/osrf/gazebo/pull-request/881)
1. Replaced printf with cout in gztopic hz.
    * [Issue #969](https://bitbucket.org/osrf/gazebo/issue/969)
    * [Pull request #854](https://bitbucket.org/osrf/gazebo/pull-request/854)
1. Add Dark grey material and fix indentation.
    * [Pull request #851](https://bitbucket.org/osrf/gazebo/pull-request/851)
1. Fixed sonar sensor unit test.
    * [Pull request #848](https://bitbucket.org/osrf/gazebo/pull-request/848)
1. Convergence acceleration and stability tweak to make atlas_v3 stable.
    * [Pull request #845](https://bitbucket.org/osrf/gazebo/pull-request/845)
1. Update gtest to 1.7.0 to resolve problems with libc++.
    * [Issue #947](https://bitbucket.org/osrf/gazebo/issue/947)
    * [Pull request #827](https://bitbucket.org/osrf/gazebo/pull-request/827)
1. Fixed LD_LIBRARY_PATH for plugins.
    * [Issue #957](https://bitbucket.org/osrf/gazebo/issue/957)
    * [Pull request #844](https://bitbucket.org/osrf/gazebo/pull-request/844)
1. Fix transceiver sporadic errors.
    * Backport of [pull request #811](https://bitbucket.org/osrf/gazebo/pull-request/811)
    * [Pull request #836](https://bitbucket.org/osrf/gazebo/pull-request/836)
1. Modified the MsgTest to be deterministic with time checks.
    * [Pull request #843](https://bitbucket.org/osrf/gazebo/pull-request/843)
1. Fixed seg fault in LaserVisual.
    * [Issue #950](https://bitbucket.org/osrf/gazebo/issue/950)
    * [Pull request #832](https://bitbucket.org/osrf/gazebo/pull-request/832)
1. Implemented the option to disable tests that need a working screen to run properly.
    * Backport of [Pull request #764](https://bitbucket.org/osrf/gazebo/pull-request/764)
    * [Pull request #837](https://bitbucket.org/osrf/gazebo/pull-request/837)
1. Cleaned up gazebo shutdown.
    * [Pull request #829](https://bitbucket.org/osrf/gazebo/pull-request/829)
1. Fixed bug associated with loading joint child links.
    * [Issue #943](https://bitbucket.org/osrf/gazebo/issue/943)
    * [Pull request #820](https://bitbucket.org/osrf/gazebo/pull-request/820)

### Gazebo 1.9.2 (2013-11-08)
1. Fix enable/disable sky and clouds from SDF
    * [Pull request #809](https://bitbucket.org/osrf/gazebo/pull-request/809])
1. Fix occasional blank GUI screen on startup
    * [Pull request #815](https://bitbucket.org/osrf/gazebo/pull-request/815])
1. Fix GPU laser when interacting with heightmaps
    * [Pull request #796](https://bitbucket.org/osrf/gazebo/pull-request/796])
1. Added API/ABI checker command line tool
    * [Pull request #765](https://bitbucket.org/osrf/gazebo/pull-request/765])
1. Added gtest version information
    * [Pull request #801](https://bitbucket.org/osrf/gazebo/pull-request/801])
1. Fix GUI world saving
    * [Pull request #806](https://bitbucket.org/osrf/gazebo/pull-request/806])
1. Enable anti-aliasing for camera sensor
    * [Pull request #800](https://bitbucket.org/osrf/gazebo/pull-request/800])
1. Make sensor noise deterministic
    * [Pull request #788](https://bitbucket.org/osrf/gazebo/pull-request/788])
1. Fix build problem
    * [Issue #901](https://bitbucket.org/osrf/gazebo/issue/901)
    * [Pull request #778](https://bitbucket.org/osrf/gazebo/pull-request/778])
1. Fix a typo in Camera.cc
    * [Pull request #720](https://bitbucket.org/osrf/gazebo/pull-request/720])
    * [Issue #846](https://bitbucket.org/osrf/gazebo/issue/846)
1. Fix OSX menu bar
    * [Pull request #688](https://bitbucket.org/osrf/gazebo/pull-request/688])
1. Fix gazebo::init by calling sdf::setFindCallback() before loading the sdf in gzfactory.
    * [Pull request #678](https://bitbucket.org/osrf/gazebo/pull-request/678])
    * [Issue #817](https://bitbucket.org/osrf/gazebo/issue/817)

### Gazebo 1.9.1 (2013-08-20)
* Deprecate header files that require case-sensitive filesystem (e.g. Common.hh, Physics.hh) [https://bitbucket.org/osrf/gazebo/pull-request/638/fix-for-775-deprecate-headers-that-require]
* Initial support for building on Mac OS X [https://bitbucket.org/osrf/gazebo/pull-request/660/osx-support-for-gazebo-19] [https://bitbucket.org/osrf/gazebo/pull-request/657/cmake-fixes-for-osx]
* Fixes for various issues [https://bitbucket.org/osrf/gazebo/pull-request/635/fix-for-issue-792/diff] [https://bitbucket.org/osrf/gazebo/pull-request/628/allow-scoped-and-non-scoped-joint-names-to/diff] [https://bitbucket.org/osrf/gazebo/pull-request/636/fix-build-dependency-in-message-generation/diff] [https://bitbucket.org/osrf/gazebo/pull-request/639/make-the-unversioned-setupsh-a-copy-of-the/diff] [https://bitbucket.org/osrf/gazebo/pull-request/650/added-missing-lib-to-player-client-library/diff] [https://bitbucket.org/osrf/gazebo/pull-request/656/install-gzmode_create-without-sh-suffix/diff]

### Gazebo 1.9.0 (2013-07-23)
* Use external package [sdformat](https://bitbucket.org/osrf/sdformat) for sdf parsing, refactor the `Element::GetValue*` function calls, and deprecate Gazebo's internal sdf parser [https://bitbucket.org/osrf/gazebo/pull-request/627]
* Improved ROS support ([[Tutorials#ROS_Integration |documentation here]]) [https://bitbucket.org/osrf/gazebo/pull-request/559]
* Added Sonar, Force-Torque, and Tactile Pressure sensors [https://bitbucket.org/osrf/gazebo/pull-request/557], [https://bitbucket.org/osrf/gazebo/pull-request/567]
* Add compile-time defaults for environment variables so that sourcing setup.sh is unnecessary in most cases [https://bitbucket.org/osrf/gazebo/pull-request/620]
* Enable user camera to follow objects in client window [https://bitbucket.org/osrf/gazebo/pull-request/603]
* Install protobuf message files for use in custom messages [https://bitbucket.org/osrf/gazebo/pull-request/614]
* Change default compilation flags to improve debugging [https://bitbucket.org/osrf/gazebo/pull-request/617]
* Change to supported relative include paths [https://bitbucket.org/osrf/gazebo/pull-request/594]
* Fix display of laser scans when sensor is rotated [https://bitbucket.org/osrf/gazebo/pull-request/599]

## Gazebo 1.8

### Gazebo 1.8.7 (2013-07-16)
* Fix bug in URDF parsing of Vector3 elements [https://bitbucket.org/osrf/gazebo/pull-request/613]
* Fix compilation errors with newest libraries [https://bitbucket.org/osrf/gazebo/pull-request/615]

### Gazebo 1.8.6 (2013-06-07)
* Fix inertia lumping in the URDF parser[https://bitbucket.org/osrf/gazebo/pull-request/554]
* Fix for ODEJoint CFM damping sign error [https://bitbucket.org/osrf/gazebo/pull-request/586]
* Fix transport memory growth[https://bitbucket.org/osrf/gazebo/pull-request/584]
* Reduce log file data in order to reduce buffer growth that results in out of memory kernel errors[https://bitbucket.org/osrf/gazebo/pull-request/587]

### Gazebo 1.8.5 (2013-06-04)
* Fix Gazebo build for machines without a valid display.[https://bitbucket.org/osrf/gazebo/commits/37f00422eea03365b839a632c1850431ee6a1d67]

### Gazebo 1.8.4 (2013-06-03)
* Fix UDRF to SDF converter so that URDF gazebo extensions are applied to all collisions in a link.[https://bitbucket.org/osrf/gazebo/pull-request/579]
* Prevent transport layer from locking when a gzclient connects to a gzserver over a connection with high latency.[https://bitbucket.org/osrf/gazebo/pull-request/572]
* Improve performance and fix uninitialized conditional jumps.[https://bitbucket.org/osrf/gazebo/pull-request/571]

### Gazebo 1.8.3 (2013-06-03)
* Fix for gzlog hanging when gzserver is not present or not responsive[https://bitbucket.org/osrf/gazebo/pull-request/577]
* Fix occasional segfault when generating log files[https://bitbucket.org/osrf/gazebo/pull-request/575]
* Performance improvement to ODE[https://bitbucket.org/osrf/gazebo/pull-request/556]
* Fix node initialization[https://bitbucket.org/osrf/gazebo/pull-request/570]
* Fix GPU laser Hz rate reduction when sensor moved away from world origin[https://bitbucket.org/osrf/gazebo/pull-request/566]
* Fix incorrect lighting in camera sensors when GPU laser is subscribe to[https://bitbucket.org/osrf/gazebo/pull-request/563]

### Gazebo 1.8.2 (2013-05-28)
* ODE performance improvements[https://bitbucket.org/osrf/gazebo/pull-request/535][https://bitbucket.org/osrf/gazebo/pull-request/537]
* Fixed tests[https://bitbucket.org/osrf/gazebo/pull-request/538][https://bitbucket.org/osrf/gazebo/pull-request/541][https://bitbucket.org/osrf/gazebo/pull-request/542]
* Fixed sinking vehicle bug[https://bitbucket.org/osrf/drcsim/issue/300] in pull-request[https://bitbucket.org/osrf/gazebo/pull-request/538]
* Fix GPU sensor throttling[https://bitbucket.org/osrf/gazebo/pull-request/536]
* Reduce string comparisons for better performance[https://bitbucket.org/osrf/gazebo/pull-request/546]
* Contact manager performance improvements[https://bitbucket.org/osrf/gazebo/pull-request/543]
* Transport performance improvements[https://bitbucket.org/osrf/gazebo/pull-request/548]
* Reduce friction noise[https://bitbucket.org/osrf/gazebo/pull-request/545]

### Gazebo 1.8.1 (2013-05-22)
* Please note that 1.8.1 contains a bug[https://bitbucket.org/osrf/drcsim/issue/300] that causes interpenetration between objects in resting contact to grow slowly.  Please update to 1.8.2 for the patch.
* Added warm starting[https://bitbucket.org/osrf/gazebo/pull-request/529]
* Reduced console output[https://bitbucket.org/osrf/gazebo/pull-request/533]
* Improved off screen rendering performance[https://bitbucket.org/osrf/gazebo/pull-request/530]
* Performance improvements [https://bitbucket.org/osrf/gazebo/pull-request/535] [https://bitbucket.org/osrf/gazebo/pull-request/537]

### Gazebo 1.8.0 (2013-05-17)
* Fixed slider axis [https://bitbucket.org/osrf/gazebo/pull-request/527]
* Fixed heightmap shadows [https://bitbucket.org/osrf/gazebo/pull-request/525]
* Fixed model and canonical link pose [https://bitbucket.org/osrf/gazebo/pull-request/519]
* Fixed OSX message header[https://bitbucket.org/osrf/gazebo/pull-request/524]
* Added zlib compression for logging [https://bitbucket.org/osrf/gazebo/pull-request/515]
* Allow clouds to be disabled in cameras [https://bitbucket.org/osrf/gazebo/pull-request/507]
* Camera rendering performance [https://bitbucket.org/osrf/gazebo/pull-request/528]


## Gazebo 1.7

### Gazebo 1.7.3 (2013-05-08)
* Fixed log cleanup (again) [https://bitbucket.org/osrf/gazebo/pull-request/511/fix-log-cleanup-logic]

### Gazebo 1.7.2 (2013-05-07)
* Fixed log cleanup [https://bitbucket.org/osrf/gazebo/pull-request/506/fix-gzlog-stop-command-line]
* Minor documentation fix [https://bitbucket.org/osrf/gazebo/pull-request/488/minor-documentation-fix]

### Gazebo 1.7.1 (2013-04-19)
* Fixed tests
* IMU sensor receives time stamped data from links
* Fix saving image frames [https://bitbucket.org/osrf/gazebo/pull-request/466/fix-saving-frames/diff]
* Wireframe rendering in GUI [https://bitbucket.org/osrf/gazebo/pull-request/414/allow-rendering-of-models-in-wireframe]
* Improved logging performance [https://bitbucket.org/osrf/gazebo/pull-request/457/improvements-to-gzlog-filter-and-logging]
* Viscous mud model [https://bitbucket.org/osrf/gazebo/pull-request/448/mud-plugin/diff]

## Gazebo 1.6

### Gazebo 1.6.3 (2013-04-15)
* Fixed a [critical SDF bug](https://bitbucket.org/osrf/gazebo/pull-request/451)
* Fixed a [laser offset bug](https://bitbucket.org/osrf/gazebo/pull-request/449)

### Gazebo 1.6.2 (2013-04-14)
* Fix for fdir1 physics property [https://bitbucket.org/osrf/gazebo/pull-request/429/fixes-to-treat-fdir1-better-1-rotate-into/diff]
* Fix for force torque sensor [https://bitbucket.org/osrf/gazebo/pull-request/447]
* SDF documentation fix [https://bitbucket.org/osrf/gazebo/issue/494/joint-axis-reference-frame-doesnt-match]

### Gazebo 1.6.1 (2013-04-05)
* Switch default build type to Release.

### Gazebo 1.6.0 (2013-04-05)
* Improvements to inertia in rubble pile
* Various Bullet integration advances.
* Noise models for ray, camera, and imu sensors.
* SDF 1.4, which accommodates more physics engine parameters and also some sensor noise models.
* Initial support for making movies from within Gazebo.
* Many performance improvements.
* Many bug fixes.
* Progress toward to building on OS X.

## Gazebo 1.5

### Gazebo 1.5.0 (2013-03-11)
* Partial integration of Bullet
  * Includes: cubes, spheres, cylinders, planes, meshes, revolute joints, ray sensors
* GUI Interface for log writing.
* Threaded sensors.
* Multi-camera sensor.

* Fixed the following issues:
 * [https://bitbucket.org/osrf/gazebo/issue/236 Issue #236]
 * [https://bitbucket.org/osrf/gazebo/issue/507 Issue #507]
 * [https://bitbucket.org/osrf/gazebo/issue/530 Issue #530]
 * [https://bitbucket.org/osrf/gazebo/issue/279 Issue #279]
 * [https://bitbucket.org/osrf/gazebo/issue/529 Issue #529]
 * [https://bitbucket.org/osrf/gazebo/issue/239 Issue #239]
 * [https://bitbucket.org/osrf/gazebo/issue/5 Issue #5]

## Gazebo 1.4

### Gazebo 1.4.0 (2013-02-01)
* New Features:
 * GUI elements to display messages from the server.
 * Multi-floor building editor and creator.
 * Improved sensor visualizations.
 * Improved mouse interactions

* Fixed the following issues:
 * [https://bitbucket.org/osrf/gazebo/issue/16 Issue #16]
 * [https://bitbucket.org/osrf/gazebo/issue/142 Issue #142]
 * [https://bitbucket.org/osrf/gazebo/issue/229 Issue #229]
 * [https://bitbucket.org/osrf/gazebo/issue/277 Issue #277]
 * [https://bitbucket.org/osrf/gazebo/issue/291 Issue #291]
 * [https://bitbucket.org/osrf/gazebo/issue/310 Issue #310]
 * [https://bitbucket.org/osrf/gazebo/issue/320 Issue #320]
 * [https://bitbucket.org/osrf/gazebo/issue/329 Issue #329]
 * [https://bitbucket.org/osrf/gazebo/issue/333 Issue #333]
 * [https://bitbucket.org/osrf/gazebo/issue/334 Issue #334]
 * [https://bitbucket.org/osrf/gazebo/issue/335 Issue #335]
 * [https://bitbucket.org/osrf/gazebo/issue/341 Issue #341]
 * [https://bitbucket.org/osrf/gazebo/issue/350 Issue #350]
 * [https://bitbucket.org/osrf/gazebo/issue/384 Issue #384]
 * [https://bitbucket.org/osrf/gazebo/issue/431 Issue #431]
 * [https://bitbucket.org/osrf/gazebo/issue/433 Issue #433]
 * [https://bitbucket.org/osrf/gazebo/issue/453 Issue #453]
 * [https://bitbucket.org/osrf/gazebo/issue/456 Issue #456]
 * [https://bitbucket.org/osrf/gazebo/issue/457 Issue #457]
 * [https://bitbucket.org/osrf/gazebo/issue/459 Issue #459]

## Gazebo 1.3

### Gazebo 1.3.1 (2012-12-14)
* Fixed the following issues:
 * [https://bitbucket.org/osrf/gazebo/issue/297 Issue #297]
* Other bugs fixed:
 * [https://bitbucket.org/osrf/gazebo/pull-request/164/ Fix light bounding box to disable properly when deselected]
 * [https://bitbucket.org/osrf/gazebo/pull-request/169/ Determine correct local IP address, to make remote clients work properly]
 * Various test fixes

### Gazebo 1.3.0 (2012-12-03)
* Fixed the following issues:
 * [https://bitbucket.org/osrf/gazebo/issue/233 Issue #233]
 * [https://bitbucket.org/osrf/gazebo/issue/238 Issue #238]
 * [https://bitbucket.org/osrf/gazebo/issue/2 Issue #2]
 * [https://bitbucket.org/osrf/gazebo/issue/95 Issue #95]
 * [https://bitbucket.org/osrf/gazebo/issue/97 Issue #97]
 * [https://bitbucket.org/osrf/gazebo/issue/90 Issue #90]
 * [https://bitbucket.org/osrf/gazebo/issue/253 Issue #253]
 * [https://bitbucket.org/osrf/gazebo/issue/163 Issue #163]
 * [https://bitbucket.org/osrf/gazebo/issue/91 Issue #91]
 * [https://bitbucket.org/osrf/gazebo/issue/245 Issue #245]
 * [https://bitbucket.org/osrf/gazebo/issue/242 Issue #242]
 * [https://bitbucket.org/osrf/gazebo/issue/156 Issue #156]
 * [https://bitbucket.org/osrf/gazebo/issue/78 Issue #78]
 * [https://bitbucket.org/osrf/gazebo/issue/36 Issue #36]
 * [https://bitbucket.org/osrf/gazebo/issue/104 Issue #104]
 * [https://bitbucket.org/osrf/gazebo/issue/249 Issue #249]
 * [https://bitbucket.org/osrf/gazebo/issue/244 Issue #244]
 * [https://bitbucket.org/osrf/gazebo/issue/36 Issue #36]

* New features:
 * Default camera view changed to look down at the origin from a height of 2 meters at location (5, -5, 2).
 * Record state data using the '-r' command line option, playback recorded state data using the '-p' command line option
 * Adjust placement of lights using the mouse.
 * Reduced the startup time.
 * Added visual reference for GUI mouse movements.
 * SDF version 1.3 released (changes from 1.2 listed below):
     - added `name` to `<camera name="cam_name"/>`
     - added `pose` to `<camera><pose>...</pose></camera>`
     - removed `filename` from `<mesh><filename>...</filename><mesh>`, use uri only.
     - recovered `provide_feedback` under `<joint>`, allowing calling `physics::Joint::GetForceTorque` in plugins.
     - added `imu` under `<sensor>`.

## Gazebo 1.2

### Gazebo 1.2.6 (2012-11-08)
* Fixed a transport issue with the GUI. Fixed saving the world via the GUI. Added more documentation. ([https://bitbucket.org/osrf/gazebo/pull-request/43/fixed-a-transport-issue-with-the-gui-fixed/diff pull request #43])
* Clean up mutex usage. ([https://bitbucket.org/osrf/gazebo/pull-request/54/fix-mutex-in-modellistwidget-using-boost/diff pull request #54])
* Fix OGRE path determination ([https://bitbucket.org/osrf/gazebo/pull-request/58/fix-ogre-paths-so-this-also-works-with/diff pull request #58], [https://bitbucket.org/osrf/gazebo/pull-request/68/fix-ogre-plugindir-determination/diff pull request #68])
* Fixed a couple of crashes and model selection/dragging problems ([https://bitbucket.org/osrf/gazebo/pull-request/59/fixed-a-couple-of-crashes-and-model/diff pull request #59])

### Gazebo 1.2.5 (2012-10-22)
* Step increment update while paused fixed ([https://bitbucket.org/osrf/gazebo/pull-request/45/fix-proper-world-stepinc-count-we-were/diff pull request #45])
* Actually call plugin destructors on shutdown ([https://bitbucket.org/osrf/gazebo/pull-request/51/fixed-a-bug-which-prevent-a-plugin/diff pull request #51])
* Don't crash on bad SDF input ([https://bitbucket.org/osrf/gazebo/pull-request/52/fixed-loading-of-bad-sdf-files/diff pull request #52])
* Fix cleanup of ray sensors on model deletion ([https://bitbucket.org/osrf/gazebo/pull-request/53/deleting-a-model-with-a-ray-sensor-did/diff pull request #53])
* Fix loading / deletion of improperly specified models ([https://bitbucket.org/osrf/gazebo/pull-request/56/catch-when-loading-bad-models-joint/diff pull request #56])

### Gazebo 1.2.4 (10-19-2012:08:00:52)
*  Style fixes ([https://bitbucket.org/osrf/gazebo/pull-request/30/style-fixes/diff pull request #30]).
*  Fix joint position control ([https://bitbucket.org/osrf/gazebo/pull-request/49/fixed-position-joint-control/diff pull request #49])

### Gazebo 1.2.3 (10-16-2012:18:39:54)
*  Disabled selection highlighting due to bug ([https://bitbucket.org/osrf/gazebo/pull-request/44/disabled-selection-highlighting-fixed/diff pull request #44]).
*  Fixed saving a world via the GUI.

### Gazebo 1.2.2 (10-16-2012:15:12:22)
*  Skip search for system install of libccd, use version inside gazebo ([https://bitbucket.org/osrf/gazebo/pull-request/39/skip-search-for-system-install-of-libccd/diff pull request #39]).
*  Fixed sensor initialization race condition ([https://bitbucket.org/osrf/gazebo/pull-request/42/fix-sensor-initializaiton-race-condition pull request #42]).

### Gazebo 1.2.1 (10-15-2012:21:32:55)
*  Properly removed projectors attached to deleted models ([https://bitbucket.org/osrf/gazebo/pull-request/37/remove-projectors-that-are-attached-to/diff pull request #37]).
*  Fix model plugin loading bug ([https://bitbucket.org/osrf/gazebo/pull-request/31/moving-bool-first-in-model-and-world pull request #31]).
*  Fix light insertion and visualization of models prior to insertion ([https://bitbucket.org/osrf/gazebo/pull-request/35/fixed-light-insertion-and-visualization-of/diff pull request #35]).
*  Fixed GUI manipulation of static objects ([https://bitbucket.org/osrf/gazebo/issue/63/moving-static-objects-does-not-move-the issue #63] [https://bitbucket.org/osrf/gazebo/pull-request/38/issue-63-bug-patch-moving-static-objects/diff pull request #38]).
*  Fixed GUI selection bug ([https://bitbucket.org/osrf/gazebo/pull-request/40/fixed-selection-of-multiple-objects-at/diff pull request #40])

### Gazebo 1.2.0 (10-04-2012:20:01:20)
*  Updated GUI: new style, improved mouse controls, and removal of non-functional items.
*  Model database: An online repository of models.
*  Numerous bug fixes
*  APT repository hosted at [http://osrfoundation.org OSRF]
*  Improved process control prevents zombie processes<|MERGE_RESOLUTION|>--- conflicted
+++ resolved
@@ -1,20 +1,15 @@
 ## Gazebo 7
 
-<<<<<<< HEAD
-## Gazebo 7.X.X
+## Gazebo 7.x.x (2016-xx-xx)
+
+1. Fix SensorManager::SensorContainer::RunLoop sensor update time assertion
+    * [Pull request #2115](https://bitbucket.org/osrf/gazebo/pull-request/2115)
+
+1. Removes one function call and replaces a manual swap with std::swap in ODE heightfield.
+    * [Pull request #2114](https://bitbucket.org/osrf/gazebo/pull-request/2114)
 
 1. Open a new world, server side
     * [Pull request #2107](https://bitbucket.org/osrf/gazebo/pull-request/2107)
-=======
-## Gazebo 7.x.x (2016-xx-xx)
-
-1. Fix SensorManager::SensorContainer::RunLoop sensor update time assertion
-    * [Pull request #2115](https://bitbucket.org/osrf/gazebo/pull-request/2115)
-
-1. Removes one function call and replaces a manual swap with std::swap in ODE heightfield.
-    * [Pull request #2114](https://bitbucket.org/osrf/gazebo/pull-request/2114)
-
->>>>>>> 46b85be7
 
 ## Gazebo 7.0.0 (2016-01-25)
 
