--- conflicted
+++ resolved
@@ -1,13 +1,11 @@
 ## Gazebo 6.0
 
-<<<<<<< HEAD
 1. ignition-math is now a dependency. 
     + [http://ignitionrobotics.org/libraries/math](http://ignitionrobotics.org/libraries/math)
     + [Gazebo migration](https://bitbucket.org/osrf/gazebo/src/583edbeb90759d43d994cc57c0797119dd6d2794/ign-math-migration.md)
-=======
+
 1. New accessors in LogPlay class.
     * [Pull request #1577](https://bitbucket.org/osrf/gazebo/pull-request/1577)
->>>>>>> 3fb3ce03
 
 1. Added a plugin to send messages to an existing website.
    Added gui::MainWindow::AddMenu and msgs/rest_error, msgs/rest_login, msgs rest/post
