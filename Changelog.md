--- conflicted
+++ resolved
@@ -2,13 +2,11 @@
 
 ## Gazebo 8.x.x (2017-xx-xx)
 
-<<<<<<< HEAD
 1. Add video recording of user camera.
     * [Pull request #2432](https://bitbucket.org/osrf/gazebo/pull-request/2432)
-=======
+
 1. Removed deprecations
     * [Pull request #2427]((https://bitbucket.org/osrf/gazebo/pull-request/2427)
->>>>>>> 5e1b4aaf
 
 1. Include basic support for GNU Precompiled Headers to reduce compile time
     * [Pull request #2268](https://bitbucket.org/osrf/gazebo/pull-request/2268)
