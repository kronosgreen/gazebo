## Gazebo 7

## Gazebo 7.XX.X (2018-XX-XX)

1. Fix log recording, only call sdf::initFile once
    * [Pull request ](https://bitbucket.org/osrf/gazebo/pull-request/)
    * [Issue 2425](https://bitbucket.org/osrf/gazebo/issues/2425)

1. Fix OBJLoader when mesh has invalid material
    * [Pull request 2888](https://bitbucket.org/osrf/gazebo/pull-request/2888)

1. Fix clang warnings in LaserView and EnumIface
    * [Pull request 2891](https://bitbucket.org/osrf/gazebo/pull-request/2891)

<<<<<<< HEAD
1. Fix loading collada mesh that contains multiple texcoord sets with same offset
    * [Pull request 2899](https://bitbucket.org/osrf/gazebo/pull-request/2899)

=======
1. Add support for moving geometry to ContainPlugin
    * [Pull request 2886](https://bitbucket.org/osrf/gazebo/pull-request/2886)
>>>>>>> 8757040f

## Gazebo 7.11.0 (2018-02-12)

1. Fix gazebo7 + ogre 1.8 build error
    * [Pull request 2878](https://bitbucket.org/osrf/gazebo/pull-request/2878)

1. Process insertions and deletions on gz log echo
    * [Pull request 2608](https://bitbucket.org/osrf/gazebo/pull-request/2608)
    * [Issue 2136](https://bitbucket.org/osrf/gazebo/issues/2136)

1. Add Static Map Plugin for creating textured map model
    * [Pull request 2834](https://bitbucket.org/osrf/gazebo/pull-requests/2834)

## Gazebo 7.10.0 (2018-02-07)

1. Add support for 16 bit Grayscale and RGB camera image types.
    * [Pull request 2852](https://bitbucket.org/osrf/gazebo/pull-requests/2852)

1. Added a plugin to detect if an entity is inside a given volume in space
    * [Pull request 2780](https://bitbucket.org/osrf/gazebo/pull-requests/2780)

1. Add Visual::SetMaterialShaderParam function for setting shader parameters.
    * [Pull request 2863](https://bitbucket.org/osrf/gazebo/pull-requests/2863)

1. Adding accessors for velocity in ENU frame for gps sensor
    * [Pull request 2854](https://bitbucket.org/osrf/gazebo/pull-request/2854)

1. Fix DEM min elevation
    * [Pull request 2868](https://bitbucket.org/osrf/gazebo/pull-request/2868)

1. Update Color Clamp function
    * [Pull request 2859](https://bitbucket.org/osrf/gazebo/pull-requests/2859)

1. Move Connection header buffer from heap to stack to avoid race condition.
    * [Pull request 2844](https://bitbucket.org/osrf/gazebo/pull-requests/2844)

1. Initialize laser retro value
    * [Pull request 2841](https://bitbucket.org/osrf/gazebo/pull-request/2841)

1. Shadow improvements
    * [Pull request 2805](https://bitbucket.org/osrf/gazebo/pull-requests/2805)

1. Add light as child of link
    * [Pull request 2807](https://bitbucket.org/osrf/gazebo/pull-requests/2807)
    * [Pull request 2872](https://bitbucket.org/osrf/gazebo/pull-requests/2872)
    * [Issue 900](https://bitbucket.org/osrf/gazebo/issues/900)

1. Add camera lens flare effect
    * [Pull request 2806](https://bitbucket.org/osrf/gazebo/pull-request/2806)
    * [Pull request 2829](https://bitbucket.org/osrf/gazebo/pull-request/2829)

1. Fix inserting models with invalid submesh
    * [Pull request 2828](https://bitbucket.org/osrf/gazebo/pull-request/2828)

1. Call DisconnectNewImageFrame in the CameraPlugin destructor
    * [Pull request 2815](https://bitbucket.org/osrf/gazebo/pull-request/2815)

1. Fix gazebo7 homebrew build (tinyxml2 6.0.0)
    * [Pull request 2824](https://bitbucket.org/osrf/gazebo/pull-request/2824)


## Gazebo 7.9.0 (2017-11-22)

1. Diagnostics: enable test and don't create so many empty folders
    * [Pull request 2798](https://bitbucket.org/osrf/gazebo/pull-requests/2798)

1. Parallelize ODE physics with threaded islands parameter
    * [Pull request 2775](https://bitbucket.org/osrf/gazebo/pull-requests/2775)

1. Logical camera uses <topic>
    * [Pull request 2777](https://bitbucket.org/osrf/gazebo/pull-requests/2777)

1. Support off-diagonal inertia terms in bullet
    * [Pull request 2757](https://bitbucket.org/osrf/gazebo/pull-requests/2757)

1. Add option in gui.ini to disable the use of spacenav
    * [Pull request 2754](https://bitbucket.org/osrf/gazebo/pull-requests/2754)

1. Fix disabling mesh cast shadows
    * [Pull request 2710](https://bitbucket.org/osrf/gazebo/pull-request/2710)

1. Do not display COM or inertia visualizations for static models
    * [Pull request 2727](https://bitbucket.org/osrf/gazebo/pull-request/2727)
    * [Issue 2286](https://bitbucket.org/osrf/gazebo/issues/2286)

1. Fix Collision::GetWorldPose for non-canonical links (and friction directions)
    * [Pull request 2702](https://bitbucket.org/osrf/gazebo/pull-request/2702)
    * [Issue 2068](https://bitbucket.org/osrf/gazebo/issues/2068)

1. Fix orbiting view around heightmap
    * [Pull request 2688](https://bitbucket.org/osrf/gazebo/pull-request/2688)
    * [Issue 2049](https://bitbucket.org/osrf/gazebo/issues/2049)

1. Logical Camera sees nested models
    * [Pull request 2776](https://bitbucket.org/osrf/gazebo/pull-request/2776)
    * [Issue 2342](https://bitbucket.org/osrf/gazebo/issues/2342)

1. Aligned collision and visual geometries for friction_dir_test.world
    * [Pull request 2726](https://bitbucket.org/osrf/gazebo/pull-request/2726)

1. Test which demonstrates Simbody exception when manipulating object twice while paused
    * [Pull request 2737](https://bitbucket.org/osrf/gazebo/pull-request/2737)

1. Send message to subscribers only once per connection
    * [Pull request 2763](https://bitbucket.org/osrf/gazebo/pull-request/2763)

1. Update depth camera shaders version
    * [Pull request 2767](https://bitbucket.org/osrf/gazebo/pull-request/2767)
    * [Issue 2323](https://bitbucket.org/osrf/gazebo/issues/2323)

1. Fix gazebo7 compile error with boost 1.58 for oculus support
    * [Pull request 2788](https://bitbucket.org/osrf/gazebo/pull-request/2788)
    * [Issue 2356](https://bitbucket.org/osrf/gazebo/issues/2356)

1. Fix gui and rendering tests for gazebo7 + ogre1.9 on OSX
    * [Pull request 2793](https://bitbucket.org/osrf/gazebo/pull-request/2793)

1. Fix right-click segfault
    * [Pull request 2809](https://bitbucket.org/osrf/gazebo/pull-request/2809)
    * [Issue 2377](https://bitbucket.org/osrf/gazebo/issues/2377)

## Gazebo 7.8.1 (2017-06-08)

1. ODE slip parameter example world and test
    * [Pull request 2717](https://bitbucket.org/osrf/gazebo/pull-request/2717)

1. Fix inserted mesh scale during log playback
    * [Pull request #2723](https://bitbucket.org/osrf/gazebo/pull-request/2723)

## Gazebo 7.8.0 (2017-06-02)

1. Add log record filter options
    * [Pull request 2715](https://bitbucket.org/osrf/gazebo/pull-request/2715)

1. Backport wide angle camera VM FSAA fix
    * [Pull request 2711](https://bitbucket.org/osrf/gazebo/pull-request/2711)

1. Add function to retrieve scoped sensors name in multi-nested model
    * [Pull request #2676](https://bitbucket.org/osrf/gazebo/pull-request/2674)

## Gazebo 7.7.0 (2017-05-04)

1. Fix race condition during Detach of HarnessPlugin
    * [Pull request 2696](https://bitbucket.org/osrf/gazebo/pull-request/2696)

1. Added support for pincushion distortion model; fixed bug where
   cameras with different distortion models would have the same distortion.
    * [Pull request 2678](https://bitbucket.org/osrf/gazebo/pull-requests/2678)

1. Added <collide_bitmask> support to bullet
    * [Pull request 2649](https://bitbucket.org/osrf/gazebo/pull-request/2649)

1. Fix linking when using HDF5_INSTRUMENT for logging ODE data
    * [Pull request 2669](https://bitbucket.org/osrf/gazebo/pull-request/2669)

1. Subdivide large heightmaps to fix LOD and support global texture mapping
    * [Pull request 2655](https://bitbucket.org/osrf/gazebo/pull-request/2655)

## Gazebo 7.6.0 (2017-03-20)

1. Force / torque sensor visualization using WrenchVisual
    * [Pull request 2653](https://bitbucket.org/osrf/gazebo/pull-request/2653)

1. Cache heightmap tile data
    * [Pull request 2645](https://bitbucket.org/osrf/gazebo/pull-request/2645)

1. Add plugin for attaching lights to links in a model
    * [Pull request 2647](https://bitbucket.org/osrf/gazebo/pull-request/2647)

1. Support Heightmap LOD
    * [Pull request 2636](https://bitbucket.org/osrf/gazebo/pull-request/2636)

1. Support setting shadow texture size
    * [Pull request 2644](https://bitbucket.org/osrf/gazebo/pull-request/2644)

1. Fix deprecated sdf warnings produced by PluginToSDF
    * [Pull request 2646](https://bitbucket.org/osrf/gazebo/pull-request/2646)

1. Added TouchPlugin, which checks if a model has been in contact with another
   model exclusively for a certain time.
    * [Pull request 2651](https://bitbucket.org/osrf/gazebo/pull-request/2651)

1. Fixes -inf laser reading being displayed as +inf
    * [Pull request 2641](https://bitbucket.org/osrf/gazebo/pull-request/2641)

1. Fix memory leaks in tests
    * [Pull request 2639](https://bitbucket.org/osrf/gazebo/pull-request/2639)

1. Remove end year from copyright
    * [Pull request 2614](https://bitbucket.org/osrf/gazebo/pull-request/2614)

## Gazebo 7.5.0 (2017-01-11)

1. Remove qt4 webkit in gazebo7 (used for HotkeyDialog).
    * [Pull request 2584](https://bitbucket.org/osrf/gazebo/pull-request/2584)

1. Support configuring heightmap sampling level
    * [Pull request 2519](https://bitbucket.org/osrf/gazebo/pull-request/2519)

1. Fix `model.config` dependency support, and add ability to reference
   textures using a URI.
    * [Pull request 2517](https://bitbucket.org/osrf/gazebo/pull-request/2517)

1. Fix DEM heightmap size, collision, scale
    * [Pull request 2477](https://bitbucket.org/osrf/gazebo/pull-request/2477)

1. Create ode_quiet parameter to silence solver messages
    * [Pull request 2512](https://bitbucket.org/osrf/gazebo/pull-request/2512)

1. Update QT render loop to throttle based on UserCamera::RenderRate.
    * [Pull request 2476](https://bitbucket.org/osrf/gazebo/pull-request/2476)
    * [Issue 1560](https://bitbucket.org/osrf/gazebo/issues/1560)

1. Generate visualization on demand, instead of on load. This helps to
   reduce load time.
    * [Pull request 2457](https://bitbucket.org/osrf/gazebo/pull-request/2457)

1. Added a plugin to teleoperate joints in a model with the keyboard.
    * [Pull request 2490](https://bitbucket.org/osrf/gazebo/pull-request/2490)

1. Add GUI items to change the user camera clip distance
    * [Pull request 2470](https://bitbucket.org/osrf/gazebo/pull-request/2470)
    * [Issue 2064](https://bitbucket.org/osrf/gazebo/issues/2064)

1. Support custom material scripts for heightmaps
    * [Pull request 2473](https://bitbucket.org/osrf/gazebo/pull-request/2473)

1. Sim events plugin accepts custom topics
    * [Pull request 2535](https://bitbucket.org/osrf/gazebo/pull-request/2535)

1. Model Editor: Show / hide collisions
    * [Pull request 2503](https://bitbucket.org/osrf/gazebo/pull-request/2503)

1. Model Editor: Show / hide visuals
    * [Pull request 2516](https://bitbucket.org/osrf/gazebo/pull-request/2516)

1. Model Editor: Show / hide link frames
    * [Pull request 2521](https://bitbucket.org/osrf/gazebo/pull-request/2521)

## Gazebo 7.4.0 (2016-10-11)

1. Add test for HarnessPlugin, reduce likelihood of race condition
    * [Pull request 2431](https://bitbucket.org/osrf/gazebo/pull-request/2431)
    * [Issue 2034](https://bitbucket.org/osrf/gazebo/issues/2034)

1. Add `syntax = proto2` in proto files to fix some protobuf3 warnings
    * [Pull request 2456](https://bitbucket.org/osrf/gazebo/pull-request/2456)

1. Add support for loading wavefront obj mesh files
    * [Pull request 2454](https://bitbucket.org/osrf/gazebo/pull-request/2454)

1. Added filesystem operations to the common library. Additions include
   `cwd`, `exists`, `isDirectory`, `isFile`, `copyFile`, and `moveFile`.
    * [Pull request 2417](https://bitbucket.org/osrf/gazebo/pull-request/2417)

1. Fix loading collada files with multiple texture coordinates.
    * [Pull request 2413](https://bitbucket.org/osrf/gazebo/pull-request/2413)

1. Added visualization of minimum range to laservisual.
    * [Pull request 2412](https://bitbucket.org/osrf/gazebo/pull-request/2412)
    * [Issue 2018](https://bitbucket.org/osrf/gazebo/issues/2018)

1. Use precision 2 for FPS display in TimePanel
    * [Pull request 2405](https://bitbucket.org/osrf/gazebo/pull-request/2405)

1. Switch ImuSensor::worldToReference transform from Pose to Quaternion
    * [Pull request 2410](https://bitbucket.org/osrf/gazebo/pull-request/2410)
    * [Issue 1959](https://bitbucket.org/osrf/gazebo/issues/1959)

1. Include Boost_LIBRARIES  in the linking of gazebo_physics
    * [Pull request 2402](https://bitbucket.org/osrf/gazebo/pull-request/2402)

1. Backported KeyboardGUIPlugin and msgs::Any
    * [Pull request 2416](https://bitbucket.org/osrf/gazebo/pull-request/2416)

1. Use XML_SUCCESS enum instead of XML_NO_ERROR, which has been deleted in tinyxml2 4.0
    * [Pull request 2397](https://bitbucket.org/osrf/gazebo/pull-request/2397)

1. Ignore ffmpeg deprecation warnings to clean up CI since they are noted in #2002
    * [Pull request 2388](https://bitbucket.org/osrf/gazebo/pull-request/2388)

1. Added a visual blinking plugin
    * [Pull request 2394](https://bitbucket.org/osrf/gazebo/pull-request/2394)

1. Fix InertiaVisual for non-diagonal inertia matrices
    * [Pull request 2354](https://bitbucket.org/osrf/gazebo/pull-request/2354)

## Gazebo 7.3.1 (2016-07-13)

1. Fix homebrew test failure of UNIT_ApplyWrenchDialog_TEST
    * [Pull request 2393](https://bitbucket.org/osrf/gazebo/pull-request/2393)

1. Fix MainWindow crash when window is minimized and maximized
    * [Pull request 2392](https://bitbucket.org/osrf/gazebo/pull-request/2392)
    * [Issue 2003](https://bitbucket.org/osrf/gazebo/issues/2003)

## Gazebo 7.3.0 (2016-07-12)

1. Fix selecting ApplyWrenchVisual's force torque visuals
    * [Pull request 2377](https://bitbucket.org/osrf/gazebo/pull-request/2377)
    * [Issue 1999](https://bitbucket.org/osrf/gazebo/issues/1999)

1. Use ignition math in gazebo::msgs
    * [Pull request 2389](https://bitbucket.org/osrf/gazebo/pull-request/2389)

1. Parse command-line options for GUI plugins in Server to fix parsing of
   positional argument for world file.
   This fixes command-line parsing for `gazebo -g gui_plugin.so`.
    * [Pull request 2387](https://bitbucket.org/osrf/gazebo/pull-request/2387)

1. Added a harness plugin that supports lowering a model at a controlled rate
    * [Pull request 2346](https://bitbucket.org/osrf/gazebo/pull-request/2346)

1. Fix ogre log test on xenial+nvidia
    * [Pull request 2374](https://bitbucket.org/osrf/gazebo/pull-request/2374)

1. Redirect QT messages to Gazebo's console message handling system.
    * [Pull request 2375](https://bitbucket.org/osrf/gazebo/pull-request/2375)

1. Fix buoyancy plugin when multiple link tags are used within the plugin
    * [Pull request 2369](https://bitbucket.org/osrf/gazebo/pull-request/2369)

1. Remove contact filters with names that contain `::`
    * [Pull request 2363](https://bitbucket.org/osrf/gazebo/pull-request/2363)
    * [Issue 1805](https://bitbucket.org/osrf/gazebo/issues/1805)

1. Fix Model Manipulator switching between local and global frames
    * [Pull request 2361](https://bitbucket.org/osrf/gazebo/pull-request/2361)

1. Remove duplicate code from cmake config file caused by bad merge
    * [Pull request 2347](https://bitbucket.org/osrf/gazebo/pull-request/2347)

1. Properly cleanup pointers when destroying a world with joints.
    * [Pull request 2309](https://bitbucket.org/osrf/gazebo/pull-request/2309)

1. Fix right click view options after deleting and respawning a model.
    * [Pull request 2349](https://bitbucket.org/osrf/gazebo/pull-request/2349)
    * [Issue 1985](https://bitbucket.org/osrf/gazebo/issues/1985)

1. Implement missing function: LogicalCamera::Topic()
    * [Pull request 2343](https://bitbucket.org/osrf/gazebo/pull-request/2343)
    * [Issue 1980](https://bitbucket.org/osrf/gazebo/issues/1980)

## Gazebo 7.2.0 (2016-06-13)

1. Backport single pixel selection buffer for mouse picking
    * [Pull request 2338](https://bitbucket.org/osrf/gazebo/pull-request/2338)

1. Prevent mouse pan and orbit from deselecting entities in model editor
    * [Pull request 2333](https://bitbucket.org/osrf/gazebo/pull-request/2333)

1. Handle model manipulation tool RTS shortcuts in keyPress
    * [Pull request 2312](https://bitbucket.org/osrf/gazebo/pull-request/2312)

1. Reset ODE joint force feedback after world reset
    * [Pull request 2255](https://bitbucket.org/osrf/gazebo/pull-request/2255)

1. Update model editor snap to grid modifier key
    * [Pull request 2259](https://bitbucket.org/osrf/gazebo/pull-request/2259)
    * [Issue #1583](https://bitbucket.org/osrf/gazebo/issues/1583)

1. PIMPLize gui/model/ModelEditorPalette
    * [Pull request 2279](https://bitbucket.org/osrf/gazebo/pull-request/2279)

1. Properly cleanup pointers when destroying a blank world.
    * [Pull request 2220](https://bitbucket.org/osrf/gazebo/pull-request/2220)

1. Properly cleanup pointers when destroying a world with models and lights.
    * [Pull request 2263](https://bitbucket.org/osrf/gazebo/pull-request/2263)

1. Fix view control mouse focus in model editor
    * [Pull request 2315](https://bitbucket.org/osrf/gazebo/pull-request/2315)
    * [Issue #1791](https://bitbucket.org/osrf/gazebo/issues/1791)

1. Server generates unique model names in case of overlap
    * [Pull request 2296](https://bitbucket.org/osrf/gazebo/pull-request/2296)
    * [Issue 510](https://bitbucket.org/osrf/gazebo/issues/510)

1. Model Editor: Select and align nested models
    * [Pull request 2282](https://bitbucket.org/osrf/gazebo/pull-request/2282)

## Gazebo 7.1.0 (2016-04-07)

1. fix: remove back projection
    * [Pull request 2201](https://bitbucket.org/osrf/gazebo/pull-request/2201)
    * A contribution from Yuki Furuta

1. Fix oculus 2 camera field of view
    * [Pull request 2157](https://bitbucket.org/osrf/gazebo/pull-request/2157)

1. Added BeforePhysicsUpdate world event
    * [Pull request 2128](https://bitbucket.org/osrf/gazebo/pull-request/2128)
    * A contribution from Martin Pecka

1. Update `gz sdf -c` command line tool to use the new `sdf::convertFile` API.
    * [Pull request #2227](https://bitbucket.org/osrf/gazebo/pull-requests/2227)

1. Backport depth camera OSX fix
    * [Pull request 2233](https://bitbucket.org/osrf/gazebo/pull-request/2233)

1. Feat load collision.sdf only once
    * [Pull request 2236](https://bitbucket.org/osrf/gazebo/pull-request/2236)

1. Update gui/building/Item API
    * [Pull request 2228](https://bitbucket.org/osrf/gazebo/pull-request/2228)

1. Semantic version class to compare model versions in the model database.
    * [Pull request 2207](https://bitbucket.org/osrf/gazebo/pull-request/2207)

1. Backport issue 1834 fix to gazebo7
    * [Pull request 2222](https://bitbucket.org/osrf/gazebo/pull-request/2222)

1. Backport ImagesView_TEST changes
    * [Pull request 2217](https://bitbucket.org/osrf/gazebo/pull-request/2217)

1. Backport pull request #2189 (mutex in Transport::Conection)
    * [Pull request 2208](https://bitbucket.org/osrf/gazebo/pull-request/2208)

1. Process insertions on World::SetState
    * [Pull request #2200](https://bitbucket.org/osrf/gazebo/pull-requests/2200)

1. Process deletions on World::SetState
    * [Pull request #2204](https://bitbucket.org/osrf/gazebo/pull-requests/2204)

1. Fix ray-cylinder collision
    * [Pull request 2124](https://bitbucket.org/osrf/gazebo/pull-request/2124)

1. Fix editing physics parameters in gzclient, update test
    * [Pull request 2192](https://bitbucket.org/osrf/gazebo/pull-request/2192)

1. Fix Audio Decoder test failure
    * [Pull request 2193](https://bitbucket.org/osrf/gazebo/pull-request/2193)

1. Add layers to building levels
    * [Pull request 2180](https://bitbucket.org/osrf/gazebo/pull-request/2180)

1. Allow dynamically adding links to a model.
    * [Pull request #2185](https://bitbucket.org/osrf/gazebo/pull-requests/2185)

1. Fix editing physics parameters in gzclient, update test
    * [Pull request #2192](https://bitbucket.org/osrf/gazebo/pull-requests/2192)
    * [Issue #1876](https://bitbucket.org/osrf/gazebo/issues/1876)

1. Model database selects the latest model version.
    * [Pull request #2207](https://bitbucket.org/osrf/gazebo/pull-requests/2207)

1. Only link relevant libraries to tests
    * [Pull request 2130](https://bitbucket.org/osrf/gazebo/pull-request/2130)

1. PIMPLize gui/model/ModelCreator
    * [Pull request 2171](https://bitbucket.org/osrf/gazebo/pull-request/2171)

1. backport warning and test fixes from pull request #2177
    * [Pull request 2179](https://bitbucket.org/osrf/gazebo/pull-request/2179)

1. Prevent xml parser error from crashing LogPlay on osx -> gazebo7
    * [Pull request 2174](https://bitbucket.org/osrf/gazebo/pull-request/2174)

1. PIMPLize gui/building/ScaleWidget
    * [Pull request 2164](https://bitbucket.org/osrf/gazebo/pull-request/2164)

1. Fix using Shift key while scaling inside the model editor
    * [Pull request 2165](https://bitbucket.org/osrf/gazebo/pull-request/2165)

1. Backport fix for ign-math explicit constructors -> gazebo7
    * [Pull request 2163](https://bitbucket.org/osrf/gazebo/pull-request/2163)

1. Display physics engine type in the GUI
    * [Pull request #2155](https://bitbucket.org/osrf/gazebo/pull-requests/2155)
    * [Issue #1121](https://bitbucket.org/osrf/gazebo/issues/1121)
    * A contribution from Mohamd Ayman

1. Fix compilation against ffmpeg3 (libavcodec)
    * [Pull request #2154](https://bitbucket.org/osrf/gazebo/pull-request/2154)

1. Append a missing </gazebo_log> tag to log files when played.
    * [Pull request #2143](https://bitbucket.org/osrf/gazebo/pull-request/2143)

1. Add helper function QTestFixture::ProcessEventsAndDraw
    * [Pull request #2147](https://bitbucket.org/osrf/gazebo/pull-request/2147)

1. Add qt resources to gazebo gui library
    * [Pull request 2134](https://bitbucket.org/osrf/gazebo/pull-request/2134)

1. Undo scaling during simulation
    * [Pull request #2108](https://bitbucket.org/osrf/gazebo/pull-request/2108)

1. Fix SensorManager::SensorContainer::RunLoop sensor update time assertion
    * [Pull request #2115](https://bitbucket.org/osrf/gazebo/pull-request/2115)

1. Fix use of not initialized static attribute in Light class
    * [Pull request 2075](https://bitbucket.org/osrf/gazebo/pull-request/2075)
    * A contribution from Silvio Traversaro

1. Install GuiTypes header
    * [Pull request 2106](https://bitbucket.org/osrf/gazebo/pull-request/2106)

1. Removes one function call and replaces a manual swap with std::swap in ODE heightfield.
    * [Pull request #2114](https://bitbucket.org/osrf/gazebo/pull-request/2114)

1. New world event: BeforePhysicsUpdate
    * [Pull request #2128](https://bitbucket.org/osrf/gazebo/pull-request/2128)
    * [Issue #1851](https://bitbucket.org/osrf/gazebo/issues/1851)

1. Model editor: Fix setting relative pose after alignment during joint creation.
    * [Issue #1844](https://bitbucket.org/osrf/gazebo/issues/1844)
    * [Pull request #2150](https://bitbucket.org/osrf/gazebo/pull-request/2150)

1. Model editor: Fix saving and spawning model with its original name
    * [Pull request #2183](https://bitbucket.org/osrf/gazebo/pull-request/2183)

1. Model editor: Fix inserting custom links
    * [Pull request #2222](https://bitbucket.org/osrf/gazebo/pull-request/2222)
    * [Issue #1834](https://bitbucket.org/osrf/gazebo/issues/1834)

1. Model editor: Reset visual / collision insertion / deletion
        * [Pull request #2254](https://bitbucket.org/osrf/gazebo/pull-request/2254)
        * [Issue #1777](https://bitbucket.org/osrf/gazebo/issues/1777)
        * [Issue #1852](https://bitbucket.org/osrf/gazebo/issues/1852)

1. Building editor: Add layers to building levels
    * [Pull request #2180](https://bitbucket.org/osrf/gazebo/pull-request/2180)
    * [Issue #1806](https://bitbucket.org/osrf/gazebo/issues/1806)

1. Building editor: Update gui/building/Item API
    * [Pull request #2228](https://bitbucket.org/osrf/gazebo/pull-request/2228)

## Gazebo 7.0.0 (2016-01-25)

1. Add FollowerPlugin
    * [Pull request #2085](https://bitbucket.org/osrf/gazebo/pull-request/2085)

1. Fix circular dependency so that physics does not call the sensors API.
    * [Pull request #2089](https://bitbucket.org/osrf/gazebo/pull-request/2089)
    * [Issue #1516](https://bitbucket.org/osrf/gazebo/issues/1516)

1. Add Gravity and MagneticField API to World class to match sdformat change.
    * [SDFormat pull request 247](https://bitbucket.org/osrf/sdformat/pull-requests/247)
    * [Issue #1823](https://bitbucket.org/osrf/gazebo/issues/1823)
    * [Pull request #2090](https://bitbucket.org/osrf/gazebo/pull-request/2090)

1. Use opaque pointers and deprecate functions in the rendering library
    * [Pull request #2069](https://bitbucket.org/osrf/gazebo/pull-request/2069)
    * [Pull request #2064](https://bitbucket.org/osrf/gazebo/pull-request/2064)
    * [Pull request #2066](https://bitbucket.org/osrf/gazebo/pull-request/2066)
    * [Pull request #2069](https://bitbucket.org/osrf/gazebo/pull-request/2069)
    * [Pull request #2074](https://bitbucket.org/osrf/gazebo/pull-request/2074)
    * [Pull request #2076](https://bitbucket.org/osrf/gazebo/pull-request/2076)
    * [Pull request #2070](https://bitbucket.org/osrf/gazebo/pull-request/2070)
    * [Pull request #2071](https://bitbucket.org/osrf/gazebo/pull-request/2071)
    * [Pull request #2084](https://bitbucket.org/osrf/gazebo/pull-request/2084)
    * [Pull request #2073](https://bitbucket.org/osrf/gazebo/pull-request/2073)

1. Use opaque pointers for the Master class.
    * [Pull request #2036](https://bitbucket.org/osrf/gazebo/pull-request/2036)

1. Use opaque pointers in the gui library
    * [Pull request #2057](https://bitbucket.org/osrf/gazebo/pull-request/2057)
    * [Pull request #2037](https://bitbucket.org/osrf/gazebo/pull-request/2037)
    * [Pull request #2052](https://bitbucket.org/osrf/gazebo/pull-request/2052)
    * [Pull request #2053](https://bitbucket.org/osrf/gazebo/pull-request/2053)
    * [Pull request #2028](https://bitbucket.org/osrf/gazebo/pull-request/2028)
    * [Pull request #2051](https://bitbucket.org/osrf/gazebo/pull-request/2051)
    * [Pull request #2027](https://bitbucket.org/osrf/gazebo/pull-request/2027)
    * [Pull request #2026](https://bitbucket.org/osrf/gazebo/pull-request/2026)
    * [Pull request #2029](https://bitbucket.org/osrf/gazebo/pull-request/2029)
    * [Pull request #2042](https://bitbucket.org/osrf/gazebo/pull-request/2042)

1. Use more opaque pointers.
    * [Pull request #2022](https://bitbucket.org/osrf/gazebo/pull-request/2022)
    * [Pull request #2025](https://bitbucket.org/osrf/gazebo/pull-request/2025)
    * [Pull request #2043](https://bitbucket.org/osrf/gazebo/pull-request/2043)
    * [Pull request #2044](https://bitbucket.org/osrf/gazebo/pull-request/2044)
    * [Pull request #2065](https://bitbucket.org/osrf/gazebo/pull-request/2065)
    * [Pull request #2067](https://bitbucket.org/osrf/gazebo/pull-request/2067)
    * [Pull request #2079](https://bitbucket.org/osrf/gazebo/pull-request/2079)

1. Fix visual transparency issues
    * [Pull request #2031](https://bitbucket.org/osrf/gazebo/pull-request/2031)
    * [Issue #1726](https://bitbucket.org/osrf/gazebo/issue/1726)
    * [Issue #1790](https://bitbucket.org/osrf/gazebo/issue/1790)

1. Implemented private data pointer for the RTShaderSystem class. Minimized shader updates to once per render update.
    * [Pull request #2003](https://bitbucket.org/osrf/gazebo/pull-request/2003)

1. Updating physics library to use ignition math.
    * [Pull request #2007](https://bitbucket.org/osrf/gazebo/pull-request/2007)

1. Switching to ignition math for the rendering library.
    * [Pull request #1993](https://bitbucket.org/osrf/gazebo/pull-request/1993)
    * [Pull request #1994](https://bitbucket.org/osrf/gazebo/pull-request/1994)
    * [Pull request #1995](https://bitbucket.org/osrf/gazebo/pull-request/1995)
    * [Pull request #1996](https://bitbucket.org/osrf/gazebo/pull-request/1996)

1. Removed deprecations
    * [Pull request #1992]((https://bitbucket.org/osrf/gazebo/pull-request/1992)

1. Add ability to set the pose of a visual from a link.
    * [Pull request #1963](https://bitbucket.org/osrf/gazebo/pull-request/1963)

1. Copy visual visibility flags on clone
    * [Pull request #2008](https://bitbucket.org/osrf/gazebo/pull-request/2008)

1. Publish camera sensor image size when rendering is not enabled
    * [Pull request #1969](https://bitbucket.org/osrf/gazebo/pull-request/1969)

1. Added Poissons Ratio and Elastic Modulus for ODE.
    * [Pull request #1974](https://bitbucket.org/osrf/gazebo/pull-request/1974)

1. Update rest web plugin to publish response messages and display login user name in toolbar.
    * [Pull request #1956](https://bitbucket.org/osrf/gazebo/pull-request/1956)

1. Improve overall speed of log playback. Added new functions to LogPlay.
   Use tinyxml2 for playback.
    * [Pull request #1931](https://bitbucket.org/osrf/gazebo/pull-request/1931)

1. Improve SVG import. Added support for transforms in paths.
    * [Pull request #1981](https://bitbucket.org/osrf/gazebo/pull-request/1981)

1. Enter time during log playback
    * [Pull request #2000](https://bitbucket.org/osrf/gazebo/pull-request/2000)

1. Added Ignition Transport dependency.
    * [Pull request #1930](https://bitbucket.org/osrf/gazebo/pull-request/1930)

1. Make latched subscribers receive the message only once
    * [Issue #1789](https://bitbucket.org/osrf/gazebo/issue/1789)
    * [Pull request #2019](https://bitbucket.org/osrf/gazebo/pull-request/2019)

1. Implemented transport clear buffers
    * [Pull request #2017](https://bitbucket.org/osrf/gazebo/pull-request/2017)

1. KeyEvent constructor should be in a source file. Removed a few visibility
flags from c functions. Windows did not like `CPPTYPE_*` in
`gazebo/gui/ConfigWidget.cc`, so I replaced it with `TYPE_*`.
    * [Pull request #1943](https://bitbucket.org/osrf/gazebo/pull-request/1943)

1. Added wide angle camera sensor.
    * [Pull request #1866](https://bitbucket.org/osrf/gazebo/pull-request/1866)

1. Change the `near` and `far` members of `gazebo/msgs/logical_camera_sensors.proto` to `near_clip` and `far_clip`
    + [Pull request #1942](https://bitbucket.org/osrf/gazebo/pull-request/1942)

1. Resolve issue #1702
    * [Issue #1702](https://bitbucket.org/osrf/gazebo/issue/1702)
    * [Pull request #1905](https://bitbucket.org/osrf/gazebo/pull-request/1905)
    * [Pull request #1913](https://bitbucket.org/osrf/gazebo/pull-request/1913)
    * [Pull request #1914](https://bitbucket.org/osrf/gazebo/pull-request/1914)

1. Update physics when the world is reset
    * [Pull request #1903](https://bitbucket.org/osrf/gazebo/pull-request/1903)

1. Light and light state for the server side
    * [Pull request #1920](https://bitbucket.org/osrf/gazebo/pull-request/1920)

1. Add scale to model state so scaling works on log/playback.
    * [Pull request #2020](https://bitbucket.org/osrf/gazebo/pull-request/2020)

1. Added tests for WorldState
    * [Pull request #1968](https://bitbucket.org/osrf/gazebo/pull-request/1968)

1. Rename Reset to Reset Time in time widget
    * [Pull request #1892](https://bitbucket.org/osrf/gazebo/pull-request/1892)
    * [Issue #1730](https://bitbucket.org/osrf/gazebo/issue/1730)

1. Set QTestfFxture to verbose
    * [Pull request #1944](https://bitbucket.org/osrf/gazebo/pull-request/1944)
    * [Issue #1756](https://bitbucket.org/osrf/gazebo/issue/1756)

1. Added torsional friction
    * [Pull request #1831](https://bitbucket.org/osrf/gazebo/pull-request/1831)

1. Support loading and spawning nested models
    * [Pull request #1868](https://bitbucket.org/osrf/gazebo/pull-request/1868)
    * [Pull request #1895](https://bitbucket.org/osrf/gazebo/pull-request/1895)

1. Undo user motion commands during simulation, added physics::UserCmdManager and gui::UserCmdHistory.
    * [Pull request #1934](https://bitbucket.org/osrf/gazebo/pull-request/1934)

1. Forward user command messages for undo.
    * [Pull request #2009](https://bitbucket.org/osrf/gazebo/pull-request/2009)

1. Undo reset commands during simulation, forwarding commands
    * [Pull request #1986](https://bitbucket.org/osrf/gazebo/pull-request/1986)

1. Undo apply force / torque during simulation
    * [Pull request #2030](https://bitbucket.org/osrf/gazebo/pull-request/2030)

1. Add function to get the derived scale of a Visual
    * [Pull request #1881](https://bitbucket.org/osrf/gazebo/pull-request/1881)

1. Added EnumIface, which supports iterators over enums.
    * [Pull request #1847](https://bitbucket.org/osrf/gazebo/pull-request/1847)

1. Added RegionEventBoxPlugin - fires events when models enter / exit the region
    * [Pull request #1856](https://bitbucket.org/osrf/gazebo/pull-request/1856)

1. Added tests for checking the playback control via messages.
    * [Pull request #1885](https://bitbucket.org/osrf/gazebo/pull-request/1885)

1. Added LoadArgs() function to ServerFixture for being able to load a server
using the same arguments used in the command line.
    * [Pull request #1874](https://bitbucket.org/osrf/gazebo/pull-request/1874)

1. Added battery class, plugins and test world.
    * [Pull request #1872](https://bitbucket.org/osrf/gazebo/pull-request/1872)

1. Display gearbox and screw joint properties in property tree
    * [Pull request #1838](https://bitbucket.org/osrf/gazebo/pull-request/1838)

1. Set window flags for dialogs and file dialogs
    * [Pull request #1816](https://bitbucket.org/osrf/gazebo/pull-request/1816)

1. Fix minimum window height
   * [Pull request #1977](https://bitbucket.org/osrf/gazebo/pull-request/1977)
   * [Issue #1706](https://bitbucket.org/osrf/gazebo/issue/1706)

1. Add option to reverse alignment direction
   * [Pull request #2040](https://bitbucket.org/osrf/gazebo/pull-request/2040)
   * [Issue #1242](https://bitbucket.org/osrf/gazebo/issue/1242)

1. Fix unadvertising a publisher - only unadvertise topic if it is the last publisher.
   * [Pull request #2005](https://bitbucket.org/osrf/gazebo/pull-request/2005)
   * [Issue #1782](https://bitbucket.org/osrf/gazebo/issue/1782)

1. Log playback GUI for multistep, rewind, forward and seek
    * [Pull request #1791](https://bitbucket.org/osrf/gazebo/pull-request/1791)

1. Added Apply Force/Torque movable text
    * [Pull request #1789](https://bitbucket.org/osrf/gazebo/pull-request/1789)

1. Added cascade parameter (apply to children) for Visual SetMaterial, SetAmbient, SetEmissive, SetSpecular, SetDiffuse, SetTransparency
    * [Pull request #1851](https://bitbucket.org/osrf/gazebo/pull-request/1851)

1. Tweaks to Data Logger, such as multiline text edit for path
    * [Pull request #1800](https://bitbucket.org/osrf/gazebo/pull-request/1800)

1. Added TopToolbar and hide / disable several widgets according to WindowMode
    * [Pull request #1869](https://bitbucket.org/osrf/gazebo/pull-request/1869)

1. Added Visual::IsAncestorOf and Visual::IsDescendantOf
    * [Pull request #1850](https://bitbucket.org/osrf/gazebo/pull-request/1850)

1. Added msgs::PluginFromSDF and tests
    * [Pull request #1858](https://bitbucket.org/osrf/gazebo/pull-request/1858)

1. Added msgs::CollisionFromSDF msgs::SurfaceFromSDF and msgs::FrictionFromSDF
    * [Pull request #1900](https://bitbucket.org/osrf/gazebo/pull-request/1900)

1. Added hotkeys chart dialog
    * [Pull request #1835](https://bitbucket.org/osrf/gazebo/pull-request/1835)

1. Space bar to play / pause
   * [Pull request #2023](https://bitbucket.org/osrf/gazebo/pull-request/2023)
   * [Issue #1798](https://bitbucket.org/osrf/gazebo/issue/1798)

1. Make it possible to create custom ConfigWidgets
    * [Pull request #1861](https://bitbucket.org/osrf/gazebo/pull-request/1861)

1. AddItem / RemoveItem / Clear enum config widgets
    * [Pull request #1878](https://bitbucket.org/osrf/gazebo/pull-request/1878)

1. Make all child ConfigWidgets emit signals.
    * [Pull request #1884](https://bitbucket.org/osrf/gazebo/pull-request/1884)

1. Refactored makers
    * [Pull request #1828](https://bitbucket.org/osrf/gazebo/pull-request/1828)

1. Added gui::Conversions to convert between Gazebo and Qt
    * [Pull request #2034](https://bitbucket.org/osrf/gazebo/pull-request/2034)

1. Model editor updates
    1. Support adding model plugins in model editor
        * [Pull request #2060](https://bitbucket.org/osrf/gazebo/pull-request/2060)

    1. Added support for copying and pasting top level nested models
        * [Pull request #2006](https://bitbucket.org/osrf/gazebo/pull-request/2006)

    1. Make non-editable background models white in model editor
        * [Pull request #1950](https://bitbucket.org/osrf/gazebo/pull-request/1950)

    1. Choose / swap parent and child links in joint inspector
        * [Pull request #1887](https://bitbucket.org/osrf/gazebo/pull-request/1887)
        * [Issue #1500](https://bitbucket.org/osrf/gazebo/issue/1500)

    1. Presets combo box for Vector3 config widget
        * [Pull request #1954](https://bitbucket.org/osrf/gazebo/pull-request/1954)

    1. Added support for more joint types (gearbox and fixed joints).
        * [Pull request #1794](https://bitbucket.org/osrf/gazebo/pull-request/1794)

    1. Added support for selecting links and joints, opening context menu and inspectors in Schematic View.
        * [Pull request #1787](https://bitbucket.org/osrf/gazebo/pull-request/1787)

    1. Color-coded edges in Schematic View to match joint color.
        * [Pull request #1781](https://bitbucket.org/osrf/gazebo/pull-request/1781)

    1. Scale link mass and inertia when a link is scaled
        * [Pull request #1836](https://bitbucket.org/osrf/gazebo/pull-request/1836)

    1. Added icons for child and parent link in joint inspector
        * [Pull request #1953](https://bitbucket.org/osrf/gazebo/pull-request/1953)

    1. Load and save nested models
        * [Pull request #1894](https://bitbucket.org/osrf/gazebo/pull-request/1894)

    1. Display model plugins on the left panel and added model plugin inspector
        * [Pull request #1863](https://bitbucket.org/osrf/gazebo/pull-request/1863)

    1. Context menu and deletion for model plugins
        * [Pull request #1890](https://bitbucket.org/osrf/gazebo/pull-request/1890)

    1. Delete self from inspector
        * [Pull request #1904](https://bitbucket.org/osrf/gazebo/pull-request/1904)
        * [Issue #1543](https://bitbucket.org/osrf/gazebo/issue/1543)

    1. Apply inspector changes in real time and add reset button
        * [Pull request #1945](https://bitbucket.org/osrf/gazebo/pull-request/1945)
        * [Issue #1472](https://bitbucket.org/osrf/gazebo/issue/1472)

    1. Set physics to be paused when exiting model editor mode
        * [Pull request #1893](https://bitbucket.org/osrf/gazebo/pull-request/1893)
        * [Issue #1734](https://bitbucket.org/osrf/gazebo/issue/1734)

    1. Add Insert tab to model editor
        * [Pull request #1924](https://bitbucket.org/osrf/gazebo/pull-request/1924)

    1. Support inserting nested models from model maker
        * [Pull request #1982](https://bitbucket.org/osrf/gazebo/pull-request/1982)

    1. Added joint creation dialog
        * [Pull request #2021](https://bitbucket.org/osrf/gazebo/pull-request/2021)

    1. Added reverse checkboxes to joint creation dialog
        * [Pull request #2086](https://bitbucket.org/osrf/gazebo/pull-request/2086)

    1. Use opaque pointers in the model editor
        * [Pull request #2056](https://bitbucket.org/osrf/gazebo/pull-request/2056)
        * [Pull request #2059](https://bitbucket.org/osrf/gazebo/pull-request/2059)
        * [Pull request #2087](https://bitbucket.org/osrf/gazebo/pull-request/2087)

    1. Support joint creation between links in nested model.
        * [Pull request #2080](https://bitbucket.org/osrf/gazebo/pull-request/2080)

1. Building editor updates

    1. Use opaque pointers in the building editor
        * [Pull request #2041](https://bitbucket.org/osrf/gazebo/pull-request/2041)
        * [Pull request #2039](https://bitbucket.org/osrf/gazebo/pull-request/2039)
        * [Pull request #2055](https://bitbucket.org/osrf/gazebo/pull-request/2055)
        * [Pull request #2032](https://bitbucket.org/osrf/gazebo/pull-request/2032)
        * [Pull request #2082](https://bitbucket.org/osrf/gazebo/pull-request/2082)
        * [Pull request #2038](https://bitbucket.org/osrf/gazebo/pull-request/2038)
        * [Pull request #2033](https://bitbucket.org/osrf/gazebo/pull-request/2033)

    1. Use opaque pointers for GrabberHandle, add *LinkedGrabbers functions
        * [Pull request #2034](https://bitbucket.org/osrf/gazebo/pull-request/2034)

    1. Removed unused class: BuildingItem
        * [Pull request #2045](https://bitbucket.org/osrf/gazebo/pull-request/2045)

    1. Use opaque pointers for BuildingModelManip, move attachment logic to BuildingMaker
        * [Pull request #2046](https://bitbucket.org/osrf/gazebo/pull-request/2046)

    1. Use opaque pointers for all Dialog classes, add conversion from QPointF, move common logic to BaseInspectorDialog.
        * [Pull request #2083](https://bitbucket.org/osrf/gazebo/pull-request/2083)

## Gazebo 6.0

### Gazebo 6.7.0 (201X-01-12)

1. Add vector3 and quaternion rendering conversions
    * [Pull request 2276](https://bitbucket.org/osrf/gazebo/pull-request/2276)

1. Reverse view angle widget left and right view
    * [Pull request 2265](https://bitbucket.org/osrf/gazebo/pull-request/2265)
    * [Issue 1924](https://bitbucket.org/osrf/gazebo/issue/1924)

1. Fix race condition in ~TimePanelPrivate (#1919)
    * [Pull request 2250](https://bitbucket.org/osrf/gazebo/pull-request/2250)

1. Prevent orthographic camera from resetting zoom after animation
    * [Pull request 2267](https://bitbucket.org/osrf/gazebo/pull-request/2267)
    * [Issue #1927](https://bitbucket.org/osrf/gazebo/issues/1927)

1. Fix MeshToSDF missing scale issue
    * [Pull request 2258](https://bitbucket.org/osrf/gazebo/pull-request/2258)
    * [Issue #1925](https://bitbucket.org/osrf/gazebo/issues/1925)

1. Register Qt metatypes in gui tests
    * [Pull request 2273](https://bitbucket.org/osrf/gazebo/pull-request/2273)

1. Fix resetting model to initial pose
    * [Pull request 2307](https://bitbucket.org/osrf/gazebo/pull-request/2307)
    * [Issue #1960](https://bitbucket.org/osrf/gazebo/issues/1960)


### Gazebo 6.6.0 (2016-04-07)

1. fix: remove back projection
    * [Pull request 2201](https://bitbucket.org/osrf/gazebo/pull-request/2201)
    * A contribution from Yuki Furuta

1. Backport depth camera OSX fix and test
    * [Pull request 2230](https://bitbucket.org/osrf/gazebo/pull-request/2230)

1. Add missing tinyxml includes (gazebo6)
    * [Pull request 2218](https://bitbucket.org/osrf/gazebo/pull-request/2218)

1. Fix ray-cylinder collision in ode
    * [Pull request 2125](https://bitbucket.org/osrf/gazebo/pull-request/2125)

1. backport fixes for ffmpeg3 to gazebo6 (from pull request #2154)
    * [Pull request 2162](https://bitbucket.org/osrf/gazebo/pull-request/2162)

1. Install shapes_bitmask.world
    * [Pull request 2104](https://bitbucket.org/osrf/gazebo/pull-request/2104)

1. Add gazebo_client to gazebo.pc (gazebo6)
    * [Pull request 2102](https://bitbucket.org/osrf/gazebo/pull-request/2102)

1. Fix removing multiple camera sensors that have the same camera name
    * [Pull request 2081](https://bitbucket.org/osrf/gazebo/pull-request/2081)

1. Ensure that LINK_FRAME_VISUAL arrow components are deleted (#1812)
    * [Pull request 2078](https://bitbucket.org/osrf/gazebo/pull-request/2078)

1. add migration notes for gazebo::setupClient to gazebo::client::setup
    * [Pull request 2068](https://bitbucket.org/osrf/gazebo/pull-request/2068)

1. Update inertia properties during simulation: part 2
    * [Pull request 1984](https://bitbucket.org/osrf/gazebo/pull-request/1984)

1. Fix minimum window height
    * [Pull request 2002](https://bitbucket.org/osrf/gazebo/pull-request/2002)

1. Backport gpu laser test fix
    * [Pull request 1999](https://bitbucket.org/osrf/gazebo/pull-request/1999)

1. Relax physics tolerances for single-precision bullet (gazebo6)
    * [Pull request 1997](https://bitbucket.org/osrf/gazebo/pull-request/1997)

1. Fix minimum window height
    * [Pull request 1998](https://bitbucket.org/osrf/gazebo/pull-request/1998)

1. backport model editor fixed joint option to gazebo6
    * [Pull request 1957](https://bitbucket.org/osrf/gazebo/pull-request/1957)

1. Update shaders once per render update
    * [Pull request 1991](https://bitbucket.org/osrf/gazebo/pull-request/1991)

1. Relax physics tolerances for single-precision bullet
    * [Pull request 1976](https://bitbucket.org/osrf/gazebo/pull-request/1976)

1. Fix visual transparency issues
    * [Pull request 1967](https://bitbucket.org/osrf/gazebo/pull-request/1967)

1. fix memory corruption in transport/Publisher.cc
    * [Pull request 1951](https://bitbucket.org/osrf/gazebo/pull-request/1951)

1. Add test for SphericalCoordinates::LocalFromGlobal
    * [Pull request 1959](https://bitbucket.org/osrf/gazebo/pull-request/1959)

### Gazebo 6.5.1 (2015-10-29)

1. Fix removing multiple camera sensors that have the same camera name.
    * [Pull request #2081](https://bitbucket.org/osrf/gazebo/pull-request/2081)
    * [Issue #1811](https://bitbucket.org/osrf/gazebo/issues/1811)

1. Backport model editor toolbar fixed joint option from [pull request #1794](https://bitbucket.org/osrf/gazebo/pull-request/1794)
    * [Pull request #1957](https://bitbucket.org/osrf/gazebo/pull-request/1957)

1. Fix minimum window height
    * Backport of [pull request #1977](https://bitbucket.org/osrf/gazebo/pull-request/1977)
    * [Pull request #1998](https://bitbucket.org/osrf/gazebo/pull-request/1998)
    * [Issue #1706](https://bitbucket.org/osrf/gazebo/issue/1706)

1. Fix visual transparency issues
    * [Pull request #1967](https://bitbucket.org/osrf/gazebo/pull-request/1967)
    * [Issue #1726](https://bitbucket.org/osrf/gazebo/issue/1726)

### Gazebo 6.5.0 (2015-10-22)

1. Added ability to convert from spherical coordinates to local coordinates.
    * [Pull request #1955](https://bitbucket.org/osrf/gazebo/pull-request/1955)

### Gazebo 6.4.0 (2015-10-14)

1. Fix ABI problem. Make `Sensor::SetPose` function non virtual.
    * [Pull request #1947](https://bitbucket.org/osrf/gazebo/pull-request/1947)

1. Update inertia properties during simulation
    * [Pull request #1909](https://bitbucket.org/osrf/gazebo/pull-requests/1909)
    * [Design document](https://bitbucket.org/osrf/gazebo_design/src/default/inertia_resize/inertia_resize.md)

1. Fix transparency correction for opaque materials
    * [Pull request #1946](https://bitbucket.org/osrf/gazebo/pull-requests/1946/fix-transparency-correction-for-opaque/diff)

### Gazebo 6.3.0 (2015-10-06)

1. Added `Sensor::SetPose` function
    * [Pull request #1935](https://bitbucket.org/osrf/gazebo/pull-request/1935)

### Gazebo 6.2.0 (2015-10-02)

1. Update physics when the world is reset
    * Backport of [pull request #1903](https://bitbucket.org/osrf/gazebo/pull-request/1903)
    * [Pull request #1916](https://bitbucket.org/osrf/gazebo/pull-request/1916)
    * [Issue #101](https://bitbucket.org/osrf/gazebo/issue/101)

1. Added Copy constructor and assignment operator to MouseEvent
    * [Pull request #1855](https://bitbucket.org/osrf/gazebo/pull-request/1855)

### Gazebo 6.1.0 (2015-08-02)

1. Added logical_camera sensor.
    * [Pull request #1845](https://bitbucket.org/osrf/gazebo/pull-request/1845)

1. Added RandomVelocityPlugin, which applies a random velocity to a model's link.
    * [Pull request #1839](https://bitbucket.org/osrf/gazebo/pull-request/1839)

1. Sim events for joint position, velocity and applied force
    * [Pull request #1849](https://bitbucket.org/osrf/gazebo/pull-request/1849)

### Gazebo 6.0.0 (2015-07-27)

1. Added magnetometer sensor. A contribution from Andrew Symington.
    * [Pull request #1788](https://bitbucket.org/osrf/gazebo/pull-request/1788)

1. Added altimeter sensor. A contribution from Andrew Symington.
    * [Pull request #1792](https://bitbucket.org/osrf/gazebo/pull-request/1792)

1. Implement more control options for log playback:
  1. Rewind: The simulation starts from the beginning.
  1. Forward: The simulation jumps to the end of the log file.
  1. Seek: The simulation jumps to a specific point specified by its simulation
  time.
      * [Pull request #1737](https://bitbucket.org/osrf/gazebo/pull-request/1737)

1. Added Gazebo splash screen
    * [Pull request #1745](https://bitbucket.org/osrf/gazebo/pull-request/1745)

1. Added a transporter plugin which allows models to move from one location
   to another based on their location and the location of transporter pads.
    * [Pull request #1738](https://bitbucket.org/osrf/gazebo/pull-request/1738)

1. Implement forward/backwards multi-step for log playback. Now, the semantics
of a multi-step while playing back a log session are different from a multi-step
during a live simulation. While playback, a multi-step simulates all the
intermediate steps as before, but the client only perceives a single step.
E.g: You have a log file containing a 1 hour simulation session. You want to
jump to the minute 00H::30M::00S to check a specific aspect of the simulation.
You should not see continuous updates until minute 00H:30M:00S. Instead, you
should visualize a single jump to the specific instant of the simulation that
you are interested.
    * [Pull request #1623](https://bitbucket.org/osrf/gazebo/pull-request/1623)

1. Added browse button to log record dialog.
    * [Pull request #1719](https://bitbucket.org/osrf/gazebo/pull-request/1719)

1. Improved SVG support: arcs in paths, and contours made of multiple paths.
    * [Pull request #1608](https://bitbucket.org/osrf/gazebo/pull-request/1608)

1. Added simulation iterations to the world state.
    * [Pull request #1722](https://bitbucket.org/osrf/gazebo/pull-request/1722)

1. Added multiple LiftDrag plugins to the cessna_demo.world to allow the Cessna
C-172 model to fly.
    * [Pull request #1715](https://bitbucket.org/osrf/gazebo/pull-request/1715)

1. Added a plugin to control a Cessna C-172 via messages (CessnaPlugin), and a
GUI plugin to test this functionality with the keyboard (CessnaGUIPlugin). Added
world with the Cessna model and the two previous plugins loaded
(cessna_demo.world).
    * [Pull request #1712](https://bitbucket.org/osrf/gazebo/pull-request/1712)

1. Added world with OSRF building and an elevator
    * [Pull request #1697](https://bitbucket.org/osrf/gazebo/pull-request/1697)

1. Fixed collide bitmask by changing default value from 0x1 to 0xffff.
    * [Pull request #1696](https://bitbucket.org/osrf/gazebo/pull-request/1696)

1. Added a plugin to control an elevator (ElevatorPlugin), and an OccupiedEvent plugin that sends a message when a model is within a specified region.
    * [Pull request #1694](https://bitbucket.org/osrf/gazebo/pull-request/1694)
    * [Pull request #1775](https://bitbucket.org/osrf/gazebo/pull-request/1775)

1. Added Layers tab and meta information for visuals.
    * [Pull request #1674](https://bitbucket.org/osrf/gazebo/pull-request/1674)

1. Added countdown behavior for common::Timer and exposed the feature in TimerGUIPlugin.
    * [Pull request #1690](https://bitbucket.org/osrf/gazebo/pull-request/1690)

1. Added BuoyancyPlugin for simulating the buoyancy of an object in a column of fluid.
    * [Pull request #1622](https://bitbucket.org/osrf/gazebo/pull-request/1622)

1. Added ComputeVolume function for simple shape subclasses of Shape.hh.
    * [Pull request #1605](https://bitbucket.org/osrf/gazebo/pull-request/1605)

1. Add option to parallelize the ODE quickstep constraint solver,
which solves an LCP twice with different parameters in order
to corrected for position projection errors.
    * [Pull request #1561](https://bitbucket.org/osrf/gazebo/pull-request/1561)

1. Get/Set user camera pose in GUI.
    * [Pull request #1649](https://bitbucket.org/osrf/gazebo/pull-request/1649)
    * [Issue #1595](https://bitbucket.org/osrf/gazebo/issue/1595)

1. Added ViewAngleWidget, removed hard-coded reset view and removed MainWindow::Reset(). Also added GLWidget::GetSelectedVisuals().
    * [Pull request #1768](https://bitbucket.org/osrf/gazebo/pull-request/1768)
    * [Issue #1507](https://bitbucket.org/osrf/gazebo/issue/1507)

1. Windows support. This consists mostly of numerous small changes to support
compilation on Windows.
    * [Pull request #1616](https://bitbucket.org/osrf/gazebo/pull-request/1616)
    * [Pull request #1618](https://bitbucket.org/osrf/gazebo/pull-request/1618)
    * [Pull request #1620](https://bitbucket.org/osrf/gazebo/pull-request/1620)
    * [Pull request #1625](https://bitbucket.org/osrf/gazebo/pull-request/1625)
    * [Pull request #1626](https://bitbucket.org/osrf/gazebo/pull-request/1626)
    * [Pull request #1627](https://bitbucket.org/osrf/gazebo/pull-request/1627)
    * [Pull request #1628](https://bitbucket.org/osrf/gazebo/pull-request/1628)
    * [Pull request #1629](https://bitbucket.org/osrf/gazebo/pull-request/1629)
    * [Pull request #1630](https://bitbucket.org/osrf/gazebo/pull-request/1630)
    * [Pull request #1631](https://bitbucket.org/osrf/gazebo/pull-request/1631)
    * [Pull request #1632](https://bitbucket.org/osrf/gazebo/pull-request/1632)
    * [Pull request #1633](https://bitbucket.org/osrf/gazebo/pull-request/1633)
    * [Pull request #1635](https://bitbucket.org/osrf/gazebo/pull-request/1635)
    * [Pull request #1637](https://bitbucket.org/osrf/gazebo/pull-request/1637)
    * [Pull request #1639](https://bitbucket.org/osrf/gazebo/pull-request/1639)
    * [Pull request #1647](https://bitbucket.org/osrf/gazebo/pull-request/1647)
    * [Pull request #1650](https://bitbucket.org/osrf/gazebo/pull-request/1650)
    * [Pull request #1651](https://bitbucket.org/osrf/gazebo/pull-request/1651)
    * [Pull request #1653](https://bitbucket.org/osrf/gazebo/pull-request/1653)
    * [Pull request #1654](https://bitbucket.org/osrf/gazebo/pull-request/1654)
    * [Pull request #1657](https://bitbucket.org/osrf/gazebo/pull-request/1657)
    * [Pull request #1658](https://bitbucket.org/osrf/gazebo/pull-request/1658)
    * [Pull request #1659](https://bitbucket.org/osrf/gazebo/pull-request/1659)
    * [Pull request #1660](https://bitbucket.org/osrf/gazebo/pull-request/1660)
    * [Pull request #1661](https://bitbucket.org/osrf/gazebo/pull-request/1661)
    * [Pull request #1669](https://bitbucket.org/osrf/gazebo/pull-request/1669)
    * [Pull request #1670](https://bitbucket.org/osrf/gazebo/pull-request/1670)
    * [Pull request #1672](https://bitbucket.org/osrf/gazebo/pull-request/1672)
    * [Pull request #1682](https://bitbucket.org/osrf/gazebo/pull-request/1682)
    * [Pull request #1683](https://bitbucket.org/osrf/gazebo/pull-request/1683)

1. Install `libgazebo_server_fixture`. This will facilitate tests external to the main gazebo repository. See `examples/stand_alone/test_fixture`.
    * [Pull request #1606](https://bitbucket.org/osrf/gazebo/pull-request/1606)

1. Laser visualization renders light blue for rays that do not hit obstacles, and dark blue for other rays.
    * [Pull request #1607](https://bitbucket.org/osrf/gazebo/pull-request/1607)
    * [Issue #1576](https://bitbucket.org/osrf/gazebo/issue/1576)

1. Add VisualType enum to Visual and clean up visuals when entity is deleted.
    * [Pull request #1614](https://bitbucket.org/osrf/gazebo/pull-request/1614)

1. Alert user of connection problems when using the REST service plugin
    * [Pull request #1655](https://bitbucket.org/osrf/gazebo/pull-request/1655)
    * [Issue #1574](https://bitbucket.org/osrf/gazebo/issue/1574)

1. ignition-math is now a dependency.
    + [http://ignitionrobotics.org/libraries/math](http://ignitionrobotics.org/libraries/math)
    + [Gazebo::math migration](https://bitbucket.org/osrf/gazebo/src/583edbeb90759d43d994cc57c0797119dd6d2794/ign-math-migration.md)

1. Detect uuid library during compilation.
    * [Pull request #1655](https://bitbucket.org/osrf/gazebo/pull-request/1655)
    * [Issue #1572](https://bitbucket.org/osrf/gazebo/issue/1572)

1. New accessors in LogPlay class.
    * [Pull request #1577](https://bitbucket.org/osrf/gazebo/pull-request/1577)

1. Added a plugin to send messages to an existing website.
   Added gui::MainWindow::AddMenu and msgs/rest_error, msgs/rest_login, msgs rest/post
    * [Pull request #1524](https://bitbucket.org/osrf/gazebo/pull-request/1524)

1. Fix deprecation warnings when using SDFormat 3.0.2, 3.0.3 prereleases
    * [Pull request #1568](https://bitbucket.org/osrf/gazebo/pull-request/1568)

1. Use GAZEBO_CFLAGS or GAZEBO_CXX_FLAGS in CMakeLists.txt for example plugins
    * [Pull request #1573](https://bitbucket.org/osrf/gazebo/pull-request/1573)

1. Added Link::OnWrenchMsg subscriber with test
    * [Pull request #1582](https://bitbucket.org/osrf/gazebo/pull-request/1582)

1. Show/hide GUI overlays using the menu bar.
    * [Pull request #1555](https://bitbucket.org/osrf/gazebo/pull-request/1555)

1. Added world origin indicator rendering::OriginVisual.
    * [Pull request #1700](https://bitbucket.org/osrf/gazebo/pull-request/1700)

1. Show/hide toolbars using the menu bars and shortcut.
   Added MainWindow::CloneAction.
   Added Window menu to Model Editor.
    * [Pull request #1584](https://bitbucket.org/osrf/gazebo/pull-request/1584)

1. Added event to show/hide toolbars.
    * [Pull request #1707](https://bitbucket.org/osrf/gazebo/pull-request/1707)

1. Added optional start/stop/reset buttons to timer GUI plugin.
    * [Pull request #1576](https://bitbucket.org/osrf/gazebo/pull-request/1576)

1. Timer GUI Plugin: Treat negative positions as positions from the ends
    * [Pull request #1703](https://bitbucket.org/osrf/gazebo/pull-request/1703)

1. Added Visual::GetDepth() and Visual::GetNthAncestor()
    * [Pull request #1613](https://bitbucket.org/osrf/gazebo/pull-request/1613)

1. Added a context menu for links
    * [Pull request #1589](https://bitbucket.org/osrf/gazebo/pull-request/1589)

1. Separate TimePanel's display into TimeWidget and LogPlayWidget.
    * [Pull request #1564](https://bitbucket.org/osrf/gazebo/pull-request/1564)

1. Display confirmation message after log is saved
    * [Pull request #1646](https://bitbucket.org/osrf/gazebo/pull-request/1646)

1. Added LogPlayView to display timeline and LogPlaybackStatistics message type.
    * [Pull request #1724](https://bitbucket.org/osrf/gazebo/pull-request/1724)

1. Added Time::FormattedString and removed all other FormatTime functions.
    * [Pull request #1710](https://bitbucket.org/osrf/gazebo/pull-request/1710)

1. Added support for Oculus DK2
    * [Pull request #1526](https://bitbucket.org/osrf/gazebo/pull-request/1526)

1. Use collide_bitmask from SDF to perform collision filtering
    * [Pull request #1470](https://bitbucket.org/osrf/gazebo/pull-request/1470)

1. Pass Coulomb surface friction parameters to DART.
    * [Pull request #1420](https://bitbucket.org/osrf/gazebo/pull-request/1420)

1. Added ModelAlign::SetHighlighted
    * [Pull request #1598](https://bitbucket.org/osrf/gazebo/pull-request/1598)

1. Added various Get functions to Visual. Also added a ConvertGeometryType function to msgs.
    * [Pull request #1402](https://bitbucket.org/osrf/gazebo/pull-request/1402)

1. Get and Set visibility of SelectionObj's handles, with unit test.
    * [Pull request #1417](https://bitbucket.org/osrf/gazebo/pull-request/1417)

1. Set material of SelectionObj's handles.
    * [Pull request #1472](https://bitbucket.org/osrf/gazebo/pull-request/1472)

1. Add SelectionObj::Fini with tests and make Visual::Fini virtual
    * [Pull request #1685](https://bitbucket.org/osrf/gazebo/pull-request/1685)

1. Allow link selection with the mouse if parent model already selected.
    * [Pull request #1409](https://bitbucket.org/osrf/gazebo/pull-request/1409)

1. Added ModelRightMenu::EntityTypes.
    * [Pull request #1414](https://bitbucket.org/osrf/gazebo/pull-request/1414)

1. Scale joint visuals according to link size.
    * [Pull request #1591](https://bitbucket.org/osrf/gazebo/pull-request/1591)
    * [Issue #1563](https://bitbucket.org/osrf/gazebo/issue/1563)

1. Added Gazebo/CoM material.
    * [Pull request #1439](https://bitbucket.org/osrf/gazebo/pull-request/1439)

1. Added arc parameter to MeshManager::CreateTube
    * [Pull request #1436](https://bitbucket.org/osrf/gazebo/pull-request/1436)

1. Added View Inertia and InertiaVisual, changed COMVisual to sphere proportional to mass.
    * [Pull request #1445](https://bitbucket.org/osrf/gazebo/pull-request/1445)

1. Added View Link Frame and LinkFrameVisual. Visual::SetTransparency goes into texture_unit.
    * [Pull request #1762](https://bitbucket.org/osrf/gazebo/pull-request/1762)
    * [Issue #853](https://bitbucket.org/osrf/gazebo/issue/853)

1. Changed the position of Save and Cancel buttons on editor dialogs
    * [Pull request #1442](https://bitbucket.org/osrf/gazebo/pull-request/1442)
    * [Issue #1377](https://bitbucket.org/osrf/gazebo/issue/1377)

1. Fixed Visual material updates
    * [Pull request #1454](https://bitbucket.org/osrf/gazebo/pull-request/1454)
    * [Issue #1455](https://bitbucket.org/osrf/gazebo/issue/1455)

1. Added Matrix3::Inverse() and tests
    * [Pull request #1481](https://bitbucket.org/osrf/gazebo/pull-request/1481)

1. Implemented AddLinkForce for ODE.
    * [Pull request #1456](https://bitbucket.org/osrf/gazebo/pull-request/1456)

1. Updated ConfigWidget class to parse enum values.
    * [Pull request #1518](https://bitbucket.org/osrf/gazebo/pull-request/1518)

1. Added PresetManager to physics libraries and corresponding integration test.
    * [Pull request #1471](https://bitbucket.org/osrf/gazebo/pull-request/1471)

1. Sync name and location on SaveDialog.
    * [Pull request #1563](https://bitbucket.org/osrf/gazebo/pull-request/1563)

1. Added Apply Force/Torque dialog
    * [Pull request #1600](https://bitbucket.org/osrf/gazebo/pull-request/1600)

1. Added Apply Force/Torque visuals
    * [Pull request #1619](https://bitbucket.org/osrf/gazebo/pull-request/1619)

1. Added Apply Force/Torque OnMouseRelease and ActivateWindow
    * [Pull request #1699](https://bitbucket.org/osrf/gazebo/pull-request/1699)

1. Added Apply Force/Torque mouse interactions, modes, activation
    * [Pull request #1731](https://bitbucket.org/osrf/gazebo/pull-request/1731)

1. Added inertia pose getter for COMVisual and COMVisual_TEST
    * [Pull request #1581](https://bitbucket.org/osrf/gazebo/pull-request/1581)

1. Model editor updates
    1. Joint preview using JointVisuals.
        * [Pull request #1369](https://bitbucket.org/osrf/gazebo/pull-request/1369)

    1. Added inspector for configuring link, visual, and collision properties.
        * [Pull request #1408](https://bitbucket.org/osrf/gazebo/pull-request/1408)

    1. Saving, exiting, generalizing SaveDialog.
        * [Pull request #1401](https://bitbucket.org/osrf/gazebo/pull-request/1401)

    1. Inspectors redesign
        * [Pull request #1586](https://bitbucket.org/osrf/gazebo/pull-request/1586)

    1. Edit existing model.
        * [Pull request #1425](https://bitbucket.org/osrf/gazebo/pull-request/1425)

    1. Add joint inspector to link's context menu.
        * [Pull request #1449](https://bitbucket.org/osrf/gazebo/pull-request/1449)
        * [Issue #1443](https://bitbucket.org/osrf/gazebo/issue/1443)

    1. Added button to select mesh file on inspector.
        * [Pull request #1460](https://bitbucket.org/osrf/gazebo/pull-request/1460)
        * [Issue #1450](https://bitbucket.org/osrf/gazebo/issue/1450)

    1. Renamed Part to Link.
        * [Pull request #1478](https://bitbucket.org/osrf/gazebo/pull-request/1478)

    1. Fix snapping inside editor.
        * [Pull request #1489](https://bitbucket.org/osrf/gazebo/pull-request/1489)
        * [Issue #1457](https://bitbucket.org/osrf/gazebo/issue/1457)

    1. Moved DataLogger from Window menu to the toolbar and moved screenshot button to the right.
        * [Pull request #1665](https://bitbucket.org/osrf/gazebo/pull-request/1665)

    1. Keep loaded model's name.
        * [Pull request #1516](https://bitbucket.org/osrf/gazebo/pull-request/1516)
        * [Issue #1504](https://bitbucket.org/osrf/gazebo/issue/1504)

    1. Added ExtrudeDialog.
        * [Pull request #1483](https://bitbucket.org/osrf/gazebo/pull-request/1483)

    1. Hide time panel inside editor and keep main window's paused state.
        * [Pull request #1500](https://bitbucket.org/osrf/gazebo/pull-request/1500)

    1. Fixed pose issues and added ModelCreator_TEST.
        * [Pull request #1509](https://bitbucket.org/osrf/gazebo/pull-request/1509)
        * [Issue #1497](https://bitbucket.org/osrf/gazebo/issue/1497)
        * [Issue #1509](https://bitbucket.org/osrf/gazebo/issue/1509)

    1. Added list of links and joints.
        * [Pull request #1515](https://bitbucket.org/osrf/gazebo/pull-request/1515)
        * [Issue #1418](https://bitbucket.org/osrf/gazebo/issue/1418)

    1. Expose API to support adding items to the palette.
        * [Pull request #1565](https://bitbucket.org/osrf/gazebo/pull-request/1565)

    1. Added menu for toggling joint visualization
        * [Pull request #1551](https://bitbucket.org/osrf/gazebo/pull-request/1551)
        * [Issue #1483](https://bitbucket.org/osrf/gazebo/issue/1483)

    1. Add schematic view to model editor
        * [Pull request #1562](https://bitbucket.org/osrf/gazebo/pull-request/1562)

1. Building editor updates
    1. Make palette tips tooltip clickable to open.
        * [Pull request #1519](https://bitbucket.org/osrf/gazebo/pull-request/1519)
        * [Issue #1370](https://bitbucket.org/osrf/gazebo/issue/1370)

    1. Add measurement unit to building inspectors.
        * [Pull request #1741](https://bitbucket.org/osrf/gazebo/pull-request/1741)
        * [Issue #1363](https://bitbucket.org/osrf/gazebo/issue/1363)

    1. Add `BaseInspectorDialog` as a base class for inspectors.
        * [Pull request #1749](https://bitbucket.org/osrf/gazebo/pull-request/1749)

## Gazebo 5.0

### Gazebo 5.4.0 (2017-01-17)

1. Check FSAA support when creating camera render textures
    * [Pull request 2442](https://bitbucket.org/osrf/gazebo/pull-request/2442)
    * [Issue #1837](https://bitbucket.org/osrf/gazebo/issue/1837)

1. Fix mouse picking with transparent visuals
    * [Pull request 2305](https://bitbucket.org/osrf/gazebo/pull-request/2305)
    * [Issue #1956](https://bitbucket.org/osrf/gazebo/issue/1956)

1. Backport fix for DepthCamera visibility mask
    * [Pull request 2286](https://bitbucket.org/osrf/gazebo/pull-request/2286)
    * [Pull request 2287](https://bitbucket.org/osrf/gazebo/pull-request/2287)

1. Backport sensor reset fix
    * [Pull request 2272](https://bitbucket.org/osrf/gazebo/pull-request/2272)
    * [Issue #1917](https://bitbucket.org/osrf/gazebo/issue/1917)

1. Fix model snap tool highlighting
    * [Pull request 2293](https://bitbucket.org/osrf/gazebo/pull-request/2293)
    * [Issue #1955](https://bitbucket.org/osrf/gazebo/issue/1955)

### Gazebo 5.3.0 (2015-04-07)

1. fix: remove back projection
    * [Pull request 2201](https://bitbucket.org/osrf/gazebo/pull-request/2201)
    * A contribution from Yuki Furuta

1. Backport depth camera OSX fix and test
    * [Pull request 2230](https://bitbucket.org/osrf/gazebo/pull-request/2230)

1. Add missing tinyxml includes
    * [Pull request 2216](https://bitbucket.org/osrf/gazebo/pull-request/2216)

1. backport fixes for ffmpeg3 to gazebo5 (from pull request #2154)
    * [Pull request 2161](https://bitbucket.org/osrf/gazebo/pull-request/2161)

1. Check for valid display using xwininfo -root
    * [Pull request 2111](https://bitbucket.org/osrf/gazebo/pull-request/2111)

1. Don't search for sdformat4 on gazebo5, since gazebo5 can't handle sdformat protocol 1.6
    * [Pull request 2092](https://bitbucket.org/osrf/gazebo/pull-request/2092)

1. Fix minimum window height
    * [Pull request 2002](https://bitbucket.org/osrf/gazebo/pull-request/2002)

1. Relax physics tolerances for single-precision bullet
    * [Pull request 1976](https://bitbucket.org/osrf/gazebo/pull-request/1976)

1. Try finding sdformat 4 in gazebo5 branch
    * [Pull request 1972](https://bitbucket.org/osrf/gazebo/pull-request/1972)

1. Fix_send_message (backport of pull request #1951)
    * [Pull request 1964](https://bitbucket.org/osrf/gazebo/pull-request/1964)
    * A contribution from Samuel Lekieffre

1. Export the media path in the cmake config file.
    * [Pull request 1933](https://bitbucket.org/osrf/gazebo/pull-request/1933)

1. Shorten gearbox test since it is failing via timeout on osx
    * [Pull request 1937](https://bitbucket.org/osrf/gazebo/pull-request/1937)

### Gazebo 5.2.1 (2015-10-02)

1. Fix minimum window height
    * Backport of [pull request #1977](https://bitbucket.org/osrf/gazebo/pull-request/1977)
    * [Pull request #2002](https://bitbucket.org/osrf/gazebo/pull-request/2002)
    * [Issue #1706](https://bitbucket.org/osrf/gazebo/issue/1706)

### Gazebo 5.2.0 (2015-10-02)

1. Initialize sigact struct fields that valgrind said were being used uninitialized
    * [Pull request #1809](https://bitbucket.org/osrf/gazebo/pull-request/1809)

1. Add missing ogre includes to ensure macros are properly defined
    * [Pull request #1813](https://bitbucket.org/osrf/gazebo/pull-request/1813)

1. Use ToSDF functions to simplify physics_friction test
    * [Pull request #1808](https://bitbucket.org/osrf/gazebo/pull-request/1808)

1. Added lines to laser sensor visualization
    * [Pull request #1742](https://bitbucket.org/osrf/gazebo/pull-request/1742)
    * [Issue #935](https://bitbucket.org/osrf/gazebo/issue/935)

1. Fix BulletSliderJoint friction for bullet 2.83
    * [Pull request #1686](https://bitbucket.org/osrf/gazebo/pull-request/1686)

1. Fix heightmap model texture loading.
    * [Pull request #1592](https://bitbucket.org/osrf/gazebo/pull-request/1592)

1. Disable failing pr2 test for dart
    * [Pull request #1540](https://bitbucket.org/osrf/gazebo/pull-request/1540)
    * [Issue #1435](https://bitbucket.org/osrf/gazebo/issue/1435)

### Gazebo 5.1.0 (2015-03-20)
1. Backport pull request #1527 (FindOGRE.cmake for non-Debian systems)
  * [Pull request #1532](https://bitbucket.org/osrf/gazebo/pull-request/1532)

1. Respect system cflags when not using USE_UPSTREAM_CFLAGS
  * [Pull request #1531](https://bitbucket.org/osrf/gazebo/pull-request/1531)

1. Allow light manipulation
  * [Pull request #1529](https://bitbucket.org/osrf/gazebo/pull-request/1529)

1. Allow sdformat 2.3.1+ or 3+ and fix tests
  * [Pull request #1484](https://bitbucket.org/osrf/gazebo/pull-request/1484)

1. Add Link::GetWorldAngularMomentum function and test.
  * [Pull request #1482](https://bitbucket.org/osrf/gazebo/pull-request/1482)

1. Preserve previous GAZEBO_MODEL_PATH values when sourcing setup.sh
  * [Pull request #1430](https://bitbucket.org/osrf/gazebo/pull-request/1430)

1. Implement Coulomb joint friction for DART
  * [Pull request #1427](https://bitbucket.org/osrf/gazebo/pull-request/1427)
  * [Issue #1281](https://bitbucket.org/osrf/gazebo/issue/1281)

1. Fix simple shape normals.
    * [Pull request #1477](https://bitbucket.org/osrf/gazebo/pull-request/1477)
    * [Issue #1369](https://bitbucket.org/osrf/gazebo/issue/1369)

1. Use Msg-to-SDF conversion functions in tests, add ServerFixture::SpawnModel(msgs::Model).
    * [Pull request #1466](https://bitbucket.org/osrf/gazebo/pull-request/1466)

1. Added Model Msg-to-SDF conversion functions and test.
    * [Pull request #1429](https://bitbucket.org/osrf/gazebo/pull-request/1429)

1. Added Joint Msg-to-SDF conversion functions and test.
    * [Pull request #1419](https://bitbucket.org/osrf/gazebo/pull-request/1419)

1. Added Visual, Material Msg-to-SDF conversion functions and ShaderType to string conversion functions.
    * [Pull request #1415](https://bitbucket.org/osrf/gazebo/pull-request/1415)

1. Implement Coulomb joint friction for BulletSliderJoint
  * [Pull request #1452](https://bitbucket.org/osrf/gazebo/pull-request/1452)
  * [Issue #1348](https://bitbucket.org/osrf/gazebo/issue/1348)

### Gazebo 5.0.0 (2015-01-27)
1. Support for using [digital elevation maps](http://gazebosim.org/tutorials?tut=dem) has been added to debian packages.

1. C++11 support (C++11 compatible compiler is now required)
    * [Pull request #1340](https://bitbucket.org/osrf/gazebo/pull-request/1340)

1. Implemented private data pointer for the World class.
    * [Pull request #1383](https://bitbucket.org/osrf/gazebo/pull-request/1383)

1. Implemented private data pointer for the Scene class.
    * [Pull request #1385](https://bitbucket.org/osrf/gazebo/pull-request/1385)

1. Added a events::Event::resetWorld event that is triggered when World::Reset is called.
    * [Pull request #1332](https://bitbucket.org/osrf/gazebo/pull-request/1332)
    * [Issue #1375](https://bitbucket.org/osrf/gazebo/issue/1375)

1. Fixed `math::Box::GetCenter` functionality.
    * [Pull request #1278](https://bitbucket.org/osrf/gazebo/pull-request/1278)
    * [Issue #1327](https://bitbucket.org/osrf/gazebo/issue/1327)

1. Added a GUI timer plugin that facilitates the display and control a timer inside the Gazebo UI.
    * [Pull request #1270](https://bitbucket.org/osrf/gazebo/pull-request/1270)

1. Added ability to load plugins via SDF.
    * [Pull request #1261](https://bitbucket.org/osrf/gazebo/pull-request/1261)

1. Added GUIEvent to hide/show the left GUI pane.
    * [Pull request #1269](https://bitbucket.org/osrf/gazebo/pull-request/1269)

1. Modified KeyEventHandler and GLWidget so that hotkeys can be suppressed by custom KeyEvents set up by developers
    * [Pull request #1251](https://bitbucket.org/osrf/gazebo/pull-request/1251)

1. Added ability to read the directory where the log files are stored.
    * [Pull request #1277](https://bitbucket.org/osrf/gazebo/pull-request/1277)

1. Implemented a simulation cloner
    * [Pull request #1180](https://bitbucket.org/osrf/gazebo/pull-request/1180/clone-a-simulation)

1. Added GUI overlay plugins. Users can now write a Gazebo + QT plugin that displays widgets over the render window.
  * [Pull request #1181](https://bitbucket.org/osrf/gazebo/pull-request/1181)

1. Change behavior of Joint::SetVelocity, add Joint::SetVelocityLimit(unsigned int, double)
  * [Pull request #1218](https://bitbucket.org/osrf/gazebo/pull-request/1218)
  * [Issue #964](https://bitbucket.org/osrf/gazebo/issue/964)

1. Implement Coulomb joint friction for ODE
  * [Pull request #1221](https://bitbucket.org/osrf/gazebo/pull-request/1221)
  * [Issue #381](https://bitbucket.org/osrf/gazebo/issue/381)

1. Implement Coulomb joint friction for BulletHingeJoint
  * [Pull request #1317](https://bitbucket.org/osrf/gazebo/pull-request/1317)
  * [Issue #1348](https://bitbucket.org/osrf/gazebo/issue/1348)

1. Implemented camera lens distortion.
  * [Pull request #1213](https://bitbucket.org/osrf/gazebo/pull-request/1213)

1. Kill rogue gzservers left over from failed INTEGRATION_world_clone tests
   and improve robustness of `UNIT_gz_TEST`
  * [Pull request #1232](https://bitbucket.org/osrf/gazebo/pull-request/1232)
  * [Issue #1299](https://bitbucket.org/osrf/gazebo/issue/1299)

1. Added RenderWidget::ShowToolbar to toggle visibility of top toolbar.
  * [Pull request #1248](https://bitbucket.org/osrf/gazebo/pull-request/1248)

1. Fix joint axis visualization.
  * [Pull request #1258](https://bitbucket.org/osrf/gazebo/pull-request/1258)

1. Change UserCamera view control via joysticks. Clean up rate control vs. pose control.
   see UserCamera::OnJoyPose and UserCamera::OnJoyTwist. Added view twist control toggle
   with joystick button 1.
  * [Pull request #1249](https://bitbucket.org/osrf/gazebo/pull-request/1249)

1. Added RenderWidget::GetToolbar to get the top toolbar and change its actions on ModelEditor.
    * [Pull request #1263](https://bitbucket.org/osrf/gazebo/pull-request/1263)

1. Added accessor for MainWindow graphical widget to GuiIface.
    * [Pull request #1250](https://bitbucket.org/osrf/gazebo/pull-request/1250)

1. Added a ConfigWidget class that takes in a google protobuf message and generates widgets for configuring the fields in the message
    * [Pull request #1285](https://bitbucket.org/osrf/gazebo/pull-request/1285)

1. Added GLWidget::OnModelEditor when model editor is triggered, and MainWindow::OnEditorGroup to manually uncheck editor actions.
    * [Pull request #1283](https://bitbucket.org/osrf/gazebo/pull-request/1283)

1. Added Collision, Geometry, Inertial, Surface Msg-to-SDF conversion functions.
    * [Pull request #1315](https://bitbucket.org/osrf/gazebo/pull-request/1315)

1. Added "button modifier" fields (control, shift, and alt) to common::KeyEvent.
    * [Pull request #1325](https://bitbucket.org/osrf/gazebo/pull-request/1325)

1. Added inputs for environment variable GAZEBO_GUI_INI_FILE for reading a custom .ini file.
    * [Pull request #1252](https://bitbucket.org/osrf/gazebo/pull-request/1252)

1. Fixed crash on "permission denied" bug, added insert_model integration test.
    * [Pull request #1329](https://bitbucket.org/osrf/gazebo/pull-request/1329/)

1. Enable simbody joint tests, implement `SimbodyJoint::GetParam`, create
   `Joint::GetParam`, fix bug in `BulletHingeJoint::SetParam`.
    * [Pull request #1404](https://bitbucket.org/osrf/gazebo/pull-request/1404/)

1. Building editor updates
    1. Fixed inspector resizing.
        * [Pull request #1230](https://bitbucket.org/osrf/gazebo/pull-request/1230)
        * [Issue #395](https://bitbucket.org/osrf/gazebo/issue/395)

    1. Doors and windows move proportionally with wall.
        * [Pull request #1231](https://bitbucket.org/osrf/gazebo/pull-request/1231)
        * [Issue #368](https://bitbucket.org/osrf/gazebo/issue/368)

    1. Inspector dialogs stay on top.
        * [Pull request #1229](https://bitbucket.org/osrf/gazebo/pull-request/1229)
        * [Issue #417](https://bitbucket.org/osrf/gazebo/issue/417)

    1. Make model name editable on palette.
        * [Pull request #1239](https://bitbucket.org/osrf/gazebo/pull-request/1239)

    1. Import background image and improve add/delete levels.
        * [Pull request #1214](https://bitbucket.org/osrf/gazebo/pull-request/1214)
        * [Issue #422](https://bitbucket.org/osrf/gazebo/issue/422)
        * [Issue #361](https://bitbucket.org/osrf/gazebo/issue/361)

    1. Fix changing draw mode.
        * [Pull request #1233](https://bitbucket.org/osrf/gazebo/pull-request/1233)
        * [Issue #405](https://bitbucket.org/osrf/gazebo/issue/405)

    1. Tips on palette's top-right corner.
        * [Pull request #1241](https://bitbucket.org/osrf/gazebo/pull-request/1241)

    1. New buttons and layout for the palette.
        * [Pull request #1242](https://bitbucket.org/osrf/gazebo/pull-request/1242)

    1. Individual wall segments instead of polylines.
        * [Pull request #1246](https://bitbucket.org/osrf/gazebo/pull-request/1246)
        * [Issue #389](https://bitbucket.org/osrf/gazebo/issue/389)
        * [Issue #415](https://bitbucket.org/osrf/gazebo/issue/415)

    1. Fix exiting and saving, exiting when there's nothing drawn, fix text on popups.
        * [Pull request #1296](https://bitbucket.org/osrf/gazebo/pull-request/1296)

    1. Display measure for selected wall segment.
        * [Pull request #1291](https://bitbucket.org/osrf/gazebo/pull-request/1291)
        * [Issue #366](https://bitbucket.org/osrf/gazebo/issue/366)

    1. Highlight selected item's 3D visual.
        * [Pull request #1292](https://bitbucket.org/osrf/gazebo/pull-request/1292)

    1. Added color picker to inspector dialogs.
        * [Pull request #1298](https://bitbucket.org/osrf/gazebo/pull-request/1298)

    1. Snapping on by default, off holding Shift. Improved snapping.
        * [Pull request #1304](https://bitbucket.org/osrf/gazebo/pull-request/1304)

    1. Snap walls to length increments, moved scale to SegmentItem and added Get/SetScale, added SegmentItem::SnapAngle and SegmentItem::SnapLength.
        * [Pull request #1311](https://bitbucket.org/osrf/gazebo/pull-request/1311)

    1. Make buildings available in "Insert Models" tab, improve save flow.
        * [Pull request #1312](https://bitbucket.org/osrf/gazebo/pull-request/1312)

    1. Added EditorItem::SetHighlighted.
        * [Pull request #1308](https://bitbucket.org/osrf/gazebo/pull-request/1308)

    1. Current level is transparent, lower levels opaque, higher levels invisible.
        * [Pull request #1303](https://bitbucket.org/osrf/gazebo/pull-request/1303)

    1. Detach all child manips when item is deleted, added BuildingMaker::DetachAllChildren.
        * [Pull request #1316](https://bitbucket.org/osrf/gazebo/pull-request/1316)

    1. Added texture picker to inspector dialogs.
        * [Pull request #1306](https://bitbucket.org/osrf/gazebo/pull-request/1306)

    1. Measures for doors and windows. Added RectItem::angleOnWall and related Get/Set.
        * [Pull request #1322](https://bitbucket.org/osrf/gazebo/pull-request/1322)
        * [Issue #370](https://bitbucket.org/osrf/gazebo/issue/370)

    1. Added Gazebo/BuildingFrame material to display holes for doors and windows on walls.
        * [Pull request #1338](https://bitbucket.org/osrf/gazebo/pull-request/1338)

    1. Added Gazebo/Bricks material to be used as texture on the building editor.
        * [Pull request #1333](https://bitbucket.org/osrf/gazebo/pull-request/1333)

    1. Pick colors from the palette and assign on 3D view. Added mouse and key event handlers to BuildingMaker, and events to communicate from BuildingModelManip to EditorItem.
        * [Pull request #1336](https://bitbucket.org/osrf/gazebo/pull-request/1336)

    1. Pick textures from the palette and assign in 3D view.
        * [Pull request #1368](https://bitbucket.org/osrf/gazebo/pull-request/1368)

1. Model editor updates
    1. Fix adding/removing event filters .
        * [Pull request #1279](https://bitbucket.org/osrf/gazebo/pull-request/1279)

    1. Enabled multi-selection and align tool inside model editor.
        * [Pull request #1302](https://bitbucket.org/osrf/gazebo/pull-request/1302)
        * [Issue #1323](https://bitbucket.org/osrf/gazebo/issue/1323)

    1. Enabled snap mode inside model editor.
        * [Pull request #1331](https://bitbucket.org/osrf/gazebo/pull-request/1331)
        * [Issue #1318](https://bitbucket.org/osrf/gazebo/issue/1318)

    1. Implemented copy/pasting of links.
        * [Pull request #1330](https://bitbucket.org/osrf/gazebo/pull-request/1330)

1. GUI publishes model selection information on ~/selection topic.
    * [Pull request #1318](https://bitbucket.org/osrf/gazebo/pull-request/1318)

## Gazebo 4.0

### Gazebo 4.x.x (2015-xx-xx)

1. Fix build for Bullet 2.83, enable angle wrapping for BulletHingeJoint
    * [Pull request #1664](https://bitbucket.org/osrf/gazebo/pull-request/1664)

### Gazebo 4.1.3 (2015-05-07)

1. Fix saving visual geom SDF values
    * [Pull request #1597](https://bitbucket.org/osrf/gazebo/pull-request/1597)
1. Fix heightmap model texture loading.
    * [Pull request #1595](https://bitbucket.org/osrf/gazebo/pull-request/1595)
1. Fix visual collision scale on separate client
    * [Pull request #1585](https://bitbucket.org/osrf/gazebo/pull-request/1585)
1. Fix several clang compiler warnings
    * [Pull request #1594](https://bitbucket.org/osrf/gazebo/pull-request/1594)
1. Fix blank save / browse dialogs
    * [Pull request #1544](https://bitbucket.org/osrf/gazebo/pull-request/1544)

### Gazebo 4.1.2 (2015-03-20)

1. Fix quaternion documentation: target Gazebo_4.1
    * [Pull request #1525](https://bitbucket.org/osrf/gazebo/pull-request/1525)
1. Speed up World::Step in loops
    * [Pull request #1492](https://bitbucket.org/osrf/gazebo/pull-request/1492)
1. Reduce selection buffer updates -> 4.1
    * [Pull request #1494](https://bitbucket.org/osrf/gazebo/pull-request/1494)
1. Fix loading of SimbodyPhysics parameters
    * [Pull request #1474](https://bitbucket.org/osrf/gazebo/pull-request/1474)
1. Fix heightmap on OSX -> 4.1
    * [Pull request #1455](https://bitbucket.org/osrf/gazebo/pull-request/1455)
1. Remove extra pose tag in a world file that should not be there
    * [Pull request #1458](https://bitbucket.org/osrf/gazebo/pull-request/1458)
1. Better fix for #236 for IMU that doesn't require ABI changes
    * [Pull request #1448](https://bitbucket.org/osrf/gazebo/pull-request/1448)
1. Fix regression of #236 for ImuSensor in 4.1
    * [Pull request #1446](https://bitbucket.org/osrf/gazebo/pull-request/1446)
1. Preserve previous GAZEBO_MODEL_PATH values when sourcing setup.sh
    * [Pull request #1430](https://bitbucket.org/osrf/gazebo/pull-request/1430)
1. issue #857: fix segfault for simbody screw joint when setting limits due to uninitialized limitForce.
    * [Pull request #1423](https://bitbucket.org/osrf/gazebo/pull-request/1423)
1. Allow multiple contact sensors per link (#960)
    * [Pull request #1413](https://bitbucket.org/osrf/gazebo/pull-request/1413)
1. Fix for issue #351, ODE World Step
    * [Pull request #1406](https://bitbucket.org/osrf/gazebo/pull-request/1406)
1. Disable failing InelasticCollision/0 test (#1394)
    * [Pull request #1405](https://bitbucket.org/osrf/gazebo/pull-request/1405)
1. Prevent out of bounds array access in SkidSteerDrivePlugin (found by cppcheck 1.68)
    * [Pull request #1379](https://bitbucket.org/osrf/gazebo/pull-request/1379)

### Gazebo 4.1.1 (2015-01-15)

1. Fix BulletPlaneShape bounding box (#1265)
    * [Pull request #1367](https://bitbucket.org/osrf/gazebo/pull-request/1367)
1. Fix dart linking errors on osx
    * [Pull request #1372](https://bitbucket.org/osrf/gazebo/pull-request/1372)
1. Update to player interfaces
    * [Pull request #1324](https://bitbucket.org/osrf/gazebo/pull-request/1324)
1. Handle GpuLaser name collisions (#1403)
    * [Pull request #1360](https://bitbucket.org/osrf/gazebo/pull-request/1360)
1. Add checks for handling array's with counts of zero, and read specular values
    * [Pull request #1339](https://bitbucket.org/osrf/gazebo/pull-request/1339)
1. Fix model list widget test
    * [Pull request #1327](https://bitbucket.org/osrf/gazebo/pull-request/1327)
1. Fix ogre includes
    * [Pull request #1323](https://bitbucket.org/osrf/gazebo/pull-request/1323)

### Gazebo 4.1.0 (2014-11-20)

1. Modified GUI rendering to improve the rendering update rate.
    * [Pull request #1487](https://bitbucket.org/osrf/gazebo/pull-request/1487)
1. Add ArrangePlugin for arranging groups of models.
   Also add Model::ResetPhysicsStates to call Link::ResetPhysicsStates
   recursively on all links in model.
    * [Pull request #1208](https://bitbucket.org/osrf/gazebo/pull-request/1208)
1. The `gz model` command line tool will output model info using either `-i` for complete info, or `-p` for just the model pose.
    * [Pull request #1212](https://bitbucket.org/osrf/gazebo/pull-request/1212)
    * [DRCSim Issue #389](https://bitbucket.org/osrf/drcsim/issue/389)
1. Added SignalStats class for computing incremental signal statistics.
    * [Pull request #1198](https://bitbucket.org/osrf/gazebo/pull-request/1198)
1. Add InitialVelocityPlugin to setting the initial state of links
    * [Pull request #1237](https://bitbucket.org/osrf/gazebo/pull-request/1237)
1. Added Quaternion::Integrate function.
    * [Pull request #1255](https://bitbucket.org/osrf/gazebo/pull-request/1255)
1. Added ConvertJointType functions, display more joint info on model list.
    * [Pull request #1259](https://bitbucket.org/osrf/gazebo/pull-request/1259)
1. Added ModelListWidget::AddProperty, removed unnecessary checks on ModelListWidget.
    * [Pull request #1271](https://bitbucket.org/osrf/gazebo/pull-request/1271)
1. Fix loading collada meshes with unsupported input semantics.
    * [Pull request #1319](https://bitbucket.org/osrf/gazebo/pull-request/1319)

### Gazebo 4.0.2 (2014-09-23)

1. Fix and improve mechanism to generate pkgconfig libs
    * [Pull request #1207](https://bitbucket.org/osrf/gazebo/pull-request/1207)
    * [Issue #1284](https://bitbucket.org/osrf/gazebo/issue/1284)
1. Added arat.world
    * [Pull request #1205](https://bitbucket.org/osrf/gazebo/pull-request/1205)
1. Update gzprop to output zip files.
    * [Pull request #1197](https://bitbucket.org/osrf/gazebo/pull-request/1197)
1. Make Collision::GetShape a const function
    * [Pull requset #1189](https://bitbucket.org/osrf/gazebo/pull-request/1189)
1. Install missing physics headers
    * [Pull requset #1183](https://bitbucket.org/osrf/gazebo/pull-request/1183)
1. Remove SimbodyLink::AddTorque console message
    * [Pull requset #1185](https://bitbucket.org/osrf/gazebo/pull-request/1185)
1. Fix log xml
    * [Pull requset #1188](https://bitbucket.org/osrf/gazebo/pull-request/1188)

### Gazebo 4.0.0 (2014-08-08)

1. Added lcov support to cmake
    * [Pull request #1047](https://bitbucket.org/osrf/gazebo/pull-request/1047)
1. Fixed memory leak in image conversion
    * [Pull request #1057](https://bitbucket.org/osrf/gazebo/pull-request/1057)
1. Removed deprecated function
    * [Pull request #1067](https://bitbucket.org/osrf/gazebo/pull-request/1067)
1. Improved collada loading performance
    * [Pull request #1066](https://bitbucket.org/osrf/gazebo/pull-request/1066)
    * [Pull request #1082](https://bitbucket.org/osrf/gazebo/pull-request/1082)
    * [Issue #1134](https://bitbucket.org/osrf/gazebo/issue/1134)
1. Implemented a collada exporter
    * [Pull request #1064](https://bitbucket.org/osrf/gazebo/pull-request/1064)
1. Force torque sensor now makes use of sensor's pose.
    * [Pull request #1076](https://bitbucket.org/osrf/gazebo/pull-request/1076)
    * [Issue #940](https://bitbucket.org/osrf/gazebo/issue/940)
1. Fix Model::GetLinks segfault
    * [Pull request #1093](https://bitbucket.org/osrf/gazebo/pull-request/1093)
1. Fix deleting and saving lights in gzserver
    * [Pull request #1094](https://bitbucket.org/osrf/gazebo/pull-request/1094)
    * [Issue #1182](https://bitbucket.org/osrf/gazebo/issue/1182)
    * [Issue #346](https://bitbucket.org/osrf/gazebo/issue/346)
1. Fix Collision::GetWorldPose. The pose of a collision would not update properly.
    * [Pull request #1049](https://bitbucket.org/osrf/gazebo/pull-request/1049)
    * [Issue #1124](https://bitbucket.org/osrf/gazebo/issue/1124)
1. Fixed the animate_box and animate_joints examples
    * [Pull request #1086](https://bitbucket.org/osrf/gazebo/pull-request/1086)
1. Integrated Oculus Rift functionality
    * [Pull request #1074](https://bitbucket.org/osrf/gazebo/pull-request/1074)
    * [Pull request #1136](https://bitbucket.org/osrf/gazebo/pull-request/1136)
    * [Pull request #1139](https://bitbucket.org/osrf/gazebo/pull-request/1139)
1. Updated Base::GetScopedName
    * [Pull request #1104](https://bitbucket.org/osrf/gazebo/pull-request/1104)
1. Fix collada loader from adding duplicate materials into a Mesh
    * [Pull request #1105](https://bitbucket.org/osrf/gazebo/pull-request/1105)
    * [Issue #1180](https://bitbucket.org/osrf/gazebo/issue/1180)
1. Integrated Razer Hydra functionality
    * [Pull request #1083](https://bitbucket.org/osrf/gazebo/pull-request/1083)
    * [Pull request #1109](https://bitbucket.org/osrf/gazebo/pull-request/1109)
1. Added ability to copy and paste models in the GUI
    * [Pull request #1103](https://bitbucket.org/osrf/gazebo/pull-request/1103)
1. Removed unnecessary inclusion of gazebo.hh and common.hh in plugins
    * [Pull request #1111](https://bitbucket.org/osrf/gazebo/pull-request/1111)
1. Added ability to specify custom road textures
    * [Pull request #1027](https://bitbucket.org/osrf/gazebo/pull-request/1027)
1. Added support for DART 4.1
    * [Pull request #1113](https://bitbucket.org/osrf/gazebo/pull-request/1113)
    * [Pull request #1132](https://bitbucket.org/osrf/gazebo/pull-request/1132)
    * [Pull request #1134](https://bitbucket.org/osrf/gazebo/pull-request/1134)
    * [Pull request #1154](https://bitbucket.org/osrf/gazebo/pull-request/1154)
1. Allow position of joints to be directly set.
    * [Pull request #1097](https://bitbucket.org/osrf/gazebo/pull-request/1097)
    * [Issue #1138](https://bitbucket.org/osrf/gazebo/issue/1138)
1. Added extruded polyline geometry
    * [Pull request #1026](https://bitbucket.org/osrf/gazebo/pull-request/1026)
1. Fixed actor animation
    * [Pull request #1133](https://bitbucket.org/osrf/gazebo/pull-request/1133)
    * [Pull request #1141](https://bitbucket.org/osrf/gazebo/pull-request/1141)
1. Generate a versioned cmake config file
    * [Pull request #1153](https://bitbucket.org/osrf/gazebo/pull-request/1153)
    * [Issue #1226](https://bitbucket.org/osrf/gazebo/issue/1226)
1. Added KMeans class
    * [Pull request #1147](https://bitbucket.org/osrf/gazebo/pull-request/1147)
1. Added --summary-range feature to bitbucket pullrequest tool
    * [Pull request #1156](https://bitbucket.org/osrf/gazebo/pull-request/1156)
1. Updated web links
    * [Pull request #1159](https://bitbucket.org/osrf/gazebo/pull-request/1159)
1. Update tests
    * [Pull request #1155](https://bitbucket.org/osrf/gazebo/pull-request/1155)
    * [Pull request #1143](https://bitbucket.org/osrf/gazebo/pull-request/1143)
    * [Pull request #1138](https://bitbucket.org/osrf/gazebo/pull-request/1138)
    * [Pull request #1140](https://bitbucket.org/osrf/gazebo/pull-request/1140)
    * [Pull request #1127](https://bitbucket.org/osrf/gazebo/pull-request/1127)
    * [Pull request #1115](https://bitbucket.org/osrf/gazebo/pull-request/1115)
    * [Pull request #1102](https://bitbucket.org/osrf/gazebo/pull-request/1102)
    * [Pull request #1087](https://bitbucket.org/osrf/gazebo/pull-request/1087)
    * [Pull request #1084](https://bitbucket.org/osrf/gazebo/pull-request/1084)

## Gazebo 3.0

### Gazebo 3.x.x (yyyy-mm-dd)

1. Fixed sonar and wireless sensor visualization
    * [Pull request #1254](https://bitbucket.org/osrf/gazebo/pull-request/1254)
1. Update visual bounding box when model is selected
    * [Pull request #1280](https://bitbucket.org/osrf/gazebo/pull-request/1280)

### Gazebo 3.1.0 (2014-08-08)

1. Implemented Simbody::Link::Set*Vel
    * [Pull request #1160](https://bitbucket.org/osrf/gazebo/pull-request/1160)
    * [Issue #1012](https://bitbucket.org/osrf/gazebo/issue/1012)
1. Added World::RemoveModel function
    * [Pull request #1106](https://bitbucket.org/osrf/gazebo/pull-request/1106)
    * [Issue #1177](https://bitbucket.org/osrf/gazebo/issue/1177)
1. Fix exit from camera follow mode using the escape key
    * [Pull request #1137](https://bitbucket.org/osrf/gazebo/pull-request/1137)
    * [Issue #1220](https://bitbucket.org/osrf/gazebo/issue/1220)
1. Added support for SDF joint spring stiffness and reference positions
    * [Pull request #1117](https://bitbucket.org/osrf/gazebo/pull-request/1117)
1. Removed the gzmodel_create script
    * [Pull request #1130](https://bitbucket.org/osrf/gazebo/pull-request/1130)
1. Added Vector2 dot product
    * [Pull request #1101](https://bitbucket.org/osrf/gazebo/pull-request/1101)
1. Added SetPositionPID and SetVelocityPID to JointController
    * [Pull request #1091](https://bitbucket.org/osrf/gazebo/pull-request/1091)
1. Fix gzclient startup crash with ogre 1.9
    * [Pull request #1098](https://bitbucket.org/osrf/gazebo/pull-request/1098)
    * [Issue #996](https://bitbucket.org/osrf/gazebo/issue/996)
1. Update the bitbucket_pullrequests tool
    * [Pull request #1108](https://bitbucket.org/osrf/gazebo/pull-request/1108)
1. Light properties now remain in place after move by the user via the GUI.
    * [Pull request #1110](https://bitbucket.org/osrf/gazebo/pull-request/1110)
    * [Issue #1211](https://bitbucket.org/osrf/gazebo/issue/1211)
1. Allow position of joints to be directly set.
    * [Pull request #1096](https://bitbucket.org/osrf/gazebo/pull-request/1096)
    * [Issue #1138](https://bitbucket.org/osrf/gazebo/issue/1138)

### Gazebo 3.0.0 (2014-04-11)

1. Fix bug when deleting the sun light
    * [Pull request #1088](https://bitbucket.org/osrf/gazebo/pull-request/1088)
    * [Issue #1133](https://bitbucket.org/osrf/gazebo/issue/1133)
1. Fix ODE screw joint
    * [Pull request #1078](https://bitbucket.org/osrf/gazebo/pull-request/1078)
    * [Issue #1167](https://bitbucket.org/osrf/gazebo/issue/1167)
1. Update joint integration tests
    * [Pull request #1081](https://bitbucket.org/osrf/gazebo/pull-request/1081)
1. Fixed false positives in cppcheck.
    * [Pull request #1061](https://bitbucket.org/osrf/gazebo/pull-request/1061)
1. Made joint axis reference frame relative to child, and updated simbody and dart accordingly.
    * [Pull request #1069](https://bitbucket.org/osrf/gazebo/pull-request/1069)
    * [Issue #494](https://bitbucket.org/osrf/gazebo/issue/494)
    * [Issue #1143](https://bitbucket.org/osrf/gazebo/issue/1143)
1. Added ability to pass vector of strings to SetupClient and SetupServer
    * [Pull request #1068](https://bitbucket.org/osrf/gazebo/pull-request/1068)
    * [Issue #1132](https://bitbucket.org/osrf/gazebo/issue/1132)
1. Fix error correction in screw constraints for ODE
    * [Pull request #1070](https://bitbucket.org/osrf/gazebo/pull-request/1070)
    * [Issue #1159](https://bitbucket.org/osrf/gazebo/issue/1159)
1. Improved pkgconfig with SDF
    * [Pull request #1062](https://bitbucket.org/osrf/gazebo/pull-request/1062)
1. Added a plugin to simulate aero dynamics
    * [Pull request #905](https://bitbucket.org/osrf/gazebo/pull-request/905)
1. Updated bullet support
    * [Issue #1069](https://bitbucket.org/osrf/gazebo/issue/1069)
    * [Pull request #1011](https://bitbucket.org/osrf/gazebo/pull-request/1011)
    * [Pull request #996](https://bitbucket.org/osrf/gazebo/pull-request/966)
    * [Pull request #1024](https://bitbucket.org/osrf/gazebo/pull-request/1024)
1. Updated simbody support
    * [Pull request #995](https://bitbucket.org/osrf/gazebo/pull-request/995)
1. Updated worlds to SDF 1.5
    * [Pull request #1021](https://bitbucket.org/osrf/gazebo/pull-request/1021)
1. Improvements to ODE
    * [Pull request #1001](https://bitbucket.org/osrf/gazebo/pull-request/1001)
    * [Pull request #1014](https://bitbucket.org/osrf/gazebo/pull-request/1014)
    * [Pull request #1015](https://bitbucket.org/osrf/gazebo/pull-request/1015)
    * [Pull request #1016](https://bitbucket.org/osrf/gazebo/pull-request/1016)
1. New command line tool
    * [Pull request #972](https://bitbucket.org/osrf/gazebo/pull-request/972)
1. Graphical user interface improvements
    * [Pull request #971](https://bitbucket.org/osrf/gazebo/pull-request/971)
    * [Pull request #1013](https://bitbucket.org/osrf/gazebo/pull-request/1013)
    * [Pull request #989](https://bitbucket.org/osrf/gazebo/pull-request/989)
1. Created a friction pyramid class
    * [Pull request #935](https://bitbucket.org/osrf/gazebo/pull-request/935)
1. Added GetWorldEnergy functions to Model, Joint, and Link
    * [Pull request #1017](https://bitbucket.org/osrf/gazebo/pull-request/1017)
1. Preparing Gazebo for admission into Ubuntu
    * [Pull request #969](https://bitbucket.org/osrf/gazebo/pull-request/969)
    * [Pull request #998](https://bitbucket.org/osrf/gazebo/pull-request/998)
    * [Pull request #1002](https://bitbucket.org/osrf/gazebo/pull-request/1002)
1. Add method for querying if useImplicitStiffnessDamping flag is set for a given joint
    * [Issue #629](https://bitbucket.org/osrf/gazebo/issue/629)
    * [Pull request #1006](https://bitbucket.org/osrf/gazebo/pull-request/1006)
1. Fix joint axis frames
    * [Issue #494](https://bitbucket.org/osrf/gazebo/issue/494)
    * [Pull request #963](https://bitbucket.org/osrf/gazebo/pull-request/963)
1. Compute joint anchor pose relative to parent
    * [Issue #1029](https://bitbucket.org/osrf/gazebo/issue/1029)
    * [Pull request #982](https://bitbucket.org/osrf/gazebo/pull-request/982)
1. Cleanup the installed worlds
    * [Issue #1036](https://bitbucket.org/osrf/gazebo/issue/1036)
    * [Pull request #984](https://bitbucket.org/osrf/gazebo/pull-request/984)
1. Update to the GPS sensor
    * [Issue #1059](https://bitbucket.org/osrf/gazebo/issue/1059)
    * [Pull request #978](https://bitbucket.org/osrf/gazebo/pull-request/978)
1. Removed libtool from plugin loading
    * [Pull request #981](https://bitbucket.org/osrf/gazebo/pull-request/981)
1. Added functions to get inertial information for a link in the world frame.
    * [Pull request #1005](https://bitbucket.org/osrf/gazebo/pull-request/1005)

## Gazebo 2.0

### Gazebo 2.2.6 (2015-09-28)

1. Backport fixes to setup.sh from pull request #1430 to 2.2 branch
    * [Pull request 1889](https://bitbucket.org/osrf/gazebo/pull-request/1889)
1. Fix heightmap texture loading (2.2)
    * [Pull request 1596](https://bitbucket.org/osrf/gazebo/pull-request/1596)
1. Prevent out of bounds array access in SkidSteerDrivePlugin (found by cppcheck 1.68)
    * [Pull request 1379](https://bitbucket.org/osrf/gazebo/pull-request/1379)
1. Fix build with boost 1.57 for 2.2 branch (#1399)
    * [Pull request 1358](https://bitbucket.org/osrf/gazebo/pull-request/1358)
1. Fix manpage test failures by incrementing year to 2015
    * [Pull request 1361](https://bitbucket.org/osrf/gazebo/pull-request/1361)
1. Fix build for OS X 10.10 (#1304, #1289)
    * [Pull request 1346](https://bitbucket.org/osrf/gazebo/pull-request/1346)
1. Restore ODELink ABI, use Link variables instead (#1354)
    * [Pull request 1347](https://bitbucket.org/osrf/gazebo/pull-request/1347)
1. Fix inertia_ratio test
    * [Pull request 1344](https://bitbucket.org/osrf/gazebo/pull-request/1344)
1. backport collision visual fix -> 2.2
    * [Pull request 1343](https://bitbucket.org/osrf/gazebo/pull-request/1343)
1. Fix two code_check errors on 2.2
    * [Pull request 1314](https://bitbucket.org/osrf/gazebo/pull-request/1314)
1. issue #243 fix Link::GetWorldLinearAccel and Link::GetWorldAngularAccel for ODE
    * [Pull request 1284](https://bitbucket.org/osrf/gazebo/pull-request/1284)

### Gazebo 2.2.3 (2014-04-29)

1. Removed redundant call to World::Init
    * [Pull request #1107](https://bitbucket.org/osrf/gazebo/pull-request/1107)
    * [Issue #1208](https://bitbucket.org/osrf/gazebo/issue/1208)
1. Return proper error codes when gazebo exits
    * [Pull request #1085](https://bitbucket.org/osrf/gazebo/pull-request/1085)
    * [Issue #1178](https://bitbucket.org/osrf/gazebo/issue/1178)
1. Fixed Camera::GetWorldRotation().
    * [Pull request #1071](https://bitbucket.org/osrf/gazebo/pull-request/1071)
    * [Issue #1087](https://bitbucket.org/osrf/gazebo/issue/1087)
1. Fixed memory leak in image conversion
    * [Pull request #1073](https://bitbucket.org/osrf/gazebo/pull-request/1073)

### Gazebo 2.2.1 (xxxx-xx-xx)

1. Fix heightmap model texture loading.
    * [Pull request #1596](https://bitbucket.org/osrf/gazebo/pull-request/1596)

### Gazebo 2.2.0 (2014-01-10)

1. Fix compilation when using OGRE-1.9 (full support is being worked on)
    * [Issue #994](https://bitbucket.org/osrf/gazebo/issue/994)
    * [Issue #995](https://bitbucket.org/osrf/gazebo/issue/995)
    * [Issue #996](https://bitbucket.org/osrf/gazebo/issue/996)
    * [Pull request #883](https://bitbucket.org/osrf/gazebo/pull-request/883)
1. Added unit test for issue 624.
    * [Issue #624](https://bitbucket.org/osrf/gazebo/issue/624).
    * [Pull request #889](https://bitbucket.org/osrf/gazebo/pull-request/889)
1. Use 3x3 PCF shadows for smoother shadows.
    * [Pull request #887](https://bitbucket.org/osrf/gazebo/pull-request/887)
1. Update manpage copyright to 2014.
    * [Pull request #893](https://bitbucket.org/osrf/gazebo/pull-request/893)
1. Added friction integration test .
    * [Pull request #885](https://bitbucket.org/osrf/gazebo/pull-request/885)
1. Fix joint anchor when link pose is not specified.
    * [Issue #978](https://bitbucket.org/osrf/gazebo/issue/978)
    * [Pull request #862](https://bitbucket.org/osrf/gazebo/pull-request/862)
1. Added (ESC) tooltip for GUI Selection Mode icon.
    * [Issue #993](https://bitbucket.org/osrf/gazebo/issue/993)
    * [Pull request #888](https://bitbucket.org/osrf/gazebo/pull-request/888)
1. Removed old comment about resolved issue.
    * [Issue #837](https://bitbucket.org/osrf/gazebo/issue/837)
    * [Pull request #880](https://bitbucket.org/osrf/gazebo/pull-request/880)
1. Made SimbodyLink::Get* function thread-safe
    * [Issue #918](https://bitbucket.org/osrf/gazebo/issue/918)
    * [Pull request #872](https://bitbucket.org/osrf/gazebo/pull-request/872)
1. Suppressed spurious gzlog messages in ODE::Body
    * [Issue #983](https://bitbucket.org/osrf/gazebo/issue/983)
    * [Pull request #875](https://bitbucket.org/osrf/gazebo/pull-request/875)
1. Fixed Force Torque Sensor Test by properly initializing some values.
    * [Issue #982](https://bitbucket.org/osrf/gazebo/issue/982)
    * [Pull request #869](https://bitbucket.org/osrf/gazebo/pull-request/869)
1. Added breakable joint plugin to support breakable walls.
    * [Pull request #865](https://bitbucket.org/osrf/gazebo/pull-request/865)
1. Used different tuple syntax to fix compilation on OSX mavericks.
    * [Issue #947](https://bitbucket.org/osrf/gazebo/issue/947)
    * [Pull request #858](https://bitbucket.org/osrf/gazebo/pull-request/858)
1. Fixed sonar test and deprecation warning.
    * [Pull request #856](https://bitbucket.org/osrf/gazebo/pull-request/856)
1. Speed up test compilation.
    * Part of [Issue #955](https://bitbucket.org/osrf/gazebo/issue/955)
    * [Pull request #846](https://bitbucket.org/osrf/gazebo/pull-request/846)
1. Added Joint::SetEffortLimit API
    * [Issue #923](https://bitbucket.org/osrf/gazebo/issue/923)
    * [Pull request #808](https://bitbucket.org/osrf/gazebo/pull-request/808)
1. Made bullet output less verbose.
    * [Pull request #839](https://bitbucket.org/osrf/gazebo/pull-request/839)
1. Convergence acceleration and stability tweak to make atlas_v3 stable
    * [Issue #895](https://bitbucket.org/osrf/gazebo/issue/895)
    * [Pull request #772](https://bitbucket.org/osrf/gazebo/pull-request/772)
1. Added colors, textures and world files for the SPL RoboCup environment
    * [Pull request #838](https://bitbucket.org/osrf/gazebo/pull-request/838)
1. Fixed bitbucket_pullrequests tool to work with latest BitBucket API.
    * [Issue #933](https://bitbucket.org/osrf/gazebo/issue/933)
    * [Pull request #841](https://bitbucket.org/osrf/gazebo/pull-request/841)
1. Fixed cppcheck warnings.
    * [Pull request #842](https://bitbucket.org/osrf/gazebo/pull-request/842)

### Gazebo 2.1.0 (2013-11-08)
1. Fix mainwindow unit test
    * [Pull request #752](https://bitbucket.org/osrf/gazebo/pull-request/752)
1. Visualize moment of inertia
    * Pull request [#745](https://bitbucket.org/osrf/gazebo/pull-request/745), [#769](https://bitbucket.org/osrf/gazebo/pull-request/769), [#787](https://bitbucket.org/osrf/gazebo/pull-request/787)
    * [Issue #203](https://bitbucket.org/osrf/gazebo/issue/203)
1. Update tool to count lines of code
    * [Pull request #758](https://bitbucket.org/osrf/gazebo/pull-request/758)
1. Implement World::Clear
    * Pull request [#785](https://bitbucket.org/osrf/gazebo/pull-request/785), [#804](https://bitbucket.org/osrf/gazebo/pull-request/804)
1. Improve Bullet support
    * [Pull request #805](https://bitbucket.org/osrf/gazebo/pull-request/805)
1. Fix doxygen spacing
    * [Pull request #740](https://bitbucket.org/osrf/gazebo/pull-request/740)
1. Add tool to generate model images for thepropshop.org
    * [Pull request #734](https://bitbucket.org/osrf/gazebo/pull-request/734)
1. Added paging support for terrains
    * [Pull request #707](https://bitbucket.org/osrf/gazebo/pull-request/707)
1. Added plugin path to LID_LIBRARY_PATH in setup.sh
    * [Pull request #750](https://bitbucket.org/osrf/gazebo/pull-request/750)
1. Fix for OSX
    * [Pull request #766](https://bitbucket.org/osrf/gazebo/pull-request/766)
    * [Pull request #786](https://bitbucket.org/osrf/gazebo/pull-request/786)
    * [Issue #906](https://bitbucket.org/osrf/gazebo/issue/906)
1. Update copyright information
    * [Pull request #771](https://bitbucket.org/osrf/gazebo/pull-request/771)
1. Enable screen dependent tests
    * [Pull request #764](https://bitbucket.org/osrf/gazebo/pull-request/764)
    * [Issue #811](https://bitbucket.org/osrf/gazebo/issue/811)
1. Fix gazebo command line help message
    * [Pull request #775](https://bitbucket.org/osrf/gazebo/pull-request/775)
    * [Issue #898](https://bitbucket.org/osrf/gazebo/issue/898)
1. Fix man page test
    * [Pull request #774](https://bitbucket.org/osrf/gazebo/pull-request/774)
1. Improve load time by reducing calls to RTShader::Update
    * [Pull request #773](https://bitbucket.org/osrf/gazebo/pull-request/773)
    * [Issue #877](https://bitbucket.org/osrf/gazebo/issue/877)
1. Fix joint visualization
    * [Pull request #776](https://bitbucket.org/osrf/gazebo/pull-request/776)
    * [Pull request #802](https://bitbucket.org/osrf/gazebo/pull-request/802)
    * [Issue #464](https://bitbucket.org/osrf/gazebo/issue/464)
1. Add helpers to fix NaN
    * [Pull request #742](https://bitbucket.org/osrf/gazebo/pull-request/742)
1. Fix model resizing via the GUI
    * [Pull request #763](https://bitbucket.org/osrf/gazebo/pull-request/763)
    * [Issue #885](https://bitbucket.org/osrf/gazebo/issue/885)
1. Simplify gzlog test by using sha1
    * [Pull request #781](https://bitbucket.org/osrf/gazebo/pull-request/781)
    * [Issue #837](https://bitbucket.org/osrf/gazebo/issue/837)
1. Enable cppcheck for header files
    * [Pull request #782](https://bitbucket.org/osrf/gazebo/pull-request/782)
    * [Issue #907](https://bitbucket.org/osrf/gazebo/issue/907)
1. Fix broken regression test
    * [Pull request #784](https://bitbucket.org/osrf/gazebo/pull-request/784)
    * [Issue #884](https://bitbucket.org/osrf/gazebo/issue/884)
1. All simbody and dart to pass tests
    * [Pull request #790](https://bitbucket.org/osrf/gazebo/pull-request/790)
    * [Issue #873](https://bitbucket.org/osrf/gazebo/issue/873)
1. Fix camera rotation from SDF
    * [Pull request #789](https://bitbucket.org/osrf/gazebo/pull-request/789)
    * [Issue #920](https://bitbucket.org/osrf/gazebo/issue/920)
1. Fix bitbucket pullrequest command line tool to match new API
    * [Pull request #803](https://bitbucket.org/osrf/gazebo/pull-request/803)
1. Fix transceiver spawn errors in tests
    * [Pull request #811](https://bitbucket.org/osrf/gazebo/pull-request/811)
    * [Pull request #814](https://bitbucket.org/osrf/gazebo/pull-request/814)

### Gazebo 2.0.0 (2013-10-08)
1. Refactor code check tool.
    * [Pull Request #669](https://bitbucket.org/osrf/gazebo/pull-request/669)
1. Added pull request tool for Bitbucket.
    * [Pull Request #670](https://bitbucket.org/osrf/gazebo/pull-request/670)
    * [Pull Request #691](https://bitbucket.org/osrf/gazebo/pull-request/671)
1. New wireless receiver and transmitter sensor models.
    * [Pull Request #644](https://bitbucket.org/osrf/gazebo/pull-request/644)
    * [Pull Request #675](https://bitbucket.org/osrf/gazebo/pull-request/675)
    * [Pull Request #727](https://bitbucket.org/osrf/gazebo/pull-request/727)
1. Audio support using OpenAL.
    * [Pull Request #648](https://bitbucket.org/osrf/gazebo/pull-request/648)
    * [Pull Request #704](https://bitbucket.org/osrf/gazebo/pull-request/704)
1. Simplify command-line parsing of gztopic echo output.
    * [Pull Request #674](https://bitbucket.org/osrf/gazebo/pull-request/674)
    * Resolves: [Issue #795](https://bitbucket.org/osrf/gazebo/issue/795)
1. Use UNIX directories through the user of GNUInstallDirs cmake module.
    * [Pull Request #676](https://bitbucket.org/osrf/gazebo/pull-request/676)
    * [Pull Request #681](https://bitbucket.org/osrf/gazebo/pull-request/681)
1. New GUI interactions for object manipulation.
    * [Pull Request #634](https://bitbucket.org/osrf/gazebo/pull-request/634)
1. Fix for OSX menubar.
    * [Pull Request #677](https://bitbucket.org/osrf/gazebo/pull-request/677)
1. Remove internal SDF directories and dependencies.
    * [Pull Request #680](https://bitbucket.org/osrf/gazebo/pull-request/680)
1. Add minimum version for sdformat.
    * [Pull Request #682](https://bitbucket.org/osrf/gazebo/pull-request/682)
    * Resolves: [Issue #818](https://bitbucket.org/osrf/gazebo/issue/818)
1. Allow different gtest parameter types with ServerFixture
    * [Pull Request #686](https://bitbucket.org/osrf/gazebo/pull-request/686)
    * Resolves: [Issue #820](https://bitbucket.org/osrf/gazebo/issue/820)
1. GUI model scaling when using Bullet.
    * [Pull Request #683](https://bitbucket.org/osrf/gazebo/pull-request/683)
1. Fix typo in cmake config.
    * [Pull Request #694](https://bitbucket.org/osrf/gazebo/pull-request/694)
    * Resolves: [Issue #824](https://bitbucket.org/osrf/gazebo/issue/824)
1. Remove gazebo include subdir from pkgconfig and cmake config.
    * [Pull Request #691](https://bitbucket.org/osrf/gazebo/pull-request/691)
1. Torsional spring demo
    * [Pull Request #693](https://bitbucket.org/osrf/gazebo/pull-request/693)
1. Remove repeated call to SetAxis in Joint.cc
    * [Pull Request #695](https://bitbucket.org/osrf/gazebo/pull-request/695)
    * Resolves: [Issue #823](https://bitbucket.org/osrf/gazebo/issue/823)
1. Add test for rotational joints.
    * [Pull Request #697](https://bitbucket.org/osrf/gazebo/pull-request/697)
    * Resolves: [Issue #820](https://bitbucket.org/osrf/gazebo/issue/820)
1. Fix compilation of tests using Joint base class
    * [Pull Request #701](https://bitbucket.org/osrf/gazebo/pull-request/701)
1. Terrain paging implemented.
    * [Pull Request #687](https://bitbucket.org/osrf/gazebo/pull-request/687)
1. Improve timeout error reporting in ServerFixture
    * [Pull Request #705](https://bitbucket.org/osrf/gazebo/pull-request/705)
1. Fix mouse picking for cases where visuals overlap with the laser
    * [Pull Request #709](https://bitbucket.org/osrf/gazebo/pull-request/709)
1. Fix string literals for OSX
    * [Pull Request #712](https://bitbucket.org/osrf/gazebo/pull-request/712)
    * Resolves: [Issue #803](https://bitbucket.org/osrf/gazebo/issue/803)
1. Support for ENABLE_TESTS_COMPILATION cmake parameter
    * [Pull Request #708](https://bitbucket.org/osrf/gazebo/pull-request/708)
1. Updated system gui plugin
    * [Pull Request #702](https://bitbucket.org/osrf/gazebo/pull-request/702)
1. Fix force torque unit test issue
    * [Pull Request #673](https://bitbucket.org/osrf/gazebo/pull-request/673)
    * Resolves: [Issue #813](https://bitbucket.org/osrf/gazebo/issue/813)
1. Use variables to control auto generation of CFlags
    * [Pull Request #699](https://bitbucket.org/osrf/gazebo/pull-request/699)
1. Remove deprecated functions.
    * [Pull Request #715](https://bitbucket.org/osrf/gazebo/pull-request/715)
1. Fix typo in `Camera.cc`
    * [Pull Request #719](https://bitbucket.org/osrf/gazebo/pull-request/719)
    * Resolves: [Issue #846](https://bitbucket.org/osrf/gazebo/issue/846)
1. Performance improvements
    * [Pull Request #561](https://bitbucket.org/osrf/gazebo/pull-request/561)
1. Fix gripper model.
    * [Pull Request #713](https://bitbucket.org/osrf/gazebo/pull-request/713)
    * Resolves: [Issue #314](https://bitbucket.org/osrf/gazebo/issue/314)
1. First part of Simbody integration
    * [Pull Request #716](https://bitbucket.org/osrf/gazebo/pull-request/716)

## Gazebo 1.9

### Gazebo 1.9.6 (2014-04-29)

1. Refactored inertia ratio reduction for ODE
    * [Pull request #1114](https://bitbucket.org/osrf/gazebo/pull-request/1114)
1. Improved collada loading performance
    * [Pull request #1075](https://bitbucket.org/osrf/gazebo/pull-request/1075)

### Gazebo 1.9.3 (2014-01-10)

1. Add thickness to plane to remove shadow flickering.
    * [Pull request #886](https://bitbucket.org/osrf/gazebo/pull-request/886)
1. Temporary GUI shadow toggle fix.
    * [Issue #925](https://bitbucket.org/osrf/gazebo/issue/925)
    * [Pull request #868](https://bitbucket.org/osrf/gazebo/pull-request/868)
1. Fix memory access bugs with libc++ on mavericks.
    * [Issue #965](https://bitbucket.org/osrf/gazebo/issue/965)
    * [Pull request #857](https://bitbucket.org/osrf/gazebo/pull-request/857)
    * [Pull request #881](https://bitbucket.org/osrf/gazebo/pull-request/881)
1. Replaced printf with cout in gztopic hz.
    * [Issue #969](https://bitbucket.org/osrf/gazebo/issue/969)
    * [Pull request #854](https://bitbucket.org/osrf/gazebo/pull-request/854)
1. Add Dark grey material and fix indentation.
    * [Pull request #851](https://bitbucket.org/osrf/gazebo/pull-request/851)
1. Fixed sonar sensor unit test.
    * [Pull request #848](https://bitbucket.org/osrf/gazebo/pull-request/848)
1. Convergence acceleration and stability tweak to make atlas_v3 stable.
    * [Pull request #845](https://bitbucket.org/osrf/gazebo/pull-request/845)
1. Update gtest to 1.7.0 to resolve problems with libc++.
    * [Issue #947](https://bitbucket.org/osrf/gazebo/issue/947)
    * [Pull request #827](https://bitbucket.org/osrf/gazebo/pull-request/827)
1. Fixed LD_LIBRARY_PATH for plugins.
    * [Issue #957](https://bitbucket.org/osrf/gazebo/issue/957)
    * [Pull request #844](https://bitbucket.org/osrf/gazebo/pull-request/844)
1. Fix transceiver sporadic errors.
    * Backport of [pull request #811](https://bitbucket.org/osrf/gazebo/pull-request/811)
    * [Pull request #836](https://bitbucket.org/osrf/gazebo/pull-request/836)
1. Modified the MsgTest to be deterministic with time checks.
    * [Pull request #843](https://bitbucket.org/osrf/gazebo/pull-request/843)
1. Fixed seg fault in LaserVisual.
    * [Issue #950](https://bitbucket.org/osrf/gazebo/issue/950)
    * [Pull request #832](https://bitbucket.org/osrf/gazebo/pull-request/832)
1. Implemented the option to disable tests that need a working screen to run properly.
    * Backport of [Pull request #764](https://bitbucket.org/osrf/gazebo/pull-request/764)
    * [Pull request #837](https://bitbucket.org/osrf/gazebo/pull-request/837)
1. Cleaned up gazebo shutdown.
    * [Pull request #829](https://bitbucket.org/osrf/gazebo/pull-request/829)
1. Fixed bug associated with loading joint child links.
    * [Issue #943](https://bitbucket.org/osrf/gazebo/issue/943)
    * [Pull request #820](https://bitbucket.org/osrf/gazebo/pull-request/820)

### Gazebo 1.9.2 (2013-11-08)
1. Fix enable/disable sky and clouds from SDF
    * [Pull request #809](https://bitbucket.org/osrf/gazebo/pull-request/809])
1. Fix occasional blank GUI screen on startup
    * [Pull request #815](https://bitbucket.org/osrf/gazebo/pull-request/815])
1. Fix GPU laser when interacting with heightmaps
    * [Pull request #796](https://bitbucket.org/osrf/gazebo/pull-request/796])
1. Added API/ABI checker command line tool
    * [Pull request #765](https://bitbucket.org/osrf/gazebo/pull-request/765])
1. Added gtest version information
    * [Pull request #801](https://bitbucket.org/osrf/gazebo/pull-request/801])
1. Fix GUI world saving
    * [Pull request #806](https://bitbucket.org/osrf/gazebo/pull-request/806])
1. Enable anti-aliasing for camera sensor
    * [Pull request #800](https://bitbucket.org/osrf/gazebo/pull-request/800])
1. Make sensor noise deterministic
    * [Pull request #788](https://bitbucket.org/osrf/gazebo/pull-request/788])
1. Fix build problem
    * [Issue #901](https://bitbucket.org/osrf/gazebo/issue/901)
    * [Pull request #778](https://bitbucket.org/osrf/gazebo/pull-request/778])
1. Fix a typo in Camera.cc
    * [Pull request #720](https://bitbucket.org/osrf/gazebo/pull-request/720])
    * [Issue #846](https://bitbucket.org/osrf/gazebo/issue/846)
1. Fix OSX menu bar
    * [Pull request #688](https://bitbucket.org/osrf/gazebo/pull-request/688])
1. Fix gazebo::init by calling sdf::setFindCallback() before loading the sdf in gzfactory.
    * [Pull request #678](https://bitbucket.org/osrf/gazebo/pull-request/678])
    * [Issue #817](https://bitbucket.org/osrf/gazebo/issue/817)

### Gazebo 1.9.1 (2013-08-20)
* Deprecate header files that require case-sensitive filesystem (e.g. Common.hh, Physics.hh) [https://bitbucket.org/osrf/gazebo/pull-request/638/fix-for-775-deprecate-headers-that-require]
* Initial support for building on Mac OS X [https://bitbucket.org/osrf/gazebo/pull-request/660/osx-support-for-gazebo-19] [https://bitbucket.org/osrf/gazebo/pull-request/657/cmake-fixes-for-osx]
* Fixes for various issues [https://bitbucket.org/osrf/gazebo/pull-request/635/fix-for-issue-792/diff] [https://bitbucket.org/osrf/gazebo/pull-request/628/allow-scoped-and-non-scoped-joint-names-to/diff] [https://bitbucket.org/osrf/gazebo/pull-request/636/fix-build-dependency-in-message-generation/diff] [https://bitbucket.org/osrf/gazebo/pull-request/639/make-the-unversioned-setupsh-a-copy-of-the/diff] [https://bitbucket.org/osrf/gazebo/pull-request/650/added-missing-lib-to-player-client-library/diff] [https://bitbucket.org/osrf/gazebo/pull-request/656/install-gzmode_create-without-sh-suffix/diff]

### Gazebo 1.9.0 (2013-07-23)
* Use external package [sdformat](https://bitbucket.org/osrf/sdformat) for sdf parsing, refactor the `Element::GetValue*` function calls, and deprecate Gazebo's internal sdf parser [https://bitbucket.org/osrf/gazebo/pull-request/627]
* Improved ROS support ([[Tutorials#ROS_Integration |documentation here]]) [https://bitbucket.org/osrf/gazebo/pull-request/559]
* Added Sonar, Force-Torque, and Tactile Pressure sensors [https://bitbucket.org/osrf/gazebo/pull-request/557], [https://bitbucket.org/osrf/gazebo/pull-request/567]
* Add compile-time defaults for environment variables so that sourcing setup.sh is unnecessary in most cases [https://bitbucket.org/osrf/gazebo/pull-request/620]
* Enable user camera to follow objects in client window [https://bitbucket.org/osrf/gazebo/pull-request/603]
* Install protobuf message files for use in custom messages [https://bitbucket.org/osrf/gazebo/pull-request/614]
* Change default compilation flags to improve debugging [https://bitbucket.org/osrf/gazebo/pull-request/617]
* Change to supported relative include paths [https://bitbucket.org/osrf/gazebo/pull-request/594]
* Fix display of laser scans when sensor is rotated [https://bitbucket.org/osrf/gazebo/pull-request/599]

## Gazebo 1.8

### Gazebo 1.8.7 (2013-07-16)
* Fix bug in URDF parsing of Vector3 elements [https://bitbucket.org/osrf/gazebo/pull-request/613]
* Fix compilation errors with newest libraries [https://bitbucket.org/osrf/gazebo/pull-request/615]

### Gazebo 1.8.6 (2013-06-07)
* Fix inertia lumping in the URDF parser[https://bitbucket.org/osrf/gazebo/pull-request/554]
* Fix for ODEJoint CFM damping sign error [https://bitbucket.org/osrf/gazebo/pull-request/586]
* Fix transport memory growth[https://bitbucket.org/osrf/gazebo/pull-request/584]
* Reduce log file data in order to reduce buffer growth that results in out of memory kernel errors[https://bitbucket.org/osrf/gazebo/pull-request/587]

### Gazebo 1.8.5 (2013-06-04)
* Fix Gazebo build for machines without a valid display.[https://bitbucket.org/osrf/gazebo/commits/37f00422eea03365b839a632c1850431ee6a1d67]

### Gazebo 1.8.4 (2013-06-03)
* Fix UDRF to SDF converter so that URDF gazebo extensions are applied to all collisions in a link.[https://bitbucket.org/osrf/gazebo/pull-request/579]
* Prevent transport layer from locking when a gzclient connects to a gzserver over a connection with high latency.[https://bitbucket.org/osrf/gazebo/pull-request/572]
* Improve performance and fix uninitialized conditional jumps.[https://bitbucket.org/osrf/gazebo/pull-request/571]

### Gazebo 1.8.3 (2013-06-03)
* Fix for gzlog hanging when gzserver is not present or not responsive[https://bitbucket.org/osrf/gazebo/pull-request/577]
* Fix occasional segfault when generating log files[https://bitbucket.org/osrf/gazebo/pull-request/575]
* Performance improvement to ODE[https://bitbucket.org/osrf/gazebo/pull-request/556]
* Fix node initialization[https://bitbucket.org/osrf/gazebo/pull-request/570]
* Fix GPU laser Hz rate reduction when sensor moved away from world origin[https://bitbucket.org/osrf/gazebo/pull-request/566]
* Fix incorrect lighting in camera sensors when GPU laser is subscribe to[https://bitbucket.org/osrf/gazebo/pull-request/563]

### Gazebo 1.8.2 (2013-05-28)
* ODE performance improvements[https://bitbucket.org/osrf/gazebo/pull-request/535][https://bitbucket.org/osrf/gazebo/pull-request/537]
* Fixed tests[https://bitbucket.org/osrf/gazebo/pull-request/538][https://bitbucket.org/osrf/gazebo/pull-request/541][https://bitbucket.org/osrf/gazebo/pull-request/542]
* Fixed sinking vehicle bug[https://bitbucket.org/osrf/drcsim/issue/300] in pull-request[https://bitbucket.org/osrf/gazebo/pull-request/538]
* Fix GPU sensor throttling[https://bitbucket.org/osrf/gazebo/pull-request/536]
* Reduce string comparisons for better performance[https://bitbucket.org/osrf/gazebo/pull-request/546]
* Contact manager performance improvements[https://bitbucket.org/osrf/gazebo/pull-request/543]
* Transport performance improvements[https://bitbucket.org/osrf/gazebo/pull-request/548]
* Reduce friction noise[https://bitbucket.org/osrf/gazebo/pull-request/545]

### Gazebo 1.8.1 (2013-05-22)
* Please note that 1.8.1 contains a bug[https://bitbucket.org/osrf/drcsim/issue/300] that causes interpenetration between objects in resting contact to grow slowly.  Please update to 1.8.2 for the patch.
* Added warm starting[https://bitbucket.org/osrf/gazebo/pull-request/529]
* Reduced console output[https://bitbucket.org/osrf/gazebo/pull-request/533]
* Improved off screen rendering performance[https://bitbucket.org/osrf/gazebo/pull-request/530]
* Performance improvements [https://bitbucket.org/osrf/gazebo/pull-request/535] [https://bitbucket.org/osrf/gazebo/pull-request/537]

### Gazebo 1.8.0 (2013-05-17)
* Fixed slider axis [https://bitbucket.org/osrf/gazebo/pull-request/527]
* Fixed heightmap shadows [https://bitbucket.org/osrf/gazebo/pull-request/525]
* Fixed model and canonical link pose [https://bitbucket.org/osrf/gazebo/pull-request/519]
* Fixed OSX message header[https://bitbucket.org/osrf/gazebo/pull-request/524]
* Added zlib compression for logging [https://bitbucket.org/osrf/gazebo/pull-request/515]
* Allow clouds to be disabled in cameras [https://bitbucket.org/osrf/gazebo/pull-request/507]
* Camera rendering performance [https://bitbucket.org/osrf/gazebo/pull-request/528]


## Gazebo 1.7

### Gazebo 1.7.3 (2013-05-08)
* Fixed log cleanup (again) [https://bitbucket.org/osrf/gazebo/pull-request/511/fix-log-cleanup-logic]

### Gazebo 1.7.2 (2013-05-07)
* Fixed log cleanup [https://bitbucket.org/osrf/gazebo/pull-request/506/fix-gzlog-stop-command-line]
* Minor documentation fix [https://bitbucket.org/osrf/gazebo/pull-request/488/minor-documentation-fix]

### Gazebo 1.7.1 (2013-04-19)
* Fixed tests
* IMU sensor receives time stamped data from links
* Fix saving image frames [https://bitbucket.org/osrf/gazebo/pull-request/466/fix-saving-frames/diff]
* Wireframe rendering in GUI [https://bitbucket.org/osrf/gazebo/pull-request/414/allow-rendering-of-models-in-wireframe]
* Improved logging performance [https://bitbucket.org/osrf/gazebo/pull-request/457/improvements-to-gzlog-filter-and-logging]
* Viscous mud model [https://bitbucket.org/osrf/gazebo/pull-request/448/mud-plugin/diff]

## Gazebo 1.6

### Gazebo 1.6.3 (2013-04-15)
* Fixed a [critical SDF bug](https://bitbucket.org/osrf/gazebo/pull-request/451)
* Fixed a [laser offset bug](https://bitbucket.org/osrf/gazebo/pull-request/449)

### Gazebo 1.6.2 (2013-04-14)
* Fix for fdir1 physics property [https://bitbucket.org/osrf/gazebo/pull-request/429/fixes-to-treat-fdir1-better-1-rotate-into/diff]
* Fix for force torque sensor [https://bitbucket.org/osrf/gazebo/pull-request/447]
* SDF documentation fix [https://bitbucket.org/osrf/gazebo/issue/494/joint-axis-reference-frame-doesnt-match]

### Gazebo 1.6.1 (2013-04-05)
* Switch default build type to Release.

### Gazebo 1.6.0 (2013-04-05)
* Improvements to inertia in rubble pile
* Various Bullet integration advances.
* Noise models for ray, camera, and imu sensors.
* SDF 1.4, which accommodates more physics engine parameters and also some sensor noise models.
* Initial support for making movies from within Gazebo.
* Many performance improvements.
* Many bug fixes.
* Progress toward to building on OS X.

## Gazebo 1.5

### Gazebo 1.5.0 (2013-03-11)
* Partial integration of Bullet
  * Includes: cubes, spheres, cylinders, planes, meshes, revolute joints, ray sensors
* GUI Interface for log writing.
* Threaded sensors.
* Multi-camera sensor.

* Fixed the following issues:
 * [https://bitbucket.org/osrf/gazebo/issue/236 Issue #236]
 * [https://bitbucket.org/osrf/gazebo/issue/507 Issue #507]
 * [https://bitbucket.org/osrf/gazebo/issue/530 Issue #530]
 * [https://bitbucket.org/osrf/gazebo/issue/279 Issue #279]
 * [https://bitbucket.org/osrf/gazebo/issue/529 Issue #529]
 * [https://bitbucket.org/osrf/gazebo/issue/239 Issue #239]
 * [https://bitbucket.org/osrf/gazebo/issue/5 Issue #5]

## Gazebo 1.4

### Gazebo 1.4.0 (2013-02-01)
* New Features:
 * GUI elements to display messages from the server.
 * Multi-floor building editor and creator.
 * Improved sensor visualizations.
 * Improved mouse interactions

* Fixed the following issues:
 * [https://bitbucket.org/osrf/gazebo/issue/16 Issue #16]
 * [https://bitbucket.org/osrf/gazebo/issue/142 Issue #142]
 * [https://bitbucket.org/osrf/gazebo/issue/229 Issue #229]
 * [https://bitbucket.org/osrf/gazebo/issue/277 Issue #277]
 * [https://bitbucket.org/osrf/gazebo/issue/291 Issue #291]
 * [https://bitbucket.org/osrf/gazebo/issue/310 Issue #310]
 * [https://bitbucket.org/osrf/gazebo/issue/320 Issue #320]
 * [https://bitbucket.org/osrf/gazebo/issue/329 Issue #329]
 * [https://bitbucket.org/osrf/gazebo/issue/333 Issue #333]
 * [https://bitbucket.org/osrf/gazebo/issue/334 Issue #334]
 * [https://bitbucket.org/osrf/gazebo/issue/335 Issue #335]
 * [https://bitbucket.org/osrf/gazebo/issue/341 Issue #341]
 * [https://bitbucket.org/osrf/gazebo/issue/350 Issue #350]
 * [https://bitbucket.org/osrf/gazebo/issue/384 Issue #384]
 * [https://bitbucket.org/osrf/gazebo/issue/431 Issue #431]
 * [https://bitbucket.org/osrf/gazebo/issue/433 Issue #433]
 * [https://bitbucket.org/osrf/gazebo/issue/453 Issue #453]
 * [https://bitbucket.org/osrf/gazebo/issue/456 Issue #456]
 * [https://bitbucket.org/osrf/gazebo/issue/457 Issue #457]
 * [https://bitbucket.org/osrf/gazebo/issue/459 Issue #459]

## Gazebo 1.3

### Gazebo 1.3.1 (2012-12-14)
* Fixed the following issues:
 * [https://bitbucket.org/osrf/gazebo/issue/297 Issue #297]
* Other bugs fixed:
 * [https://bitbucket.org/osrf/gazebo/pull-request/164/ Fix light bounding box to disable properly when deselected]
 * [https://bitbucket.org/osrf/gazebo/pull-request/169/ Determine correct local IP address, to make remote clients work properly]
 * Various test fixes

### Gazebo 1.3.0 (2012-12-03)
* Fixed the following issues:
 * [https://bitbucket.org/osrf/gazebo/issue/233 Issue #233]
 * [https://bitbucket.org/osrf/gazebo/issue/238 Issue #238]
 * [https://bitbucket.org/osrf/gazebo/issue/2 Issue #2]
 * [https://bitbucket.org/osrf/gazebo/issue/95 Issue #95]
 * [https://bitbucket.org/osrf/gazebo/issue/97 Issue #97]
 * [https://bitbucket.org/osrf/gazebo/issue/90 Issue #90]
 * [https://bitbucket.org/osrf/gazebo/issue/253 Issue #253]
 * [https://bitbucket.org/osrf/gazebo/issue/163 Issue #163]
 * [https://bitbucket.org/osrf/gazebo/issue/91 Issue #91]
 * [https://bitbucket.org/osrf/gazebo/issue/245 Issue #245]
 * [https://bitbucket.org/osrf/gazebo/issue/242 Issue #242]
 * [https://bitbucket.org/osrf/gazebo/issue/156 Issue #156]
 * [https://bitbucket.org/osrf/gazebo/issue/78 Issue #78]
 * [https://bitbucket.org/osrf/gazebo/issue/36 Issue #36]
 * [https://bitbucket.org/osrf/gazebo/issue/104 Issue #104]
 * [https://bitbucket.org/osrf/gazebo/issue/249 Issue #249]
 * [https://bitbucket.org/osrf/gazebo/issue/244 Issue #244]

* New features:
 * Default camera view changed to look down at the origin from a height of 2 meters at location (5, -5, 2).
 * Record state data using the '-r' command line option, playback recorded state data using the '-p' command line option
 * Adjust placement of lights using the mouse.
 * Reduced the startup time.
 * Added visual reference for GUI mouse movements.
 * SDF version 1.3 released (changes from 1.2 listed below):
     - added `name` to `<camera name="cam_name"/>`
     - added `pose` to `<camera><pose>...</pose></camera>`
     - removed `filename` from `<mesh><filename>...</filename><mesh>`, use uri only.
     - recovered `provide_feedback` under `<joint>`, allowing calling `physics::Joint::GetForceTorque` in plugins.
     - added `imu` under `<sensor>`.

## Gazebo 1.2

### Gazebo 1.2.6 (2012-11-08)
* Fixed a transport issue with the GUI. Fixed saving the world via the GUI. Added more documentation. ([https://bitbucket.org/osrf/gazebo/pull-request/43/fixed-a-transport-issue-with-the-gui-fixed/diff pull request #43])
* Clean up mutex usage. ([https://bitbucket.org/osrf/gazebo/pull-request/54/fix-mutex-in-modellistwidget-using-boost/diff pull request #54])
* Fix OGRE path determination ([https://bitbucket.org/osrf/gazebo/pull-request/58/fix-ogre-paths-so-this-also-works-with/diff pull request #58], [https://bitbucket.org/osrf/gazebo/pull-request/68/fix-ogre-plugindir-determination/diff pull request #68])
* Fixed a couple of crashes and model selection/dragging problems ([https://bitbucket.org/osrf/gazebo/pull-request/59/fixed-a-couple-of-crashes-and-model/diff pull request #59])

### Gazebo 1.2.5 (2012-10-22)
* Step increment update while paused fixed ([https://bitbucket.org/osrf/gazebo/pull-request/45/fix-proper-world-stepinc-count-we-were/diff pull request #45])
* Actually call plugin destructors on shutdown ([https://bitbucket.org/osrf/gazebo/pull-request/51/fixed-a-bug-which-prevent-a-plugin/diff pull request #51])
* Don't crash on bad SDF input ([https://bitbucket.org/osrf/gazebo/pull-request/52/fixed-loading-of-bad-sdf-files/diff pull request #52])
* Fix cleanup of ray sensors on model deletion ([https://bitbucket.org/osrf/gazebo/pull-request/53/deleting-a-model-with-a-ray-sensor-did/diff pull request #53])
* Fix loading / deletion of improperly specified models ([https://bitbucket.org/osrf/gazebo/pull-request/56/catch-when-loading-bad-models-joint/diff pull request #56])

### Gazebo 1.2.4 (10-19-2012:08:00:52)
*  Style fixes ([https://bitbucket.org/osrf/gazebo/pull-request/30/style-fixes/diff pull request #30]).
*  Fix joint position control ([https://bitbucket.org/osrf/gazebo/pull-request/49/fixed-position-joint-control/diff pull request #49])

### Gazebo 1.2.3 (10-16-2012:18:39:54)
*  Disabled selection highlighting due to bug ([https://bitbucket.org/osrf/gazebo/pull-request/44/disabled-selection-highlighting-fixed/diff pull request #44]).
*  Fixed saving a world via the GUI.

### Gazebo 1.2.2 (10-16-2012:15:12:22)
*  Skip search for system install of libccd, use version inside gazebo ([https://bitbucket.org/osrf/gazebo/pull-request/39/skip-search-for-system-install-of-libccd/diff pull request #39]).
*  Fixed sensor initialization race condition ([https://bitbucket.org/osrf/gazebo/pull-request/42/fix-sensor-initializaiton-race-condition pull request #42]).

### Gazebo 1.2.1 (10-15-2012:21:32:55)
*  Properly removed projectors attached to deleted models ([https://bitbucket.org/osrf/gazebo/pull-request/37/remove-projectors-that-are-attached-to/diff pull request #37]).
*  Fix model plugin loading bug ([https://bitbucket.org/osrf/gazebo/pull-request/31/moving-bool-first-in-model-and-world pull request #31]).
*  Fix light insertion and visualization of models prior to insertion ([https://bitbucket.org/osrf/gazebo/pull-request/35/fixed-light-insertion-and-visualization-of/diff pull request #35]).
*  Fixed GUI manipulation of static objects ([https://bitbucket.org/osrf/gazebo/issue/63/moving-static-objects-does-not-move-the issue #63] [https://bitbucket.org/osrf/gazebo/pull-request/38/issue-63-bug-patch-moving-static-objects/diff pull request #38]).
*  Fixed GUI selection bug ([https://bitbucket.org/osrf/gazebo/pull-request/40/fixed-selection-of-multiple-objects-at/diff pull request #40])

### Gazebo 1.2.0 (10-04-2012:20:01:20)
*  Updated GUI: new style, improved mouse controls, and removal of non-functional items.
*  Model database: An online repository of models.
*  Numerous bug fixes
*  APT repository hosted at [http://osrfoundation.org OSRF]
*  Improved process control prevents zombie processes<|MERGE_RESOLUTION|>--- conflicted
+++ resolved
@@ -12,14 +12,12 @@
 1. Fix clang warnings in LaserView and EnumIface
     * [Pull request 2891](https://bitbucket.org/osrf/gazebo/pull-request/2891)
 
-<<<<<<< HEAD
+1. Add support for moving geometry to ContainPlugin
+    * [Pull request 2886](https://bitbucket.org/osrf/gazebo/pull-request/2886)
+
 1. Fix loading collada mesh that contains multiple texcoord sets with same offset
     * [Pull request 2899](https://bitbucket.org/osrf/gazebo/pull-request/2899)
 
-=======
-1. Add support for moving geometry to ContainPlugin
-    * [Pull request 2886](https://bitbucket.org/osrf/gazebo/pull-request/2886)
->>>>>>> 8757040f
 
 ## Gazebo 7.11.0 (2018-02-12)
 
