--- conflicted
+++ resolved
@@ -1,15 +1,11 @@
 ## Gazebo 7
 
-<<<<<<< HEAD
 ## Gazebo 7.X.X (2019-XX-XX)
 
-## Gazebo 7.16.0 (2019-09-03)
-=======
-## Gazebo 7.XX.X (2019-XX-XX)
+## Gazebo 7.16.0 (2019-09-04)
 
 1. VariableGearboxPlugin: use splines to support arbitrary smooth input-output gearbox profiles
     * [Pull request 3073](https://bitbucket.org/osrf/gazebo/pull-request/3073)
->>>>>>> e11215a7
 
 1. Backport Camera PreRender and PostRender events
     * [Pull request 3119](https://bitbucket.org/osrf/gazebo/pull-request/3119)
