--- conflicted
+++ resolved
@@ -1,7 +1,5 @@
 ## Gazebo 7.0
 
-<<<<<<< HEAD
-=======
 1. Fix visual transparency issues
 +    * [Pull request #2031](https://bitbucket.org/osrf/gazebo/pull-request/2031)
 +    * [Issue #1726](https://bitbucket.org/osrf/gazebo/issue/1726)
@@ -35,17 +33,13 @@
 1. Update rest web plugin to publish response messages and display login user name in toolbar.
     * [Pull request #1956](https://bitbucket.org/osrf/gazebo/pull-request/1956)
 
->>>>>>> 828be8d9
 1. Improve overall speed of log playback. Added new functions to LogPlay.
    Use tinyxml2 for playback.
     * [Pull request #1931](https://bitbucket.org/osrf/gazebo/pull-request/1931)
 
-<<<<<<< HEAD
-=======
 1. Enter time during log playback
     * [Pull request #2000](https://bitbucket.org/osrf/gazebo/pull-request/2000)
 
->>>>>>> 828be8d9
 1 Added Ignition Transport dependency.
   * [Pull request #1930](https://bitbucket.org/osrf/gazebo/pull-request/1930)
 
@@ -92,15 +86,12 @@
 
 1. Undo user motion commands during simulation, added physics::UserCmdManager and gui::UserCmdHistory.
     * [Pull request #1934](https://bitbucket.org/osrf/gazebo/pull-request/1934)
-<<<<<<< HEAD
-=======
     
 1. Forward user command messages for undo.
     * [Pull request #2009](https://bitbucket.org/osrf/gazebo/pull-request/2009)
 
 1. Undo reset commands during simulation, forwarding commands
     * [Pull request #1986](https://bitbucket.org/osrf/gazebo/pull-request/1986)
->>>>>>> 828be8d9
 
 1. Add function to get the derived scale of a Visual
     * [Pull request #1881](https://bitbucket.org/osrf/gazebo/pull-request/1881)
@@ -127,8 +118,6 @@
 1. Set window flags for dialogs and file dialogs
     * [Pull request #1816](https://bitbucket.org/osrf/gazebo/pull-request/1816)
 
-<<<<<<< HEAD
-=======
 1. Fix minimum window height
    * [Pull request #1977](https://bitbucket.org/osrf/gazebo/pull-request/1977)
    * [Issue #1706](https://bitbucket.org/osrf/gazebo/issue/1706)
@@ -137,7 +126,6 @@
    * [Pull request #2005](https://bitbucket.org/osrf/gazebo/pull-request/2005)
    * [Issue #1782](https://bitbucket.org/osrf/gazebo/issue/1782)
 
->>>>>>> 828be8d9
 1. Log playback GUI for multistep, rewind, forward and seek
     * [Pull request #1791](https://bitbucket.org/osrf/gazebo/pull-request/1791)
 
@@ -165,13 +153,10 @@
 1. Added hotkeys chart dialog
     * [Pull request #1835](https://bitbucket.org/osrf/gazebo/pull-request/1835)
 
-<<<<<<< HEAD
-=======
 1. Space bar to play / pause
    * [Pull request #2023](https://bitbucket.org/osrf/gazebo/pull-request/2023)
    * [Issue #1798](https://bitbucket.org/osrf/gazebo/issue/1798)
 
->>>>>>> 828be8d9
 1. Make it possible to create custom ConfigWidgets
     * [Pull request #1861](https://bitbucket.org/osrf/gazebo/pull-request/1861)
 
@@ -185,13 +170,10 @@
     * [Pull request #1828](https://bitbucket.org/osrf/gazebo/pull-request/1828)
 
 1. Model editor updates
-<<<<<<< HEAD
-=======
 
     1. Make non-editable background models white in model editor
         * [Pull request #1950](https://bitbucket.org/osrf/gazebo/pull-request/1950)
 
->>>>>>> 828be8d9
     1. Choose / swap parent and child links in joint inspector
         * [Pull request #1887](https://bitbucket.org/osrf/gazebo/pull-request/1887)
         * [Issue #1500](https://bitbucket.org/osrf/gazebo/issue/1500)
@@ -238,12 +220,9 @@
     1. Add Insert tab to model editor
         * [Pull request #1924](https://bitbucket.org/osrf/gazebo/pull-request/1924)
 
-<<<<<<< HEAD
-=======
     1. Support inserting nested models from model maker
         * [Pull request #1982](https://bitbucket.org/osrf/gazebo/pull-request/1982)
 
->>>>>>> 828be8d9
 ## Gazebo 6.0
 
 ### Gazebo 6.X.X (201X-XX-XX)
