1. Model editor updates
    1. Joint preview using JointVisuals.
        * [Pull request #1369](https://bitbucket.org/osrf/gazebo/pull-request/1369)

<<<<<<< HEAD
    1. Saving, exiting, generalizing SaveDialog.
        * [Pull request #1401](https://bitbucket.org/osrf/gazebo/pull-request/1401)
=======
1. Added various Get functions to Visual. Also added a ConvertGeometryType function to msgs.
    * [Pull request #1402](https://bitbucket.org/osrf/gazebo/pull-request/1402)
>>>>>>> 9abb53f8

## Gazebo 5.0

### Gazebo 5.0.0
1. C++11 support (C++11 compatible compiler is now required)
    * [Pull request #1340](https://bitbucket.org/osrf/gazebo/pull-request/1340)

1. Implemented private data pointer for the ODEPhysicsPrivate class.
    * [Pull request #1383](https://bitbucket.org/osrf/gazebo/pull-request/1383)

1. Implemented private data pointer for the World class.
    * [Pull request #1383](https://bitbucket.org/osrf/gazebo/pull-request/1383)

1. Implemented private data pointer for the Scene class.
    * [Pull request #1385](https://bitbucket.org/osrf/gazebo/pull-request/1385)

1. Added a events::Event::resetWorld event that is triggered when World::Reset is called.
    * [Pull request #1332](https://bitbucket.org/osrf/gazebo/pull-request/1332)
    * [Issue #1375](https://bitbucket.org/osrf/gazebo/issue/1375)

1. Fixed `math::Box::GetCenter` functionality.
    * [Pull request #1278](https://bitbucket.org/osrf/gazebo/pull-request/1278)
    * [Issue #1327](https://bitbucket.org/osrf/gazebo/issue/1327)

1. Added a GUI timer plugin that facilitates the display and control a timer inside the Gazebo UI.
    * [Pull request #1270](https://bitbucket.org/osrf/gazebo/pull-request/1270)

1. Added ability to load plugins via SDF.
    * [Pull request #1261](https://bitbucket.org/osrf/gazebo/pull-request/1261)

1. Added GUIEvent to hide/show the left GUI pane.
    * [Pull request #1269](https://bitbucket.org/osrf/gazebo/pull-request/1269)

1. Modified KeyEventHandler and GLWidget so that hotkeys can be suppressed by custom KeyEvents set up by developers
    * [Pull request #1251](https://bitbucket.org/osrf/gazebo/pull-request/1251)

1. Added ability to read the directory where the log files are stored.
    * [Pull request #1277](https://bitbucket.org/osrf/gazebo/pull-request/1277)

1. Implemented a simulation cloner
    * [Pull request #1180](https://bitbucket.org/osrf/gazebo/pull-request/1180/clone-a-simulation)

1. Added GUI overlay plugins. Users can now write a Gazebo + QT plugin that displays widgets over the render window.
  * [Pull request #1181](https://bitbucket.org/osrf/gazebo/pull-request/1181)

1. Change behavior of Joint::SetVelocity, add Joint::SetVelocityLimit(unsigned int, double)
  * [Pull request #1218](https://bitbucket.org/osrf/gazebo/pull-request/1218)
  * [Issue #964](https://bitbucket.org/osrf/gazebo/issue/964)

1. Implement Coulomb joint friction for ODE
  * [Pull request #1221](https://bitbucket.org/osrf/gazebo/pull-request/1221)
  * [Issue #381](https://bitbucket.org/osrf/gazebo/issue/381)

1. Implement Coulomb joint friction for BulletHingeJoint
  * [Pull request #1221](https://bitbucket.org/osrf/gazebo/pull-request/1317)
  * [Issue #1348](https://bitbucket.org/osrf/gazebo/issue/1348)

1. Implemented camera lens distortion.
  * [Pull request #1213](https://bitbucket.org/osrf/gazebo/pull-request/1213)

1. Kill rogue gzservers left over from failed INTEGRATION_world_clone tests
   and improve robustness of `UNIT_gz_TEST`
  * [Pull request #1232](https://bitbucket.org/osrf/gazebo/pull-request/1232)
  * [Issue #1299](https://bitbucket.org/osrf/gazebo/issue/1299)

1. Added RenderWidget::ShowToolbar to toggle visibility of top toolbar.
  * [Pull request #1248](https://bitbucket.org/osrf/gazebo/pull-request/1248)

1. Fix joint axis visualization.
  * [Pull request #1258](https://bitbucket.org/osrf/gazebo/pull-request/1258)

1. Change UserCamera view control via joysticks. Clean up rate control vs. pose control.
   see UserCamera::OnJoyPose and UserCamera::OnJoyTwist. Added view twist control toggle
   with joystick button 1.
  * [Pull request #1249](https://bitbucket.org/osrf/gazebo/pull-request/1249)

1. Added RenderWidget::GetToolbar to get the top toolbar and change its actions on ModelEditor.
    * [Pull request #1263](https://bitbucket.org/osrf/gazebo/pull-request/1263)

1. Added accessor for MainWindow graphical widget to GuiIface.
    * [Pull request #1250](https://bitbucket.org/osrf/gazebo/pull-request/1250)

1. Added a ConfigWidget class that takes in a google protobuf message and generates widgets for configuring the fields in the message
    * [Pull request #1285](https://bitbucket.org/osrf/gazebo/pull-request/1285)

1. Added GLWidget::OnModelEditor when model editor is triggered, and MainWindow::OnEditorGroup to manually uncheck editor actions.
    * [Pull request #1283](https://bitbucket.org/osrf/gazebo/pull-request/1283)

1. Added Collision, Geometry, Inertial, Surface Msg-to-SDF conversion functions.
    * [Pull request #1315](https://bitbucket.org/osrf/gazebo/pull-request/1315)

1. Added "button modifier" fields (control, shift, and alt) to common::KeyEvent.
    * [Pull request #1325](https://bitbucket.org/osrf/gazebo/pull-request/1325)

1. Added inputs for environment variable GAZEBO_GUI_INI_FILE for reading a custom .ini file.
    * [Pull request #1252](https://bitbucket.org/osrf/gazebo/pull-request/1252)

1. Fixed crash on "permission denied" bug, added insert_model integration test.
    * [Pull request #1329](https://bitbucket.org/osrf/gazebo/pull-request/1329/)

1. Building editor updates
    1. Fixed inspector resizing.
        * [Pull request #1230](https://bitbucket.org/osrf/gazebo/pull-request/1230)
        * [Issue #395](https://bitbucket.org/osrf/gazebo/issue/395)

    1. Doors and windows move proportionally with wall.
        * [Pull request #1231](https://bitbucket.org/osrf/gazebo/pull-request/1231)
        * [Issue #368](https://bitbucket.org/osrf/gazebo/issue/368)

    1. Inspector dialogs stay on top.
        * [Pull request #1229](https://bitbucket.org/osrf/gazebo/pull-request/1229)
        * [Issue #417](https://bitbucket.org/osrf/gazebo/issue/417)

    1. Make model name editable on palette.
        * [Pull request #1239](https://bitbucket.org/osrf/gazebo/pull-request/1239)

    1. Import background image and improve add/delete levels.
        * [Pull request #1214](https://bitbucket.org/osrf/gazebo/pull-request/1214)
        * [Issue #422](https://bitbucket.org/osrf/gazebo/issue/422)
        * [Issue #361](https://bitbucket.org/osrf/gazebo/issue/361)

    1. Fix changing draw mode.
        * [Pull request #1233](https://bitbucket.org/osrf/gazebo/pull-request/1233)
        * [Issue #405](https://bitbucket.org/osrf/gazebo/issue/405)

    1. Tips on palette's top-right corner.
        * [Pull request #1241](https://bitbucket.org/osrf/gazebo/pull-request/1241)

    1. New buttons and layout for the palette.
        * [Pull request #1242](https://bitbucket.org/osrf/gazebo/pull-request/1242)

    1. Individual wall segments instead of polylines.
        * [Pull request #1246](https://bitbucket.org/osrf/gazebo/pull-request/1246)
        * [Issue #389](https://bitbucket.org/osrf/gazebo/issue/389)
        * [Issue #415](https://bitbucket.org/osrf/gazebo/issue/415)

    1. Fix exiting and saving, exiting when there's nothing drawn, fix text on popups.
        * [Pull request #1296](https://bitbucket.org/osrf/gazebo/pull-request/1296)

    1. Display measure for selected wall segment.
        * [Pull request #1291](https://bitbucket.org/osrf/gazebo/pull-request/1291)
        * [Issue #366](https://bitbucket.org/osrf/gazebo/issue/366)

    1. Highlight selected item's 3D visual.
        * [Pull request #1292](https://bitbucket.org/osrf/gazebo/pull-request/1292)

    1. Added color picker to inspector dialogs.
        * [Pull request #1298](https://bitbucket.org/osrf/gazebo/pull-request/1298)

    1. Snapping on by default, off holding Shift. Improved snapping.
        * [Pull request #1304](https://bitbucket.org/osrf/gazebo/pull-request/1304)

    1. Snap walls to length increments, moved scale to SegmentItem and added Get/SetScale, added SegmentItem::SnapAngle and SegmentItem::SnapLength.
        * [Pull request #1311](https://bitbucket.org/osrf/gazebo/pull-request/1311)

    1. Make buildings available in "Insert Models" tab, improve save flow.
        * [Pull request #1312](https://bitbucket.org/osrf/gazebo/pull-request/1312)

    1. Added EditorItem::SetHighlighted.
        * [Pull request #1308](https://bitbucket.org/osrf/gazebo/pull-request/1308)

    1. Current level is transparent, lower levels opaque, higher levels invisible.
        * [Pull request #1303](https://bitbucket.org/osrf/gazebo/pull-request/1303)

    1. Detach all child manips when item is deleted, added BuildingMaker::DetachAllChildren.
        * [Pull request #1316](https://bitbucket.org/osrf/gazebo/pull-request/1316)

    1. Added texture picker to inspector dialogs.
        * [Pull request #1306](https://bitbucket.org/osrf/gazebo/pull-request/1306)

    1. Measures for doors and windows. Added RectItem::angleOnWall and related Get/Set.
        * [Pull request #1322](https://bitbucket.org/osrf/gazebo/pull-request/1322)
        * [Issue #370](https://bitbucket.org/osrf/gazebo/issue/370)

    1. Added Gazebo/BuildingFrame material to display holes for doors and windows on walls.
        * [Pull request #1338](https://bitbucket.org/osrf/gazebo/pull-request/1338)

    1. Added Gazebo/Bricks material to be used as texture on the building editor.
        * [Pull request #1333](https://bitbucket.org/osrf/gazebo/pull-request/1333)

    1. Pick colors from the palette and assign on 3D view. Added mouse and key event handlers to BuildingMaker, and events to communicate from BuildingModelManip to EditorItem.
        * [Pull request #1336](https://bitbucket.org/osrf/gazebo/pull-request/1336)

    1. Pick textures from the palette and assign in 3D view.
        * [Pull request #1368](https://bitbucket.org/osrf/gazebo/pull-request/1368)

    1. Pick custom colors from the palette and assign in 3D view.
        * [Pull request #1382](https://bitbucket.org/osrf/gazebo/pull-request/1382)

1. Model editor updates
    1. Fix adding/removing event filters .
        * [Pull request #1279](https://bitbucket.org/osrf/gazebo/pull-request/1279)

    1. Enabled multi-selection and align tool inside model editor.
        * [Pull request #1302](https://bitbucket.org/osrf/gazebo/pull-request/1302)
        * [Issue #1323](https://bitbucket.org/osrf/gazebo/issue/1323)

    1. Enabled snap mode inside model editor.
        * [Pull request #1331](https://bitbucket.org/osrf/gazebo/pull-request/1331)
        * [Issue #1318](https://bitbucket.org/osrf/gazebo/issue/1318)

    1. Implemented copy/pasting of links.
        * [Pull request #1330](https://bitbucket.org/osrf/gazebo/pull-request/1330)

1. GUI publishes model selection information on ~/selection topic.
    * [Pull request #1318](https://bitbucket.org/osrf/gazebo/pull-request/1318)

## Gazebo 4.0

### Gazebo 4.x.x (yyyy-mm-dd)

### Gazebo 4.1.0 (2014-11-20)

1. Add ArrangePlugin for arranging groups of models.
   Also add Model::ResetPhysicsStates to call Link::ResetPhysicsStates
   recursively on all links in model.
    * [Pull request #1208](https://bitbucket.org/osrf/gazebo/pull-request/1208)
1. The `gz model` command line tool will output model info using either `-i` for complete info, or `-p` for just the model pose.
    * [Pull request #1212](https://bitbucket.org/osrf/gazebo/pull-request/1212)
    * [DRCSim Issue #389](https://bitbucket.org/osrf/drcsim/issue/389)
1. Added SignalStats class for computing incremental signal statistics.
    * [Pull request #1198](https://bitbucket.org/osrf/gazebo/pull-request/1198)
1. Add InitialVelocityPlugin to setting the initial state of links
    * [Pull request #1237](https://bitbucket.org/osrf/gazebo/pull-request/1237)
1. Added Quaternion::Integrate function.
    * [Pull request #1255](https://bitbucket.org/osrf/gazebo/pull-request/1255)
1. Added ConvertJointType functions, display more joint info on model list.
    * [Pull request #1259](https://bitbucket.org/osrf/gazebo/pull-request/1259)
1. Added ModelListWidget::AddProperty, removed unnecessary checks on ModelListWidget.
    * [Pull request #1271](https://bitbucket.org/osrf/gazebo/pull-request/1271)
1. Fix loading collada meshes with unsupported input semantics.
    * [Pull request #1319](https://bitbucket.org/osrf/gazebo/pull-request/1319)

### Gazebo 4.0.2 (2014-09-23)

1. Fix and improve mechanism to generate pkgconfig libs
    * [Pull request #1027](https://bitbucket.org/osrf/gazebo/pull-request/1027)
    * [Issue #1284](https://bitbucket.org/osrf/gazebo/issue/1284)
1. Added arat.world
    * [Pull request #1205](https://bitbucket.org/osrf/gazebo/pull-request/1205)
1. Update gzprop to output zip files.
    * [Pull request #1197](https://bitbucket.org/osrf/gazebo/pull-request/1197)
1. Make Collision::GetShape a const function
    * [Pull requset #1189](https://bitbucket.org/osrf/gazebo/pull-request/1189)
1. Install missing physics headers
    * [Pull requset #1183](https://bitbucket.org/osrf/gazebo/pull-request/1183)
1. Remove SimbodyLink::AddTorque console message
    * [Pull requset #1185](https://bitbucket.org/osrf/gazebo/pull-request/1185)
1. Fix log xml
    * [Pull requset #1188](https://bitbucket.org/osrf/gazebo/pull-request/1188)

### Gazebo 4.0.0 (2014-08-08)

1. Added lcov support to cmake
    * [Pull request #1047](https://bitbucket.org/osrf/gazebo/pull-request/1047)
1. Fixed memory leak in image conversion
    * [Pull request #1057](https://bitbucket.org/osrf/gazebo/pull-request/1057)
1. Removed deprecated function
    * [Pull request #1067](https://bitbucket.org/osrf/gazebo/pull-request/1067)
1. Improved collada loading performance
    * [Pull request #1066](https://bitbucket.org/osrf/gazebo/pull-request/1066)
    * [Pull request #1082](https://bitbucket.org/osrf/gazebo/pull-request/1082)
    * [Issue #1134](https://bitbucket.org/osrf/gazebo/issue/1134)
1. Implemented a collada exporter
    * [Pull request #1064](https://bitbucket.org/osrf/gazebo/pull-request/1064)
1. Force torque sensor now makes use of sensor's pose.
    * [Pull request #1076](https://bitbucket.org/osrf/gazebo/pull-request/1076)
    * [Issue #940](https://bitbucket.org/osrf/gazebo/issue/940)
1. Fix Model::GetLinks segfault
    * [Pull request #1093](https://bitbucket.org/osrf/gazebo/pull-request/1093)
1. Fix deleting and saving lights in gzserver
    * [Pull request #1094](https://bitbucket.org/osrf/gazebo/pull-request/1094)
    * [Issue #1182](https://bitbucket.org/osrf/gazebo/issue/1182)
    * [Issue #346](https://bitbucket.org/osrf/gazebo/issue/346)
1. Fix Collision::GetWorldPose. The pose of a collision would not update properly.
    * [Pull request #1049](https://bitbucket.org/osrf/gazebo/pull-request/1049)
    * [Issue #1124](https://bitbucket.org/osrf/gazebo/issue/1124)
1. Fixed the animate_box and animate_joints examples
    * [Pull request #1086](https://bitbucket.org/osrf/gazebo/pull-request/1086)
1. Integrated Oculus Rift functionality
    * [Pull request #1074](https://bitbucket.org/osrf/gazebo/pull-request/1074)
    * [Pull request #1136](https://bitbucket.org/osrf/gazebo/pull-request/1136)
    * [Pull request #1139](https://bitbucket.org/osrf/gazebo/pull-request/1139)
1. Updated Base::GetScopedName
    * [Pull request #1104](https://bitbucket.org/osrf/gazebo/pull-request/1104)
1. Fix collada loader from adding duplicate materials into a Mesh
    * [Pull request #1105](https://bitbucket.org/osrf/gazebo/pull-request/1105)
    * [Issue #1180](https://bitbucket.org/osrf/gazebo/issue/1180)
1. Integrated Razer Hydra functionality
    * [Pull request #1083](https://bitbucket.org/osrf/gazebo/pull-request/1083)
    * [Pull request #1109](https://bitbucket.org/osrf/gazebo/pull-request/1109)
1. Added ability to copy and paste models in the GUI
    * [Pull request #1103](https://bitbucket.org/osrf/gazebo/pull-request/1103)
1. Removed unnecessary inclusion of gazebo.hh and common.hh in plugins
    * [Pull request #1111](https://bitbucket.org/osrf/gazebo/pull-request/1111)
1. Added ability to specify custom road textures
    * [Pull request #1027](https://bitbucket.org/osrf/gazebo/pull-request/1027)
1. Added support for DART 4.1
    * [Pull request #1113](https://bitbucket.org/osrf/gazebo/pull-request/1113)
    * [Pull request #1132](https://bitbucket.org/osrf/gazebo/pull-request/1132)
    * [Pull request #1134](https://bitbucket.org/osrf/gazebo/pull-request/1134)
    * [Pull request #1154](https://bitbucket.org/osrf/gazebo/pull-request/1154)
1. Allow position of joints to be directly set.
    * [Pull request #1097](https://bitbucket.org/osrf/gazebo/pull-request/1097)
    * [Issue #1138](https://bitbucket.org/osrf/gazebo/issue/1138)
1. Added extruded polyline geometry
    * [Pull request #1026](https://bitbucket.org/osrf/gazebo/pull-request/1026)
1. Fixed actor animation
    * [Pull request #1133](https://bitbucket.org/osrf/gazebo/pull-request/1133)
    * [Pull request #1141](https://bitbucket.org/osrf/gazebo/pull-request/1141)
1. Generate a versioned cmake config file
    * [Pull request #1153](https://bitbucket.org/osrf/gazebo/pull-request/1153)
    * [Issue #1226](https://bitbucket.org/osrf/gazebo/issue/1226)
1. Added KMeans class
    * [Pull request #1147](https://bitbucket.org/osrf/gazebo/pull-request/1147)
1. Added --summary-range feature to bitbucket pullrequest tool
    * [Pull request #1156](https://bitbucket.org/osrf/gazebo/pull-request/1156)
1. Updated web links
    * [Pull request #1159](https://bitbucket.org/osrf/gazebo/pull-request/1159)
1. Update tests
    * [Pull request #1155](https://bitbucket.org/osrf/gazebo/pull-request/1155)
    * [Pull request #1143](https://bitbucket.org/osrf/gazebo/pull-request/1143)
    * [Pull request #1138](https://bitbucket.org/osrf/gazebo/pull-request/1138)
    * [Pull request #1140](https://bitbucket.org/osrf/gazebo/pull-request/1140)
    * [Pull request #1127](https://bitbucket.org/osrf/gazebo/pull-request/1127)
    * [Pull request #1115](https://bitbucket.org/osrf/gazebo/pull-request/1115)
    * [Pull request #1102](https://bitbucket.org/osrf/gazebo/pull-request/1102)
    * [Pull request #1087](https://bitbucket.org/osrf/gazebo/pull-request/1087)
    * [Pull request #1084](https://bitbucket.org/osrf/gazebo/pull-request/1084)

## Gazebo 3.0

### Gazebo 3.x.x (yyyy-mm-dd)

1. Fixed sonar and wireless sensor visualization
    * [Pull request #1254](https://bitbucket.org/osrf/gazebo/pull-request/1254)
1. Update visual bounding box when model is selected
    * [Pull request #1280](https://bitbucket.org/osrf/gazebo/pull-request/1280)

### Gazebo 3.1.0 (2014-08-08)

1. Implemented Simbody::Link::Set*Vel
    * [Pull request #1160](https://bitbucket.org/osrf/gazebo/pull-request/1160)
    * [Issue #1012](https://bitbucket.org/osrf/gazebo/issue/1012)
1. Added World::RemoveModel function
    * [Pull request #1106](https://bitbucket.org/osrf/gazebo/pull-request/1106)
    * [Issue #1177](https://bitbucket.org/osrf/gazebo/issue/1177)
1. Fix exit from camera follow mode using the escape key
    * [Pull request #1137](https://bitbucket.org/osrf/gazebo/pull-request/1137)
    * [Issue #1220](https://bitbucket.org/osrf/gazebo/issue/1220)
1. Added support for SDF joint spring stiffness and reference positions
    * [Pull request #1117](https://bitbucket.org/osrf/gazebo/pull-request/1117)
1. Removed the gzmodel_create script
    * [Pull request #1130](https://bitbucket.org/osrf/gazebo/pull-request/1130)
1. Added Vector2 dot product
    * [Pull request #1101](https://bitbucket.org/osrf/gazebo/pull-request/1101)
1. Added SetPositionPID and SetVelocityPID to JointController
    * [Pull request #1091](https://bitbucket.org/osrf/gazebo/pull-request/1091)
1. Fix gzclient startup crash with ogre 1.9
    * [Pull request #1098](https://bitbucket.org/osrf/gazebo/pull-request/1098)
    * [Issue #996](https://bitbucket.org/osrf/gazebo/issue/996)
1. Update the bitbucket_pullrequests tool
    * [Pull request #1108](https://bitbucket.org/osrf/gazebo/pull-request/1108)
1. Light properties now remain in place after move by the user via the GUI.
    * [Pull request #1110](https://bitbucket.org/osrf/gazebo/pull-request/1110)
    * [Issue #1211](https://bitbucket.org/osrf/gazebo/issue/1211)
1. Allow position of joints to be directly set.
    * [Pull request #1096](https://bitbucket.org/osrf/gazebo/pull-request/1096)
    * [Issue #1138](https://bitbucket.org/osrf/gazebo/issue/1138)

### Gazebo 3.0.0 (2014-04-11)

1. Fix bug when deleting the sun light
    * [Pull request #1088](https://bitbucket.org/osrf/gazebo/pull-request/1088)
    * [Issue #1133](https://bitbucket.org/osrf/gazebo/issue/1133)
1. Fix ODE screw joint
    * [Pull request #1078](https://bitbucket.org/osrf/gazebo/pull-request/1078)
    * [Issue #1167](https://bitbucket.org/osrf/gazebo/issue/1167)
1. Update joint integration tests
    * [Pull request #1081](https://bitbucket.org/osrf/gazebo/pull-request/1081)
1. Fixed false positives in cppcheck.
    * [Pull request #1061](https://bitbucket.org/osrf/gazebo/pull-request/1061)
1. Made joint axis reference frame relative to child, and updated simbody and dart accordingly.
    * [Pull request #1069](https://bitbucket.org/osrf/gazebo/pull-request/1069)
    * [Issue #494](https://bitbucket.org/osrf/gazebo/issue/494)
    * [Issue #1143](https://bitbucket.org/osrf/gazebo/issue/1143)
1. Added ability to pass vector of strings to SetupClient and SetupServer
    * [Pull request #1068](https://bitbucket.org/osrf/gazebo/pull-request/1068)
    * [Issue #1132](https://bitbucket.org/osrf/gazebo/issue/1132)
1. Fix error correction in screw constraints for ODE
    * [Pull request #1159](https://bitbucket.org/osrf/gazebo/pull-request/1159)
    * [Issue #1159](https://bitbucket.org/osrf/gazebo/issue/1159)
1. Improved pkgconfig with SDF
    * [Pull request #1062](https://bitbucket.org/osrf/gazebo/pull-request/1062)
1. Added a plugin to simulate aero dynamics
    * [Pull request #905](https://bitbucket.org/osrf/gazebo/pull-request/905)
1. Updated bullet support
    * [Issue #1069](https://bitbucket.org/osrf/gazebo/issue/1069)
    * [Pull request #1011](https://bitbucket.org/osrf/gazebo/pull-request/1011)
    * [Pull request #996](https://bitbucket.org/osrf/gazebo/pull-request/966)
    * [Pull request #1024](https://bitbucket.org/osrf/gazebo/pull-request/1024)
1. Updated simbody support
    * [Pull request #995](https://bitbucket.org/osrf/gazebo/pull-request/995)
1. Updated worlds to SDF 1.5
    * [Pull request #1021](https://bitbucket.org/osrf/gazebo/pull-request/1021)
1. Improvements to ODE
    * [Pull request #1001](https://bitbucket.org/osrf/gazebo/pull-request/1001)
    * [Pull request #1014](https://bitbucket.org/osrf/gazebo/pull-request/1014)
    * [Pull request #1015](https://bitbucket.org/osrf/gazebo/pull-request/1015)
    * [Pull request #1016](https://bitbucket.org/osrf/gazebo/pull-request/1016)
1. New command line tool
    * [Pull request #972](https://bitbucket.org/osrf/gazebo/pull-request/972)
1. Graphical user interface improvements
    * [Pull request #971](https://bitbucket.org/osrf/gazebo/pull-request/971)
    * [Pull request #1013](https://bitbucket.org/osrf/gazebo/pull-request/1013)
    * [Pull request #989](https://bitbucket.org/osrf/gazebo/pull-request/989)
1. Created a friction pyramid class
    * [Pull request #935](https://bitbucket.org/osrf/gazebo/pull-request/935)
1. Added GetWorldEnergy functions to Model, Joint, and Link
    * [Pull request #1017](https://bitbucket.org/osrf/gazebo/pull-request/1017)
1. Preparing Gazebo for admission into Ubuntu
    * [Pull request #969](https://bitbucket.org/osrf/gazebo/pull-request/969)
    * [Pull request #998](https://bitbucket.org/osrf/gazebo/pull-request/998)
    * [Pull request #1002](https://bitbucket.org/osrf/gazebo/pull-request/1002)
1. Add method for querying if useImplicitStiffnessDamping flag is set for a given joint
    * [Issue #629](https://bitbucket.org/osrf/gazebo/issue/629)
    * [Pull request #1006](https://bitbucket.org/osrf/gazebo/pull-request/1006)
1. Fix joint axis frames
    * [Issue #494](https://bitbucket.org/osrf/gazebo/issue/494)
    * [Pull request #963](https://bitbucket.org/osrf/gazebo/pull-request/963)
1. Compute joint anchor pose relative to parent
    * [Issue #1029](https://bitbucket.org/osrf/gazebo/issue/1029)
    * [Pull request #982](https://bitbucket.org/osrf/gazebo/pull-request/982)
1. Cleanup the installed worlds
    * [Issue #1036](https://bitbucket.org/osrf/gazebo/issue/1036)
    * [Pull request #984](https://bitbucket.org/osrf/gazebo/pull-request/984)
1. Update to the GPS sensor
    * [Issue #1059](https://bitbucket.org/osrf/gazebo/issue/1059)
    * [Pull request #984](https://bitbucket.org/osrf/gazebo/pull-request/984)
1. Removed libtool from plugin loading
    * [Pull request #981](https://bitbucket.org/osrf/gazebo/pull-request/981)
1. Added functions to get inertial information for a link in the world frame.
    * [Pull request #1005](https://bitbucket.org/osrf/gazebo/pull-request/1005)

## Gazebo 2.0

### Gazebo 2.2.3 (2014-04-29)

1. Removed redundant call to World::Init
    * [Pull request #1107](https://bitbucket.org/osrf/gazebo/pull-request/1107)
    * [Issue #1208](https://bitbucket.org/osrf/gazebo/issue/1208)
1. Return proper error codes when gazebo exits
    * [Pull request #1085](https://bitbucket.org/osrf/gazebo/pull-request/1085)
    * [Issue #1178](https://bitbucket.org/osrf/gazebo/issue/1178)
1. Fixed Camera::GetWorldRotation().
    * [Pull request #1071](https://bitbucket.org/osrf/gazebo/pull-request/1071)
    * [Issue #1087](https://bitbucket.org/osrf/gazebo/issue/1087)
1. Fixed memory leak in image conversion
    * [Pull request #1073](https://bitbucket.org/osrf/gazebo/pull-request/1073)

### Gazebo 2.2.0 (2014-01-10)

1. Fix compilation when using OGRE-1.9 (full support is being worked on)
    * [Issue #994](https://bitbucket.org/osrf/gazebo/issue/994)
    * [Issue #995](https://bitbucket.org/osrf/gazebo/issue/995)
    * [Issue #996](https://bitbucket.org/osrf/gazebo/issue/996)
    * [Pull request #883](https://bitbucket.org/osrf/gazebo/pull-request/883)
1. Added unit test for issue 624.
    * [Issue #624](https://bitbucket.org/osrf/gazebo/issue/624).
    * [Pull request #889](https://bitbucket.org/osrf/gazebo/pull-request/889)
1. Use 3x3 PCF shadows for smoother shadows.
    * [Pull request #887](https://bitbucket.org/osrf/gazebo/pull-request/887)
1. Update manpage copyright to 2014.
    * [Pull request #893](https://bitbucket.org/osrf/gazebo/pull-request/893)
1. Added friction integration test .
    * [Pull request #885](https://bitbucket.org/osrf/gazebo/pull-request/885)
1. Fix joint anchor when link pose is not specified.
    * [Issue #978](https://bitbucket.org/osrf/gazebo/issue/978)
    * [Pull request #862](https://bitbucket.org/osrf/gazebo/pull-request/862)
1. Added (ESC) tooltip for GUI Selection Mode icon.
    * [Issue #993](https://bitbucket.org/osrf/gazebo/issue/993)
    * [Pull request #888](https://bitbucket.org/osrf/gazebo/pull-request/888)
1. Removed old comment about resolved issue.
    * [Issue #837](https://bitbucket.org/osrf/gazebo/issue/837)
    * [Pull request #880](https://bitbucket.org/osrf/gazebo/pull-request/880)
1. Made SimbodyLink::Get* function thread-safe
    * [Issue #918](https://bitbucket.org/osrf/gazebo/issue/918)
    * [Pull request #872](https://bitbucket.org/osrf/gazebo/pull-request/872)
1. Suppressed spurious gzlog messages in ODE::Body
    * [Issue #983](https://bitbucket.org/osrf/gazebo/issue/983)
    * [Pull request #875](https://bitbucket.org/osrf/gazebo/pull-request/875)
1. Fixed Force Torque Sensor Test by properly initializing some values.
    * [Issue #982](https://bitbucket.org/osrf/gazebo/issue/982)
    * [Pull request #869](https://bitbucket.org/osrf/gazebo/pull-request/869)
1. Added breakable joint plugin to support breakable walls.
    * [Pull request #865](https://bitbucket.org/osrf/gazebo/pull-request/865)
1. Used different tuple syntax to fix compilation on OSX mavericks.
    * [Issue #947](https://bitbucket.org/osrf/gazebo/issue/947)
    * [Pull request #858](https://bitbucket.org/osrf/gazebo/pull-request/858)
1. Fixed sonar test and deprecation warning.
    * [Pull request #856](https://bitbucket.org/osrf/gazebo/pull-request/856)
1. Speed up test compilation.
    * Part of [Issue #955](https://bitbucket.org/osrf/gazebo/issue/955)
    * [Pull request #846](https://bitbucket.org/osrf/gazebo/pull-request/846)
1. Added Joint::SetEffortLimit API
    * [Issue #923](https://bitbucket.org/osrf/gazebo/issue/923)
    * [Pull request #808](https://bitbucket.org/osrf/gazebo/pull-request/808)
1. Made bullet output less verbose.
    * [Pull request #839](https://bitbucket.org/osrf/gazebo/pull-request/839)
1. Convergence acceleration and stability tweak to make atlas_v3 stable
    * [Issue #895](https://bitbucket.org/osrf/gazebo/issue/895)
    * [Pull request #772](https://bitbucket.org/osrf/gazebo/pull-request/772)
1. Added colors, textures and world files for the SPL RoboCup environment
    * [Pull request #838](https://bitbucket.org/osrf/gazebo/pull-request/838)
1. Fixed bitbucket_pullrequests tool to work with latest BitBucket API.
    * [Issue #933](https://bitbucket.org/osrf/gazebo/issue/933)
    * [Pull request #841](https://bitbucket.org/osrf/gazebo/pull-request/841)
1. Fixed cppcheck warnings.
    * [Pull request #842](https://bitbucket.org/osrf/gazebo/pull-request/842)

### Gazebo 2.1.0 (2013-11-08)
1. Fix mainwindow unit test
    * [Pull request #752](https://bitbucket.org/osrf/gazebo/pull-request/752)
1. Visualize moment of inertia
    * Pull request [#745](https://bitbucket.org/osrf/gazebo/pull-request/745), [#769](https://bitbucket.org/osrf/gazebo/pull-request/769), [#787](https://bitbucket.org/osrf/gazebo/pull-request/787)
    * [Issue #203](https://bitbucket.org/osrf/gazebo/issue/203)
1. Update tool to count lines of code
    * [Pull request #758](https://bitbucket.org/osrf/gazebo/pull-request/758)
1. Implement World::Clear
    * Pull request [#785](https://bitbucket.org/osrf/gazebo/pull-request/785), [#804](https://bitbucket.org/osrf/gazebo/pull-request/804)
1. Improve Bullet support
    * [Pull request #805](https://bitbucket.org/osrf/gazebo/pull-request/805)
1. Fix doxygen spacing
    * [Pull request #740](https://bitbucket.org/osrf/gazebo/pull-request/740)
1. Add tool to generate model images for thepropshop.org
    * [Pull request #734](https://bitbucket.org/osrf/gazebo/pull-request/734)
1. Added paging support for terrains
    * [Pull request #707](https://bitbucket.org/osrf/gazebo/pull-request/707)
1. Added plugin path to LID_LIBRARY_PATH in setup.sh
    * [Pull request #750](https://bitbucket.org/osrf/gazebo/pull-request/750)
1. Fix for OSX
    * [Pull request #766](https://bitbucket.org/osrf/gazebo/pull-request/766)
    * [Pull request #786](https://bitbucket.org/osrf/gazebo/pull-request/786)
    * [Issue #906](https://bitbucket.org/osrf/gazebo/issue/906)
1. Update copyright information
    * [Pull request #771](https://bitbucket.org/osrf/gazebo/pull-request/771)
1. Enable screen dependent tests
    * [Pull request #764](https://bitbucket.org/osrf/gazebo/pull-request/764)
    * [Issue #811](https://bitbucket.org/osrf/gazebo/issue/811)
1. Fix gazebo command line help message
    * [Pull request #775](https://bitbucket.org/osrf/gazebo/pull-request/775)
    * [Issue #898](https://bitbucket.org/osrf/gazebo/issue/898)
1. Fix man page test
    * [Pull request #774](https://bitbucket.org/osrf/gazebo/pull-request/774)
1. Improve load time by reducing calls to RTShader::Update
    * [Pull request #773](https://bitbucket.org/osrf/gazebo/pull-request/773)
    * [Issue #877](https://bitbucket.org/osrf/gazebo/issue/877)
1. Fix joint visualization
    * [Pull request #776](https://bitbucket.org/osrf/gazebo/pull-request/776)
    * [Pull request #802](https://bitbucket.org/osrf/gazebo/pull-request/802)
    * [Issue #464](https://bitbucket.org/osrf/gazebo/issue/464)
1. Add helpers to fix NaN
    * [Pull request #742](https://bitbucket.org/osrf/gazebo/pull-request/742)
1. Fix model resizing via the GUI
    * [Pull request #763](https://bitbucket.org/osrf/gazebo/pull-request/763)
    * [Issue #885](https://bitbucket.org/osrf/gazebo/issue/885)
1. Simplify gzlog test by using sha1
    * [Pull request #781](https://bitbucket.org/osrf/gazebo/pull-request/781)
    * [Issue #837](https://bitbucket.org/osrf/gazebo/issue/837)
1. Enable cppcheck for header files
    * [Pull request #782](https://bitbucket.org/osrf/gazebo/pull-request/782)
    * [Issue #907](https://bitbucket.org/osrf/gazebo/issue/907)
1. Fix broken regression test
    * [Pull request #784](https://bitbucket.org/osrf/gazebo/pull-request/784)
    * [Issue #884](https://bitbucket.org/osrf/gazebo/issue/884)
1. All simbody and dart to pass tests
    * [Pull request #790](https://bitbucket.org/osrf/gazebo/pull-request/790)
    * [Issue #873](https://bitbucket.org/osrf/gazebo/issue/873)
1. Fix camera rotation from SDF
    * [Pull request #789](https://bitbucket.org/osrf/gazebo/pull-request/789)
    * [Issue #920](https://bitbucket.org/osrf/gazebo/issue/920)
1. Fix bitbucket pullrequest command line tool to match new API
    * [Pull request #803](https://bitbucket.org/osrf/gazebo/pull-request/803)
1. Fix transceiver spawn errors in tests
    * [Pull request #811](https://bitbucket.org/osrf/gazebo/pull-request/811)
    * [Pull request #814](https://bitbucket.org/osrf/gazebo/pull-request/814)

### Gazebo 2.0.0 (2013-10-08)
1. Refactor code check tool.
    * [Pull Request #669](https://bitbucket.org/osrf/gazebo/pull-request/669)
1. Added pull request tool for Bitbucket.
    * [Pull Request #670](https://bitbucket.org/osrf/gazebo/pull-request/670)
    * [Pull Request #691](https://bitbucket.org/osrf/gazebo/pull-request/671)
1. New wireless receiver and transmitter sensor models.
    * [Pull Request #644](https://bitbucket.org/osrf/gazebo/pull-request/644)
    * [Pull Request #675](https://bitbucket.org/osrf/gazebo/pull-request/675)
    * [Pull Request #727](https://bitbucket.org/osrf/gazebo/pull-request/727)
1. Audio support using OpenAL.
    * [Pull Request #648](https://bitbucket.org/osrf/gazebo/pull-request/648)
    * [Pull Request #704](https://bitbucket.org/osrf/gazebo/pull-request/704)
1. Simplify command-line parsing of gztopic echo output.
    * [Pull Request #674](https://bitbucket.org/osrf/gazebo/pull-request/674)
    * Resolves: [Issue #795](https://bitbucket.org/osrf/gazebo/issue/795)
1. Use UNIX directories through the user of GNUInstallDirs cmake module.
    * [Pull Request #676](https://bitbucket.org/osrf/gazebo/pull-request/676)
    * [Pull Request #681](https://bitbucket.org/osrf/gazebo/pull-request/681)
1. New GUI interactions for object manipulation.
    * [Pull Request #634](https://bitbucket.org/osrf/gazebo/pull-request/634)
1. Fix for OSX menubar.
    * [Pull Request #677](https://bitbucket.org/osrf/gazebo/pull-request/677)
1. Remove internal SDF directories and dependencies.
    * [Pull Request #680](https://bitbucket.org/osrf/gazebo/pull-request/680)
1. Add minimum version for sdformat.
    * [Pull Request #682](https://bitbucket.org/osrf/gazebo/pull-request/682)
    * Resolves: [Issue #818](https://bitbucket.org/osrf/gazebo/issue/818)
1. Allow different gtest parameter types with ServerFixture
    * [Pull Request #686](https://bitbucket.org/osrf/gazebo/pull-request/686)
    * Resolves: [Issue #820](https://bitbucket.org/osrf/gazebo/issue/820)
1. GUI model scaling when using Bullet.
    * [Pull Request #683](https://bitbucket.org/osrf/gazebo/pull-request/683)
1. Fix typo in cmake config.
    * [Pull Request #694](https://bitbucket.org/osrf/gazebo/pull-request/694)
    * Resolves: [Issue #824](https://bitbucket.org/osrf/gazebo/issue/824)
1. Remove gazebo include subdir from pkgconfig and cmake config.
    * [Pull Request #691](https://bitbucket.org/osrf/gazebo/pull-request/691)
1. Torsional spring demo
    * [Pull Request #693](https://bitbucket.org/osrf/gazebo/pull-request/693)
1. Remove repeated call to SetAxis in Joint.cc
    * [Pull Request #695](https://bitbucket.org/osrf/gazebo/pull-request/695)
    * Resolves: [Issue #823](https://bitbucket.org/osrf/gazebo/issue/823)
1. Add test for rotational joints.
    * [Pull Request #697](https://bitbucket.org/osrf/gazebo/pull-request/697)
    * Resolves: [Issue #820](https://bitbucket.org/osrf/gazebo/issue/820)
1. Fix compilation of tests using Joint base class
    * [Pull Request #701](https://bitbucket.org/osrf/gazebo/pull-request/701)
1. Terrain paging implemented.
    * [Pull Request #687](https://bitbucket.org/osrf/gazebo/pull-request/687)
1. Improve timeout error reporting in ServerFixture
    * [Pull Request #705](https://bitbucket.org/osrf/gazebo/pull-request/705)
1. Fix mouse picking for cases where visuals overlap with the laser
    * [Pull Request #709](https://bitbucket.org/osrf/gazebo/pull-request/709)
1. Fix string literals for OSX
    * [Pull Request #712](https://bitbucket.org/osrf/gazebo/pull-request/712)
    * Resolves: [Issue #803](https://bitbucket.org/osrf/gazebo/issue/803)
1. Support for ENABLE_TESTS_COMPILATION cmake parameter
    * [Pull Request #708](https://bitbucket.org/osrf/gazebo/pull-request/708)
1. Updated system gui plugin
    * [Pull Request #702](https://bitbucket.org/osrf/gazebo/pull-request/702)
1. Fix force torque unit test issue
    * [Pull Request #673](https://bitbucket.org/osrf/gazebo/pull-request/673)
    * Resolves: [Issue #813](https://bitbucket.org/osrf/gazebo/issue/813)
1. Use variables to control auto generation of CFlags
    * [Pull Request #699](https://bitbucket.org/osrf/gazebo/pull-request/699)
1. Remove deprecated functions.
    * [Pull Request #715](https://bitbucket.org/osrf/gazebo/pull-request/715)
1. Fix typo in `Camera.cc`
    * [Pull Request #719](https://bitbucket.org/osrf/gazebo/pull-request/719)
    * Resolves: [Issue #846](https://bitbucket.org/osrf/gazebo/issue/846)
1. Performance improvements
    * [Pull Request #561](https://bitbucket.org/osrf/gazebo/pull-request/561)
1. Fix gripper model.
    * [Pull Request #713](https://bitbucket.org/osrf/gazebo/pull-request/713)
    * Resolves: [Issue #314](https://bitbucket.org/osrf/gazebo/issue/314)
1. First part of Simbody integration
    * [Pull Request #716](https://bitbucket.org/osrf/gazebo/pull-request/716)

## Gazebo 1.9

### Gazebo 1.9.6 (2014-04-29)

1. Refactored inertia ratio reduction for ODE
    * [Pull request #1114](https://bitbucket.org/osrf/gazebo/pull-request/1114)
1. Improved collada loading performance
    * [Pull request #1075](https://bitbucket.org/osrf/gazebo/pull-request/1075)

### Gazebo 1.9.3 (2014-01-10)

1. Add thickness to plane to remove shadow flickering.
    * [Pull request #886](https://bitbucket.org/osrf/gazebo/pull-request/886)
1. Temporary GUI shadow toggle fix.
    * [Issue #925](https://bitbucket.org/osrf/gazebo/issue/925)
    * [Pull request #868](https://bitbucket.org/osrf/gazebo/pull-request/868)
1. Fix memory access bugs with libc++ on mavericks.
    * [Issue #965](https://bitbucket.org/osrf/gazebo/issue/965)
    * [Pull request #857](https://bitbucket.org/osrf/gazebo/pull-request/857)
    * [Pull request #881](https://bitbucket.org/osrf/gazebo/pull-request/881)
1. Replaced printf with cout in gztopic hz.
    * [Issue #969](https://bitbucket.org/osrf/gazebo/issue/969)
    * [Pull request #854](https://bitbucket.org/osrf/gazebo/pull-request/854)
1. Add Dark grey material and fix indentation.
    * [Pull request #851](https://bitbucket.org/osrf/gazebo/pull-request/851)
1. Fixed sonar sensor unit test.
    * [Pull request #848](https://bitbucket.org/osrf/gazebo/pull-request/848)
1. Convergence acceleration and stability tweak to make atlas_v3 stable.
    * [Pull request #845](https://bitbucket.org/osrf/gazebo/pull-request/845)
1. Update gtest to 1.7.0 to resolve problems with libc++.
    * [Issue #947](https://bitbucket.org/osrf/gazebo/issue/947)
    * [Pull request #827](https://bitbucket.org/osrf/gazebo/pull-request/827)
1. Fixed LD_LIBRARY_PATH for plugins.
    * [Issue #957](https://bitbucket.org/osrf/gazebo/issue/957)
    * [Pull request #844](https://bitbucket.org/osrf/gazebo/pull-request/844)
1. Fix transceiver sporadic errors.
    * Backport of [pull request #811](https://bitbucket.org/osrf/gazebo/pull-request/811)
    * [Pull request #836](https://bitbucket.org/osrf/gazebo/pull-request/836)
1. Modified the MsgTest to be deterministic with time checks.
    * [Pull request #843](https://bitbucket.org/osrf/gazebo/pull-request/843)
1. Fixed seg fault in LaserVisual.
    * [Issue #950](https://bitbucket.org/osrf/gazebo/issue/950)
    * [Pull request #832](https://bitbucket.org/osrf/gazebo/pull-request/832)
1. Implemented the option to disable tests that need a working screen to run properly.
    * Backport of [Pull request #764](https://bitbucket.org/osrf/gazebo/pull-request/764)
    * [Pull request #837](https://bitbucket.org/osrf/gazebo/pull-request/837)
1. Cleaned up gazebo shutdown.
    * [Pull request #829](https://bitbucket.org/osrf/gazebo/pull-request/829)
1. Fixed bug associated with loading joint child links.
    * [Issue #943](https://bitbucket.org/osrf/gazebo/issue/943)
    * [Pull request #820](https://bitbucket.org/osrf/gazebo/pull-request/820)

### Gazebo 1.9.2 (2013-11-08)
1. Fix enable/disable sky and clouds from SDF
    * [Pull request #809](https://bitbucket.org/osrf/gazebo/pull-request/809])
1. Fix occasional blank GUI screen on startup
    * [Pull request #815](https://bitbucket.org/osrf/gazebo/pull-request/815])
1. Fix GPU laser when interacting with heightmaps
    * [Pull request #796](https://bitbucket.org/osrf/gazebo/pull-request/796])
1. Added API/ABI checker command line tool
    * [Pull request #765](https://bitbucket.org/osrf/gazebo/pull-request/765])
1. Added gtest version information
    * [Pull request #801](https://bitbucket.org/osrf/gazebo/pull-request/801])
1. Fix GUI world saving
    * [Pull request #806](https://bitbucket.org/osrf/gazebo/pull-request/806])
1. Enable anti-aliasing for camera sensor
    * [Pull request #800](https://bitbucket.org/osrf/gazebo/pull-request/800])
1. Make sensor noise deterministic
    * [Pull request #788](https://bitbucket.org/osrf/gazebo/pull-request/788])
1. Fix build problem
    * [Issue #901](https://bitbucket.org/osrf/gazebo/issue/901)
    * [Pull request #778](https://bitbucket.org/osrf/gazebo/pull-request/778])
1. Fix a typo in Camera.cc
    * [Pull request #720](https://bitbucket.org/osrf/gazebo/pull-request/720])
    * [Issue #846](https://bitbucket.org/osrf/gazebo/issue/846)
1. Fix OSX menu bar
    * [Pull request #688](https://bitbucket.org/osrf/gazebo/pull-request/688])
1. Fix gazebo::init by calling sdf::setFindCallback() before loading the sdf in gzfactory.
    * [Pull request #678](https://bitbucket.org/osrf/gazebo/pull-request/678])
    * [Issue #817](https://bitbucket.org/osrf/gazebo/issue/817)

### Gazebo 1.9.1 (2013-08-20)
* Deprecate header files that require case-sensitive filesystem (e.g. Common.hh, Physics.hh) [https://bitbucket.org/osrf/gazebo/pull-request/638/fix-for-775-deprecate-headers-that-require]
* Initial support for building on Mac OS X [https://bitbucket.org/osrf/gazebo/pull-request/660/osx-support-for-gazebo-19] [https://bitbucket.org/osrf/gazebo/pull-request/657/cmake-fixes-for-osx]
* Fixes for various issues [https://bitbucket.org/osrf/gazebo/pull-request/635/fix-for-issue-792/diff] [https://bitbucket.org/osrf/gazebo/pull-request/628/allow-scoped-and-non-scoped-joint-names-to/diff] [https://bitbucket.org/osrf/gazebo/pull-request/636/fix-build-dependency-in-message-generation/diff] [https://bitbucket.org/osrf/gazebo/pull-request/639/make-the-unversioned-setupsh-a-copy-of-the/diff] [https://bitbucket.org/osrf/gazebo/pull-request/650/added-missing-lib-to-player-client-library/diff] [https://bitbucket.org/osrf/gazebo/pull-request/656/install-gzmode_create-without-sh-suffix/diff]

### Gazebo 1.9.0 (2013-07-23)
* Use external package [sdformat](https://bitbucket.org/osrf/sdformat) for sdf parsing, refactor the `Element::GetValue*` function calls, and deprecate Gazebo's internal sdf parser [https://bitbucket.org/osrf/gazebo/pull-request/627]
* Improved ROS support ([[Tutorials#ROS_Integration |documentation here]]) [https://bitbucket.org/osrf/gazebo/pull-request/559]
* Added Sonar, Force-Torque, and Tactile Pressure sensors [https://bitbucket.org/osrf/gazebo/pull-request/557], [https://bitbucket.org/osrf/gazebo/pull-request/567]
* Add compile-time defaults for environment variables so that sourcing setup.sh is unnecessary in most cases [https://bitbucket.org/osrf/gazebo/pull-request/620]
* Enable user camera to follow objects in client window [https://bitbucket.org/osrf/gazebo/pull-request/603]
* Install protobuf message files for use in custom messages [https://bitbucket.org/osrf/gazebo/pull-request/614]
* Change default compilation flags to improve debugging [https://bitbucket.org/osrf/gazebo/pull-request/617]
* Change to supported relative include paths [https://bitbucket.org/osrf/gazebo/pull-request/594]
* Fix display of laser scans when sensor is rotated [https://bitbucket.org/osrf/gazebo/pull-request/599]

## Gazebo 1.8

### Gazebo 1.8.7 (2013-07-16)
* Fix bug in URDF parsing of Vector3 elements [https://bitbucket.org/osrf/gazebo/pull-request/613]
* Fix compilation errors with newest libraries [https://bitbucket.org/osrf/gazebo/pull-request/615]

### Gazebo 1.8.6 (2013-06-07)
* Fix inertia lumping in the URDF parser[https://bitbucket.org/osrf/gazebo/pull-request/554]
* Fix for ODEJoint CFM damping sign error [https://bitbucket.org/osrf/gazebo/pull-request/586]
* Fix transport memory growth[https://bitbucket.org/osrf/gazebo/pull-request/584]
* Reduce log file data in order to reduce buffer growth that results in out of memory kernel errors[https://bitbucket.org/osrf/gazebo/pull-request/587]

### Gazebo 1.8.5 (2013-06-04)
* Fix Gazebo build for machines without a valid display.[https://bitbucket.org/osrf/gazebo/commits/37f00422eea03365b839a632c1850431ee6a1d67]

### Gazebo 1.8.4 (2013-06-03)
* Fix UDRF to SDF converter so that URDF gazebo extensions are applied to all collisions in a link.[https://bitbucket.org/osrf/gazebo/pull-request/579]
* Prevent transport layer from locking when a gzclient connects to a gzserver over a connection with high latency.[https://bitbucket.org/osrf/gazebo/pull-request/572]
* Improve performance and fix uninitialized conditional jumps.[https://bitbucket.org/osrf/gazebo/pull-request/571]

### Gazebo 1.8.3 (2013-06-03)
* Fix for gzlog hanging when gzserver is not present or not responsive[https://bitbucket.org/osrf/gazebo/pull-request/577]
* Fix occasional segfault when generating log files[https://bitbucket.org/osrf/gazebo/pull-request/575]
* Performance improvement to ODE[https://bitbucket.org/osrf/gazebo/pull-request/556]
* Fix node initialization[https://bitbucket.org/osrf/gazebo/pull-request/570]
* Fix GPU laser Hz rate reduction when sensor moved away from world origin[https://bitbucket.org/osrf/gazebo/pull-request/566]
* Fix incorrect lighting in camera sensors when GPU laser is subscribe to[https://bitbucket.org/osrf/gazebo/pull-request/563]

### Gazebo 1.8.2 (2013-05-28)
* ODE performance improvements[https://bitbucket.org/osrf/gazebo/pull-request/535][https://bitbucket.org/osrf/gazebo/pull-request/537]
* Fixed tests[https://bitbucket.org/osrf/gazebo/pull-request/538][https://bitbucket.org/osrf/gazebo/pull-request/541][https://bitbucket.org/osrf/gazebo/pull-request/542]
* Fixed sinking vehicle bug[https://bitbucket.org/osrf/drcsim/issue/300] in pull-request[https://bitbucket.org/osrf/gazebo/pull-request/538]
* Fix GPU sensor throttling[https://bitbucket.org/osrf/gazebo/pull-request/536]
* Reduce string comparisons for better performance[https://bitbucket.org/osrf/gazebo/pull-request/546]
* Contact manager performance improvements[https://bitbucket.org/osrf/gazebo/pull-request/543]
* Transport performance improvements[https://bitbucket.org/osrf/gazebo/pull-request/548]
* Reduce friction noise[https://bitbucket.org/osrf/gazebo/pull-request/545]

### Gazebo 1.8.1 (2013-05-22)
* Please note that 1.8.1 contains a bug[https://bitbucket.org/osrf/drcsim/issue/300] that causes interpenetration between objects in resting contact to grow slowly.  Please update to 1.8.2 for the patch.
* Added warm starting[https://bitbucket.org/osrf/gazebo/pull-request/529]
* Reduced console output[https://bitbucket.org/osrf/gazebo/pull-request/533]
* Improved off screen rendering performance[https://bitbucket.org/osrf/gazebo/pull-request/530]
* Performance improvements [https://bitbucket.org/osrf/gazebo/pull-request/535] [https://bitbucket.org/osrf/gazebo/pull-request/537]

### Gazebo 1.8.0 (2013-05-17)
* Fixed slider axis [https://bitbucket.org/osrf/gazebo/pull-request/527]
* Fixed heightmap shadows [https://bitbucket.org/osrf/gazebo/pull-request/525]
* Fixed model and canonical link pose [https://bitbucket.org/osrf/gazebo/pull-request/519]
* Fixed OSX message header[https://bitbucket.org/osrf/gazebo/pull-request/524]
* Added zlib compression for logging [https://bitbucket.org/osrf/gazebo/pull-request/515]
* Allow clouds to be disabled in cameras [https://bitbucket.org/osrf/gazebo/pull-request/507]
* Camera rendering performance [https://bitbucket.org/osrf/gazebo/pull-request/528]


## Gazebo 1.7

### Gazebo 1.7.3 (2013-05-08)
* Fixed log cleanup (again) [https://bitbucket.org/osrf/gazebo/pull-request/511/fix-log-cleanup-logic]

### Gazebo 1.7.2 (2013-05-07)
* Fixed log cleanup [https://bitbucket.org/osrf/gazebo/pull-request/506/fix-gzlog-stop-command-line]
* Minor documentation fix [https://bitbucket.org/osrf/gazebo/pull-request/488/minor-documentation-fix]

### Gazebo 1.7.1 (2013-04-19)
* Fixed tests
* IMU sensor receives time stamped data from links
* Fix saving image frames [https://bitbucket.org/osrf/gazebo/pull-request/466/fix-saving-frames/diff]
* Wireframe rendering in GUI [https://bitbucket.org/osrf/gazebo/pull-request/414/allow-rendering-of-models-in-wireframe]
* Improved logging performance [https://bitbucket.org/osrf/gazebo/pull-request/457/improvements-to-gzlog-filter-and-logging]
* Viscous mud model [https://bitbucket.org/osrf/gazebo/pull-request/448/mud-plugin/diff]

## Gazebo 1.6

### Gazebo 1.6.3 (2013-04-15)
* Fixed a [critical SDF bug](https://bitbucket.org/osrf/gazebo/pull-request/451)
* Fixed a [laser offset bug](https://bitbucket.org/osrf/gazebo/pull-request/449)

### Gazebo 1.6.2 (2013-04-14)
* Fix for fdir1 physics property [https://bitbucket.org/osrf/gazebo/pull-request/429/fixes-to-treat-fdir1-better-1-rotate-into/diff]
* Fix for force torque sensor [https://bitbucket.org/osrf/gazebo/pull-request/447]
* SDF documentation fix [https://bitbucket.org/osrf/gazebo/issue/494/joint-axis-reference-frame-doesnt-match]

### Gazebo 1.6.1 (2013-04-05)
* Switch default build type to Release.

### Gazebo 1.6.0 (2013-04-05)
* Improvements to inertia in rubble pile
* Various Bullet integration advances.
* Noise models for ray, camera, and imu sensors.
* SDF 1.4, which accommodates more physics engine parameters and also some sensor noise models.
* Initial support for making movies from within Gazebo.
* Many performance improvements.
* Many bug fixes.
* Progress toward to building on OS X.

## Gazebo 1.5

### Gazebo 1.5.0 (2013-03-11)
* Partial integration of Bullet
  * Includes: cubes, spheres, cylinders, planes, meshes, revolute joints, ray sensors
* GUI Interface for log writing.
* Threaded sensors.
* Multi-camera sensor.

* Fixed the following issues:
 * [https://bitbucket.org/osrf/gazebo/issue/236 Issue #236]
 * [https://bitbucket.org/osrf/gazebo/issue/507 Issue #507]
 * [https://bitbucket.org/osrf/gazebo/issue/530 Issue #530]
 * [https://bitbucket.org/osrf/gazebo/issue/279 Issue #279]
 * [https://bitbucket.org/osrf/gazebo/issue/529 Issue #529]
 * [https://bitbucket.org/osrf/gazebo/issue/239 Issue #239]
 * [https://bitbucket.org/osrf/gazebo/issue/5 Issue #5]

## Gazebo 1.4

### Gazebo 1.4.0 (2013-02-01)
* New Features:
 * GUI elements to display messages from the server.
 * Multi-floor building editor and creator.
 * Improved sensor visualizations.
 * Improved mouse interactions

* Fixed the following issues:
 * [https://bitbucket.org/osrf/gazebo/issue/16 Issue #16]
 * [https://bitbucket.org/osrf/gazebo/issue/142 Issue #142]
 * [https://bitbucket.org/osrf/gazebo/issue/229 Issue #229]
 * [https://bitbucket.org/osrf/gazebo/issue/277 Issue #277]
 * [https://bitbucket.org/osrf/gazebo/issue/291 Issue #291]
 * [https://bitbucket.org/osrf/gazebo/issue/310 Issue #310]
 * [https://bitbucket.org/osrf/gazebo/issue/320 Issue #320]
 * [https://bitbucket.org/osrf/gazebo/issue/329 Issue #329]
 * [https://bitbucket.org/osrf/gazebo/issue/333 Issue #333]
 * [https://bitbucket.org/osrf/gazebo/issue/334 Issue #334]
 * [https://bitbucket.org/osrf/gazebo/issue/335 Issue #335]
 * [https://bitbucket.org/osrf/gazebo/issue/341 Issue #341]
 * [https://bitbucket.org/osrf/gazebo/issue/350 Issue #350]
 * [https://bitbucket.org/osrf/gazebo/issue/384 Issue #384]
 * [https://bitbucket.org/osrf/gazebo/issue/431 Issue #431]
 * [https://bitbucket.org/osrf/gazebo/issue/433 Issue #433]
 * [https://bitbucket.org/osrf/gazebo/issue/453 Issue #453]
 * [https://bitbucket.org/osrf/gazebo/issue/456 Issue #456]
 * [https://bitbucket.org/osrf/gazebo/issue/457 Issue #457]
 * [https://bitbucket.org/osrf/gazebo/issue/459 Issue #459]

## Gazebo 1.3

### Gazebo 1.3.1 (2012-12-14)
* Fixed the following issues:
 * [https://bitbucket.org/osrf/gazebo/issue/297 Issue #297]
* Other bugs fixed:
 * [https://bitbucket.org/osrf/gazebo/pull-request/164/ Fix light bounding box to disable properly when deselected]
 * [https://bitbucket.org/osrf/gazebo/pull-request/169/ Determine correct local IP address, to make remote clients work properly]
 * Various test fixes

### Gazebo 1.3.0 (2012-12-03)
* Fixed the following issues:
 * [https://bitbucket.org/osrf/gazebo/issue/233 Issue #233]
 * [https://bitbucket.org/osrf/gazebo/issue/238 Issue #238]
 * [https://bitbucket.org/osrf/gazebo/issue/2 Issue #2]
 * [https://bitbucket.org/osrf/gazebo/issue/95 Issue #95]
 * [https://bitbucket.org/osrf/gazebo/issue/97 Issue #97]
 * [https://bitbucket.org/osrf/gazebo/issue/90 Issue #90]
 * [https://bitbucket.org/osrf/gazebo/issue/253 Issue #253]
 * [https://bitbucket.org/osrf/gazebo/issue/163 Issue #163]
 * [https://bitbucket.org/osrf/gazebo/issue/91 Issue #91]
 * [https://bitbucket.org/osrf/gazebo/issue/245 Issue #245]
 * [https://bitbucket.org/osrf/gazebo/issue/242 Issue #242]
 * [https://bitbucket.org/osrf/gazebo/issue/156 Issue #156]
 * [https://bitbucket.org/osrf/gazebo/issue/78 Issue #78]
 * [https://bitbucket.org/osrf/gazebo/issue/36 Issue #36]
 * [https://bitbucket.org/osrf/gazebo/issue/104 Issue #104]
 * [https://bitbucket.org/osrf/gazebo/issue/249 Issue #249]
 * [https://bitbucket.org/osrf/gazebo/issue/244 Issue #244]
 * [https://bitbucket.org/osrf/gazebo/issue/36 Issue #36]

* New features:
 * Default camera view changed to look down at the origin from a height of 2 meters at location (5, -5, 2).
 * Record state data using the '-r' command line option, playback recorded state data using the '-p' command line option
 * Adjust placement of lights using the mouse.
 * Reduced the startup time.
 * Added visual reference for GUI mouse movements.
 * SDF version 1.3 released (changes from 1.2 listed below):
     - added `name` to `<camera name="cam_name"/>`
     - added `pose` to `<camera><pose>...</pose></camera>`
     - removed `filename` from `<mesh><filename>...</filename><mesh>`, use uri only.
     - recovered `provide_feedback` under `<joint>`, allowing calling `physics::Joint::GetForceTorque` in plugins.
     - added `imu` under `<sensor>`.

## Gazebo 1.2

### Gazebo 1.2.6 (2012-11-08)
* Fixed a transport issue with the GUI. Fixed saving the world via the GUI. Added more documentation. ([https://bitbucket.org/osrf/gazebo/pull-request/43/fixed-a-transport-issue-with-the-gui-fixed/diff pull request #43])
* Clean up mutex usage. ([https://bitbucket.org/osrf/gazebo/pull-request/54/fix-mutex-in-modellistwidget-using-boost/diff pull request #54])
* Fix OGRE path determination ([https://bitbucket.org/osrf/gazebo/pull-request/58/fix-ogre-paths-so-this-also-works-with/diff pull request #58], [https://bitbucket.org/osrf/gazebo/pull-request/68/fix-ogre-plugindir-determination/diff pull request #68])
* Fixed a couple of crashes and model selection/dragging problems ([https://bitbucket.org/osrf/gazebo/pull-request/59/fixed-a-couple-of-crashes-and-model/diff pull request #59])

### Gazebo 1.2.5 (2012-10-22)
* Step increment update while paused fixed ([https://bitbucket.org/osrf/gazebo/pull-request/45/fix-proper-world-stepinc-count-we-were/diff pull request #45])
* Actually call plugin destructors on shutdown ([https://bitbucket.org/osrf/gazebo/pull-request/51/fixed-a-bug-which-prevent-a-plugin/diff pull request #51])
* Don't crash on bad SDF input ([https://bitbucket.org/osrf/gazebo/pull-request/52/fixed-loading-of-bad-sdf-files/diff pull request #52])
* Fix cleanup of ray sensors on model deletion ([https://bitbucket.org/osrf/gazebo/pull-request/53/deleting-a-model-with-a-ray-sensor-did/diff pull request #53])
* Fix loading / deletion of improperly specified models ([https://bitbucket.org/osrf/gazebo/pull-request/56/catch-when-loading-bad-models-joint/diff pull request #56])

### Gazebo 1.2.4 (10-19-2012:08:00:52)
*  Style fixes ([https://bitbucket.org/osrf/gazebo/pull-request/30/style-fixes/diff pull request #30]).
*  Fix joint position control ([https://bitbucket.org/osrf/gazebo/pull-request/49/fixed-position-joint-control/diff pull request #49])

### Gazebo 1.2.3 (10-16-2012:18:39:54)
*  Disabled selection highlighting due to bug ([https://bitbucket.org/osrf/gazebo/pull-request/44/disabled-selection-highlighting-fixed/diff pull request #44]).
*  Fixed saving a world via the GUI.

### Gazebo 1.2.2 (10-16-2012:15:12:22)
*  Skip search for system install of libccd, use version inside gazebo ([https://bitbucket.org/osrf/gazebo/pull-request/39/skip-search-for-system-install-of-libccd/diff pull request #39]).
*  Fixed sensor initialization race condition ([https://bitbucket.org/osrf/gazebo/pull-request/42/fix-sensor-initializaiton-race-condition pull request #42]).

### Gazebo 1.2.1 (10-15-2012:21:32:55)
*  Properly removed projectors attached to deleted models ([https://bitbucket.org/osrf/gazebo/pull-request/37/remove-projectors-that-are-attached-to/diff pull request #37]).
*  Fix model plugin loading bug ([https://bitbucket.org/osrf/gazebo/pull-request/31/moving-bool-first-in-model-and-world pull request #31]).
*  Fix light insertion and visualization of models prior to insertion ([https://bitbucket.org/osrf/gazebo/pull-request/35/fixed-light-insertion-and-visualization-of/diff pull request #35]).
*  Fixed GUI manipulation of static objects ([https://bitbucket.org/osrf/gazebo/issue/63/moving-static-objects-does-not-move-the issue #63] [https://bitbucket.org/osrf/gazebo/pull-request/38/issue-63-bug-patch-moving-static-objects/diff pull request #38]).
*  Fixed GUI selection bug ([https://bitbucket.org/osrf/gazebo/pull-request/40/fixed-selection-of-multiple-objects-at/diff pull request #40])

### Gazebo 1.2.0 (10-04-2012:20:01:20)
*  Updated GUI: new style, improved mouse controls, and removal of non-functional items.
*  Model database: An online repository of models.
*  Numerous bug fixes
*  APT repository hosted at [http://osrfoundation.org OSRF]
*  Improved process control prevents zombie processes<|MERGE_RESOLUTION|>--- conflicted
+++ resolved
@@ -1,14 +1,12 @@
-1. Model editor updates
+1. Added various Get functions to Visual. Also added a ConvertGeometryType function to msgs.
+    * [Pull request #1402](https://bitbucket.org/osrf/gazebo/pull-request/1402)
+
+ 1. Model editor updates
     1. Joint preview using JointVisuals.
         * [Pull request #1369](https://bitbucket.org/osrf/gazebo/pull-request/1369)
 
-<<<<<<< HEAD
-    1. Saving, exiting, generalizing SaveDialog.
+   1. Saving, exiting, generalizing SaveDialog.
         * [Pull request #1401](https://bitbucket.org/osrf/gazebo/pull-request/1401)
-=======
-1. Added various Get functions to Visual. Also added a ConvertGeometryType function to msgs.
-    * [Pull request #1402](https://bitbucket.org/osrf/gazebo/pull-request/1402)
->>>>>>> 9abb53f8
 
 ## Gazebo 5.0
 
