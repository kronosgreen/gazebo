## Gazebo 5.0

### Gazebo 5.0.0

1. Added ability to read the directory where the log files are stored.
    * [Pull request #1277](https://bitbucket.org/osrf/gazebo/pull-request/1277)

1. Implemented a simulation cloner
    * [Pull request #1180](https://bitbucket.org/osrf/gazebo/pull-request/1180/clone-a-simulation)

1. Added GUI overlay plugins. Users can now write a Gazebo + QT plugin that displays widgets over the render window.
  * [Pull request #1181](https://bitbucket.org/osrf/gazebo/pull-request/1181)

1. Change behavior of Joint::SetVelocity, add Joint::SetVelocityLimit(unsigned int, double)
  * [Pull request #1218](https://bitbucket.org/osrf/gazebo/pull-request/1218)

<<<<<<< HEAD
1. Implemented camera lens distortion.
  * [Pull request #1213](https://bitbucket.org/osrf/gazebo/pull-request/1213)
=======
1. Kill rogue gzservers left over from failed INTEGRATION_world_clone tests
   and improve robustness of `UNIT_gz_TEST`
  * [Pull request #1232](https://bitbucket.org/osrf/gazebo/pull-request/1232)
  * [Issue #1299](https://bitbucket.org/osrf/gazebo/issue/1299)

1. Added RenderWidget::ShowToolbar to toggle visibility of top toolbar.
  * [Pull request #1248](https://bitbucket.org/osrf/gazebo/pull-request/1248)
>>>>>>> 096cdf90

## Gazebo 4.0

### Gazebo 4.x.x (yyyy-mm-dd)

1. Add ArrangePlugin for arranging groups of models.
   Also add Model::ResetPhysicsStates to call Link::ResetPhysicsStates
   recursively on all links in model.
    * [Pull request #1208](https://bitbucket.org/osrf/gazebo/pull-request/1208)
1. The `gz model` command line tool will output model info using either `-i` for complete info, or `-p` for just the model pose.
    * [Pull request #1212](https://bitbucket.org/osrf/gazebo/pull-request/1212)
    * [DRCSim Issue #389](https://bitbucket.org/osrf/drcsim/issue/389)
1. Added SignalStats class for computing incremental signal statistics.
    * [Pull request #1198](https://bitbucket.org/osrf/gazebo/pull-request/1198)

### Gazebo 4.0.2 (2014-09-23)

1. Fix and improve mechanism to generate pkgconfig libs
    * [Pull request #1027](https://bitbucket.org/osrf/gazebo/pull-request/1027)
    * [Issue #1284](https://bitbucket.org/osrf/gazebo/issue/1284)
1. Added arat.world
    * [Pull request #1205](https://bitbucket.org/osrf/gazebo/pull-request/1205)
1. Update gzprop to output zip files.
    * [Pull request #1197](https://bitbucket.org/osrf/gazebo/pull-request/1197)
1. Make Collision::GetShape a const function
    * [Pull requset #1189](https://bitbucket.org/osrf/gazebo/pull-request/1189)
1. Install missing physics headers
    * [Pull requset #1183](https://bitbucket.org/osrf/gazebo/pull-request/1183)
1. Remove SimbodyLink::AddTorque console message
    * [Pull requset #1185](https://bitbucket.org/osrf/gazebo/pull-request/1185)
1. Fix log xml
    * [Pull requset #1188](https://bitbucket.org/osrf/gazebo/pull-request/1188)

### Gazebo 4.0.0 (2014-08-08)

1. Added lcov support to cmake
    * [Pull request #1047](https://bitbucket.org/osrf/gazebo/pull-request/1047)
1. Fixed memory leak in image conversion
    * [Pull request #1057](https://bitbucket.org/osrf/gazebo/pull-request/1057)
1. Removed deprecated function
    * [Pull request #1067](https://bitbucket.org/osrf/gazebo/pull-request/1067)
1. Improved collada loading performance
    * [Pull request #1066](https://bitbucket.org/osrf/gazebo/pull-request/1066)
    * [Pull request #1082](https://bitbucket.org/osrf/gazebo/pull-request/1082)
    * [Issue #1134](https://bitbucket.org/osrf/gazebo/issue/1134)
1. Implemented a collada exporter
    * [Pull request #1064](https://bitbucket.org/osrf/gazebo/pull-request/1064)
1. Force torque sensor now makes use of sensor's pose.
    * [Pull request #1076](https://bitbucket.org/osrf/gazebo/pull-request/1076)
    * [Issue #940](https://bitbucket.org/osrf/gazebo/issue/940)
1. Fix Model::GetLinks segfault
    * [Pull request #1093](https://bitbucket.org/osrf/gazebo/pull-request/1093)
1. Fix deleting and saving lights in gzserver
    * [Pull request #1094](https://bitbucket.org/osrf/gazebo/pull-request/1094)
    * [Issue #1182](https://bitbucket.org/osrf/gazebo/issue/1182)
    * [Issue #346](https://bitbucket.org/osrf/gazebo/issue/346)
1. Fix Collision::GetWorldPose. The pose of a collision would not update properly.
    * [Pull request #1049](https://bitbucket.org/osrf/gazebo/pull-request/1049)
    * [Issue #1124](https://bitbucket.org/osrf/gazebo/issue/1124)
1. Fixed the animate_box and animate_joints examples
    * [Pull request #1086](https://bitbucket.org/osrf/gazebo/pull-request/1086)
1. Integrated Oculus Rift functionality
    * [Pull request #1074](https://bitbucket.org/osrf/gazebo/pull-request/1074)
    * [Pull request #1136](https://bitbucket.org/osrf/gazebo/pull-request/1136)
    * [Pull request #1139](https://bitbucket.org/osrf/gazebo/pull-request/1139)
1. Updated Base::GetScopedName
    * [Pull request #1104](https://bitbucket.org/osrf/gazebo/pull-request/1104)
1. Fix collada loader from adding duplicate materials into a Mesh
    * [Pull request #1105](https://bitbucket.org/osrf/gazebo/pull-request/1105)
    * [Issue #1180](https://bitbucket.org/osrf/gazebo/issue/1180)
1. Integrated Razer Hydra functionality
    * [Pull request #1083](https://bitbucket.org/osrf/gazebo/pull-request/1083)
    * [Pull request #1109](https://bitbucket.org/osrf/gazebo/pull-request/1109)
1. Added ability to copy and paste models in the GUI
    * [Pull request #1103](https://bitbucket.org/osrf/gazebo/pull-request/1103)
1. Removed unnecessary inclusion of gazebo.hh and common.hh in plugins
    * [Pull request #1111](https://bitbucket.org/osrf/gazebo/pull-request/1111)
1. Added ability to specify custom road textures
    * [Pull request #1027](https://bitbucket.org/osrf/gazebo/pull-request/1027)
1. Added support for DART 4.1
    * [Pull request #1113](https://bitbucket.org/osrf/gazebo/pull-request/1113)
    * [Pull request #1132](https://bitbucket.org/osrf/gazebo/pull-request/1132)
    * [Pull request #1134](https://bitbucket.org/osrf/gazebo/pull-request/1134)
    * [Pull request #1154](https://bitbucket.org/osrf/gazebo/pull-request/1154)
1. Allow position of joints to be directly set.
    * [Pull request #1097](https://bitbucket.org/osrf/gazebo/pull-request/1097)
    * [Issue #1138](https://bitbucket.org/osrf/gazebo/issue/1138)
1. Added extruded polyline geometry
    * [Pull request #1026](https://bitbucket.org/osrf/gazebo/pull-request/1026)
1. Fixed actor animation
    * [Pull request #1133](https://bitbucket.org/osrf/gazebo/pull-request/1133)
    * [Pull request #1141](https://bitbucket.org/osrf/gazebo/pull-request/1141)
1. Generate a versioned cmake config file
    * [Pull request #1153](https://bitbucket.org/osrf/gazebo/pull-request/1153)
    * [Issue #1226](https://bitbucket.org/osrf/gazebo/issue/1226)
1. Added KMeans class
    * [Pull request #1147](https://bitbucket.org/osrf/gazebo/pull-request/1147)
1. Added --summary-range feature to bitbucket pullrequest tool
    * [Pull request #1156](https://bitbucket.org/osrf/gazebo/pull-request/1156)
1. Updated web links
    * [Pull request #1159](https://bitbucket.org/osrf/gazebo/pull-request/1159)
1. Update tests
    * [Pull request #1155](https://bitbucket.org/osrf/gazebo/pull-request/1155)
    * [Pull request #1143](https://bitbucket.org/osrf/gazebo/pull-request/1143)
    * [Pull request #1138](https://bitbucket.org/osrf/gazebo/pull-request/1138)
    * [Pull request #1140](https://bitbucket.org/osrf/gazebo/pull-request/1140)
    * [Pull request #1127](https://bitbucket.org/osrf/gazebo/pull-request/1127)
    * [Pull request #1115](https://bitbucket.org/osrf/gazebo/pull-request/1115)
    * [Pull request #1102](https://bitbucket.org/osrf/gazebo/pull-request/1102)
    * [Pull request #1087](https://bitbucket.org/osrf/gazebo/pull-request/1087)
    * [Pull request #1084](https://bitbucket.org/osrf/gazebo/pull-request/1084)

## Gazebo 3.0

### Gazebo 3.1.0 (2014-08-08)

1. Implemented Simbody::Link::Set*Vel
    * [Pull request #1160](https://bitbucket.org/osrf/gazebo/pull-request/1160)
    * [Issue #1012](https://bitbucket.org/osrf/gazebo/issue/1012)
1. Added World::RemoveModel function
    * [Pull request #1106](https://bitbucket.org/osrf/gazebo/pull-request/1106)
    * [Issue #1177](https://bitbucket.org/osrf/gazebo/issue/1177)
1. Fix exit from camera follow mode using the escape key
    * [Pull request #1137](https://bitbucket.org/osrf/gazebo/pull-request/1137)
    * [Issue #1220](https://bitbucket.org/osrf/gazebo/issue/1220)
1. Added support for SDF joint spring stiffness and reference positions
    * [Pull request #1117](https://bitbucket.org/osrf/gazebo/pull-request/1117)
1. Removed the gzmodel_create script
    * [Pull request #1130](https://bitbucket.org/osrf/gazebo/pull-request/1130)
1. Added Vector2 dot product
    * [Pull request #1101](https://bitbucket.org/osrf/gazebo/pull-request/1101)
1. Added SetPositionPID and SetVelocityPID to JointController
    * [Pull request #1091](https://bitbucket.org/osrf/gazebo/pull-request/1091)
1. Fix gzclient startup crash with ogre 1.9
    * [Pull request #1098](https://bitbucket.org/osrf/gazebo/pull-request/1098)
    * [Issue #996](https://bitbucket.org/osrf/gazebo/issue/996)
1. Update the bitbucket_pullrequests tool
    * [Pull request #1108](https://bitbucket.org/osrf/gazebo/pull-request/1108)
1. Light properties now remain in place after move by the user via the GUI.
    * [Pull request #1110](https://bitbucket.org/osrf/gazebo/pull-request/1110)
    * [Issue #1211](https://bitbucket.org/osrf/gazebo/issue/1211)
1. Allow position of joints to be directly set.
    * [Pull request #1096](https://bitbucket.org/osrf/gazebo/pull-request/1096)
    * [Issue #1138](https://bitbucket.org/osrf/gazebo/issue/1138)

### Gazebo 3.0.0 (2014-04-11)

1. Fix bug when deleting the sun light
    * [Pull request #1088](https://bitbucket.org/osrf/gazebo/pull-request/1088)
    * [Issue #1133](https://bitbucket.org/osrf/gazebo/issue/1133)
1. Fix ODE screw joint
    * [Pull request #1078](https://bitbucket.org/osrf/gazebo/pull-request/1078)
    * [Issue #1167](https://bitbucket.org/osrf/gazebo/issue/1167)
1. Update joint integration tests
    * [Pull request #1081](https://bitbucket.org/osrf/gazebo/pull-request/1081)
1. Fixed false positives in cppcheck.
    * [Pull request #1061](https://bitbucket.org/osrf/gazebo/pull-request/1061)
1. Made joint axis reference frame relative to child, and updated simbody and dart accordingly.
    * [Pull request #1069](https://bitbucket.org/osrf/gazebo/pull-request/1069)
    * [Issue #494](https://bitbucket.org/osrf/gazebo/issue/494)
    * [Issue #1143](https://bitbucket.org/osrf/gazebo/issue/1143)
1. Added ability to pass vector of strings to SetupClient and SetupServer
    * [Pull request #1068](https://bitbucket.org/osrf/gazebo/pull-request/1068)
    * [Issue #1132](https://bitbucket.org/osrf/gazebo/issue/1132)
1. Fix error correction in screw constraints for ODE
    * [Pull request #1159](https://bitbucket.org/osrf/gazebo/pull-request/1159)
    * [Issue #1159](https://bitbucket.org/osrf/gazebo/issue/1159)
1. Improved pkgconfig with SDF
    * [Pull request #1062](https://bitbucket.org/osrf/gazebo/pull-request/1062)
1. Added a plugin to simulate aero dynamics
    * [Pull request #905](https://bitbucket.org/osrf/gazebo/pull-request/905)
1. Updated bullet support
    * [Issue #1069](https://bitbucket.org/osrf/gazebo/issue/1069)
    * [Pull request #1011](https://bitbucket.org/osrf/gazebo/pull-request/1011)
    * [Pull request #996](https://bitbucket.org/osrf/gazebo/pull-request/966)
    * [Pull request #1024](https://bitbucket.org/osrf/gazebo/pull-request/1024)
1. Updated simbody support
    * [Pull request #995](https://bitbucket.org/osrf/gazebo/pull-request/995)
1. Updated worlds to SDF 1.5
    * [Pull request #1021](https://bitbucket.org/osrf/gazebo/pull-request/1021)
1. Improvements to ODE
    * [Pull request #1001](https://bitbucket.org/osrf/gazebo/pull-request/1001)
    * [Pull request #1014](https://bitbucket.org/osrf/gazebo/pull-request/1014)
    * [Pull request #1015](https://bitbucket.org/osrf/gazebo/pull-request/1015)
    * [Pull request #1016](https://bitbucket.org/osrf/gazebo/pull-request/1016)
1. New command line tool
    * [Pull request #972](https://bitbucket.org/osrf/gazebo/pull-request/972)
1. Graphical user interface improvements
    * [Pull request #971](https://bitbucket.org/osrf/gazebo/pull-request/971)
    * [Pull request #1013](https://bitbucket.org/osrf/gazebo/pull-request/1013)
    * [Pull request #989](https://bitbucket.org/osrf/gazebo/pull-request/989)
1. Created a friction pyramid class
    * [Pull request #935](https://bitbucket.org/osrf/gazebo/pull-request/935)
1. Added GetWorldEnergy functions to Model, Joint, and Link
    * [Pull request #1017](https://bitbucket.org/osrf/gazebo/pull-request/1017)
1. Preparing Gazebo for admission into Ubuntu
    * [Pull request #969](https://bitbucket.org/osrf/gazebo/pull-request/969)
    * [Pull request #998](https://bitbucket.org/osrf/gazebo/pull-request/998)
    * [Pull request #1002](https://bitbucket.org/osrf/gazebo/pull-request/1002)
1. Add method for querying if useImplicitStiffnessDamping flag is set for a given joint
    * [Issue #629](https://bitbucket.org/osrf/gazebo/issue/629)
    * [Pull request #1006](https://bitbucket.org/osrf/gazebo/pull-request/1006)
1. Fix joint axis frames
    * [Issue #494](https://bitbucket.org/osrf/gazebo/issue/494)
    * [Pull request #963](https://bitbucket.org/osrf/gazebo/pull-request/963)
1. Compute joint anchor pose relative to parent
    * [Issue #1029](https://bitbucket.org/osrf/gazebo/issue/1029)
    * [Pull request #982](https://bitbucket.org/osrf/gazebo/pull-request/982)
1. Cleanup the installed worlds
    * [Issue #1036](https://bitbucket.org/osrf/gazebo/issue/1036)
    * [Pull request #984](https://bitbucket.org/osrf/gazebo/pull-request/984)
1. Update to the GPS sensor
    * [Issue #1059](https://bitbucket.org/osrf/gazebo/issue/1059)
    * [Pull request #984](https://bitbucket.org/osrf/gazebo/pull-request/984)
1. Removed libtool from plugin loading
    * [Pull request #981](https://bitbucket.org/osrf/gazebo/pull-request/981)
1. Added functions to get inertial information for a link in the world frame.
    * [Pull request #1005](https://bitbucket.org/osrf/gazebo/pull-request/1005)

## Gazebo 2.0

### Gazebo 2.2.3 (2014-04-29)

1. Removed redundant call to World::Init
    * [Pull request #1107](https://bitbucket.org/osrf/gazebo/pull-request/1107)
    * [Issue #1208](https://bitbucket.org/osrf/gazebo/issue/1208)
1. Return proper error codes when gazebo exits
    * [Pull request #1085](https://bitbucket.org/osrf/gazebo/pull-request/1085)
    * [Issue #1178](https://bitbucket.org/osrf/gazebo/issue/1178)
1. Fixed Camera::GetWorldRotation().
    * [Pull request #1071](https://bitbucket.org/osrf/gazebo/pull-request/1071)
    * [Issue #1087](https://bitbucket.org/osrf/gazebo/issue/1087)
1. Fixed memory leak in image conversion
    * [Pull request #1073](https://bitbucket.org/osrf/gazebo/pull-request/1073)

### Gazebo 2.2.0 (2014-01-10)

1. Fix compilation when using OGRE-1.9 (full support is being worked on)
    * [Issue #994](https://bitbucket.org/osrf/gazebo/issue/994)
    * [Issue #995](https://bitbucket.org/osrf/gazebo/issue/995)
    * [Issue #996](https://bitbucket.org/osrf/gazebo/issue/996)
    * [Pull request #883](https://bitbucket.org/osrf/gazebo/pull-request/883)
1. Added unit test for issue 624.
    * [Issue #624](https://bitbucket.org/osrf/gazebo/issue/624).
    * [Pull request #889](https://bitbucket.org/osrf/gazebo/pull-request/889)
1. Use 3x3 PCF shadows for smoother shadows.
    * [Pull request #887](https://bitbucket.org/osrf/gazebo/pull-request/887)
1. Update manpage copyright to 2014.
    * [Pull request #893](https://bitbucket.org/osrf/gazebo/pull-request/893)
1. Added friction integration test .
    * [Pull request #885](https://bitbucket.org/osrf/gazebo/pull-request/885)
1. Fix joint anchor when link pose is not specified.
    * [Issue #978](https://bitbucket.org/osrf/gazebo/issue/978)
    * [Pull request #862](https://bitbucket.org/osrf/gazebo/pull-request/862)
1. Added (ESC) tooltip for GUI Selection Mode icon.
    * [Issue #993](https://bitbucket.org/osrf/gazebo/issue/993)
    * [Pull request #888](https://bitbucket.org/osrf/gazebo/pull-request/888)
1. Removed old comment about resolved issue.
    * [Issue #837](https://bitbucket.org/osrf/gazebo/issue/837)
    * [Pull request #880](https://bitbucket.org/osrf/gazebo/pull-request/880)
1. Made SimbodyLink::Get* function thread-safe
    * [Issue #918](https://bitbucket.org/osrf/gazebo/issue/918)
    * [Pull request #872](https://bitbucket.org/osrf/gazebo/pull-request/872)
1. Suppressed spurious gzlog messages in ODE::Body
    * [Issue #983](https://bitbucket.org/osrf/gazebo/issue/983)
    * [Pull request #875](https://bitbucket.org/osrf/gazebo/pull-request/875)
1. Fixed Force Torque Sensor Test by properly initializing some values.
    * [Issue #982](https://bitbucket.org/osrf/gazebo/issue/982)
    * [Pull request #869](https://bitbucket.org/osrf/gazebo/pull-request/869)
1. Added breakable joint plugin to support breakable walls.
    * [Pull request #865](https://bitbucket.org/osrf/gazebo/pull-request/865)
1. Used different tuple syntax to fix compilation on OSX mavericks.
    * [Issue #947](https://bitbucket.org/osrf/gazebo/issue/947)
    * [Pull request #858](https://bitbucket.org/osrf/gazebo/pull-request/858)
1. Fixed sonar test and deprecation warning.
    * [Pull request #856](https://bitbucket.org/osrf/gazebo/pull-request/856)
1. Speed up test compilation.
    * Part of [Issue #955](https://bitbucket.org/osrf/gazebo/issue/955)
    * [Pull request #846](https://bitbucket.org/osrf/gazebo/pull-request/846)
1. Added Joint::SetEffortLimit API
    * [Issue #923](https://bitbucket.org/osrf/gazebo/issue/923)
    * [Pull request #808](https://bitbucket.org/osrf/gazebo/pull-request/808)
1. Made bullet output less verbose.
    * [Pull request #839](https://bitbucket.org/osrf/gazebo/pull-request/839)
1. Convergence acceleration and stability tweak to make atlas_v3 stable
    * [Issue #895](https://bitbucket.org/osrf/gazebo/issue/895)
    * [Pull request #772](https://bitbucket.org/osrf/gazebo/pull-request/772)
1. Added colors, textures and world files for the SPL RoboCup environment
    * [Pull request #838](https://bitbucket.org/osrf/gazebo/pull-request/838)
1. Fixed bitbucket_pullrequests tool to work with latest BitBucket API.
    * [Issue #933](https://bitbucket.org/osrf/gazebo/issue/933)
    * [Pull request #841](https://bitbucket.org/osrf/gazebo/pull-request/841)
1. Fixed cppcheck warnings.
    * [Pull request #842](https://bitbucket.org/osrf/gazebo/pull-request/842)

### Gazebo 2.1.0 (2013-11-08)
1. Fix mainwindow unit test
    * [Pull request #752](https://bitbucket.org/osrf/gazebo/pull-request/752)
1. Visualize moment of inertia
    * Pull request [#745](https://bitbucket.org/osrf/gazebo/pull-request/745), [#769](https://bitbucket.org/osrf/gazebo/pull-request/769), [#787](https://bitbucket.org/osrf/gazebo/pull-request/787)
    * [Issue #203](https://bitbucket.org/osrf/gazebo/issue/203)
1. Update tool to count lines of code
    * [Pull request #758](https://bitbucket.org/osrf/gazebo/pull-request/758)
1. Implement World::Clear
    * Pull request [#785](https://bitbucket.org/osrf/gazebo/pull-request/785), [#804](https://bitbucket.org/osrf/gazebo/pull-request/804)
1. Improve Bullet support
    * [Pull request #805](https://bitbucket.org/osrf/gazebo/pull-request/805)
1. Fix doxygen spacing
    * [Pull request #740](https://bitbucket.org/osrf/gazebo/pull-request/740)
1. Add tool to generate model images for thepropshop.org
    * [Pull request #734](https://bitbucket.org/osrf/gazebo/pull-request/734)
1. Added paging support for terrains
    * [Pull request #707](https://bitbucket.org/osrf/gazebo/pull-request/707)
1. Added plugin path to LID_LIBRARY_PATH in setup.sh
    * [Pull request #750](https://bitbucket.org/osrf/gazebo/pull-request/750)
1. Fix for OSX
    * [Pull request #766](https://bitbucket.org/osrf/gazebo/pull-request/766)
    * [Pull request #786](https://bitbucket.org/osrf/gazebo/pull-request/786)
    * [Issue #906](https://bitbucket.org/osrf/gazebo/issue/906)
1. Update copyright information
    * [Pull request #771](https://bitbucket.org/osrf/gazebo/pull-request/771)
1. Enable screen dependent tests
    * [Pull request #764](https://bitbucket.org/osrf/gazebo/pull-request/764)
    * [Issue #811](https://bitbucket.org/osrf/gazebo/issue/811)
1. Fix gazebo command line help message
    * [Pull request #775](https://bitbucket.org/osrf/gazebo/pull-request/775)
    * [Issue #898](https://bitbucket.org/osrf/gazebo/issue/898)
1. Fix man page test
    * [Pull request #774](https://bitbucket.org/osrf/gazebo/pull-request/774)
1. Improve load time by reducing calls to RTShader::Update
    * [Pull request #773](https://bitbucket.org/osrf/gazebo/pull-request/773)
    * [Issue #877](https://bitbucket.org/osrf/gazebo/issue/877)
1. Fix joint visualization
    * [Pull request #776](https://bitbucket.org/osrf/gazebo/pull-request/776)
    * [Pull request #802](https://bitbucket.org/osrf/gazebo/pull-request/802)
    * [Issue #464](https://bitbucket.org/osrf/gazebo/issue/464)
1. Add helpers to fix NaN
    * [Pull request #742](https://bitbucket.org/osrf/gazebo/pull-request/742)
1. Fix model resizing via the GUI
    * [Pull request #763](https://bitbucket.org/osrf/gazebo/pull-request/763)
    * [Issue #885](https://bitbucket.org/osrf/gazebo/issue/885)
1. Simplify gzlog test by using sha1
    * [Pull request #781](https://bitbucket.org/osrf/gazebo/pull-request/781)
    * [Issue #837](https://bitbucket.org/osrf/gazebo/issue/837)
1. Enable cppcheck for header files
    * [Pull request #782](https://bitbucket.org/osrf/gazebo/pull-request/782)
    * [Issue #907](https://bitbucket.org/osrf/gazebo/issue/907)
1. Fix broken regression test
    * [Pull request #784](https://bitbucket.org/osrf/gazebo/pull-request/784)
    * [Issue #884](https://bitbucket.org/osrf/gazebo/issue/884)
1. All simbody and dart to pass tests
    * [Pull request #790](https://bitbucket.org/osrf/gazebo/pull-request/790)
    * [Issue #873](https://bitbucket.org/osrf/gazebo/issue/873)
1. Fix camera rotation from SDF
    * [Pull request #789](https://bitbucket.org/osrf/gazebo/pull-request/789)
    * [Issue #920](https://bitbucket.org/osrf/gazebo/issue/920)
1. Fix bitbucket pullrequest command line tool to match new API
    * [Pull request #803](https://bitbucket.org/osrf/gazebo/pull-request/803)
1. Fix transceiver spawn errors in tests
    * [Pull request #811](https://bitbucket.org/osrf/gazebo/pull-request/811)
    * [Pull request #814](https://bitbucket.org/osrf/gazebo/pull-request/814)

### Gazebo 2.0.0 (2013-10-08)
1. Refactor code check tool.
    * [Pull Request #669](https://bitbucket.org/osrf/gazebo/pull-request/669)
1. Added pull request tool for Bitbucket.
    * [Pull Request #670](https://bitbucket.org/osrf/gazebo/pull-request/670)
    * [Pull Request #691](https://bitbucket.org/osrf/gazebo/pull-request/671)
1. New wireless receiver and transmitter sensor models.
    * [Pull Request #644](https://bitbucket.org/osrf/gazebo/pull-request/644)
    * [Pull Request #675](https://bitbucket.org/osrf/gazebo/pull-request/675)
    * [Pull Request #727](https://bitbucket.org/osrf/gazebo/pull-request/727)
1. Audio support using OpenAL.
    * [Pull Request #648](https://bitbucket.org/osrf/gazebo/pull-request/648)
    * [Pull Request #704](https://bitbucket.org/osrf/gazebo/pull-request/704)
1. Simplify command-line parsing of gztopic echo output.
    * [Pull Request #674](https://bitbucket.org/osrf/gazebo/pull-request/674)
    * Resolves: [Issue #795](https://bitbucket.org/osrf/gazebo/issue/795)
1. Use UNIX directories through the user of GNUInstallDirs cmake module.
    * [Pull Request #676](https://bitbucket.org/osrf/gazebo/pull-request/676)
    * [Pull Request #681](https://bitbucket.org/osrf/gazebo/pull-request/681)
1. New GUI interactions for object manipulation.
    * [Pull Request #634](https://bitbucket.org/osrf/gazebo/pull-request/634)
1. Fix for OSX menubar.
    * [Pull Request #677](https://bitbucket.org/osrf/gazebo/pull-request/677)
1. Remove internal SDF directories and dependencies.
    * [Pull Request #680](https://bitbucket.org/osrf/gazebo/pull-request/680)
1. Add minimum version for sdformat.
    * [Pull Request #682](https://bitbucket.org/osrf/gazebo/pull-request/682)
    * Resolves: [Issue #818](https://bitbucket.org/osrf/gazebo/issue/818)
1. Allow different gtest parameter types with ServerFixture
    * [Pull Request #686](https://bitbucket.org/osrf/gazebo/pull-request/686)
    * Resolves: [Issue #820](https://bitbucket.org/osrf/gazebo/issue/820)
1. GUI model scaling when using Bullet.
    * [Pull Request #683](https://bitbucket.org/osrf/gazebo/pull-request/683)
1. Fix typo in cmake config.
    * [Pull Request #694](https://bitbucket.org/osrf/gazebo/pull-request/694)
    * Resolves: [Issue #824](https://bitbucket.org/osrf/gazebo/issue/824)
1. Remove gazebo include subdir from pkgconfig and cmake config.
    * [Pull Request #691](https://bitbucket.org/osrf/gazebo/pull-request/691)
1. Torsional spring demo
    * [Pull Request #693](https://bitbucket.org/osrf/gazebo/pull-request/693)
1. Remove repeated call to SetAxis in Joint.cc
    * [Pull Request #695](https://bitbucket.org/osrf/gazebo/pull-request/695)
    * Resolves: [Issue #823](https://bitbucket.org/osrf/gazebo/issue/823)
1. Add test for rotational joints.
    * [Pull Request #697](https://bitbucket.org/osrf/gazebo/pull-request/697)
    * Resolves: [Issue #820](https://bitbucket.org/osrf/gazebo/issue/820)
1. Fix compilation of tests using Joint base class
    * [Pull Request #701](https://bitbucket.org/osrf/gazebo/pull-request/701)
1. Terrain paging implemented.
    * [Pull Request #687](https://bitbucket.org/osrf/gazebo/pull-request/687)
1. Improve timeout error reporting in ServerFixture
    * [Pull Request #705](https://bitbucket.org/osrf/gazebo/pull-request/705)
1. Fix mouse picking for cases where visuals overlap with the laser
    * [Pull Request #709](https://bitbucket.org/osrf/gazebo/pull-request/709)
1. Fix string literals for OSX
    * [Pull Request #712](https://bitbucket.org/osrf/gazebo/pull-request/712)
    * Resolves: [Issue #803](https://bitbucket.org/osrf/gazebo/issue/803)
1. Support for ENABLE_TESTS_COMPILATION cmake parameter
    * [Pull Request #708](https://bitbucket.org/osrf/gazebo/pull-request/708)
1. Updated system gui plugin
    * [Pull Request #702](https://bitbucket.org/osrf/gazebo/pull-request/702)
1. Fix force torque unit test issue
    * [Pull Request #673](https://bitbucket.org/osrf/gazebo/pull-request/673)
    * Resolves: [Issue #813](https://bitbucket.org/osrf/gazebo/issue/813)
1. Use variables to control auto generation of CFlags
    * [Pull Request #699](https://bitbucket.org/osrf/gazebo/pull-request/699)
1. Remove deprecated functions.
    * [Pull Request #715](https://bitbucket.org/osrf/gazebo/pull-request/715)
1. Fix typo in `Camera.cc`
    * [Pull Request #719](https://bitbucket.org/osrf/gazebo/pull-request/719)
    * Resolves: [Issue #846](https://bitbucket.org/osrf/gazebo/issue/846)
1. Performance improvements
    * [Pull Request #561](https://bitbucket.org/osrf/gazebo/pull-request/561)
1. Fix gripper model.
    * [Pull Request #713](https://bitbucket.org/osrf/gazebo/pull-request/713)
    * Resolves: [Issue #314](https://bitbucket.org/osrf/gazebo/issue/314)
1. First part of Simbody integration
    * [Pull Request #716](https://bitbucket.org/osrf/gazebo/pull-request/716)

## Gazebo 1.9

### Gazebo 1.9.6 (2014-04-29)

1. Refactored inertia ratio reduction for ODE
    * [Pull request #1114](https://bitbucket.org/osrf/gazebo/pull-request/1114)
1. Improved collada loading performance
    * [Pull request #1075](https://bitbucket.org/osrf/gazebo/pull-request/1075)

### Gazebo 1.9.3 (2014-01-10)

1. Add thickness to plane to remove shadow flickering.
    * [Pull request #886](https://bitbucket.org/osrf/gazebo/pull-request/886)
1. Temporary GUI shadow toggle fix.
    * [Issue #925](https://bitbucket.org/osrf/gazebo/issue/925)
    * [Pull request #868](https://bitbucket.org/osrf/gazebo/pull-request/868)
1. Fix memory access bugs with libc++ on mavericks.
    * [Issue #965](https://bitbucket.org/osrf/gazebo/issue/965)
    * [Pull request #857](https://bitbucket.org/osrf/gazebo/pull-request/857)
    * [Pull request #881](https://bitbucket.org/osrf/gazebo/pull-request/881)
1. Replaced printf with cout in gztopic hz.
    * [Issue #969](https://bitbucket.org/osrf/gazebo/issue/969)
    * [Pull request #854](https://bitbucket.org/osrf/gazebo/pull-request/854)
1. Add Dark grey material and fix indentation.
    * [Pull request #851](https://bitbucket.org/osrf/gazebo/pull-request/851)
1. Fixed sonar sensor unit test.
    * [Pull request #848](https://bitbucket.org/osrf/gazebo/pull-request/848)
1. Convergence acceleration and stability tweak to make atlas_v3 stable.
    * [Pull request #845](https://bitbucket.org/osrf/gazebo/pull-request/845)
1. Update gtest to 1.7.0 to resolve problems with libc++.
    * [Issue #947](https://bitbucket.org/osrf/gazebo/issue/947)
    * [Pull request #827](https://bitbucket.org/osrf/gazebo/pull-request/827)
1. Fixed LD_LIBRARY_PATH for plugins.
    * [Issue #957](https://bitbucket.org/osrf/gazebo/issue/957)
    * [Pull request #844](https://bitbucket.org/osrf/gazebo/pull-request/844)
1. Fix transceiver sporadic errors.
    * Backport of [pull request #811](https://bitbucket.org/osrf/gazebo/pull-request/811)
    * [Pull request #836](https://bitbucket.org/osrf/gazebo/pull-request/836)
1. Modified the MsgTest to be deterministic with time checks.
    * [Pull request #843](https://bitbucket.org/osrf/gazebo/pull-request/843)
1. Fixed seg fault in LaserVisual.
    * [Issue #950](https://bitbucket.org/osrf/gazebo/issue/950)
    * [Pull request #832](https://bitbucket.org/osrf/gazebo/pull-request/832)
1. Implemented the option to disable tests that need a working screen to run properly.
    * Backport of [Pull request #764](https://bitbucket.org/osrf/gazebo/pull-request/764)
    * [Pull request #837](https://bitbucket.org/osrf/gazebo/pull-request/837)
1. Cleaned up gazebo shutdown.
    * [Pull request #829](https://bitbucket.org/osrf/gazebo/pull-request/829)
1. Fixed bug associated with loading joint child links.
    * [Issue #943](https://bitbucket.org/osrf/gazebo/issue/943)
    * [Pull request #820](https://bitbucket.org/osrf/gazebo/pull-request/820)

### Gazebo 1.9.2 (2013-11-08)
1. Fix enable/disable sky and clouds from SDF
    * [Pull request #809](https://bitbucket.org/osrf/gazebo/pull-request/809])
1. Fix occasional blank GUI screen on startup
    * [Pull request #815](https://bitbucket.org/osrf/gazebo/pull-request/815])
1. Fix GPU laser when interacting with heightmaps
    * [Pull request #796](https://bitbucket.org/osrf/gazebo/pull-request/796])
1. Added API/ABI checker command line tool
    * [Pull request #765](https://bitbucket.org/osrf/gazebo/pull-request/765])
1. Added gtest version information
    * [Pull request #801](https://bitbucket.org/osrf/gazebo/pull-request/801])
1. Fix GUI world saving
    * [Pull request #806](https://bitbucket.org/osrf/gazebo/pull-request/806])
1. Enable anti-aliasing for camera sensor
    * [Pull request #800](https://bitbucket.org/osrf/gazebo/pull-request/800])
1. Make sensor noise deterministic
    * [Pull request #788](https://bitbucket.org/osrf/gazebo/pull-request/788])
1. Fix build problem
    * [Issue #901](https://bitbucket.org/osrf/gazebo/issue/901)
    * [Pull request #778](https://bitbucket.org/osrf/gazebo/pull-request/778])
1. Fix a typo in Camera.cc
    * [Pull request #720](https://bitbucket.org/osrf/gazebo/pull-request/720])
    * [Issue #846](https://bitbucket.org/osrf/gazebo/issue/846)
1. Fix OSX menu bar
    * [Pull request #688](https://bitbucket.org/osrf/gazebo/pull-request/688])
1. Fix gazebo::init by calling sdf::setFindCallback() before loading the sdf in gzfactory.
    * [Pull request #678](https://bitbucket.org/osrf/gazebo/pull-request/678])
    * [Issue #817](https://bitbucket.org/osrf/gazebo/issue/817)

### Gazebo 1.9.1 (2013-08-20)
* Deprecate header files that require case-sensitive filesystem (e.g. Common.hh, Physics.hh) [https://bitbucket.org/osrf/gazebo/pull-request/638/fix-for-775-deprecate-headers-that-require]
* Initial support for building on Mac OS X [https://bitbucket.org/osrf/gazebo/pull-request/660/osx-support-for-gazebo-19] [https://bitbucket.org/osrf/gazebo/pull-request/657/cmake-fixes-for-osx]
* Fixes for various issues [https://bitbucket.org/osrf/gazebo/pull-request/635/fix-for-issue-792/diff] [https://bitbucket.org/osrf/gazebo/pull-request/628/allow-scoped-and-non-scoped-joint-names-to/diff] [https://bitbucket.org/osrf/gazebo/pull-request/636/fix-build-dependency-in-message-generation/diff] [https://bitbucket.org/osrf/gazebo/pull-request/639/make-the-unversioned-setupsh-a-copy-of-the/diff] [https://bitbucket.org/osrf/gazebo/pull-request/650/added-missing-lib-to-player-client-library/diff] [https://bitbucket.org/osrf/gazebo/pull-request/656/install-gzmode_create-without-sh-suffix/diff]

### Gazebo 1.9.0 (2013-07-23)
* Use external package [sdformat](https://bitbucket.org/osrf/sdformat) for sdf parsing, refactor the `Element::GetValue*` function calls, and deprecate Gazebo's internal sdf parser [https://bitbucket.org/osrf/gazebo/pull-request/627]
* Improved ROS support ([[Tutorials#ROS_Integration |documentation here]]) [https://bitbucket.org/osrf/gazebo/pull-request/559]
* Added Sonar, Force-Torque, and Tactile Pressure sensors [https://bitbucket.org/osrf/gazebo/pull-request/557], [https://bitbucket.org/osrf/gazebo/pull-request/567]
* Add compile-time defaults for environment variables so that sourcing setup.sh is unnecessary in most cases [https://bitbucket.org/osrf/gazebo/pull-request/620]
* Enable user camera to follow objects in client window [https://bitbucket.org/osrf/gazebo/pull-request/603]
* Install protobuf message files for use in custom messages [https://bitbucket.org/osrf/gazebo/pull-request/614]
* Change default compilation flags to improve debugging [https://bitbucket.org/osrf/gazebo/pull-request/617]
* Change to supported relative include paths [https://bitbucket.org/osrf/gazebo/pull-request/594]
* Fix display of laser scans when sensor is rotated [https://bitbucket.org/osrf/gazebo/pull-request/599]

## Gazebo 1.8

### Gazebo 1.8.7 (2013-07-16)
* Fix bug in URDF parsing of Vector3 elements [https://bitbucket.org/osrf/gazebo/pull-request/613]
* Fix compilation errors with newest libraries [https://bitbucket.org/osrf/gazebo/pull-request/615]

### Gazebo 1.8.6 (2013-06-07)
* Fix inertia lumping in the URDF parser[https://bitbucket.org/osrf/gazebo/pull-request/554]
* Fix for ODEJoint CFM damping sign error [https://bitbucket.org/osrf/gazebo/pull-request/586]
* Fix transport memory growth[https://bitbucket.org/osrf/gazebo/pull-request/584]
* Reduce log file data in order to reduce buffer growth that results in out of memory kernel errors[https://bitbucket.org/osrf/gazebo/pull-request/587]

### Gazebo 1.8.5 (2013-06-04)
* Fix Gazebo build for machines without a valid display.[https://bitbucket.org/osrf/gazebo/commits/37f00422eea03365b839a632c1850431ee6a1d67]

### Gazebo 1.8.4 (2013-06-03)
* Fix UDRF to SDF converter so that URDF gazebo extensions are applied to all collisions in a link.[https://bitbucket.org/osrf/gazebo/pull-request/579]
* Prevent transport layer from locking when a gzclient connects to a gzserver over a connection with high latency.[https://bitbucket.org/osrf/gazebo/pull-request/572]
* Improve performance and fix uninitialized conditional jumps.[https://bitbucket.org/osrf/gazebo/pull-request/571]

### Gazebo 1.8.3 (2013-06-03)
* Fix for gzlog hanging when gzserver is not present or not responsive[https://bitbucket.org/osrf/gazebo/pull-request/577]
* Fix occasional segfault when generating log files[https://bitbucket.org/osrf/gazebo/pull-request/575]
* Performance improvement to ODE[https://bitbucket.org/osrf/gazebo/pull-request/556]
* Fix node initialization[https://bitbucket.org/osrf/gazebo/pull-request/570]
* Fix GPU laser Hz rate reduction when sensor moved away from world origin[https://bitbucket.org/osrf/gazebo/pull-request/566]
* Fix incorrect lighting in camera sensors when GPU laser is subscribe to[https://bitbucket.org/osrf/gazebo/pull-request/563]

### Gazebo 1.8.2 (2013-05-28)
* ODE performance improvements[https://bitbucket.org/osrf/gazebo/pull-request/535][https://bitbucket.org/osrf/gazebo/pull-request/537]
* Fixed tests[https://bitbucket.org/osrf/gazebo/pull-request/538][https://bitbucket.org/osrf/gazebo/pull-request/541][https://bitbucket.org/osrf/gazebo/pull-request/542]
* Fixed sinking vehicle bug[https://bitbucket.org/osrf/drcsim/issue/300] in pull-request[https://bitbucket.org/osrf/gazebo/pull-request/538]
* Fix GPU sensor throttling[https://bitbucket.org/osrf/gazebo/pull-request/536]
* Reduce string comparisons for better performance[https://bitbucket.org/osrf/gazebo/pull-request/546]
* Contact manager performance improvements[https://bitbucket.org/osrf/gazebo/pull-request/543]
* Transport performance improvements[https://bitbucket.org/osrf/gazebo/pull-request/548]
* Reduce friction noise[https://bitbucket.org/osrf/gazebo/pull-request/545]

### Gazebo 1.8.1 (2013-05-22)
* Please note that 1.8.1 contains a bug[https://bitbucket.org/osrf/drcsim/issue/300] that causes interpenetration between objects in resting contact to grow slowly.  Please update to 1.8.2 for the patch.
* Added warm starting[https://bitbucket.org/osrf/gazebo/pull-request/529]
* Reduced console output[https://bitbucket.org/osrf/gazebo/pull-request/533]
* Improved off screen rendering performance[https://bitbucket.org/osrf/gazebo/pull-request/530]
* Performance improvements [https://bitbucket.org/osrf/gazebo/pull-request/535] [https://bitbucket.org/osrf/gazebo/pull-request/537]

### Gazebo 1.8.0 (2013-05-17)
* Fixed slider axis [https://bitbucket.org/osrf/gazebo/pull-request/527]
* Fixed heightmap shadows [https://bitbucket.org/osrf/gazebo/pull-request/525]
* Fixed model and canonical link pose [https://bitbucket.org/osrf/gazebo/pull-request/519]
* Fixed OSX message header[https://bitbucket.org/osrf/gazebo/pull-request/524]
* Added zlib compression for logging [https://bitbucket.org/osrf/gazebo/pull-request/515]
* Allow clouds to be disabled in cameras [https://bitbucket.org/osrf/gazebo/pull-request/507]
* Camera rendering performance [https://bitbucket.org/osrf/gazebo/pull-request/528]


## Gazebo 1.7

### Gazebo 1.7.3 (2013-05-08)
* Fixed log cleanup (again) [https://bitbucket.org/osrf/gazebo/pull-request/511/fix-log-cleanup-logic]

### Gazebo 1.7.2 (2013-05-07)
* Fixed log cleanup [https://bitbucket.org/osrf/gazebo/pull-request/506/fix-gzlog-stop-command-line]
* Minor documentation fix [https://bitbucket.org/osrf/gazebo/pull-request/488/minor-documentation-fix]

### Gazebo 1.7.1 (2013-04-19)
* Fixed tests
* IMU sensor receives time stamped data from links
* Fix saving image frames [https://bitbucket.org/osrf/gazebo/pull-request/466/fix-saving-frames/diff]
* Wireframe rendering in GUI [https://bitbucket.org/osrf/gazebo/pull-request/414/allow-rendering-of-models-in-wireframe]
* Improved logging performance [https://bitbucket.org/osrf/gazebo/pull-request/457/improvements-to-gzlog-filter-and-logging]
* Viscous mud model [https://bitbucket.org/osrf/gazebo/pull-request/448/mud-plugin/diff]

## Gazebo 1.6

### Gazebo 1.6.3 (2013-04-15)
* Fixed a [critical SDF bug](https://bitbucket.org/osrf/gazebo/pull-request/451)
* Fixed a [laser offset bug](https://bitbucket.org/osrf/gazebo/pull-request/449)

### Gazebo 1.6.2 (2013-04-14)
* Fix for fdir1 physics property [https://bitbucket.org/osrf/gazebo/pull-request/429/fixes-to-treat-fdir1-better-1-rotate-into/diff]
* Fix for force torque sensor [https://bitbucket.org/osrf/gazebo/pull-request/447]
* SDF documentation fix [https://bitbucket.org/osrf/gazebo/issue/494/joint-axis-reference-frame-doesnt-match]

### Gazebo 1.6.1 (2013-04-05)
* Switch default build type to Release.

### Gazebo 1.6.0 (2013-04-05)
* Improvements to inertia in rubble pile
* Various Bullet integration advances.
* Noise models for ray, camera, and imu sensors.
* SDF 1.4, which accommodates more physics engine parameters and also some sensor noise models.
* Initial support for making movies from within Gazebo.
* Many performance improvements.
* Many bug fixes.
* Progress toward to building on OS X.

## Gazebo 1.5

### Gazebo 1.5.0 (2013-03-11)
* Partial integration of Bullet
  * Includes: cubes, spheres, cylinders, planes, meshes, revolute joints, ray sensors
* GUI Interface for log writing.
* Threaded sensors.
* Multi-camera sensor.

* Fixed the following issues:
 * [https://bitbucket.org/osrf/gazebo/issue/236 Issue #236]
 * [https://bitbucket.org/osrf/gazebo/issue/507 Issue #507]
 * [https://bitbucket.org/osrf/gazebo/issue/530 Issue #530]
 * [https://bitbucket.org/osrf/gazebo/issue/279 Issue #279]
 * [https://bitbucket.org/osrf/gazebo/issue/529 Issue #529]
 * [https://bitbucket.org/osrf/gazebo/issue/239 Issue #239]
 * [https://bitbucket.org/osrf/gazebo/issue/5 Issue #5]

## Gazebo 1.4

### Gazebo 1.4.0 (2013-02-01)
* New Features:
 * GUI elements to display messages from the server.
 * Multi-floor building editor and creator.
 * Improved sensor visualizations.
 * Improved mouse interactions

* Fixed the following issues:
 * [https://bitbucket.org/osrf/gazebo/issue/16 Issue #16]
 * [https://bitbucket.org/osrf/gazebo/issue/142 Issue #142]
 * [https://bitbucket.org/osrf/gazebo/issue/229 Issue #229]
 * [https://bitbucket.org/osrf/gazebo/issue/277 Issue #277]
 * [https://bitbucket.org/osrf/gazebo/issue/291 Issue #291]
 * [https://bitbucket.org/osrf/gazebo/issue/310 Issue #310]
 * [https://bitbucket.org/osrf/gazebo/issue/320 Issue #320]
 * [https://bitbucket.org/osrf/gazebo/issue/329 Issue #329]
 * [https://bitbucket.org/osrf/gazebo/issue/333 Issue #333]
 * [https://bitbucket.org/osrf/gazebo/issue/334 Issue #334]
 * [https://bitbucket.org/osrf/gazebo/issue/335 Issue #335]
 * [https://bitbucket.org/osrf/gazebo/issue/341 Issue #341]
 * [https://bitbucket.org/osrf/gazebo/issue/350 Issue #350]
 * [https://bitbucket.org/osrf/gazebo/issue/384 Issue #384]
 * [https://bitbucket.org/osrf/gazebo/issue/431 Issue #431]
 * [https://bitbucket.org/osrf/gazebo/issue/433 Issue #433]
 * [https://bitbucket.org/osrf/gazebo/issue/453 Issue #453]
 * [https://bitbucket.org/osrf/gazebo/issue/456 Issue #456]
 * [https://bitbucket.org/osrf/gazebo/issue/457 Issue #457]
 * [https://bitbucket.org/osrf/gazebo/issue/459 Issue #459]

## Gazebo 1.3

### Gazebo 1.3.1 (2012-12-14)
* Fixed the following issues:
 * [https://bitbucket.org/osrf/gazebo/issue/297 Issue #297]
* Other bugs fixed:
 * [https://bitbucket.org/osrf/gazebo/pull-request/164/ Fix light bounding box to disable properly when deselected]
 * [https://bitbucket.org/osrf/gazebo/pull-request/169/ Determine correct local IP address, to make remote clients work properly]
 * Various test fixes

### Gazebo 1.3.0 (2012-12-03)
* Fixed the following issues:
 * [https://bitbucket.org/osrf/gazebo/issue/233 Issue #233]
 * [https://bitbucket.org/osrf/gazebo/issue/238 Issue #238]
 * [https://bitbucket.org/osrf/gazebo/issue/2 Issue #2]
 * [https://bitbucket.org/osrf/gazebo/issue/95 Issue #95]
 * [https://bitbucket.org/osrf/gazebo/issue/97 Issue #97]
 * [https://bitbucket.org/osrf/gazebo/issue/90 Issue #90]
 * [https://bitbucket.org/osrf/gazebo/issue/253 Issue #253]
 * [https://bitbucket.org/osrf/gazebo/issue/163 Issue #163]
 * [https://bitbucket.org/osrf/gazebo/issue/91 Issue #91]
 * [https://bitbucket.org/osrf/gazebo/issue/245 Issue #245]
 * [https://bitbucket.org/osrf/gazebo/issue/242 Issue #242]
 * [https://bitbucket.org/osrf/gazebo/issue/156 Issue #156]
 * [https://bitbucket.org/osrf/gazebo/issue/78 Issue #78]
 * [https://bitbucket.org/osrf/gazebo/issue/36 Issue #36]
 * [https://bitbucket.org/osrf/gazebo/issue/104 Issue #104]
 * [https://bitbucket.org/osrf/gazebo/issue/249 Issue #249]
 * [https://bitbucket.org/osrf/gazebo/issue/244 Issue #244]
 * [https://bitbucket.org/osrf/gazebo/issue/36 Issue #36]

* New features:
 * Default camera view changed to look down at the origin from a height of 2 meters at location (5, -5, 2).
 * Record state data using the '-r' command line option, playback recorded state data using the '-p' command line option
 * Adjust placement of lights using the mouse.
 * Reduced the startup time.
 * Added visual reference for GUI mouse movements.
 * SDF version 1.3 released (changes from 1.2 listed below):
     - added `name` to `<camera name="cam_name"/>`
     - added `pose` to `<camera><pose>...</pose></camera>`
     - removed `filename` from `<mesh><filename>...</filename><mesh>`, use uri only.
     - recovered `provide_feedback` under `<joint>`, allowing calling `physics::Joint::GetForceTorque` in plugins.
     - added `imu` under `<sensor>`.

## Gazebo 1.2

### Gazebo 1.2.6 (2012-11-08)
* Fixed a transport issue with the GUI. Fixed saving the world via the GUI. Added more documentation. ([https://bitbucket.org/osrf/gazebo/pull-request/43/fixed-a-transport-issue-with-the-gui-fixed/diff pull request #43])
* Clean up mutex usage. ([https://bitbucket.org/osrf/gazebo/pull-request/54/fix-mutex-in-modellistwidget-using-boost/diff pull request #54])
* Fix OGRE path determination ([https://bitbucket.org/osrf/gazebo/pull-request/58/fix-ogre-paths-so-this-also-works-with/diff pull request #58], [https://bitbucket.org/osrf/gazebo/pull-request/68/fix-ogre-plugindir-determination/diff pull request #68])
* Fixed a couple of crashes and model selection/dragging problems ([https://bitbucket.org/osrf/gazebo/pull-request/59/fixed-a-couple-of-crashes-and-model/diff pull request #59])

### Gazebo 1.2.5 (2012-10-22)
* Step increment update while paused fixed ([https://bitbucket.org/osrf/gazebo/pull-request/45/fix-proper-world-stepinc-count-we-were/diff pull request #45])
* Actually call plugin destructors on shutdown ([https://bitbucket.org/osrf/gazebo/pull-request/51/fixed-a-bug-which-prevent-a-plugin/diff pull request #51])
* Don't crash on bad SDF input ([https://bitbucket.org/osrf/gazebo/pull-request/52/fixed-loading-of-bad-sdf-files/diff pull request #52])
* Fix cleanup of ray sensors on model deletion ([https://bitbucket.org/osrf/gazebo/pull-request/53/deleting-a-model-with-a-ray-sensor-did/diff pull request #53])
* Fix loading / deletion of improperly specified models ([https://bitbucket.org/osrf/gazebo/pull-request/56/catch-when-loading-bad-models-joint/diff pull request #56])

### Gazebo 1.2.4 (10-19-2012:08:00:52)
*  Style fixes ([https://bitbucket.org/osrf/gazebo/pull-request/30/style-fixes/diff pull request #30]).
*  Fix joint position control ([https://bitbucket.org/osrf/gazebo/pull-request/49/fixed-position-joint-control/diff pull request #49])

### Gazebo 1.2.3 (10-16-2012:18:39:54)
*  Disabled selection highlighting due to bug ([https://bitbucket.org/osrf/gazebo/pull-request/44/disabled-selection-highlighting-fixed/diff pull request #44]).
*  Fixed saving a world via the GUI.

### Gazebo 1.2.2 (10-16-2012:15:12:22)
*  Skip search for system install of libccd, use version inside gazebo ([https://bitbucket.org/osrf/gazebo/pull-request/39/skip-search-for-system-install-of-libccd/diff pull request #39]).
*  Fixed sensor initialization race condition ([https://bitbucket.org/osrf/gazebo/pull-request/42/fix-sensor-initializaiton-race-condition pull request #42]).

### Gazebo 1.2.1 (10-15-2012:21:32:55)
*  Properly removed projectors attached to deleted models ([https://bitbucket.org/osrf/gazebo/pull-request/37/remove-projectors-that-are-attached-to/diff pull request #37]).
*  Fix model plugin loading bug ([https://bitbucket.org/osrf/gazebo/pull-request/31/moving-bool-first-in-model-and-world pull request #31]).
*  Fix light insertion and visualization of models prior to insertion ([https://bitbucket.org/osrf/gazebo/pull-request/35/fixed-light-insertion-and-visualization-of/diff pull request #35]).
*  Fixed GUI manipulation of static objects ([https://bitbucket.org/osrf/gazebo/issue/63/moving-static-objects-does-not-move-the issue #63] [https://bitbucket.org/osrf/gazebo/pull-request/38/issue-63-bug-patch-moving-static-objects/diff pull request #38]).
*  Fixed GUI selection bug ([https://bitbucket.org/osrf/gazebo/pull-request/40/fixed-selection-of-multiple-objects-at/diff pull request #40])

### Gazebo 1.2.0 (10-04-2012:20:01:20)
*  Updated GUI: new style, improved mouse controls, and removal of non-functional items.
*  Model database: An online repository of models.
*  Numerous bug fixes
*  APT repository hosted at [http://osrfoundation.org OSRF]
*  Improved process control prevents zombie processes<|MERGE_RESOLUTION|>--- conflicted
+++ resolved
@@ -14,10 +14,9 @@
 1. Change behavior of Joint::SetVelocity, add Joint::SetVelocityLimit(unsigned int, double)
   * [Pull request #1218](https://bitbucket.org/osrf/gazebo/pull-request/1218)
 
-<<<<<<< HEAD
 1. Implemented camera lens distortion.
   * [Pull request #1213](https://bitbucket.org/osrf/gazebo/pull-request/1213)
-=======
+
 1. Kill rogue gzservers left over from failed INTEGRATION_world_clone tests
    and improve robustness of `UNIT_gz_TEST`
   * [Pull request #1232](https://bitbucket.org/osrf/gazebo/pull-request/1232)
@@ -25,7 +24,6 @@
 
 1. Added RenderWidget::ShowToolbar to toggle visibility of top toolbar.
   * [Pull request #1248](https://bitbucket.org/osrf/gazebo/pull-request/1248)
->>>>>>> 096cdf90
 
 ## Gazebo 4.0
 
