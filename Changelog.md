## Gazebo 7

## Gazebo 7.XX.X (2018-XX-XX)

<<<<<<< HEAD
1. Add Screen Space Ambient Occlusion visual plugin
    * [Pull request 2916](https://bitbucket.org/osrf/gazebo/pull-request/2916)
=======
1. Fix normal maps on ubuntu with OGRE 1.9 and disable on OSX
    * [Pull request 2917](https://bitbucket.org/osrf/gazebo/pull-request/2917)
>>>>>>> b6d86c8a

1. Support lens flare occlusion
    * [Pull request 2915](https://bitbucket.org/osrf/gazebo/pull-request/2915)

1. Fix log recording, only call sdf::initFile once
    * [Pull request 2889](https://bitbucket.org/osrf/gazebo/pull-request/2889)
    * [Issue 2425](https://bitbucket.org/osrf/gazebo/issues/2425)

1. Fix OBJLoader when mesh has invalid material
    * [Pull request 2888](https://bitbucket.org/osrf/gazebo/pull-request/2888)

1. Fix clang warnings in LaserView and EnumIface
    * [Pull request 2891](https://bitbucket.org/osrf/gazebo/pull-request/2891)

1. Add support for moving geometry to ContainPlugin
    * [Pull request 2886](https://bitbucket.org/osrf/gazebo/pull-request/2886)

1. Support python3 with check_test_ran.py
    * [Pull request 2902](https://bitbucket.org/osrf/gazebo/pull-request/2902)

1. Fix undefined behavior in ODESliderJoint
    * [Pull request 2905](https://bitbucket.org/osrf/gazebo/pull-requests/2905)

1. Fix loading collada mesh that contains multiple texcoord sets with same offset
    * [Pull request 2899](https://bitbucket.org/osrf/gazebo/pull-request/2899)

1. Fix race conditions during client startup, and introduce Node::TryInit()
    * [Pull request 2897](https://bitbucket.org/osrf/gazebo/pull-requests/2897)

1. Diagnostics: record timing statistics instead of all timestamps
    * [Pull request 2821](https://bitbucket.org/osrf/gazebo/pull-requests/2821)


## Gazebo 7.11.0 (2018-02-12)

1. Fix gazebo7 + ogre 1.8 build error
    * [Pull request 2878](https://bitbucket.org/osrf/gazebo/pull-request/2878)

1. Process insertions and deletions on gz log echo
    * [Pull request 2608](https://bitbucket.org/osrf/gazebo/pull-request/2608)
    * [Issue 2136](https://bitbucket.org/osrf/gazebo/issues/2136)

1. Add Static Map Plugin for creating textured map model
    * [Pull request 2834](https://bitbucket.org/osrf/gazebo/pull-requests/2834)

## Gazebo 7.10.0 (2018-02-07)

1. Add support for 16 bit Grayscale and RGB camera image types.
    * [Pull request 2852](https://bitbucket.org/osrf/gazebo/pull-requests/2852)

1. Added a plugin to detect if an entity is inside a given volume in space
    * [Pull request 2780](https://bitbucket.org/osrf/gazebo/pull-requests/2780)

1. Add Visual::SetMaterialShaderParam function for setting shader parameters.
    * [Pull request 2863](https://bitbucket.org/osrf/gazebo/pull-requests/2863)

1. Adding accessors for velocity in ENU frame for gps sensor
    * [Pull request 2854](https://bitbucket.org/osrf/gazebo/pull-request/2854)

1. Fix DEM min elevation
    * [Pull request 2868](https://bitbucket.org/osrf/gazebo/pull-request/2868)

1. Update Color Clamp function
    * [Pull request 2859](https://bitbucket.org/osrf/gazebo/pull-requests/2859)

1. Move Connection header buffer from heap to stack to avoid race condition.
    * [Pull request 2844](https://bitbucket.org/osrf/gazebo/pull-requests/2844)

1. Initialize laser retro value
    * [Pull request 2841](https://bitbucket.org/osrf/gazebo/pull-request/2841)

1. Shadow improvements
    * [Pull request 2805](https://bitbucket.org/osrf/gazebo/pull-requests/2805)

1. Add light as child of link
    * [Pull request 2807](https://bitbucket.org/osrf/gazebo/pull-requests/2807)
    * [Pull request 2872](https://bitbucket.org/osrf/gazebo/pull-requests/2872)
    * [Issue 900](https://bitbucket.org/osrf/gazebo/issues/900)

1. Add camera lens flare effect
    * [Pull request 2806](https://bitbucket.org/osrf/gazebo/pull-request/2806)
    * [Pull request 2829](https://bitbucket.org/osrf/gazebo/pull-request/2829)

1. Fix inserting models with invalid submesh
    * [Pull request 2828](https://bitbucket.org/osrf/gazebo/pull-request/2828)

1. Call DisconnectNewImageFrame in the CameraPlugin destructor
    * [Pull request 2815](https://bitbucket.org/osrf/gazebo/pull-request/2815)

1. Fix gazebo7 homebrew build (tinyxml2 6.0.0)
    * [Pull request 2824](https://bitbucket.org/osrf/gazebo/pull-request/2824)


## Gazebo 7.9.0 (2017-11-22)

1. Diagnostics: enable test and don't create so many empty folders
    * [Pull request 2798](https://bitbucket.org/osrf/gazebo/pull-requests/2798)

1. Parallelize ODE physics with threaded islands parameter
    * [Pull request 2775](https://bitbucket.org/osrf/gazebo/pull-requests/2775)

1. Logical camera uses <topic>
    * [Pull request 2777](https://bitbucket.org/osrf/gazebo/pull-requests/2777)

1. Support off-diagonal inertia terms in bullet
    * [Pull request 2757](https://bitbucket.org/osrf/gazebo/pull-requests/2757)

1. Add option in gui.ini to disable the use of spacenav
    * [Pull request 2754](https://bitbucket.org/osrf/gazebo/pull-requests/2754)

1. Fix disabling mesh cast shadows
    * [Pull request 2710](https://bitbucket.org/osrf/gazebo/pull-request/2710)

1. Do not display COM or inertia visualizations for static models
    * [Pull request 2727](https://bitbucket.org/osrf/gazebo/pull-request/2727)
    * [Issue 2286](https://bitbucket.org/osrf/gazebo/issues/2286)

1. Fix Collision::GetWorldPose for non-canonical links (and friction directions)
    * [Pull request 2702](https://bitbucket.org/osrf/gazebo/pull-request/2702)
    * [Issue 2068](https://bitbucket.org/osrf/gazebo/issues/2068)

1. Fix orbiting view around heightmap
    * [Pull request 2688](https://bitbucket.org/osrf/gazebo/pull-request/2688)
    * [Issue 2049](https://bitbucket.org/osrf/gazebo/issues/2049)

1. Logical Camera sees nested models
    * [Pull request 2776](https://bitbucket.org/osrf/gazebo/pull-request/2776)
    * [Issue 2342](https://bitbucket.org/osrf/gazebo/issues/2342)

1. Aligned collision and visual geometries for friction_dir_test.world
    * [Pull request 2726](https://bitbucket.org/osrf/gazebo/pull-request/2726)

1. Test which demonstrates Simbody exception when manipulating object twice while paused
    * [Pull request 2737](https://bitbucket.org/osrf/gazebo/pull-request/2737)

1. Send message to subscribers only once per connection
    * [Pull request 2763](https://bitbucket.org/osrf/gazebo/pull-request/2763)

1. Update depth camera shaders version
    * [Pull request 2767](https://bitbucket.org/osrf/gazebo/pull-request/2767)
    * [Issue 2323](https://bitbucket.org/osrf/gazebo/issues/2323)

1. Fix gazebo7 compile error with boost 1.58 for oculus support
    * [Pull request 2788](https://bitbucket.org/osrf/gazebo/pull-request/2788)
    * [Issue 2356](https://bitbucket.org/osrf/gazebo/issues/2356)

1. Fix gui and rendering tests for gazebo7 + ogre1.9 on OSX
    * [Pull request 2793](https://bitbucket.org/osrf/gazebo/pull-request/2793)

1. Fix right-click segfault
    * [Pull request 2809](https://bitbucket.org/osrf/gazebo/pull-request/2809)
    * [Issue 2377](https://bitbucket.org/osrf/gazebo/issues/2377)

## Gazebo 7.8.1 (2017-06-08)

1. ODE slip parameter example world and test
    * [Pull request 2717](https://bitbucket.org/osrf/gazebo/pull-request/2717)

1. Fix inserted mesh scale during log playback
    * [Pull request #2723](https://bitbucket.org/osrf/gazebo/pull-request/2723)

## Gazebo 7.8.0 (2017-06-02)

1. Add log record filter options
    * [Pull request 2715](https://bitbucket.org/osrf/gazebo/pull-request/2715)

1. Backport wide angle camera VM FSAA fix
    * [Pull request 2711](https://bitbucket.org/osrf/gazebo/pull-request/2711)

1. Add function to retrieve scoped sensors name in multi-nested model
    * [Pull request #2676](https://bitbucket.org/osrf/gazebo/pull-request/2674)

## Gazebo 7.7.0 (2017-05-04)

1. Fix race condition during Detach of HarnessPlugin
    * [Pull request 2696](https://bitbucket.org/osrf/gazebo/pull-request/2696)

1. Added support for pincushion distortion model; fixed bug where
   cameras with different distortion models would have the same distortion.
    * [Pull request 2678](https://bitbucket.org/osrf/gazebo/pull-requests/2678)

1. Added <collide_bitmask> support to bullet
    * [Pull request 2649](https://bitbucket.org/osrf/gazebo/pull-request/2649)

1. Fix linking when using HDF5_INSTRUMENT for logging ODE data
    * [Pull request 2669](https://bitbucket.org/osrf/gazebo/pull-request/2669)

1. Subdivide large heightmaps to fix LOD and support global texture mapping
    * [Pull request 2655](https://bitbucket.org/osrf/gazebo/pull-request/2655)

## Gazebo 7.6.0 (2017-03-20)

1. Force / torque sensor visualization using WrenchVisual
    * [Pull request 2653](https://bitbucket.org/osrf/gazebo/pull-request/2653)

1. Cache heightmap tile data
    * [Pull request 2645](https://bitbucket.org/osrf/gazebo/pull-request/2645)

1. Add plugin for attaching lights to links in a model
    * [Pull request 2647](https://bitbucket.org/osrf/gazebo/pull-request/2647)

1. Support Heightmap LOD
    * [Pull request 2636](https://bitbucket.org/osrf/gazebo/pull-request/2636)

1. Support setting shadow texture size
    * [Pull request 2644](https://bitbucket.org/osrf/gazebo/pull-request/2644)

1. Fix deprecated sdf warnings produced by PluginToSDF
    * [Pull request 2646](https://bitbucket.org/osrf/gazebo/pull-request/2646)

1. Added TouchPlugin, which checks if a model has been in contact with another
   model exclusively for a certain time.
    * [Pull request 2651](https://bitbucket.org/osrf/gazebo/pull-request/2651)

1. Fixes -inf laser reading being displayed as +inf
    * [Pull request 2641](https://bitbucket.org/osrf/gazebo/pull-request/2641)

1. Fix memory leaks in tests
    * [Pull request 2639](https://bitbucket.org/osrf/gazebo/pull-request/2639)

1. Remove end year from copyright
    * [Pull request 2614](https://bitbucket.org/osrf/gazebo/pull-request/2614)

## Gazebo 7.5.0 (2017-01-11)

1. Remove qt4 webkit in gazebo7 (used for HotkeyDialog).
    * [Pull request 2584](https://bitbucket.org/osrf/gazebo/pull-request/2584)

1. Support configuring heightmap sampling level
    * [Pull request 2519](https://bitbucket.org/osrf/gazebo/pull-request/2519)

1. Fix `model.config` dependency support, and add ability to reference
   textures using a URI.
    * [Pull request 2517](https://bitbucket.org/osrf/gazebo/pull-request/2517)

1. Fix DEM heightmap size, collision, scale
    * [Pull request 2477](https://bitbucket.org/osrf/gazebo/pull-request/2477)

1. Create ode_quiet parameter to silence solver messages
    * [Pull request 2512](https://bitbucket.org/osrf/gazebo/pull-request/2512)

1. Update QT render loop to throttle based on UserCamera::RenderRate.
    * [Pull request 2476](https://bitbucket.org/osrf/gazebo/pull-request/2476)
    * [Issue 1560](https://bitbucket.org/osrf/gazebo/issues/1560)

1. Generate visualization on demand, instead of on load. This helps to
   reduce load time.
    * [Pull request 2457](https://bitbucket.org/osrf/gazebo/pull-request/2457)

1. Added a plugin to teleoperate joints in a model with the keyboard.
    * [Pull request 2490](https://bitbucket.org/osrf/gazebo/pull-request/2490)

1. Add GUI items to change the user camera clip distance
    * [Pull request 2470](https://bitbucket.org/osrf/gazebo/pull-request/2470)
    * [Issue 2064](https://bitbucket.org/osrf/gazebo/issues/2064)

1. Support custom material scripts for heightmaps
    * [Pull request 2473](https://bitbucket.org/osrf/gazebo/pull-request/2473)

1. Sim events plugin accepts custom topics
    * [Pull request 2535](https://bitbucket.org/osrf/gazebo/pull-request/2535)

1. Model Editor: Show / hide collisions
    * [Pull request 2503](https://bitbucket.org/osrf/gazebo/pull-request/2503)

1. Model Editor: Show / hide visuals
    * [Pull request 2516](https://bitbucket.org/osrf/gazebo/pull-request/2516)

1. Model Editor: Show / hide link frames
    * [Pull request 2521](https://bitbucket.org/osrf/gazebo/pull-request/2521)

## Gazebo 7.4.0 (2016-10-11)

1. Add test for HarnessPlugin, reduce likelihood of race condition
    * [Pull request 2431](https://bitbucket.org/osrf/gazebo/pull-request/2431)
    * [Issue 2034](https://bitbucket.org/osrf/gazebo/issues/2034)

1. Add `syntax = proto2` in proto files to fix some protobuf3 warnings
    * [Pull request 2456](https://bitbucket.org/osrf/gazebo/pull-request/2456)

1. Add support for loading wavefront obj mesh files
    * [Pull request 2454](https://bitbucket.org/osrf/gazebo/pull-request/2454)

1. Added filesystem operations to the common library. Additions include
   `cwd`, `exists`, `isDirectory`, `isFile`, `copyFile`, and `moveFile`.
    * [Pull request 2417](https://bitbucket.org/osrf/gazebo/pull-request/2417)

1. Fix loading collada files with multiple texture coordinates.
    * [Pull request 2413](https://bitbucket.org/osrf/gazebo/pull-request/2413)

1. Added visualization of minimum range to laservisual.
    * [Pull request 2412](https://bitbucket.org/osrf/gazebo/pull-request/2412)
    * [Issue 2018](https://bitbucket.org/osrf/gazebo/issues/2018)

1. Use precision 2 for FPS display in TimePanel
    * [Pull request 2405](https://bitbucket.org/osrf/gazebo/pull-request/2405)

1. Switch ImuSensor::worldToReference transform from Pose to Quaternion
    * [Pull request 2410](https://bitbucket.org/osrf/gazebo/pull-request/2410)
    * [Issue 1959](https://bitbucket.org/osrf/gazebo/issues/1959)

1. Include Boost_LIBRARIES  in the linking of gazebo_physics
    * [Pull request 2402](https://bitbucket.org/osrf/gazebo/pull-request/2402)

1. Backported KeyboardGUIPlugin and msgs::Any
    * [Pull request 2416](https://bitbucket.org/osrf/gazebo/pull-request/2416)

1. Use XML_SUCCESS enum instead of XML_NO_ERROR, which has been deleted in tinyxml2 4.0
    * [Pull request 2397](https://bitbucket.org/osrf/gazebo/pull-request/2397)

1. Ignore ffmpeg deprecation warnings to clean up CI since they are noted in #2002
    * [Pull request 2388](https://bitbucket.org/osrf/gazebo/pull-request/2388)

1. Added a visual blinking plugin
    * [Pull request 2394](https://bitbucket.org/osrf/gazebo/pull-request/2394)

1. Fix InertiaVisual for non-diagonal inertia matrices
    * [Pull request 2354](https://bitbucket.org/osrf/gazebo/pull-request/2354)

## Gazebo 7.3.1 (2016-07-13)

1. Fix homebrew test failure of UNIT_ApplyWrenchDialog_TEST
    * [Pull request 2393](https://bitbucket.org/osrf/gazebo/pull-request/2393)

1. Fix MainWindow crash when window is minimized and maximized
    * [Pull request 2392](https://bitbucket.org/osrf/gazebo/pull-request/2392)
    * [Issue 2003](https://bitbucket.org/osrf/gazebo/issues/2003)

## Gazebo 7.3.0 (2016-07-12)

1. Fix selecting ApplyWrenchVisual's force torque visuals
    * [Pull request 2377](https://bitbucket.org/osrf/gazebo/pull-request/2377)
    * [Issue 1999](https://bitbucket.org/osrf/gazebo/issues/1999)

1. Use ignition math in gazebo::msgs
    * [Pull request 2389](https://bitbucket.org/osrf/gazebo/pull-request/2389)

1. Parse command-line options for GUI plugins in Server to fix parsing of
   positional argument for world file.
   This fixes command-line parsing for `gazebo -g gui_plugin.so`.
    * [Pull request 2387](https://bitbucket.org/osrf/gazebo/pull-request/2387)

1. Added a harness plugin that supports lowering a model at a controlled rate
    * [Pull request 2346](https://bitbucket.org/osrf/gazebo/pull-request/2346)

1. Fix ogre log test on xenial+nvidia
    * [Pull request 2374](https://bitbucket.org/osrf/gazebo/pull-request/2374)

1. Redirect QT messages to Gazebo's console message handling system.
    * [Pull request 2375](https://bitbucket.org/osrf/gazebo/pull-request/2375)

1. Fix buoyancy plugin when multiple link tags are used within the plugin
    * [Pull request 2369](https://bitbucket.org/osrf/gazebo/pull-request/2369)

1. Remove contact filters with names that contain `::`
    * [Pull request 2363](https://bitbucket.org/osrf/gazebo/pull-request/2363)
    * [Issue 1805](https://bitbucket.org/osrf/gazebo/issues/1805)

1. Fix Model Manipulator switching between local and global frames
    * [Pull request 2361](https://bitbucket.org/osrf/gazebo/pull-request/2361)

1. Remove duplicate code from cmake config file caused by bad merge
    * [Pull request 2347](https://bitbucket.org/osrf/gazebo/pull-request/2347)

1. Properly cleanup pointers when destroying a world with joints.
    * [Pull request 2309](https://bitbucket.org/osrf/gazebo/pull-request/2309)

1. Fix right click view options after deleting and respawning a model.
    * [Pull request 2349](https://bitbucket.org/osrf/gazebo/pull-request/2349)
    * [Issue 1985](https://bitbucket.org/osrf/gazebo/issues/1985)

1. Implement missing function: LogicalCamera::Topic()
    * [Pull request 2343](https://bitbucket.org/osrf/gazebo/pull-request/2343)
    * [Issue 1980](https://bitbucket.org/osrf/gazebo/issues/1980)

## Gazebo 7.2.0 (2016-06-13)

1. Backport single pixel selection buffer for mouse picking
    * [Pull request 2338](https://bitbucket.org/osrf/gazebo/pull-request/2338)

1. Prevent mouse pan and orbit from deselecting entities in model editor
    * [Pull request 2333](https://bitbucket.org/osrf/gazebo/pull-request/2333)

1. Handle model manipulation tool RTS shortcuts in keyPress
    * [Pull request 2312](https://bitbucket.org/osrf/gazebo/pull-request/2312)

1. Reset ODE joint force feedback after world reset
    * [Pull request 2255](https://bitbucket.org/osrf/gazebo/pull-request/2255)

1. Update model editor snap to grid modifier key
    * [Pull request 2259](https://bitbucket.org/osrf/gazebo/pull-request/2259)
    * [Issue #1583](https://bitbucket.org/osrf/gazebo/issues/1583)

1. PIMPLize gui/model/ModelEditorPalette
    * [Pull request 2279](https://bitbucket.org/osrf/gazebo/pull-request/2279)

1. Properly cleanup pointers when destroying a blank world.
    * [Pull request 2220](https://bitbucket.org/osrf/gazebo/pull-request/2220)

1. Properly cleanup pointers when destroying a world with models and lights.
    * [Pull request 2263](https://bitbucket.org/osrf/gazebo/pull-request/2263)

1. Fix view control mouse focus in model editor
    * [Pull request 2315](https://bitbucket.org/osrf/gazebo/pull-request/2315)
    * [Issue #1791](https://bitbucket.org/osrf/gazebo/issues/1791)

1. Server generates unique model names in case of overlap
    * [Pull request 2296](https://bitbucket.org/osrf/gazebo/pull-request/2296)
    * [Issue 510](https://bitbucket.org/osrf/gazebo/issues/510)

1. Model Editor: Select and align nested models
    * [Pull request 2282](https://bitbucket.org/osrf/gazebo/pull-request/2282)

## Gazebo 7.1.0 (2016-04-07)

1. fix: remove back projection
    * [Pull request 2201](https://bitbucket.org/osrf/gazebo/pull-request/2201)
    * A contribution from Yuki Furuta

1. Fix oculus 2 camera field of view
    * [Pull request 2157](https://bitbucket.org/osrf/gazebo/pull-request/2157)

1. Added BeforePhysicsUpdate world event
    * [Pull request 2128](https://bitbucket.org/osrf/gazebo/pull-request/2128)
    * A contribution from Martin Pecka

1. Update `gz sdf -c` command line tool to use the new `sdf::convertFile` API.
    * [Pull request #2227](https://bitbucket.org/osrf/gazebo/pull-requests/2227)

1. Backport depth camera OSX fix
    * [Pull request 2233](https://bitbucket.org/osrf/gazebo/pull-request/2233)

1. Feat load collision.sdf only once
    * [Pull request 2236](https://bitbucket.org/osrf/gazebo/pull-request/2236)

1. Update gui/building/Item API
    * [Pull request 2228](https://bitbucket.org/osrf/gazebo/pull-request/2228)

1. Semantic version class to compare model versions in the model database.
    * [Pull request 2207](https://bitbucket.org/osrf/gazebo/pull-request/2207)

1. Backport issue 1834 fix to gazebo7
    * [Pull request 2222](https://bitbucket.org/osrf/gazebo/pull-request/2222)

1. Backport ImagesView_TEST changes
    * [Pull request 2217](https://bitbucket.org/osrf/gazebo/pull-request/2217)

1. Backport pull request #2189 (mutex in Transport::Conection)
    * [Pull request 2208](https://bitbucket.org/osrf/gazebo/pull-request/2208)

1. Process insertions on World::SetState
    * [Pull request #2200](https://bitbucket.org/osrf/gazebo/pull-requests/2200)

1. Process deletions on World::SetState
    * [Pull request #2204](https://bitbucket.org/osrf/gazebo/pull-requests/2204)

1. Fix ray-cylinder collision
    * [Pull request 2124](https://bitbucket.org/osrf/gazebo/pull-request/2124)

1. Fix editing physics parameters in gzclient, update test
    * [Pull request 2192](https://bitbucket.org/osrf/gazebo/pull-request/2192)

1. Fix Audio Decoder test failure
    * [Pull request 2193](https://bitbucket.org/osrf/gazebo/pull-request/2193)

1. Add layers to building levels
    * [Pull request 2180](https://bitbucket.org/osrf/gazebo/pull-request/2180)

1. Allow dynamically adding links to a model.
    * [Pull request #2185](https://bitbucket.org/osrf/gazebo/pull-requests/2185)

1. Fix editing physics parameters in gzclient, update test
    * [Pull request #2192](https://bitbucket.org/osrf/gazebo/pull-requests/2192)
    * [Issue #1876](https://bitbucket.org/osrf/gazebo/issues/1876)

1. Model database selects the latest model version.
    * [Pull request #2207](https://bitbucket.org/osrf/gazebo/pull-requests/2207)

1. Only link relevant libraries to tests
    * [Pull request 2130](https://bitbucket.org/osrf/gazebo/pull-request/2130)

1. PIMPLize gui/model/ModelCreator
    * [Pull request 2171](https://bitbucket.org/osrf/gazebo/pull-request/2171)

1. backport warning and test fixes from pull request #2177
    * [Pull request 2179](https://bitbucket.org/osrf/gazebo/pull-request/2179)

1. Prevent xml parser error from crashing LogPlay on osx -> gazebo7
    * [Pull request 2174](https://bitbucket.org/osrf/gazebo/pull-request/2174)

1. PIMPLize gui/building/ScaleWidget
    * [Pull request 2164](https://bitbucket.org/osrf/gazebo/pull-request/2164)

1. Fix using Shift key while scaling inside the model editor
    * [Pull request 2165](https://bitbucket.org/osrf/gazebo/pull-request/2165)

1. Backport fix for ign-math explicit constructors -> gazebo7
    * [Pull request 2163](https://bitbucket.org/osrf/gazebo/pull-request/2163)

1. Display physics engine type in the GUI
    * [Pull request #2155](https://bitbucket.org/osrf/gazebo/pull-requests/2155)
    * [Issue #1121](https://bitbucket.org/osrf/gazebo/issues/1121)
    * A contribution from Mohamd Ayman

1. Fix compilation against ffmpeg3 (libavcodec)
    * [Pull request #2154](https://bitbucket.org/osrf/gazebo/pull-request/2154)

1. Append a missing </gazebo_log> tag to log files when played.
    * [Pull request #2143](https://bitbucket.org/osrf/gazebo/pull-request/2143)

1. Add helper function QTestFixture::ProcessEventsAndDraw
    * [Pull request #2147](https://bitbucket.org/osrf/gazebo/pull-request/2147)

1. Add qt resources to gazebo gui library
    * [Pull request 2134](https://bitbucket.org/osrf/gazebo/pull-request/2134)

1. Undo scaling during simulation
    * [Pull request #2108](https://bitbucket.org/osrf/gazebo/pull-request/2108)

1. Fix SensorManager::SensorContainer::RunLoop sensor update time assertion
    * [Pull request #2115](https://bitbucket.org/osrf/gazebo/pull-request/2115)

1. Fix use of not initialized static attribute in Light class
    * [Pull request 2075](https://bitbucket.org/osrf/gazebo/pull-request/2075)
    * A contribution from Silvio Traversaro

1. Install GuiTypes header
    * [Pull request 2106](https://bitbucket.org/osrf/gazebo/pull-request/2106)

1. Removes one function call and replaces a manual swap with std::swap in ODE heightfield.
    * [Pull request #2114](https://bitbucket.org/osrf/gazebo/pull-request/2114)

1. New world event: BeforePhysicsUpdate
    * [Pull request #2128](https://bitbucket.org/osrf/gazebo/pull-request/2128)
    * [Issue #1851](https://bitbucket.org/osrf/gazebo/issues/1851)

1. Model editor: Fix setting relative pose after alignment during joint creation.
    * [Issue #1844](https://bitbucket.org/osrf/gazebo/issues/1844)
    * [Pull request #2150](https://bitbucket.org/osrf/gazebo/pull-request/2150)

1. Model editor: Fix saving and spawning model with its original name
    * [Pull request #2183](https://bitbucket.org/osrf/gazebo/pull-request/2183)

1. Model editor: Fix inserting custom links
    * [Pull request #2222](https://bitbucket.org/osrf/gazebo/pull-request/2222)
    * [Issue #1834](https://bitbucket.org/osrf/gazebo/issues/1834)

1. Model editor: Reset visual / collision insertion / deletion
        * [Pull request #2254](https://bitbucket.org/osrf/gazebo/pull-request/2254)
        * [Issue #1777](https://bitbucket.org/osrf/gazebo/issues/1777)
        * [Issue #1852](https://bitbucket.org/osrf/gazebo/issues/1852)

1. Building editor: Add layers to building levels
    * [Pull request #2180](https://bitbucket.org/osrf/gazebo/pull-request/2180)
    * [Issue #1806](https://bitbucket.org/osrf/gazebo/issues/1806)

1. Building editor: Update gui/building/Item API
    * [Pull request #2228](https://bitbucket.org/osrf/gazebo/pull-request/2228)

## Gazebo 7.0.0 (2016-01-25)

1. Add FollowerPlugin
    * [Pull request #2085](https://bitbucket.org/osrf/gazebo/pull-request/2085)

1. Fix circular dependency so that physics does not call the sensors API.
    * [Pull request #2089](https://bitbucket.org/osrf/gazebo/pull-request/2089)
    * [Issue #1516](https://bitbucket.org/osrf/gazebo/issues/1516)

1. Add Gravity and MagneticField API to World class to match sdformat change.
    * [SDFormat pull request 247](https://bitbucket.org/osrf/sdformat/pull-requests/247)
    * [Issue #1823](https://bitbucket.org/osrf/gazebo/issues/1823)
    * [Pull request #2090](https://bitbucket.org/osrf/gazebo/pull-request/2090)

1. Use opaque pointers and deprecate functions in the rendering library
    * [Pull request #2069](https://bitbucket.org/osrf/gazebo/pull-request/2069)
    * [Pull request #2064](https://bitbucket.org/osrf/gazebo/pull-request/2064)
    * [Pull request #2066](https://bitbucket.org/osrf/gazebo/pull-request/2066)
    * [Pull request #2069](https://bitbucket.org/osrf/gazebo/pull-request/2069)
    * [Pull request #2074](https://bitbucket.org/osrf/gazebo/pull-request/2074)
    * [Pull request #2076](https://bitbucket.org/osrf/gazebo/pull-request/2076)
    * [Pull request #2070](https://bitbucket.org/osrf/gazebo/pull-request/2070)
    * [Pull request #2071](https://bitbucket.org/osrf/gazebo/pull-request/2071)
    * [Pull request #2084](https://bitbucket.org/osrf/gazebo/pull-request/2084)
    * [Pull request #2073](https://bitbucket.org/osrf/gazebo/pull-request/2073)

1. Use opaque pointers for the Master class.
    * [Pull request #2036](https://bitbucket.org/osrf/gazebo/pull-request/2036)

1. Use opaque pointers in the gui library
    * [Pull request #2057](https://bitbucket.org/osrf/gazebo/pull-request/2057)
    * [Pull request #2037](https://bitbucket.org/osrf/gazebo/pull-request/2037)
    * [Pull request #2052](https://bitbucket.org/osrf/gazebo/pull-request/2052)
    * [Pull request #2053](https://bitbucket.org/osrf/gazebo/pull-request/2053)
    * [Pull request #2028](https://bitbucket.org/osrf/gazebo/pull-request/2028)
    * [Pull request #2051](https://bitbucket.org/osrf/gazebo/pull-request/2051)
    * [Pull request #2027](https://bitbucket.org/osrf/gazebo/pull-request/2027)
    * [Pull request #2026](https://bitbucket.org/osrf/gazebo/pull-request/2026)
    * [Pull request #2029](https://bitbucket.org/osrf/gazebo/pull-request/2029)
    * [Pull request #2042](https://bitbucket.org/osrf/gazebo/pull-request/2042)

1. Use more opaque pointers.
    * [Pull request #2022](https://bitbucket.org/osrf/gazebo/pull-request/2022)
    * [Pull request #2025](https://bitbucket.org/osrf/gazebo/pull-request/2025)
    * [Pull request #2043](https://bitbucket.org/osrf/gazebo/pull-request/2043)
    * [Pull request #2044](https://bitbucket.org/osrf/gazebo/pull-request/2044)
    * [Pull request #2065](https://bitbucket.org/osrf/gazebo/pull-request/2065)
    * [Pull request #2067](https://bitbucket.org/osrf/gazebo/pull-request/2067)
    * [Pull request #2079](https://bitbucket.org/osrf/gazebo/pull-request/2079)

1. Fix visual transparency issues
    * [Pull request #2031](https://bitbucket.org/osrf/gazebo/pull-request/2031)
    * [Issue #1726](https://bitbucket.org/osrf/gazebo/issue/1726)
    * [Issue #1790](https://bitbucket.org/osrf/gazebo/issue/1790)

1. Implemented private data pointer for the RTShaderSystem class. Minimized shader updates to once per render update.
    * [Pull request #2003](https://bitbucket.org/osrf/gazebo/pull-request/2003)

1. Updating physics library to use ignition math.
    * [Pull request #2007](https://bitbucket.org/osrf/gazebo/pull-request/2007)

1. Switching to ignition math for the rendering library.
    * [Pull request #1993](https://bitbucket.org/osrf/gazebo/pull-request/1993)
    * [Pull request #1994](https://bitbucket.org/osrf/gazebo/pull-request/1994)
    * [Pull request #1995](https://bitbucket.org/osrf/gazebo/pull-request/1995)
    * [Pull request #1996](https://bitbucket.org/osrf/gazebo/pull-request/1996)

1. Removed deprecations
    * [Pull request #1992]((https://bitbucket.org/osrf/gazebo/pull-request/1992)

1. Add ability to set the pose of a visual from a link.
    * [Pull request #1963](https://bitbucket.org/osrf/gazebo/pull-request/1963)

1. Copy visual visibility flags on clone
    * [Pull request #2008](https://bitbucket.org/osrf/gazebo/pull-request/2008)

1. Publish camera sensor image size when rendering is not enabled
    * [Pull request #1969](https://bitbucket.org/osrf/gazebo/pull-request/1969)

1. Added Poissons Ratio and Elastic Modulus for ODE.
    * [Pull request #1974](https://bitbucket.org/osrf/gazebo/pull-request/1974)

1. Update rest web plugin to publish response messages and display login user name in toolbar.
    * [Pull request #1956](https://bitbucket.org/osrf/gazebo/pull-request/1956)

1. Improve overall speed of log playback. Added new functions to LogPlay.
   Use tinyxml2 for playback.
    * [Pull request #1931](https://bitbucket.org/osrf/gazebo/pull-request/1931)

1. Improve SVG import. Added support for transforms in paths.
    * [Pull request #1981](https://bitbucket.org/osrf/gazebo/pull-request/1981)

1. Enter time during log playback
    * [Pull request #2000](https://bitbucket.org/osrf/gazebo/pull-request/2000)

1. Added Ignition Transport dependency.
    * [Pull request #1930](https://bitbucket.org/osrf/gazebo/pull-request/1930)

1. Make latched subscribers receive the message only once
    * [Issue #1789](https://bitbucket.org/osrf/gazebo/issue/1789)
    * [Pull request #2019](https://bitbucket.org/osrf/gazebo/pull-request/2019)

1. Implemented transport clear buffers
    * [Pull request #2017](https://bitbucket.org/osrf/gazebo/pull-request/2017)

1. KeyEvent constructor should be in a source file. Removed a few visibility
flags from c functions. Windows did not like `CPPTYPE_*` in
`gazebo/gui/ConfigWidget.cc`, so I replaced it with `TYPE_*`.
    * [Pull request #1943](https://bitbucket.org/osrf/gazebo/pull-request/1943)

1. Added wide angle camera sensor.
    * [Pull request #1866](https://bitbucket.org/osrf/gazebo/pull-request/1866)

1. Change the `near` and `far` members of `gazebo/msgs/logical_camera_sensors.proto` to `near_clip` and `far_clip`
    + [Pull request #1942](https://bitbucket.org/osrf/gazebo/pull-request/1942)

1. Resolve issue #1702
    * [Issue #1702](https://bitbucket.org/osrf/gazebo/issue/1702)
    * [Pull request #1905](https://bitbucket.org/osrf/gazebo/pull-request/1905)
    * [Pull request #1913](https://bitbucket.org/osrf/gazebo/pull-request/1913)
    * [Pull request #1914](https://bitbucket.org/osrf/gazebo/pull-request/1914)

1. Update physics when the world is reset
    * [Pull request #1903](https://bitbucket.org/osrf/gazebo/pull-request/1903)

1. Light and light state for the server side
    * [Pull request #1920](https://bitbucket.org/osrf/gazebo/pull-request/1920)

1. Add scale to model state so scaling works on log/playback.
    * [Pull request #2020](https://bitbucket.org/osrf/gazebo/pull-request/2020)

1. Added tests for WorldState
    * [Pull request #1968](https://bitbucket.org/osrf/gazebo/pull-request/1968)

1. Rename Reset to Reset Time in time widget
    * [Pull request #1892](https://bitbucket.org/osrf/gazebo/pull-request/1892)
    * [Issue #1730](https://bitbucket.org/osrf/gazebo/issue/1730)

1. Set QTestfFxture to verbose
    * [Pull request #1944](https://bitbucket.org/osrf/gazebo/pull-request/1944)
    * [Issue #1756](https://bitbucket.org/osrf/gazebo/issue/1756)

1. Added torsional friction
    * [Pull request #1831](https://bitbucket.org/osrf/gazebo/pull-request/1831)

1. Support loading and spawning nested models
    * [Pull request #1868](https://bitbucket.org/osrf/gazebo/pull-request/1868)
    * [Pull request #1895](https://bitbucket.org/osrf/gazebo/pull-request/1895)

1. Undo user motion commands during simulation, added physics::UserCmdManager and gui::UserCmdHistory.
    * [Pull request #1934](https://bitbucket.org/osrf/gazebo/pull-request/1934)

1. Forward user command messages for undo.
    * [Pull request #2009](https://bitbucket.org/osrf/gazebo/pull-request/2009)

1. Undo reset commands during simulation, forwarding commands
    * [Pull request #1986](https://bitbucket.org/osrf/gazebo/pull-request/1986)

1. Undo apply force / torque during simulation
    * [Pull request #2030](https://bitbucket.org/osrf/gazebo/pull-request/2030)

1. Add function to get the derived scale of a Visual
    * [Pull request #1881](https://bitbucket.org/osrf/gazebo/pull-request/1881)

1. Added EnumIface, which supports iterators over enums.
    * [Pull request #1847](https://bitbucket.org/osrf/gazebo/pull-request/1847)

1. Added RegionEventBoxPlugin - fires events when models enter / exit the region
    * [Pull request #1856](https://bitbucket.org/osrf/gazebo/pull-request/1856)

1. Added tests for checking the playback control via messages.
    * [Pull request #1885](https://bitbucket.org/osrf/gazebo/pull-request/1885)

1. Added LoadArgs() function to ServerFixture for being able to load a server
using the same arguments used in the command line.
    * [Pull request #1874](https://bitbucket.org/osrf/gazebo/pull-request/1874)

1. Added battery class, plugins and test world.
    * [Pull request #1872](https://bitbucket.org/osrf/gazebo/pull-request/1872)

1. Display gearbox and screw joint properties in property tree
    * [Pull request #1838](https://bitbucket.org/osrf/gazebo/pull-request/1838)

1. Set window flags for dialogs and file dialogs
    * [Pull request #1816](https://bitbucket.org/osrf/gazebo/pull-request/1816)

1. Fix minimum window height
   * [Pull request #1977](https://bitbucket.org/osrf/gazebo/pull-request/1977)
   * [Issue #1706](https://bitbucket.org/osrf/gazebo/issue/1706)

1. Add option to reverse alignment direction
   * [Pull request #2040](https://bitbucket.org/osrf/gazebo/pull-request/2040)
   * [Issue #1242](https://bitbucket.org/osrf/gazebo/issue/1242)

1. Fix unadvertising a publisher - only unadvertise topic if it is the last publisher.
   * [Pull request #2005](https://bitbucket.org/osrf/gazebo/pull-request/2005)
   * [Issue #1782](https://bitbucket.org/osrf/gazebo/issue/1782)

1. Log playback GUI for multistep, rewind, forward and seek
    * [Pull request #1791](https://bitbucket.org/osrf/gazebo/pull-request/1791)

1. Added Apply Force/Torque movable text
    * [Pull request #1789](https://bitbucket.org/osrf/gazebo/pull-request/1789)

1. Added cascade parameter (apply to children) for Visual SetMaterial, SetAmbient, SetEmissive, SetSpecular, SetDiffuse, SetTransparency
    * [Pull request #1851](https://bitbucket.org/osrf/gazebo/pull-request/1851)

1. Tweaks to Data Logger, such as multiline text edit for path
    * [Pull request #1800](https://bitbucket.org/osrf/gazebo/pull-request/1800)

1. Added TopToolbar and hide / disable several widgets according to WindowMode
    * [Pull request #1869](https://bitbucket.org/osrf/gazebo/pull-request/1869)

1. Added Visual::IsAncestorOf and Visual::IsDescendantOf
    * [Pull request #1850](https://bitbucket.org/osrf/gazebo/pull-request/1850)

1. Added msgs::PluginFromSDF and tests
    * [Pull request #1858](https://bitbucket.org/osrf/gazebo/pull-request/1858)

1. Added msgs::CollisionFromSDF msgs::SurfaceFromSDF and msgs::FrictionFromSDF
    * [Pull request #1900](https://bitbucket.org/osrf/gazebo/pull-request/1900)

1. Added hotkeys chart dialog
    * [Pull request #1835](https://bitbucket.org/osrf/gazebo/pull-request/1835)

1. Space bar to play / pause
   * [Pull request #2023](https://bitbucket.org/osrf/gazebo/pull-request/2023)
   * [Issue #1798](https://bitbucket.org/osrf/gazebo/issue/1798)

1. Make it possible to create custom ConfigWidgets
    * [Pull request #1861](https://bitbucket.org/osrf/gazebo/pull-request/1861)

1. AddItem / RemoveItem / Clear enum config widgets
    * [Pull request #1878](https://bitbucket.org/osrf/gazebo/pull-request/1878)

1. Make all child ConfigWidgets emit signals.
    * [Pull request #1884](https://bitbucket.org/osrf/gazebo/pull-request/1884)

1. Refactored makers
    * [Pull request #1828](https://bitbucket.org/osrf/gazebo/pull-request/1828)

1. Added gui::Conversions to convert between Gazebo and Qt
    * [Pull request #2034](https://bitbucket.org/osrf/gazebo/pull-request/2034)

1. Model editor updates
    1. Support adding model plugins in model editor
        * [Pull request #2060](https://bitbucket.org/osrf/gazebo/pull-request/2060)

    1. Added support for copying and pasting top level nested models
        * [Pull request #2006](https://bitbucket.org/osrf/gazebo/pull-request/2006)

    1. Make non-editable background models white in model editor
        * [Pull request #1950](https://bitbucket.org/osrf/gazebo/pull-request/1950)

    1. Choose / swap parent and child links in joint inspector
        * [Pull request #1887](https://bitbucket.org/osrf/gazebo/pull-request/1887)
        * [Issue #1500](https://bitbucket.org/osrf/gazebo/issue/1500)

    1. Presets combo box for Vector3 config widget
        * [Pull request #1954](https://bitbucket.org/osrf/gazebo/pull-request/1954)

    1. Added support for more joint types (gearbox and fixed joints).
        * [Pull request #1794](https://bitbucket.org/osrf/gazebo/pull-request/1794)

    1. Added support for selecting links and joints, opening context menu and inspectors in Schematic View.
        * [Pull request #1787](https://bitbucket.org/osrf/gazebo/pull-request/1787)

    1. Color-coded edges in Schematic View to match joint color.
        * [Pull request #1781](https://bitbucket.org/osrf/gazebo/pull-request/1781)

    1. Scale link mass and inertia when a link is scaled
        * [Pull request #1836](https://bitbucket.org/osrf/gazebo/pull-request/1836)

    1. Added icons for child and parent link in joint inspector
        * [Pull request #1953](https://bitbucket.org/osrf/gazebo/pull-request/1953)

    1. Load and save nested models
        * [Pull request #1894](https://bitbucket.org/osrf/gazebo/pull-request/1894)

    1. Display model plugins on the left panel and added model plugin inspector
        * [Pull request #1863](https://bitbucket.org/osrf/gazebo/pull-request/1863)

    1. Context menu and deletion for model plugins
        * [Pull request #1890](https://bitbucket.org/osrf/gazebo/pull-request/1890)

    1. Delete self from inspector
        * [Pull request #1904](https://bitbucket.org/osrf/gazebo/pull-request/1904)
        * [Issue #1543](https://bitbucket.org/osrf/gazebo/issue/1543)

    1. Apply inspector changes in real time and add reset button
        * [Pull request #1945](https://bitbucket.org/osrf/gazebo/pull-request/1945)
        * [Issue #1472](https://bitbucket.org/osrf/gazebo/issue/1472)

    1. Set physics to be paused when exiting model editor mode
        * [Pull request #1893](https://bitbucket.org/osrf/gazebo/pull-request/1893)
        * [Issue #1734](https://bitbucket.org/osrf/gazebo/issue/1734)

    1. Add Insert tab to model editor
        * [Pull request #1924](https://bitbucket.org/osrf/gazebo/pull-request/1924)

    1. Support inserting nested models from model maker
        * [Pull request #1982](https://bitbucket.org/osrf/gazebo/pull-request/1982)

    1. Added joint creation dialog
        * [Pull request #2021](https://bitbucket.org/osrf/gazebo/pull-request/2021)

    1. Added reverse checkboxes to joint creation dialog
        * [Pull request #2086](https://bitbucket.org/osrf/gazebo/pull-request/2086)

    1. Use opaque pointers in the model editor
        * [Pull request #2056](https://bitbucket.org/osrf/gazebo/pull-request/2056)
        * [Pull request #2059](https://bitbucket.org/osrf/gazebo/pull-request/2059)
        * [Pull request #2087](https://bitbucket.org/osrf/gazebo/pull-request/2087)

    1. Support joint creation between links in nested model.
        * [Pull request #2080](https://bitbucket.org/osrf/gazebo/pull-request/2080)

1. Building editor updates

    1. Use opaque pointers in the building editor
        * [Pull request #2041](https://bitbucket.org/osrf/gazebo/pull-request/2041)
        * [Pull request #2039](https://bitbucket.org/osrf/gazebo/pull-request/2039)
        * [Pull request #2055](https://bitbucket.org/osrf/gazebo/pull-request/2055)
        * [Pull request #2032](https://bitbucket.org/osrf/gazebo/pull-request/2032)
        * [Pull request #2082](https://bitbucket.org/osrf/gazebo/pull-request/2082)
        * [Pull request #2038](https://bitbucket.org/osrf/gazebo/pull-request/2038)
        * [Pull request #2033](https://bitbucket.org/osrf/gazebo/pull-request/2033)

    1. Use opaque pointers for GrabberHandle, add *LinkedGrabbers functions
        * [Pull request #2034](https://bitbucket.org/osrf/gazebo/pull-request/2034)

    1. Removed unused class: BuildingItem
        * [Pull request #2045](https://bitbucket.org/osrf/gazebo/pull-request/2045)

    1. Use opaque pointers for BuildingModelManip, move attachment logic to BuildingMaker
        * [Pull request #2046](https://bitbucket.org/osrf/gazebo/pull-request/2046)

    1. Use opaque pointers for all Dialog classes, add conversion from QPointF, move common logic to BaseInspectorDialog.
        * [Pull request #2083](https://bitbucket.org/osrf/gazebo/pull-request/2083)

## Gazebo 6.0

### Gazebo 6.7.0 (201X-01-12)

1. Add vector3 and quaternion rendering conversions
    * [Pull request 2276](https://bitbucket.org/osrf/gazebo/pull-request/2276)

1. Reverse view angle widget left and right view
    * [Pull request 2265](https://bitbucket.org/osrf/gazebo/pull-request/2265)
    * [Issue 1924](https://bitbucket.org/osrf/gazebo/issue/1924)

1. Fix race condition in ~TimePanelPrivate (#1919)
    * [Pull request 2250](https://bitbucket.org/osrf/gazebo/pull-request/2250)

1. Prevent orthographic camera from resetting zoom after animation
    * [Pull request 2267](https://bitbucket.org/osrf/gazebo/pull-request/2267)
    * [Issue #1927](https://bitbucket.org/osrf/gazebo/issues/1927)

1. Fix MeshToSDF missing scale issue
    * [Pull request 2258](https://bitbucket.org/osrf/gazebo/pull-request/2258)
    * [Issue #1925](https://bitbucket.org/osrf/gazebo/issues/1925)

1. Register Qt metatypes in gui tests
    * [Pull request 2273](https://bitbucket.org/osrf/gazebo/pull-request/2273)

1. Fix resetting model to initial pose
    * [Pull request 2307](https://bitbucket.org/osrf/gazebo/pull-request/2307)
    * [Issue #1960](https://bitbucket.org/osrf/gazebo/issues/1960)


### Gazebo 6.6.0 (2016-04-07)

1. fix: remove back projection
    * [Pull request 2201](https://bitbucket.org/osrf/gazebo/pull-request/2201)
    * A contribution from Yuki Furuta

1. Backport depth camera OSX fix and test
    * [Pull request 2230](https://bitbucket.org/osrf/gazebo/pull-request/2230)

1. Add missing tinyxml includes (gazebo6)
    * [Pull request 2218](https://bitbucket.org/osrf/gazebo/pull-request/2218)

1. Fix ray-cylinder collision in ode
    * [Pull request 2125](https://bitbucket.org/osrf/gazebo/pull-request/2125)

1. backport fixes for ffmpeg3 to gazebo6 (from pull request #2154)
    * [Pull request 2162](https://bitbucket.org/osrf/gazebo/pull-request/2162)

1. Install shapes_bitmask.world
    * [Pull request 2104](https://bitbucket.org/osrf/gazebo/pull-request/2104)

1. Add gazebo_client to gazebo.pc (gazebo6)
    * [Pull request 2102](https://bitbucket.org/osrf/gazebo/pull-request/2102)

1. Fix removing multiple camera sensors that have the same camera name
    * [Pull request 2081](https://bitbucket.org/osrf/gazebo/pull-request/2081)

1. Ensure that LINK_FRAME_VISUAL arrow components are deleted (#1812)
    * [Pull request 2078](https://bitbucket.org/osrf/gazebo/pull-request/2078)

1. add migration notes for gazebo::setupClient to gazebo::client::setup
    * [Pull request 2068](https://bitbucket.org/osrf/gazebo/pull-request/2068)

1. Update inertia properties during simulation: part 2
    * [Pull request 1984](https://bitbucket.org/osrf/gazebo/pull-request/1984)

1. Fix minimum window height
    * [Pull request 2002](https://bitbucket.org/osrf/gazebo/pull-request/2002)

1. Backport gpu laser test fix
    * [Pull request 1999](https://bitbucket.org/osrf/gazebo/pull-request/1999)

1. Relax physics tolerances for single-precision bullet (gazebo6)
    * [Pull request 1997](https://bitbucket.org/osrf/gazebo/pull-request/1997)

1. Fix minimum window height
    * [Pull request 1998](https://bitbucket.org/osrf/gazebo/pull-request/1998)

1. backport model editor fixed joint option to gazebo6
    * [Pull request 1957](https://bitbucket.org/osrf/gazebo/pull-request/1957)

1. Update shaders once per render update
    * [Pull request 1991](https://bitbucket.org/osrf/gazebo/pull-request/1991)

1. Relax physics tolerances for single-precision bullet
    * [Pull request 1976](https://bitbucket.org/osrf/gazebo/pull-request/1976)

1. Fix visual transparency issues
    * [Pull request 1967](https://bitbucket.org/osrf/gazebo/pull-request/1967)

1. fix memory corruption in transport/Publisher.cc
    * [Pull request 1951](https://bitbucket.org/osrf/gazebo/pull-request/1951)

1. Add test for SphericalCoordinates::LocalFromGlobal
    * [Pull request 1959](https://bitbucket.org/osrf/gazebo/pull-request/1959)

### Gazebo 6.5.1 (2015-10-29)

1. Fix removing multiple camera sensors that have the same camera name.
    * [Pull request #2081](https://bitbucket.org/osrf/gazebo/pull-request/2081)
    * [Issue #1811](https://bitbucket.org/osrf/gazebo/issues/1811)

1. Backport model editor toolbar fixed joint option from [pull request #1794](https://bitbucket.org/osrf/gazebo/pull-request/1794)
    * [Pull request #1957](https://bitbucket.org/osrf/gazebo/pull-request/1957)

1. Fix minimum window height
    * Backport of [pull request #1977](https://bitbucket.org/osrf/gazebo/pull-request/1977)
    * [Pull request #1998](https://bitbucket.org/osrf/gazebo/pull-request/1998)
    * [Issue #1706](https://bitbucket.org/osrf/gazebo/issue/1706)

1. Fix visual transparency issues
    * [Pull request #1967](https://bitbucket.org/osrf/gazebo/pull-request/1967)
    * [Issue #1726](https://bitbucket.org/osrf/gazebo/issue/1726)

### Gazebo 6.5.0 (2015-10-22)

1. Added ability to convert from spherical coordinates to local coordinates.
    * [Pull request #1955](https://bitbucket.org/osrf/gazebo/pull-request/1955)

### Gazebo 6.4.0 (2015-10-14)

1. Fix ABI problem. Make `Sensor::SetPose` function non virtual.
    * [Pull request #1947](https://bitbucket.org/osrf/gazebo/pull-request/1947)

1. Update inertia properties during simulation
    * [Pull request #1909](https://bitbucket.org/osrf/gazebo/pull-requests/1909)
    * [Design document](https://bitbucket.org/osrf/gazebo_design/src/default/inertia_resize/inertia_resize.md)

1. Fix transparency correction for opaque materials
    * [Pull request #1946](https://bitbucket.org/osrf/gazebo/pull-requests/1946/fix-transparency-correction-for-opaque/diff)

### Gazebo 6.3.0 (2015-10-06)

1. Added `Sensor::SetPose` function
    * [Pull request #1935](https://bitbucket.org/osrf/gazebo/pull-request/1935)

### Gazebo 6.2.0 (2015-10-02)

1. Update physics when the world is reset
    * Backport of [pull request #1903](https://bitbucket.org/osrf/gazebo/pull-request/1903)
    * [Pull request #1916](https://bitbucket.org/osrf/gazebo/pull-request/1916)
    * [Issue #101](https://bitbucket.org/osrf/gazebo/issue/101)

1. Added Copy constructor and assignment operator to MouseEvent
    * [Pull request #1855](https://bitbucket.org/osrf/gazebo/pull-request/1855)

### Gazebo 6.1.0 (2015-08-02)

1. Added logical_camera sensor.
    * [Pull request #1845](https://bitbucket.org/osrf/gazebo/pull-request/1845)

1. Added RandomVelocityPlugin, which applies a random velocity to a model's link.
    * [Pull request #1839](https://bitbucket.org/osrf/gazebo/pull-request/1839)

1. Sim events for joint position, velocity and applied force
    * [Pull request #1849](https://bitbucket.org/osrf/gazebo/pull-request/1849)

### Gazebo 6.0.0 (2015-07-27)

1. Added magnetometer sensor. A contribution from Andrew Symington.
    * [Pull request #1788](https://bitbucket.org/osrf/gazebo/pull-request/1788)

1. Added altimeter sensor. A contribution from Andrew Symington.
    * [Pull request #1792](https://bitbucket.org/osrf/gazebo/pull-request/1792)

1. Implement more control options for log playback:
  1. Rewind: The simulation starts from the beginning.
  1. Forward: The simulation jumps to the end of the log file.
  1. Seek: The simulation jumps to a specific point specified by its simulation
  time.
      * [Pull request #1737](https://bitbucket.org/osrf/gazebo/pull-request/1737)

1. Added Gazebo splash screen
    * [Pull request #1745](https://bitbucket.org/osrf/gazebo/pull-request/1745)

1. Added a transporter plugin which allows models to move from one location
   to another based on their location and the location of transporter pads.
    * [Pull request #1738](https://bitbucket.org/osrf/gazebo/pull-request/1738)

1. Implement forward/backwards multi-step for log playback. Now, the semantics
of a multi-step while playing back a log session are different from a multi-step
during a live simulation. While playback, a multi-step simulates all the
intermediate steps as before, but the client only perceives a single step.
E.g: You have a log file containing a 1 hour simulation session. You want to
jump to the minute 00H::30M::00S to check a specific aspect of the simulation.
You should not see continuous updates until minute 00H:30M:00S. Instead, you
should visualize a single jump to the specific instant of the simulation that
you are interested.
    * [Pull request #1623](https://bitbucket.org/osrf/gazebo/pull-request/1623)

1. Added browse button to log record dialog.
    * [Pull request #1719](https://bitbucket.org/osrf/gazebo/pull-request/1719)

1. Improved SVG support: arcs in paths, and contours made of multiple paths.
    * [Pull request #1608](https://bitbucket.org/osrf/gazebo/pull-request/1608)

1. Added simulation iterations to the world state.
    * [Pull request #1722](https://bitbucket.org/osrf/gazebo/pull-request/1722)

1. Added multiple LiftDrag plugins to the cessna_demo.world to allow the Cessna
C-172 model to fly.
    * [Pull request #1715](https://bitbucket.org/osrf/gazebo/pull-request/1715)

1. Added a plugin to control a Cessna C-172 via messages (CessnaPlugin), and a
GUI plugin to test this functionality with the keyboard (CessnaGUIPlugin). Added
world with the Cessna model and the two previous plugins loaded
(cessna_demo.world).
    * [Pull request #1712](https://bitbucket.org/osrf/gazebo/pull-request/1712)

1. Added world with OSRF building and an elevator
    * [Pull request #1697](https://bitbucket.org/osrf/gazebo/pull-request/1697)

1. Fixed collide bitmask by changing default value from 0x1 to 0xffff.
    * [Pull request #1696](https://bitbucket.org/osrf/gazebo/pull-request/1696)

1. Added a plugin to control an elevator (ElevatorPlugin), and an OccupiedEvent plugin that sends a message when a model is within a specified region.
    * [Pull request #1694](https://bitbucket.org/osrf/gazebo/pull-request/1694)
    * [Pull request #1775](https://bitbucket.org/osrf/gazebo/pull-request/1775)

1. Added Layers tab and meta information for visuals.
    * [Pull request #1674](https://bitbucket.org/osrf/gazebo/pull-request/1674)

1. Added countdown behavior for common::Timer and exposed the feature in TimerGUIPlugin.
    * [Pull request #1690](https://bitbucket.org/osrf/gazebo/pull-request/1690)

1. Added BuoyancyPlugin for simulating the buoyancy of an object in a column of fluid.
    * [Pull request #1622](https://bitbucket.org/osrf/gazebo/pull-request/1622)

1. Added ComputeVolume function for simple shape subclasses of Shape.hh.
    * [Pull request #1605](https://bitbucket.org/osrf/gazebo/pull-request/1605)

1. Add option to parallelize the ODE quickstep constraint solver,
which solves an LCP twice with different parameters in order
to corrected for position projection errors.
    * [Pull request #1561](https://bitbucket.org/osrf/gazebo/pull-request/1561)

1. Get/Set user camera pose in GUI.
    * [Pull request #1649](https://bitbucket.org/osrf/gazebo/pull-request/1649)
    * [Issue #1595](https://bitbucket.org/osrf/gazebo/issue/1595)

1. Added ViewAngleWidget, removed hard-coded reset view and removed MainWindow::Reset(). Also added GLWidget::GetSelectedVisuals().
    * [Pull request #1768](https://bitbucket.org/osrf/gazebo/pull-request/1768)
    * [Issue #1507](https://bitbucket.org/osrf/gazebo/issue/1507)

1. Windows support. This consists mostly of numerous small changes to support
compilation on Windows.
    * [Pull request #1616](https://bitbucket.org/osrf/gazebo/pull-request/1616)
    * [Pull request #1618](https://bitbucket.org/osrf/gazebo/pull-request/1618)
    * [Pull request #1620](https://bitbucket.org/osrf/gazebo/pull-request/1620)
    * [Pull request #1625](https://bitbucket.org/osrf/gazebo/pull-request/1625)
    * [Pull request #1626](https://bitbucket.org/osrf/gazebo/pull-request/1626)
    * [Pull request #1627](https://bitbucket.org/osrf/gazebo/pull-request/1627)
    * [Pull request #1628](https://bitbucket.org/osrf/gazebo/pull-request/1628)
    * [Pull request #1629](https://bitbucket.org/osrf/gazebo/pull-request/1629)
    * [Pull request #1630](https://bitbucket.org/osrf/gazebo/pull-request/1630)
    * [Pull request #1631](https://bitbucket.org/osrf/gazebo/pull-request/1631)
    * [Pull request #1632](https://bitbucket.org/osrf/gazebo/pull-request/1632)
    * [Pull request #1633](https://bitbucket.org/osrf/gazebo/pull-request/1633)
    * [Pull request #1635](https://bitbucket.org/osrf/gazebo/pull-request/1635)
    * [Pull request #1637](https://bitbucket.org/osrf/gazebo/pull-request/1637)
    * [Pull request #1639](https://bitbucket.org/osrf/gazebo/pull-request/1639)
    * [Pull request #1647](https://bitbucket.org/osrf/gazebo/pull-request/1647)
    * [Pull request #1650](https://bitbucket.org/osrf/gazebo/pull-request/1650)
    * [Pull request #1651](https://bitbucket.org/osrf/gazebo/pull-request/1651)
    * [Pull request #1653](https://bitbucket.org/osrf/gazebo/pull-request/1653)
    * [Pull request #1654](https://bitbucket.org/osrf/gazebo/pull-request/1654)
    * [Pull request #1657](https://bitbucket.org/osrf/gazebo/pull-request/1657)
    * [Pull request #1658](https://bitbucket.org/osrf/gazebo/pull-request/1658)
    * [Pull request #1659](https://bitbucket.org/osrf/gazebo/pull-request/1659)
    * [Pull request #1660](https://bitbucket.org/osrf/gazebo/pull-request/1660)
    * [Pull request #1661](https://bitbucket.org/osrf/gazebo/pull-request/1661)
    * [Pull request #1669](https://bitbucket.org/osrf/gazebo/pull-request/1669)
    * [Pull request #1670](https://bitbucket.org/osrf/gazebo/pull-request/1670)
    * [Pull request #1672](https://bitbucket.org/osrf/gazebo/pull-request/1672)
    * [Pull request #1682](https://bitbucket.org/osrf/gazebo/pull-request/1682)
    * [Pull request #1683](https://bitbucket.org/osrf/gazebo/pull-request/1683)

1. Install `libgazebo_server_fixture`. This will facilitate tests external to the main gazebo repository. See `examples/stand_alone/test_fixture`.
    * [Pull request #1606](https://bitbucket.org/osrf/gazebo/pull-request/1606)

1. Laser visualization renders light blue for rays that do not hit obstacles, and dark blue for other rays.
    * [Pull request #1607](https://bitbucket.org/osrf/gazebo/pull-request/1607)
    * [Issue #1576](https://bitbucket.org/osrf/gazebo/issue/1576)

1. Add VisualType enum to Visual and clean up visuals when entity is deleted.
    * [Pull request #1614](https://bitbucket.org/osrf/gazebo/pull-request/1614)

1. Alert user of connection problems when using the REST service plugin
    * [Pull request #1655](https://bitbucket.org/osrf/gazebo/pull-request/1655)
    * [Issue #1574](https://bitbucket.org/osrf/gazebo/issue/1574)

1. ignition-math is now a dependency.
    + [http://ignitionrobotics.org/libraries/math](http://ignitionrobotics.org/libraries/math)
    + [Gazebo::math migration](https://bitbucket.org/osrf/gazebo/src/583edbeb90759d43d994cc57c0797119dd6d2794/ign-math-migration.md)

1. Detect uuid library during compilation.
    * [Pull request #1655](https://bitbucket.org/osrf/gazebo/pull-request/1655)
    * [Issue #1572](https://bitbucket.org/osrf/gazebo/issue/1572)

1. New accessors in LogPlay class.
    * [Pull request #1577](https://bitbucket.org/osrf/gazebo/pull-request/1577)

1. Added a plugin to send messages to an existing website.
   Added gui::MainWindow::AddMenu and msgs/rest_error, msgs/rest_login, msgs rest/post
    * [Pull request #1524](https://bitbucket.org/osrf/gazebo/pull-request/1524)

1. Fix deprecation warnings when using SDFormat 3.0.2, 3.0.3 prereleases
    * [Pull request #1568](https://bitbucket.org/osrf/gazebo/pull-request/1568)

1. Use GAZEBO_CFLAGS or GAZEBO_CXX_FLAGS in CMakeLists.txt for example plugins
    * [Pull request #1573](https://bitbucket.org/osrf/gazebo/pull-request/1573)

1. Added Link::OnWrenchMsg subscriber with test
    * [Pull request #1582](https://bitbucket.org/osrf/gazebo/pull-request/1582)

1. Show/hide GUI overlays using the menu bar.
    * [Pull request #1555](https://bitbucket.org/osrf/gazebo/pull-request/1555)

1. Added world origin indicator rendering::OriginVisual.
    * [Pull request #1700](https://bitbucket.org/osrf/gazebo/pull-request/1700)

1. Show/hide toolbars using the menu bars and shortcut.
   Added MainWindow::CloneAction.
   Added Window menu to Model Editor.
    * [Pull request #1584](https://bitbucket.org/osrf/gazebo/pull-request/1584)

1. Added event to show/hide toolbars.
    * [Pull request #1707](https://bitbucket.org/osrf/gazebo/pull-request/1707)

1. Added optional start/stop/reset buttons to timer GUI plugin.
    * [Pull request #1576](https://bitbucket.org/osrf/gazebo/pull-request/1576)

1. Timer GUI Plugin: Treat negative positions as positions from the ends
    * [Pull request #1703](https://bitbucket.org/osrf/gazebo/pull-request/1703)

1. Added Visual::GetDepth() and Visual::GetNthAncestor()
    * [Pull request #1613](https://bitbucket.org/osrf/gazebo/pull-request/1613)

1. Added a context menu for links
    * [Pull request #1589](https://bitbucket.org/osrf/gazebo/pull-request/1589)

1. Separate TimePanel's display into TimeWidget and LogPlayWidget.
    * [Pull request #1564](https://bitbucket.org/osrf/gazebo/pull-request/1564)

1. Display confirmation message after log is saved
    * [Pull request #1646](https://bitbucket.org/osrf/gazebo/pull-request/1646)

1. Added LogPlayView to display timeline and LogPlaybackStatistics message type.
    * [Pull request #1724](https://bitbucket.org/osrf/gazebo/pull-request/1724)

1. Added Time::FormattedString and removed all other FormatTime functions.
    * [Pull request #1710](https://bitbucket.org/osrf/gazebo/pull-request/1710)

1. Added support for Oculus DK2
    * [Pull request #1526](https://bitbucket.org/osrf/gazebo/pull-request/1526)

1. Use collide_bitmask from SDF to perform collision filtering
    * [Pull request #1470](https://bitbucket.org/osrf/gazebo/pull-request/1470)

1. Pass Coulomb surface friction parameters to DART.
    * [Pull request #1420](https://bitbucket.org/osrf/gazebo/pull-request/1420)

1. Added ModelAlign::SetHighlighted
    * [Pull request #1598](https://bitbucket.org/osrf/gazebo/pull-request/1598)

1. Added various Get functions to Visual. Also added a ConvertGeometryType function to msgs.
    * [Pull request #1402](https://bitbucket.org/osrf/gazebo/pull-request/1402)

1. Get and Set visibility of SelectionObj's handles, with unit test.
    * [Pull request #1417](https://bitbucket.org/osrf/gazebo/pull-request/1417)

1. Set material of SelectionObj's handles.
    * [Pull request #1472](https://bitbucket.org/osrf/gazebo/pull-request/1472)

1. Add SelectionObj::Fini with tests and make Visual::Fini virtual
    * [Pull request #1685](https://bitbucket.org/osrf/gazebo/pull-request/1685)

1. Allow link selection with the mouse if parent model already selected.
    * [Pull request #1409](https://bitbucket.org/osrf/gazebo/pull-request/1409)

1. Added ModelRightMenu::EntityTypes.
    * [Pull request #1414](https://bitbucket.org/osrf/gazebo/pull-request/1414)

1. Scale joint visuals according to link size.
    * [Pull request #1591](https://bitbucket.org/osrf/gazebo/pull-request/1591)
    * [Issue #1563](https://bitbucket.org/osrf/gazebo/issue/1563)

1. Added Gazebo/CoM material.
    * [Pull request #1439](https://bitbucket.org/osrf/gazebo/pull-request/1439)

1. Added arc parameter to MeshManager::CreateTube
    * [Pull request #1436](https://bitbucket.org/osrf/gazebo/pull-request/1436)

1. Added View Inertia and InertiaVisual, changed COMVisual to sphere proportional to mass.
    * [Pull request #1445](https://bitbucket.org/osrf/gazebo/pull-request/1445)

1. Added View Link Frame and LinkFrameVisual. Visual::SetTransparency goes into texture_unit.
    * [Pull request #1762](https://bitbucket.org/osrf/gazebo/pull-request/1762)
    * [Issue #853](https://bitbucket.org/osrf/gazebo/issue/853)

1. Changed the position of Save and Cancel buttons on editor dialogs
    * [Pull request #1442](https://bitbucket.org/osrf/gazebo/pull-request/1442)
    * [Issue #1377](https://bitbucket.org/osrf/gazebo/issue/1377)

1. Fixed Visual material updates
    * [Pull request #1454](https://bitbucket.org/osrf/gazebo/pull-request/1454)
    * [Issue #1455](https://bitbucket.org/osrf/gazebo/issue/1455)

1. Added Matrix3::Inverse() and tests
    * [Pull request #1481](https://bitbucket.org/osrf/gazebo/pull-request/1481)

1. Implemented AddLinkForce for ODE.
    * [Pull request #1456](https://bitbucket.org/osrf/gazebo/pull-request/1456)

1. Updated ConfigWidget class to parse enum values.
    * [Pull request #1518](https://bitbucket.org/osrf/gazebo/pull-request/1518)

1. Added PresetManager to physics libraries and corresponding integration test.
    * [Pull request #1471](https://bitbucket.org/osrf/gazebo/pull-request/1471)

1. Sync name and location on SaveDialog.
    * [Pull request #1563](https://bitbucket.org/osrf/gazebo/pull-request/1563)

1. Added Apply Force/Torque dialog
    * [Pull request #1600](https://bitbucket.org/osrf/gazebo/pull-request/1600)

1. Added Apply Force/Torque visuals
    * [Pull request #1619](https://bitbucket.org/osrf/gazebo/pull-request/1619)

1. Added Apply Force/Torque OnMouseRelease and ActivateWindow
    * [Pull request #1699](https://bitbucket.org/osrf/gazebo/pull-request/1699)

1. Added Apply Force/Torque mouse interactions, modes, activation
    * [Pull request #1731](https://bitbucket.org/osrf/gazebo/pull-request/1731)

1. Added inertia pose getter for COMVisual and COMVisual_TEST
    * [Pull request #1581](https://bitbucket.org/osrf/gazebo/pull-request/1581)

1. Model editor updates
    1. Joint preview using JointVisuals.
        * [Pull request #1369](https://bitbucket.org/osrf/gazebo/pull-request/1369)

    1. Added inspector for configuring link, visual, and collision properties.
        * [Pull request #1408](https://bitbucket.org/osrf/gazebo/pull-request/1408)

    1. Saving, exiting, generalizing SaveDialog.
        * [Pull request #1401](https://bitbucket.org/osrf/gazebo/pull-request/1401)

    1. Inspectors redesign
        * [Pull request #1586](https://bitbucket.org/osrf/gazebo/pull-request/1586)

    1. Edit existing model.
        * [Pull request #1425](https://bitbucket.org/osrf/gazebo/pull-request/1425)

    1. Add joint inspector to link's context menu.
        * [Pull request #1449](https://bitbucket.org/osrf/gazebo/pull-request/1449)
        * [Issue #1443](https://bitbucket.org/osrf/gazebo/issue/1443)

    1. Added button to select mesh file on inspector.
        * [Pull request #1460](https://bitbucket.org/osrf/gazebo/pull-request/1460)
        * [Issue #1450](https://bitbucket.org/osrf/gazebo/issue/1450)

    1. Renamed Part to Link.
        * [Pull request #1478](https://bitbucket.org/osrf/gazebo/pull-request/1478)

    1. Fix snapping inside editor.
        * [Pull request #1489](https://bitbucket.org/osrf/gazebo/pull-request/1489)
        * [Issue #1457](https://bitbucket.org/osrf/gazebo/issue/1457)

    1. Moved DataLogger from Window menu to the toolbar and moved screenshot button to the right.
        * [Pull request #1665](https://bitbucket.org/osrf/gazebo/pull-request/1665)

    1. Keep loaded model's name.
        * [Pull request #1516](https://bitbucket.org/osrf/gazebo/pull-request/1516)
        * [Issue #1504](https://bitbucket.org/osrf/gazebo/issue/1504)

    1. Added ExtrudeDialog.
        * [Pull request #1483](https://bitbucket.org/osrf/gazebo/pull-request/1483)

    1. Hide time panel inside editor and keep main window's paused state.
        * [Pull request #1500](https://bitbucket.org/osrf/gazebo/pull-request/1500)

    1. Fixed pose issues and added ModelCreator_TEST.
        * [Pull request #1509](https://bitbucket.org/osrf/gazebo/pull-request/1509)
        * [Issue #1497](https://bitbucket.org/osrf/gazebo/issue/1497)
        * [Issue #1509](https://bitbucket.org/osrf/gazebo/issue/1509)

    1. Added list of links and joints.
        * [Pull request #1515](https://bitbucket.org/osrf/gazebo/pull-request/1515)
        * [Issue #1418](https://bitbucket.org/osrf/gazebo/issue/1418)

    1. Expose API to support adding items to the palette.
        * [Pull request #1565](https://bitbucket.org/osrf/gazebo/pull-request/1565)

    1. Added menu for toggling joint visualization
        * [Pull request #1551](https://bitbucket.org/osrf/gazebo/pull-request/1551)
        * [Issue #1483](https://bitbucket.org/osrf/gazebo/issue/1483)

    1. Add schematic view to model editor
        * [Pull request #1562](https://bitbucket.org/osrf/gazebo/pull-request/1562)

1. Building editor updates
    1. Make palette tips tooltip clickable to open.
        * [Pull request #1519](https://bitbucket.org/osrf/gazebo/pull-request/1519)
        * [Issue #1370](https://bitbucket.org/osrf/gazebo/issue/1370)

    1. Add measurement unit to building inspectors.
        * [Pull request #1741](https://bitbucket.org/osrf/gazebo/pull-request/1741)
        * [Issue #1363](https://bitbucket.org/osrf/gazebo/issue/1363)

    1. Add `BaseInspectorDialog` as a base class for inspectors.
        * [Pull request #1749](https://bitbucket.org/osrf/gazebo/pull-request/1749)

## Gazebo 5.0

### Gazebo 5.4.0 (2017-01-17)

1. Check FSAA support when creating camera render textures
    * [Pull request 2442](https://bitbucket.org/osrf/gazebo/pull-request/2442)
    * [Issue #1837](https://bitbucket.org/osrf/gazebo/issue/1837)

1. Fix mouse picking with transparent visuals
    * [Pull request 2305](https://bitbucket.org/osrf/gazebo/pull-request/2305)
    * [Issue #1956](https://bitbucket.org/osrf/gazebo/issue/1956)

1. Backport fix for DepthCamera visibility mask
    * [Pull request 2286](https://bitbucket.org/osrf/gazebo/pull-request/2286)
    * [Pull request 2287](https://bitbucket.org/osrf/gazebo/pull-request/2287)

1. Backport sensor reset fix
    * [Pull request 2272](https://bitbucket.org/osrf/gazebo/pull-request/2272)
    * [Issue #1917](https://bitbucket.org/osrf/gazebo/issue/1917)

1. Fix model snap tool highlighting
    * [Pull request 2293](https://bitbucket.org/osrf/gazebo/pull-request/2293)
    * [Issue #1955](https://bitbucket.org/osrf/gazebo/issue/1955)

### Gazebo 5.3.0 (2015-04-07)

1. fix: remove back projection
    * [Pull request 2201](https://bitbucket.org/osrf/gazebo/pull-request/2201)
    * A contribution from Yuki Furuta

1. Backport depth camera OSX fix and test
    * [Pull request 2230](https://bitbucket.org/osrf/gazebo/pull-request/2230)

1. Add missing tinyxml includes
    * [Pull request 2216](https://bitbucket.org/osrf/gazebo/pull-request/2216)

1. backport fixes for ffmpeg3 to gazebo5 (from pull request #2154)
    * [Pull request 2161](https://bitbucket.org/osrf/gazebo/pull-request/2161)

1. Check for valid display using xwininfo -root
    * [Pull request 2111](https://bitbucket.org/osrf/gazebo/pull-request/2111)

1. Don't search for sdformat4 on gazebo5, since gazebo5 can't handle sdformat protocol 1.6
    * [Pull request 2092](https://bitbucket.org/osrf/gazebo/pull-request/2092)

1. Fix minimum window height
    * [Pull request 2002](https://bitbucket.org/osrf/gazebo/pull-request/2002)

1. Relax physics tolerances for single-precision bullet
    * [Pull request 1976](https://bitbucket.org/osrf/gazebo/pull-request/1976)

1. Try finding sdformat 4 in gazebo5 branch
    * [Pull request 1972](https://bitbucket.org/osrf/gazebo/pull-request/1972)

1. Fix_send_message (backport of pull request #1951)
    * [Pull request 1964](https://bitbucket.org/osrf/gazebo/pull-request/1964)
    * A contribution from Samuel Lekieffre

1. Export the media path in the cmake config file.
    * [Pull request 1933](https://bitbucket.org/osrf/gazebo/pull-request/1933)

1. Shorten gearbox test since it is failing via timeout on osx
    * [Pull request 1937](https://bitbucket.org/osrf/gazebo/pull-request/1937)

### Gazebo 5.2.1 (2015-10-02)

1. Fix minimum window height
    * Backport of [pull request #1977](https://bitbucket.org/osrf/gazebo/pull-request/1977)
    * [Pull request #2002](https://bitbucket.org/osrf/gazebo/pull-request/2002)
    * [Issue #1706](https://bitbucket.org/osrf/gazebo/issue/1706)

### Gazebo 5.2.0 (2015-10-02)

1. Initialize sigact struct fields that valgrind said were being used uninitialized
    * [Pull request #1809](https://bitbucket.org/osrf/gazebo/pull-request/1809)

1. Add missing ogre includes to ensure macros are properly defined
    * [Pull request #1813](https://bitbucket.org/osrf/gazebo/pull-request/1813)

1. Use ToSDF functions to simplify physics_friction test
    * [Pull request #1808](https://bitbucket.org/osrf/gazebo/pull-request/1808)

1. Added lines to laser sensor visualization
    * [Pull request #1742](https://bitbucket.org/osrf/gazebo/pull-request/1742)
    * [Issue #935](https://bitbucket.org/osrf/gazebo/issue/935)

1. Fix BulletSliderJoint friction for bullet 2.83
    * [Pull request #1686](https://bitbucket.org/osrf/gazebo/pull-request/1686)

1. Fix heightmap model texture loading.
    * [Pull request #1592](https://bitbucket.org/osrf/gazebo/pull-request/1592)

1. Disable failing pr2 test for dart
    * [Pull request #1540](https://bitbucket.org/osrf/gazebo/pull-request/1540)
    * [Issue #1435](https://bitbucket.org/osrf/gazebo/issue/1435)

### Gazebo 5.1.0 (2015-03-20)
1. Backport pull request #1527 (FindOGRE.cmake for non-Debian systems)
  * [Pull request #1532](https://bitbucket.org/osrf/gazebo/pull-request/1532)

1. Respect system cflags when not using USE_UPSTREAM_CFLAGS
  * [Pull request #1531](https://bitbucket.org/osrf/gazebo/pull-request/1531)

1. Allow light manipulation
  * [Pull request #1529](https://bitbucket.org/osrf/gazebo/pull-request/1529)

1. Allow sdformat 2.3.1+ or 3+ and fix tests
  * [Pull request #1484](https://bitbucket.org/osrf/gazebo/pull-request/1484)

1. Add Link::GetWorldAngularMomentum function and test.
  * [Pull request #1482](https://bitbucket.org/osrf/gazebo/pull-request/1482)

1. Preserve previous GAZEBO_MODEL_PATH values when sourcing setup.sh
  * [Pull request #1430](https://bitbucket.org/osrf/gazebo/pull-request/1430)

1. Implement Coulomb joint friction for DART
  * [Pull request #1427](https://bitbucket.org/osrf/gazebo/pull-request/1427)
  * [Issue #1281](https://bitbucket.org/osrf/gazebo/issue/1281)

1. Fix simple shape normals.
    * [Pull request #1477](https://bitbucket.org/osrf/gazebo/pull-request/1477)
    * [Issue #1369](https://bitbucket.org/osrf/gazebo/issue/1369)

1. Use Msg-to-SDF conversion functions in tests, add ServerFixture::SpawnModel(msgs::Model).
    * [Pull request #1466](https://bitbucket.org/osrf/gazebo/pull-request/1466)

1. Added Model Msg-to-SDF conversion functions and test.
    * [Pull request #1429](https://bitbucket.org/osrf/gazebo/pull-request/1429)

1. Added Joint Msg-to-SDF conversion functions and test.
    * [Pull request #1419](https://bitbucket.org/osrf/gazebo/pull-request/1419)

1. Added Visual, Material Msg-to-SDF conversion functions and ShaderType to string conversion functions.
    * [Pull request #1415](https://bitbucket.org/osrf/gazebo/pull-request/1415)

1. Implement Coulomb joint friction for BulletSliderJoint
  * [Pull request #1452](https://bitbucket.org/osrf/gazebo/pull-request/1452)
  * [Issue #1348](https://bitbucket.org/osrf/gazebo/issue/1348)

### Gazebo 5.0.0 (2015-01-27)
1. Support for using [digital elevation maps](http://gazebosim.org/tutorials?tut=dem) has been added to debian packages.

1. C++11 support (C++11 compatible compiler is now required)
    * [Pull request #1340](https://bitbucket.org/osrf/gazebo/pull-request/1340)

1. Implemented private data pointer for the World class.
    * [Pull request #1383](https://bitbucket.org/osrf/gazebo/pull-request/1383)

1. Implemented private data pointer for the Scene class.
    * [Pull request #1385](https://bitbucket.org/osrf/gazebo/pull-request/1385)

1. Added a events::Event::resetWorld event that is triggered when World::Reset is called.
    * [Pull request #1332](https://bitbucket.org/osrf/gazebo/pull-request/1332)
    * [Issue #1375](https://bitbucket.org/osrf/gazebo/issue/1375)

1. Fixed `math::Box::GetCenter` functionality.
    * [Pull request #1278](https://bitbucket.org/osrf/gazebo/pull-request/1278)
    * [Issue #1327](https://bitbucket.org/osrf/gazebo/issue/1327)

1. Added a GUI timer plugin that facilitates the display and control a timer inside the Gazebo UI.
    * [Pull request #1270](https://bitbucket.org/osrf/gazebo/pull-request/1270)

1. Added ability to load plugins via SDF.
    * [Pull request #1261](https://bitbucket.org/osrf/gazebo/pull-request/1261)

1. Added GUIEvent to hide/show the left GUI pane.
    * [Pull request #1269](https://bitbucket.org/osrf/gazebo/pull-request/1269)

1. Modified KeyEventHandler and GLWidget so that hotkeys can be suppressed by custom KeyEvents set up by developers
    * [Pull request #1251](https://bitbucket.org/osrf/gazebo/pull-request/1251)

1. Added ability to read the directory where the log files are stored.
    * [Pull request #1277](https://bitbucket.org/osrf/gazebo/pull-request/1277)

1. Implemented a simulation cloner
    * [Pull request #1180](https://bitbucket.org/osrf/gazebo/pull-request/1180/clone-a-simulation)

1. Added GUI overlay plugins. Users can now write a Gazebo + QT plugin that displays widgets over the render window.
  * [Pull request #1181](https://bitbucket.org/osrf/gazebo/pull-request/1181)

1. Change behavior of Joint::SetVelocity, add Joint::SetVelocityLimit(unsigned int, double)
  * [Pull request #1218](https://bitbucket.org/osrf/gazebo/pull-request/1218)
  * [Issue #964](https://bitbucket.org/osrf/gazebo/issue/964)

1. Implement Coulomb joint friction for ODE
  * [Pull request #1221](https://bitbucket.org/osrf/gazebo/pull-request/1221)
  * [Issue #381](https://bitbucket.org/osrf/gazebo/issue/381)

1. Implement Coulomb joint friction for BulletHingeJoint
  * [Pull request #1317](https://bitbucket.org/osrf/gazebo/pull-request/1317)
  * [Issue #1348](https://bitbucket.org/osrf/gazebo/issue/1348)

1. Implemented camera lens distortion.
  * [Pull request #1213](https://bitbucket.org/osrf/gazebo/pull-request/1213)

1. Kill rogue gzservers left over from failed INTEGRATION_world_clone tests
   and improve robustness of `UNIT_gz_TEST`
  * [Pull request #1232](https://bitbucket.org/osrf/gazebo/pull-request/1232)
  * [Issue #1299](https://bitbucket.org/osrf/gazebo/issue/1299)

1. Added RenderWidget::ShowToolbar to toggle visibility of top toolbar.
  * [Pull request #1248](https://bitbucket.org/osrf/gazebo/pull-request/1248)

1. Fix joint axis visualization.
  * [Pull request #1258](https://bitbucket.org/osrf/gazebo/pull-request/1258)

1. Change UserCamera view control via joysticks. Clean up rate control vs. pose control.
   see UserCamera::OnJoyPose and UserCamera::OnJoyTwist. Added view twist control toggle
   with joystick button 1.
  * [Pull request #1249](https://bitbucket.org/osrf/gazebo/pull-request/1249)

1. Added RenderWidget::GetToolbar to get the top toolbar and change its actions on ModelEditor.
    * [Pull request #1263](https://bitbucket.org/osrf/gazebo/pull-request/1263)

1. Added accessor for MainWindow graphical widget to GuiIface.
    * [Pull request #1250](https://bitbucket.org/osrf/gazebo/pull-request/1250)

1. Added a ConfigWidget class that takes in a google protobuf message and generates widgets for configuring the fields in the message
    * [Pull request #1285](https://bitbucket.org/osrf/gazebo/pull-request/1285)

1. Added GLWidget::OnModelEditor when model editor is triggered, and MainWindow::OnEditorGroup to manually uncheck editor actions.
    * [Pull request #1283](https://bitbucket.org/osrf/gazebo/pull-request/1283)

1. Added Collision, Geometry, Inertial, Surface Msg-to-SDF conversion functions.
    * [Pull request #1315](https://bitbucket.org/osrf/gazebo/pull-request/1315)

1. Added "button modifier" fields (control, shift, and alt) to common::KeyEvent.
    * [Pull request #1325](https://bitbucket.org/osrf/gazebo/pull-request/1325)

1. Added inputs for environment variable GAZEBO_GUI_INI_FILE for reading a custom .ini file.
    * [Pull request #1252](https://bitbucket.org/osrf/gazebo/pull-request/1252)

1. Fixed crash on "permission denied" bug, added insert_model integration test.
    * [Pull request #1329](https://bitbucket.org/osrf/gazebo/pull-request/1329/)

1. Enable simbody joint tests, implement `SimbodyJoint::GetParam`, create
   `Joint::GetParam`, fix bug in `BulletHingeJoint::SetParam`.
    * [Pull request #1404](https://bitbucket.org/osrf/gazebo/pull-request/1404/)

1. Building editor updates
    1. Fixed inspector resizing.
        * [Pull request #1230](https://bitbucket.org/osrf/gazebo/pull-request/1230)
        * [Issue #395](https://bitbucket.org/osrf/gazebo/issue/395)

    1. Doors and windows move proportionally with wall.
        * [Pull request #1231](https://bitbucket.org/osrf/gazebo/pull-request/1231)
        * [Issue #368](https://bitbucket.org/osrf/gazebo/issue/368)

    1. Inspector dialogs stay on top.
        * [Pull request #1229](https://bitbucket.org/osrf/gazebo/pull-request/1229)
        * [Issue #417](https://bitbucket.org/osrf/gazebo/issue/417)

    1. Make model name editable on palette.
        * [Pull request #1239](https://bitbucket.org/osrf/gazebo/pull-request/1239)

    1. Import background image and improve add/delete levels.
        * [Pull request #1214](https://bitbucket.org/osrf/gazebo/pull-request/1214)
        * [Issue #422](https://bitbucket.org/osrf/gazebo/issue/422)
        * [Issue #361](https://bitbucket.org/osrf/gazebo/issue/361)

    1. Fix changing draw mode.
        * [Pull request #1233](https://bitbucket.org/osrf/gazebo/pull-request/1233)
        * [Issue #405](https://bitbucket.org/osrf/gazebo/issue/405)

    1. Tips on palette's top-right corner.
        * [Pull request #1241](https://bitbucket.org/osrf/gazebo/pull-request/1241)

    1. New buttons and layout for the palette.
        * [Pull request #1242](https://bitbucket.org/osrf/gazebo/pull-request/1242)

    1. Individual wall segments instead of polylines.
        * [Pull request #1246](https://bitbucket.org/osrf/gazebo/pull-request/1246)
        * [Issue #389](https://bitbucket.org/osrf/gazebo/issue/389)
        * [Issue #415](https://bitbucket.org/osrf/gazebo/issue/415)

    1. Fix exiting and saving, exiting when there's nothing drawn, fix text on popups.
        * [Pull request #1296](https://bitbucket.org/osrf/gazebo/pull-request/1296)

    1. Display measure for selected wall segment.
        * [Pull request #1291](https://bitbucket.org/osrf/gazebo/pull-request/1291)
        * [Issue #366](https://bitbucket.org/osrf/gazebo/issue/366)

    1. Highlight selected item's 3D visual.
        * [Pull request #1292](https://bitbucket.org/osrf/gazebo/pull-request/1292)

    1. Added color picker to inspector dialogs.
        * [Pull request #1298](https://bitbucket.org/osrf/gazebo/pull-request/1298)

    1. Snapping on by default, off holding Shift. Improved snapping.
        * [Pull request #1304](https://bitbucket.org/osrf/gazebo/pull-request/1304)

    1. Snap walls to length increments, moved scale to SegmentItem and added Get/SetScale, added SegmentItem::SnapAngle and SegmentItem::SnapLength.
        * [Pull request #1311](https://bitbucket.org/osrf/gazebo/pull-request/1311)

    1. Make buildings available in "Insert Models" tab, improve save flow.
        * [Pull request #1312](https://bitbucket.org/osrf/gazebo/pull-request/1312)

    1. Added EditorItem::SetHighlighted.
        * [Pull request #1308](https://bitbucket.org/osrf/gazebo/pull-request/1308)

    1. Current level is transparent, lower levels opaque, higher levels invisible.
        * [Pull request #1303](https://bitbucket.org/osrf/gazebo/pull-request/1303)

    1. Detach all child manips when item is deleted, added BuildingMaker::DetachAllChildren.
        * [Pull request #1316](https://bitbucket.org/osrf/gazebo/pull-request/1316)

    1. Added texture picker to inspector dialogs.
        * [Pull request #1306](https://bitbucket.org/osrf/gazebo/pull-request/1306)

    1. Measures for doors and windows. Added RectItem::angleOnWall and related Get/Set.
        * [Pull request #1322](https://bitbucket.org/osrf/gazebo/pull-request/1322)
        * [Issue #370](https://bitbucket.org/osrf/gazebo/issue/370)

    1. Added Gazebo/BuildingFrame material to display holes for doors and windows on walls.
        * [Pull request #1338](https://bitbucket.org/osrf/gazebo/pull-request/1338)

    1. Added Gazebo/Bricks material to be used as texture on the building editor.
        * [Pull request #1333](https://bitbucket.org/osrf/gazebo/pull-request/1333)

    1. Pick colors from the palette and assign on 3D view. Added mouse and key event handlers to BuildingMaker, and events to communicate from BuildingModelManip to EditorItem.
        * [Pull request #1336](https://bitbucket.org/osrf/gazebo/pull-request/1336)

    1. Pick textures from the palette and assign in 3D view.
        * [Pull request #1368](https://bitbucket.org/osrf/gazebo/pull-request/1368)

1. Model editor updates
    1. Fix adding/removing event filters .
        * [Pull request #1279](https://bitbucket.org/osrf/gazebo/pull-request/1279)

    1. Enabled multi-selection and align tool inside model editor.
        * [Pull request #1302](https://bitbucket.org/osrf/gazebo/pull-request/1302)
        * [Issue #1323](https://bitbucket.org/osrf/gazebo/issue/1323)

    1. Enabled snap mode inside model editor.
        * [Pull request #1331](https://bitbucket.org/osrf/gazebo/pull-request/1331)
        * [Issue #1318](https://bitbucket.org/osrf/gazebo/issue/1318)

    1. Implemented copy/pasting of links.
        * [Pull request #1330](https://bitbucket.org/osrf/gazebo/pull-request/1330)

1. GUI publishes model selection information on ~/selection topic.
    * [Pull request #1318](https://bitbucket.org/osrf/gazebo/pull-request/1318)

## Gazebo 4.0

### Gazebo 4.x.x (2015-xx-xx)

1. Fix build for Bullet 2.83, enable angle wrapping for BulletHingeJoint
    * [Pull request #1664](https://bitbucket.org/osrf/gazebo/pull-request/1664)

### Gazebo 4.1.3 (2015-05-07)

1. Fix saving visual geom SDF values
    * [Pull request #1597](https://bitbucket.org/osrf/gazebo/pull-request/1597)
1. Fix heightmap model texture loading.
    * [Pull request #1595](https://bitbucket.org/osrf/gazebo/pull-request/1595)
1. Fix visual collision scale on separate client
    * [Pull request #1585](https://bitbucket.org/osrf/gazebo/pull-request/1585)
1. Fix several clang compiler warnings
    * [Pull request #1594](https://bitbucket.org/osrf/gazebo/pull-request/1594)
1. Fix blank save / browse dialogs
    * [Pull request #1544](https://bitbucket.org/osrf/gazebo/pull-request/1544)

### Gazebo 4.1.2 (2015-03-20)

1. Fix quaternion documentation: target Gazebo_4.1
    * [Pull request #1525](https://bitbucket.org/osrf/gazebo/pull-request/1525)
1. Speed up World::Step in loops
    * [Pull request #1492](https://bitbucket.org/osrf/gazebo/pull-request/1492)
1. Reduce selection buffer updates -> 4.1
    * [Pull request #1494](https://bitbucket.org/osrf/gazebo/pull-request/1494)
1. Fix loading of SimbodyPhysics parameters
    * [Pull request #1474](https://bitbucket.org/osrf/gazebo/pull-request/1474)
1. Fix heightmap on OSX -> 4.1
    * [Pull request #1455](https://bitbucket.org/osrf/gazebo/pull-request/1455)
1. Remove extra pose tag in a world file that should not be there
    * [Pull request #1458](https://bitbucket.org/osrf/gazebo/pull-request/1458)
1. Better fix for #236 for IMU that doesn't require ABI changes
    * [Pull request #1448](https://bitbucket.org/osrf/gazebo/pull-request/1448)
1. Fix regression of #236 for ImuSensor in 4.1
    * [Pull request #1446](https://bitbucket.org/osrf/gazebo/pull-request/1446)
1. Preserve previous GAZEBO_MODEL_PATH values when sourcing setup.sh
    * [Pull request #1430](https://bitbucket.org/osrf/gazebo/pull-request/1430)
1. issue #857: fix segfault for simbody screw joint when setting limits due to uninitialized limitForce.
    * [Pull request #1423](https://bitbucket.org/osrf/gazebo/pull-request/1423)
1. Allow multiple contact sensors per link (#960)
    * [Pull request #1413](https://bitbucket.org/osrf/gazebo/pull-request/1413)
1. Fix for issue #351, ODE World Step
    * [Pull request #1406](https://bitbucket.org/osrf/gazebo/pull-request/1406)
1. Disable failing InelasticCollision/0 test (#1394)
    * [Pull request #1405](https://bitbucket.org/osrf/gazebo/pull-request/1405)
1. Prevent out of bounds array access in SkidSteerDrivePlugin (found by cppcheck 1.68)
    * [Pull request #1379](https://bitbucket.org/osrf/gazebo/pull-request/1379)

### Gazebo 4.1.1 (2015-01-15)

1. Fix BulletPlaneShape bounding box (#1265)
    * [Pull request #1367](https://bitbucket.org/osrf/gazebo/pull-request/1367)
1. Fix dart linking errors on osx
    * [Pull request #1372](https://bitbucket.org/osrf/gazebo/pull-request/1372)
1. Update to player interfaces
    * [Pull request #1324](https://bitbucket.org/osrf/gazebo/pull-request/1324)
1. Handle GpuLaser name collisions (#1403)
    * [Pull request #1360](https://bitbucket.org/osrf/gazebo/pull-request/1360)
1. Add checks for handling array's with counts of zero, and read specular values
    * [Pull request #1339](https://bitbucket.org/osrf/gazebo/pull-request/1339)
1. Fix model list widget test
    * [Pull request #1327](https://bitbucket.org/osrf/gazebo/pull-request/1327)
1. Fix ogre includes
    * [Pull request #1323](https://bitbucket.org/osrf/gazebo/pull-request/1323)

### Gazebo 4.1.0 (2014-11-20)

1. Modified GUI rendering to improve the rendering update rate.
    * [Pull request #1487](https://bitbucket.org/osrf/gazebo/pull-request/1487)
1. Add ArrangePlugin for arranging groups of models.
   Also add Model::ResetPhysicsStates to call Link::ResetPhysicsStates
   recursively on all links in model.
    * [Pull request #1208](https://bitbucket.org/osrf/gazebo/pull-request/1208)
1. The `gz model` command line tool will output model info using either `-i` for complete info, or `-p` for just the model pose.
    * [Pull request #1212](https://bitbucket.org/osrf/gazebo/pull-request/1212)
    * [DRCSim Issue #389](https://bitbucket.org/osrf/drcsim/issue/389)
1. Added SignalStats class for computing incremental signal statistics.
    * [Pull request #1198](https://bitbucket.org/osrf/gazebo/pull-request/1198)
1. Add InitialVelocityPlugin to setting the initial state of links
    * [Pull request #1237](https://bitbucket.org/osrf/gazebo/pull-request/1237)
1. Added Quaternion::Integrate function.
    * [Pull request #1255](https://bitbucket.org/osrf/gazebo/pull-request/1255)
1. Added ConvertJointType functions, display more joint info on model list.
    * [Pull request #1259](https://bitbucket.org/osrf/gazebo/pull-request/1259)
1. Added ModelListWidget::AddProperty, removed unnecessary checks on ModelListWidget.
    * [Pull request #1271](https://bitbucket.org/osrf/gazebo/pull-request/1271)
1. Fix loading collada meshes with unsupported input semantics.
    * [Pull request #1319](https://bitbucket.org/osrf/gazebo/pull-request/1319)

### Gazebo 4.0.2 (2014-09-23)

1. Fix and improve mechanism to generate pkgconfig libs
    * [Pull request #1207](https://bitbucket.org/osrf/gazebo/pull-request/1207)
    * [Issue #1284](https://bitbucket.org/osrf/gazebo/issue/1284)
1. Added arat.world
    * [Pull request #1205](https://bitbucket.org/osrf/gazebo/pull-request/1205)
1. Update gzprop to output zip files.
    * [Pull request #1197](https://bitbucket.org/osrf/gazebo/pull-request/1197)
1. Make Collision::GetShape a const function
    * [Pull requset #1189](https://bitbucket.org/osrf/gazebo/pull-request/1189)
1. Install missing physics headers
    * [Pull requset #1183](https://bitbucket.org/osrf/gazebo/pull-request/1183)
1. Remove SimbodyLink::AddTorque console message
    * [Pull requset #1185](https://bitbucket.org/osrf/gazebo/pull-request/1185)
1. Fix log xml
    * [Pull requset #1188](https://bitbucket.org/osrf/gazebo/pull-request/1188)

### Gazebo 4.0.0 (2014-08-08)

1. Added lcov support to cmake
    * [Pull request #1047](https://bitbucket.org/osrf/gazebo/pull-request/1047)
1. Fixed memory leak in image conversion
    * [Pull request #1057](https://bitbucket.org/osrf/gazebo/pull-request/1057)
1. Removed deprecated function
    * [Pull request #1067](https://bitbucket.org/osrf/gazebo/pull-request/1067)
1. Improved collada loading performance
    * [Pull request #1066](https://bitbucket.org/osrf/gazebo/pull-request/1066)
    * [Pull request #1082](https://bitbucket.org/osrf/gazebo/pull-request/1082)
    * [Issue #1134](https://bitbucket.org/osrf/gazebo/issue/1134)
1. Implemented a collada exporter
    * [Pull request #1064](https://bitbucket.org/osrf/gazebo/pull-request/1064)
1. Force torque sensor now makes use of sensor's pose.
    * [Pull request #1076](https://bitbucket.org/osrf/gazebo/pull-request/1076)
    * [Issue #940](https://bitbucket.org/osrf/gazebo/issue/940)
1. Fix Model::GetLinks segfault
    * [Pull request #1093](https://bitbucket.org/osrf/gazebo/pull-request/1093)
1. Fix deleting and saving lights in gzserver
    * [Pull request #1094](https://bitbucket.org/osrf/gazebo/pull-request/1094)
    * [Issue #1182](https://bitbucket.org/osrf/gazebo/issue/1182)
    * [Issue #346](https://bitbucket.org/osrf/gazebo/issue/346)
1. Fix Collision::GetWorldPose. The pose of a collision would not update properly.
    * [Pull request #1049](https://bitbucket.org/osrf/gazebo/pull-request/1049)
    * [Issue #1124](https://bitbucket.org/osrf/gazebo/issue/1124)
1. Fixed the animate_box and animate_joints examples
    * [Pull request #1086](https://bitbucket.org/osrf/gazebo/pull-request/1086)
1. Integrated Oculus Rift functionality
    * [Pull request #1074](https://bitbucket.org/osrf/gazebo/pull-request/1074)
    * [Pull request #1136](https://bitbucket.org/osrf/gazebo/pull-request/1136)
    * [Pull request #1139](https://bitbucket.org/osrf/gazebo/pull-request/1139)
1. Updated Base::GetScopedName
    * [Pull request #1104](https://bitbucket.org/osrf/gazebo/pull-request/1104)
1. Fix collada loader from adding duplicate materials into a Mesh
    * [Pull request #1105](https://bitbucket.org/osrf/gazebo/pull-request/1105)
    * [Issue #1180](https://bitbucket.org/osrf/gazebo/issue/1180)
1. Integrated Razer Hydra functionality
    * [Pull request #1083](https://bitbucket.org/osrf/gazebo/pull-request/1083)
    * [Pull request #1109](https://bitbucket.org/osrf/gazebo/pull-request/1109)
1. Added ability to copy and paste models in the GUI
    * [Pull request #1103](https://bitbucket.org/osrf/gazebo/pull-request/1103)
1. Removed unnecessary inclusion of gazebo.hh and common.hh in plugins
    * [Pull request #1111](https://bitbucket.org/osrf/gazebo/pull-request/1111)
1. Added ability to specify custom road textures
    * [Pull request #1027](https://bitbucket.org/osrf/gazebo/pull-request/1027)
1. Added support for DART 4.1
    * [Pull request #1113](https://bitbucket.org/osrf/gazebo/pull-request/1113)
    * [Pull request #1132](https://bitbucket.org/osrf/gazebo/pull-request/1132)
    * [Pull request #1134](https://bitbucket.org/osrf/gazebo/pull-request/1134)
    * [Pull request #1154](https://bitbucket.org/osrf/gazebo/pull-request/1154)
1. Allow position of joints to be directly set.
    * [Pull request #1097](https://bitbucket.org/osrf/gazebo/pull-request/1097)
    * [Issue #1138](https://bitbucket.org/osrf/gazebo/issue/1138)
1. Added extruded polyline geometry
    * [Pull request #1026](https://bitbucket.org/osrf/gazebo/pull-request/1026)
1. Fixed actor animation
    * [Pull request #1133](https://bitbucket.org/osrf/gazebo/pull-request/1133)
    * [Pull request #1141](https://bitbucket.org/osrf/gazebo/pull-request/1141)
1. Generate a versioned cmake config file
    * [Pull request #1153](https://bitbucket.org/osrf/gazebo/pull-request/1153)
    * [Issue #1226](https://bitbucket.org/osrf/gazebo/issue/1226)
1. Added KMeans class
    * [Pull request #1147](https://bitbucket.org/osrf/gazebo/pull-request/1147)
1. Added --summary-range feature to bitbucket pullrequest tool
    * [Pull request #1156](https://bitbucket.org/osrf/gazebo/pull-request/1156)
1. Updated web links
    * [Pull request #1159](https://bitbucket.org/osrf/gazebo/pull-request/1159)
1. Update tests
    * [Pull request #1155](https://bitbucket.org/osrf/gazebo/pull-request/1155)
    * [Pull request #1143](https://bitbucket.org/osrf/gazebo/pull-request/1143)
    * [Pull request #1138](https://bitbucket.org/osrf/gazebo/pull-request/1138)
    * [Pull request #1140](https://bitbucket.org/osrf/gazebo/pull-request/1140)
    * [Pull request #1127](https://bitbucket.org/osrf/gazebo/pull-request/1127)
    * [Pull request #1115](https://bitbucket.org/osrf/gazebo/pull-request/1115)
    * [Pull request #1102](https://bitbucket.org/osrf/gazebo/pull-request/1102)
    * [Pull request #1087](https://bitbucket.org/osrf/gazebo/pull-request/1087)
    * [Pull request #1084](https://bitbucket.org/osrf/gazebo/pull-request/1084)

## Gazebo 3.0

### Gazebo 3.x.x (yyyy-mm-dd)

1. Fixed sonar and wireless sensor visualization
    * [Pull request #1254](https://bitbucket.org/osrf/gazebo/pull-request/1254)
1. Update visual bounding box when model is selected
    * [Pull request #1280](https://bitbucket.org/osrf/gazebo/pull-request/1280)

### Gazebo 3.1.0 (2014-08-08)

1. Implemented Simbody::Link::Set*Vel
    * [Pull request #1160](https://bitbucket.org/osrf/gazebo/pull-request/1160)
    * [Issue #1012](https://bitbucket.org/osrf/gazebo/issue/1012)
1. Added World::RemoveModel function
    * [Pull request #1106](https://bitbucket.org/osrf/gazebo/pull-request/1106)
    * [Issue #1177](https://bitbucket.org/osrf/gazebo/issue/1177)
1. Fix exit from camera follow mode using the escape key
    * [Pull request #1137](https://bitbucket.org/osrf/gazebo/pull-request/1137)
    * [Issue #1220](https://bitbucket.org/osrf/gazebo/issue/1220)
1. Added support for SDF joint spring stiffness and reference positions
    * [Pull request #1117](https://bitbucket.org/osrf/gazebo/pull-request/1117)
1. Removed the gzmodel_create script
    * [Pull request #1130](https://bitbucket.org/osrf/gazebo/pull-request/1130)
1. Added Vector2 dot product
    * [Pull request #1101](https://bitbucket.org/osrf/gazebo/pull-request/1101)
1. Added SetPositionPID and SetVelocityPID to JointController
    * [Pull request #1091](https://bitbucket.org/osrf/gazebo/pull-request/1091)
1. Fix gzclient startup crash with ogre 1.9
    * [Pull request #1098](https://bitbucket.org/osrf/gazebo/pull-request/1098)
    * [Issue #996](https://bitbucket.org/osrf/gazebo/issue/996)
1. Update the bitbucket_pullrequests tool
    * [Pull request #1108](https://bitbucket.org/osrf/gazebo/pull-request/1108)
1. Light properties now remain in place after move by the user via the GUI.
    * [Pull request #1110](https://bitbucket.org/osrf/gazebo/pull-request/1110)
    * [Issue #1211](https://bitbucket.org/osrf/gazebo/issue/1211)
1. Allow position of joints to be directly set.
    * [Pull request #1096](https://bitbucket.org/osrf/gazebo/pull-request/1096)
    * [Issue #1138](https://bitbucket.org/osrf/gazebo/issue/1138)

### Gazebo 3.0.0 (2014-04-11)

1. Fix bug when deleting the sun light
    * [Pull request #1088](https://bitbucket.org/osrf/gazebo/pull-request/1088)
    * [Issue #1133](https://bitbucket.org/osrf/gazebo/issue/1133)
1. Fix ODE screw joint
    * [Pull request #1078](https://bitbucket.org/osrf/gazebo/pull-request/1078)
    * [Issue #1167](https://bitbucket.org/osrf/gazebo/issue/1167)
1. Update joint integration tests
    * [Pull request #1081](https://bitbucket.org/osrf/gazebo/pull-request/1081)
1. Fixed false positives in cppcheck.
    * [Pull request #1061](https://bitbucket.org/osrf/gazebo/pull-request/1061)
1. Made joint axis reference frame relative to child, and updated simbody and dart accordingly.
    * [Pull request #1069](https://bitbucket.org/osrf/gazebo/pull-request/1069)
    * [Issue #494](https://bitbucket.org/osrf/gazebo/issue/494)
    * [Issue #1143](https://bitbucket.org/osrf/gazebo/issue/1143)
1. Added ability to pass vector of strings to SetupClient and SetupServer
    * [Pull request #1068](https://bitbucket.org/osrf/gazebo/pull-request/1068)
    * [Issue #1132](https://bitbucket.org/osrf/gazebo/issue/1132)
1. Fix error correction in screw constraints for ODE
    * [Pull request #1070](https://bitbucket.org/osrf/gazebo/pull-request/1070)
    * [Issue #1159](https://bitbucket.org/osrf/gazebo/issue/1159)
1. Improved pkgconfig with SDF
    * [Pull request #1062](https://bitbucket.org/osrf/gazebo/pull-request/1062)
1. Added a plugin to simulate aero dynamics
    * [Pull request #905](https://bitbucket.org/osrf/gazebo/pull-request/905)
1. Updated bullet support
    * [Issue #1069](https://bitbucket.org/osrf/gazebo/issue/1069)
    * [Pull request #1011](https://bitbucket.org/osrf/gazebo/pull-request/1011)
    * [Pull request #996](https://bitbucket.org/osrf/gazebo/pull-request/966)
    * [Pull request #1024](https://bitbucket.org/osrf/gazebo/pull-request/1024)
1. Updated simbody support
    * [Pull request #995](https://bitbucket.org/osrf/gazebo/pull-request/995)
1. Updated worlds to SDF 1.5
    * [Pull request #1021](https://bitbucket.org/osrf/gazebo/pull-request/1021)
1. Improvements to ODE
    * [Pull request #1001](https://bitbucket.org/osrf/gazebo/pull-request/1001)
    * [Pull request #1014](https://bitbucket.org/osrf/gazebo/pull-request/1014)
    * [Pull request #1015](https://bitbucket.org/osrf/gazebo/pull-request/1015)
    * [Pull request #1016](https://bitbucket.org/osrf/gazebo/pull-request/1016)
1. New command line tool
    * [Pull request #972](https://bitbucket.org/osrf/gazebo/pull-request/972)
1. Graphical user interface improvements
    * [Pull request #971](https://bitbucket.org/osrf/gazebo/pull-request/971)
    * [Pull request #1013](https://bitbucket.org/osrf/gazebo/pull-request/1013)
    * [Pull request #989](https://bitbucket.org/osrf/gazebo/pull-request/989)
1. Created a friction pyramid class
    * [Pull request #935](https://bitbucket.org/osrf/gazebo/pull-request/935)
1. Added GetWorldEnergy functions to Model, Joint, and Link
    * [Pull request #1017](https://bitbucket.org/osrf/gazebo/pull-request/1017)
1. Preparing Gazebo for admission into Ubuntu
    * [Pull request #969](https://bitbucket.org/osrf/gazebo/pull-request/969)
    * [Pull request #998](https://bitbucket.org/osrf/gazebo/pull-request/998)
    * [Pull request #1002](https://bitbucket.org/osrf/gazebo/pull-request/1002)
1. Add method for querying if useImplicitStiffnessDamping flag is set for a given joint
    * [Issue #629](https://bitbucket.org/osrf/gazebo/issue/629)
    * [Pull request #1006](https://bitbucket.org/osrf/gazebo/pull-request/1006)
1. Fix joint axis frames
    * [Issue #494](https://bitbucket.org/osrf/gazebo/issue/494)
    * [Pull request #963](https://bitbucket.org/osrf/gazebo/pull-request/963)
1. Compute joint anchor pose relative to parent
    * [Issue #1029](https://bitbucket.org/osrf/gazebo/issue/1029)
    * [Pull request #982](https://bitbucket.org/osrf/gazebo/pull-request/982)
1. Cleanup the installed worlds
    * [Issue #1036](https://bitbucket.org/osrf/gazebo/issue/1036)
    * [Pull request #984](https://bitbucket.org/osrf/gazebo/pull-request/984)
1. Update to the GPS sensor
    * [Issue #1059](https://bitbucket.org/osrf/gazebo/issue/1059)
    * [Pull request #978](https://bitbucket.org/osrf/gazebo/pull-request/978)
1. Removed libtool from plugin loading
    * [Pull request #981](https://bitbucket.org/osrf/gazebo/pull-request/981)
1. Added functions to get inertial information for a link in the world frame.
    * [Pull request #1005](https://bitbucket.org/osrf/gazebo/pull-request/1005)

## Gazebo 2.0

### Gazebo 2.2.6 (2015-09-28)

1. Backport fixes to setup.sh from pull request #1430 to 2.2 branch
    * [Pull request 1889](https://bitbucket.org/osrf/gazebo/pull-request/1889)
1. Fix heightmap texture loading (2.2)
    * [Pull request 1596](https://bitbucket.org/osrf/gazebo/pull-request/1596)
1. Prevent out of bounds array access in SkidSteerDrivePlugin (found by cppcheck 1.68)
    * [Pull request 1379](https://bitbucket.org/osrf/gazebo/pull-request/1379)
1. Fix build with boost 1.57 for 2.2 branch (#1399)
    * [Pull request 1358](https://bitbucket.org/osrf/gazebo/pull-request/1358)
1. Fix manpage test failures by incrementing year to 2015
    * [Pull request 1361](https://bitbucket.org/osrf/gazebo/pull-request/1361)
1. Fix build for OS X 10.10 (#1304, #1289)
    * [Pull request 1346](https://bitbucket.org/osrf/gazebo/pull-request/1346)
1. Restore ODELink ABI, use Link variables instead (#1354)
    * [Pull request 1347](https://bitbucket.org/osrf/gazebo/pull-request/1347)
1. Fix inertia_ratio test
    * [Pull request 1344](https://bitbucket.org/osrf/gazebo/pull-request/1344)
1. backport collision visual fix -> 2.2
    * [Pull request 1343](https://bitbucket.org/osrf/gazebo/pull-request/1343)
1. Fix two code_check errors on 2.2
    * [Pull request 1314](https://bitbucket.org/osrf/gazebo/pull-request/1314)
1. issue #243 fix Link::GetWorldLinearAccel and Link::GetWorldAngularAccel for ODE
    * [Pull request 1284](https://bitbucket.org/osrf/gazebo/pull-request/1284)

### Gazebo 2.2.3 (2014-04-29)

1. Removed redundant call to World::Init
    * [Pull request #1107](https://bitbucket.org/osrf/gazebo/pull-request/1107)
    * [Issue #1208](https://bitbucket.org/osrf/gazebo/issue/1208)
1. Return proper error codes when gazebo exits
    * [Pull request #1085](https://bitbucket.org/osrf/gazebo/pull-request/1085)
    * [Issue #1178](https://bitbucket.org/osrf/gazebo/issue/1178)
1. Fixed Camera::GetWorldRotation().
    * [Pull request #1071](https://bitbucket.org/osrf/gazebo/pull-request/1071)
    * [Issue #1087](https://bitbucket.org/osrf/gazebo/issue/1087)
1. Fixed memory leak in image conversion
    * [Pull request #1073](https://bitbucket.org/osrf/gazebo/pull-request/1073)

### Gazebo 2.2.1 (xxxx-xx-xx)

1. Fix heightmap model texture loading.
    * [Pull request #1596](https://bitbucket.org/osrf/gazebo/pull-request/1596)

### Gazebo 2.2.0 (2014-01-10)

1. Fix compilation when using OGRE-1.9 (full support is being worked on)
    * [Issue #994](https://bitbucket.org/osrf/gazebo/issue/994)
    * [Issue #995](https://bitbucket.org/osrf/gazebo/issue/995)
    * [Issue #996](https://bitbucket.org/osrf/gazebo/issue/996)
    * [Pull request #883](https://bitbucket.org/osrf/gazebo/pull-request/883)
1. Added unit test for issue 624.
    * [Issue #624](https://bitbucket.org/osrf/gazebo/issue/624).
    * [Pull request #889](https://bitbucket.org/osrf/gazebo/pull-request/889)
1. Use 3x3 PCF shadows for smoother shadows.
    * [Pull request #887](https://bitbucket.org/osrf/gazebo/pull-request/887)
1. Update manpage copyright to 2014.
    * [Pull request #893](https://bitbucket.org/osrf/gazebo/pull-request/893)
1. Added friction integration test .
    * [Pull request #885](https://bitbucket.org/osrf/gazebo/pull-request/885)
1. Fix joint anchor when link pose is not specified.
    * [Issue #978](https://bitbucket.org/osrf/gazebo/issue/978)
    * [Pull request #862](https://bitbucket.org/osrf/gazebo/pull-request/862)
1. Added (ESC) tooltip for GUI Selection Mode icon.
    * [Issue #993](https://bitbucket.org/osrf/gazebo/issue/993)
    * [Pull request #888](https://bitbucket.org/osrf/gazebo/pull-request/888)
1. Removed old comment about resolved issue.
    * [Issue #837](https://bitbucket.org/osrf/gazebo/issue/837)
    * [Pull request #880](https://bitbucket.org/osrf/gazebo/pull-request/880)
1. Made SimbodyLink::Get* function thread-safe
    * [Issue #918](https://bitbucket.org/osrf/gazebo/issue/918)
    * [Pull request #872](https://bitbucket.org/osrf/gazebo/pull-request/872)
1. Suppressed spurious gzlog messages in ODE::Body
    * [Issue #983](https://bitbucket.org/osrf/gazebo/issue/983)
    * [Pull request #875](https://bitbucket.org/osrf/gazebo/pull-request/875)
1. Fixed Force Torque Sensor Test by properly initializing some values.
    * [Issue #982](https://bitbucket.org/osrf/gazebo/issue/982)
    * [Pull request #869](https://bitbucket.org/osrf/gazebo/pull-request/869)
1. Added breakable joint plugin to support breakable walls.
    * [Pull request #865](https://bitbucket.org/osrf/gazebo/pull-request/865)
1. Used different tuple syntax to fix compilation on OSX mavericks.
    * [Issue #947](https://bitbucket.org/osrf/gazebo/issue/947)
    * [Pull request #858](https://bitbucket.org/osrf/gazebo/pull-request/858)
1. Fixed sonar test and deprecation warning.
    * [Pull request #856](https://bitbucket.org/osrf/gazebo/pull-request/856)
1. Speed up test compilation.
    * Part of [Issue #955](https://bitbucket.org/osrf/gazebo/issue/955)
    * [Pull request #846](https://bitbucket.org/osrf/gazebo/pull-request/846)
1. Added Joint::SetEffortLimit API
    * [Issue #923](https://bitbucket.org/osrf/gazebo/issue/923)
    * [Pull request #808](https://bitbucket.org/osrf/gazebo/pull-request/808)
1. Made bullet output less verbose.
    * [Pull request #839](https://bitbucket.org/osrf/gazebo/pull-request/839)
1. Convergence acceleration and stability tweak to make atlas_v3 stable
    * [Issue #895](https://bitbucket.org/osrf/gazebo/issue/895)
    * [Pull request #772](https://bitbucket.org/osrf/gazebo/pull-request/772)
1. Added colors, textures and world files for the SPL RoboCup environment
    * [Pull request #838](https://bitbucket.org/osrf/gazebo/pull-request/838)
1. Fixed bitbucket_pullrequests tool to work with latest BitBucket API.
    * [Issue #933](https://bitbucket.org/osrf/gazebo/issue/933)
    * [Pull request #841](https://bitbucket.org/osrf/gazebo/pull-request/841)
1. Fixed cppcheck warnings.
    * [Pull request #842](https://bitbucket.org/osrf/gazebo/pull-request/842)

### Gazebo 2.1.0 (2013-11-08)
1. Fix mainwindow unit test
    * [Pull request #752](https://bitbucket.org/osrf/gazebo/pull-request/752)
1. Visualize moment of inertia
    * Pull request [#745](https://bitbucket.org/osrf/gazebo/pull-request/745), [#769](https://bitbucket.org/osrf/gazebo/pull-request/769), [#787](https://bitbucket.org/osrf/gazebo/pull-request/787)
    * [Issue #203](https://bitbucket.org/osrf/gazebo/issue/203)
1. Update tool to count lines of code
    * [Pull request #758](https://bitbucket.org/osrf/gazebo/pull-request/758)
1. Implement World::Clear
    * Pull request [#785](https://bitbucket.org/osrf/gazebo/pull-request/785), [#804](https://bitbucket.org/osrf/gazebo/pull-request/804)
1. Improve Bullet support
    * [Pull request #805](https://bitbucket.org/osrf/gazebo/pull-request/805)
1. Fix doxygen spacing
    * [Pull request #740](https://bitbucket.org/osrf/gazebo/pull-request/740)
1. Add tool to generate model images for thepropshop.org
    * [Pull request #734](https://bitbucket.org/osrf/gazebo/pull-request/734)
1. Added paging support for terrains
    * [Pull request #707](https://bitbucket.org/osrf/gazebo/pull-request/707)
1. Added plugin path to LID_LIBRARY_PATH in setup.sh
    * [Pull request #750](https://bitbucket.org/osrf/gazebo/pull-request/750)
1. Fix for OSX
    * [Pull request #766](https://bitbucket.org/osrf/gazebo/pull-request/766)
    * [Pull request #786](https://bitbucket.org/osrf/gazebo/pull-request/786)
    * [Issue #906](https://bitbucket.org/osrf/gazebo/issue/906)
1. Update copyright information
    * [Pull request #771](https://bitbucket.org/osrf/gazebo/pull-request/771)
1. Enable screen dependent tests
    * [Pull request #764](https://bitbucket.org/osrf/gazebo/pull-request/764)
    * [Issue #811](https://bitbucket.org/osrf/gazebo/issue/811)
1. Fix gazebo command line help message
    * [Pull request #775](https://bitbucket.org/osrf/gazebo/pull-request/775)
    * [Issue #898](https://bitbucket.org/osrf/gazebo/issue/898)
1. Fix man page test
    * [Pull request #774](https://bitbucket.org/osrf/gazebo/pull-request/774)
1. Improve load time by reducing calls to RTShader::Update
    * [Pull request #773](https://bitbucket.org/osrf/gazebo/pull-request/773)
    * [Issue #877](https://bitbucket.org/osrf/gazebo/issue/877)
1. Fix joint visualization
    * [Pull request #776](https://bitbucket.org/osrf/gazebo/pull-request/776)
    * [Pull request #802](https://bitbucket.org/osrf/gazebo/pull-request/802)
    * [Issue #464](https://bitbucket.org/osrf/gazebo/issue/464)
1. Add helpers to fix NaN
    * [Pull request #742](https://bitbucket.org/osrf/gazebo/pull-request/742)
1. Fix model resizing via the GUI
    * [Pull request #763](https://bitbucket.org/osrf/gazebo/pull-request/763)
    * [Issue #885](https://bitbucket.org/osrf/gazebo/issue/885)
1. Simplify gzlog test by using sha1
    * [Pull request #781](https://bitbucket.org/osrf/gazebo/pull-request/781)
    * [Issue #837](https://bitbucket.org/osrf/gazebo/issue/837)
1. Enable cppcheck for header files
    * [Pull request #782](https://bitbucket.org/osrf/gazebo/pull-request/782)
    * [Issue #907](https://bitbucket.org/osrf/gazebo/issue/907)
1. Fix broken regression test
    * [Pull request #784](https://bitbucket.org/osrf/gazebo/pull-request/784)
    * [Issue #884](https://bitbucket.org/osrf/gazebo/issue/884)
1. All simbody and dart to pass tests
    * [Pull request #790](https://bitbucket.org/osrf/gazebo/pull-request/790)
    * [Issue #873](https://bitbucket.org/osrf/gazebo/issue/873)
1. Fix camera rotation from SDF
    * [Pull request #789](https://bitbucket.org/osrf/gazebo/pull-request/789)
    * [Issue #920](https://bitbucket.org/osrf/gazebo/issue/920)
1. Fix bitbucket pullrequest command line tool to match new API
    * [Pull request #803](https://bitbucket.org/osrf/gazebo/pull-request/803)
1. Fix transceiver spawn errors in tests
    * [Pull request #811](https://bitbucket.org/osrf/gazebo/pull-request/811)
    * [Pull request #814](https://bitbucket.org/osrf/gazebo/pull-request/814)

### Gazebo 2.0.0 (2013-10-08)
1. Refactor code check tool.
    * [Pull Request #669](https://bitbucket.org/osrf/gazebo/pull-request/669)
1. Added pull request tool for Bitbucket.
    * [Pull Request #670](https://bitbucket.org/osrf/gazebo/pull-request/670)
    * [Pull Request #691](https://bitbucket.org/osrf/gazebo/pull-request/671)
1. New wireless receiver and transmitter sensor models.
    * [Pull Request #644](https://bitbucket.org/osrf/gazebo/pull-request/644)
    * [Pull Request #675](https://bitbucket.org/osrf/gazebo/pull-request/675)
    * [Pull Request #727](https://bitbucket.org/osrf/gazebo/pull-request/727)
1. Audio support using OpenAL.
    * [Pull Request #648](https://bitbucket.org/osrf/gazebo/pull-request/648)
    * [Pull Request #704](https://bitbucket.org/osrf/gazebo/pull-request/704)
1. Simplify command-line parsing of gztopic echo output.
    * [Pull Request #674](https://bitbucket.org/osrf/gazebo/pull-request/674)
    * Resolves: [Issue #795](https://bitbucket.org/osrf/gazebo/issue/795)
1. Use UNIX directories through the user of GNUInstallDirs cmake module.
    * [Pull Request #676](https://bitbucket.org/osrf/gazebo/pull-request/676)
    * [Pull Request #681](https://bitbucket.org/osrf/gazebo/pull-request/681)
1. New GUI interactions for object manipulation.
    * [Pull Request #634](https://bitbucket.org/osrf/gazebo/pull-request/634)
1. Fix for OSX menubar.
    * [Pull Request #677](https://bitbucket.org/osrf/gazebo/pull-request/677)
1. Remove internal SDF directories and dependencies.
    * [Pull Request #680](https://bitbucket.org/osrf/gazebo/pull-request/680)
1. Add minimum version for sdformat.
    * [Pull Request #682](https://bitbucket.org/osrf/gazebo/pull-request/682)
    * Resolves: [Issue #818](https://bitbucket.org/osrf/gazebo/issue/818)
1. Allow different gtest parameter types with ServerFixture
    * [Pull Request #686](https://bitbucket.org/osrf/gazebo/pull-request/686)
    * Resolves: [Issue #820](https://bitbucket.org/osrf/gazebo/issue/820)
1. GUI model scaling when using Bullet.
    * [Pull Request #683](https://bitbucket.org/osrf/gazebo/pull-request/683)
1. Fix typo in cmake config.
    * [Pull Request #694](https://bitbucket.org/osrf/gazebo/pull-request/694)
    * Resolves: [Issue #824](https://bitbucket.org/osrf/gazebo/issue/824)
1. Remove gazebo include subdir from pkgconfig and cmake config.
    * [Pull Request #691](https://bitbucket.org/osrf/gazebo/pull-request/691)
1. Torsional spring demo
    * [Pull Request #693](https://bitbucket.org/osrf/gazebo/pull-request/693)
1. Remove repeated call to SetAxis in Joint.cc
    * [Pull Request #695](https://bitbucket.org/osrf/gazebo/pull-request/695)
    * Resolves: [Issue #823](https://bitbucket.org/osrf/gazebo/issue/823)
1. Add test for rotational joints.
    * [Pull Request #697](https://bitbucket.org/osrf/gazebo/pull-request/697)
    * Resolves: [Issue #820](https://bitbucket.org/osrf/gazebo/issue/820)
1. Fix compilation of tests using Joint base class
    * [Pull Request #701](https://bitbucket.org/osrf/gazebo/pull-request/701)
1. Terrain paging implemented.
    * [Pull Request #687](https://bitbucket.org/osrf/gazebo/pull-request/687)
1. Improve timeout error reporting in ServerFixture
    * [Pull Request #705](https://bitbucket.org/osrf/gazebo/pull-request/705)
1. Fix mouse picking for cases where visuals overlap with the laser
    * [Pull Request #709](https://bitbucket.org/osrf/gazebo/pull-request/709)
1. Fix string literals for OSX
    * [Pull Request #712](https://bitbucket.org/osrf/gazebo/pull-request/712)
    * Resolves: [Issue #803](https://bitbucket.org/osrf/gazebo/issue/803)
1. Support for ENABLE_TESTS_COMPILATION cmake parameter
    * [Pull Request #708](https://bitbucket.org/osrf/gazebo/pull-request/708)
1. Updated system gui plugin
    * [Pull Request #702](https://bitbucket.org/osrf/gazebo/pull-request/702)
1. Fix force torque unit test issue
    * [Pull Request #673](https://bitbucket.org/osrf/gazebo/pull-request/673)
    * Resolves: [Issue #813](https://bitbucket.org/osrf/gazebo/issue/813)
1. Use variables to control auto generation of CFlags
    * [Pull Request #699](https://bitbucket.org/osrf/gazebo/pull-request/699)
1. Remove deprecated functions.
    * [Pull Request #715](https://bitbucket.org/osrf/gazebo/pull-request/715)
1. Fix typo in `Camera.cc`
    * [Pull Request #719](https://bitbucket.org/osrf/gazebo/pull-request/719)
    * Resolves: [Issue #846](https://bitbucket.org/osrf/gazebo/issue/846)
1. Performance improvements
    * [Pull Request #561](https://bitbucket.org/osrf/gazebo/pull-request/561)
1. Fix gripper model.
    * [Pull Request #713](https://bitbucket.org/osrf/gazebo/pull-request/713)
    * Resolves: [Issue #314](https://bitbucket.org/osrf/gazebo/issue/314)
1. First part of Simbody integration
    * [Pull Request #716](https://bitbucket.org/osrf/gazebo/pull-request/716)

## Gazebo 1.9

### Gazebo 1.9.6 (2014-04-29)

1. Refactored inertia ratio reduction for ODE
    * [Pull request #1114](https://bitbucket.org/osrf/gazebo/pull-request/1114)
1. Improved collada loading performance
    * [Pull request #1075](https://bitbucket.org/osrf/gazebo/pull-request/1075)

### Gazebo 1.9.3 (2014-01-10)

1. Add thickness to plane to remove shadow flickering.
    * [Pull request #886](https://bitbucket.org/osrf/gazebo/pull-request/886)
1. Temporary GUI shadow toggle fix.
    * [Issue #925](https://bitbucket.org/osrf/gazebo/issue/925)
    * [Pull request #868](https://bitbucket.org/osrf/gazebo/pull-request/868)
1. Fix memory access bugs with libc++ on mavericks.
    * [Issue #965](https://bitbucket.org/osrf/gazebo/issue/965)
    * [Pull request #857](https://bitbucket.org/osrf/gazebo/pull-request/857)
    * [Pull request #881](https://bitbucket.org/osrf/gazebo/pull-request/881)
1. Replaced printf with cout in gztopic hz.
    * [Issue #969](https://bitbucket.org/osrf/gazebo/issue/969)
    * [Pull request #854](https://bitbucket.org/osrf/gazebo/pull-request/854)
1. Add Dark grey material and fix indentation.
    * [Pull request #851](https://bitbucket.org/osrf/gazebo/pull-request/851)
1. Fixed sonar sensor unit test.
    * [Pull request #848](https://bitbucket.org/osrf/gazebo/pull-request/848)
1. Convergence acceleration and stability tweak to make atlas_v3 stable.
    * [Pull request #845](https://bitbucket.org/osrf/gazebo/pull-request/845)
1. Update gtest to 1.7.0 to resolve problems with libc++.
    * [Issue #947](https://bitbucket.org/osrf/gazebo/issue/947)
    * [Pull request #827](https://bitbucket.org/osrf/gazebo/pull-request/827)
1. Fixed LD_LIBRARY_PATH for plugins.
    * [Issue #957](https://bitbucket.org/osrf/gazebo/issue/957)
    * [Pull request #844](https://bitbucket.org/osrf/gazebo/pull-request/844)
1. Fix transceiver sporadic errors.
    * Backport of [pull request #811](https://bitbucket.org/osrf/gazebo/pull-request/811)
    * [Pull request #836](https://bitbucket.org/osrf/gazebo/pull-request/836)
1. Modified the MsgTest to be deterministic with time checks.
    * [Pull request #843](https://bitbucket.org/osrf/gazebo/pull-request/843)
1. Fixed seg fault in LaserVisual.
    * [Issue #950](https://bitbucket.org/osrf/gazebo/issue/950)
    * [Pull request #832](https://bitbucket.org/osrf/gazebo/pull-request/832)
1. Implemented the option to disable tests that need a working screen to run properly.
    * Backport of [Pull request #764](https://bitbucket.org/osrf/gazebo/pull-request/764)
    * [Pull request #837](https://bitbucket.org/osrf/gazebo/pull-request/837)
1. Cleaned up gazebo shutdown.
    * [Pull request #829](https://bitbucket.org/osrf/gazebo/pull-request/829)
1. Fixed bug associated with loading joint child links.
    * [Issue #943](https://bitbucket.org/osrf/gazebo/issue/943)
    * [Pull request #820](https://bitbucket.org/osrf/gazebo/pull-request/820)

### Gazebo 1.9.2 (2013-11-08)
1. Fix enable/disable sky and clouds from SDF
    * [Pull request #809](https://bitbucket.org/osrf/gazebo/pull-request/809])
1. Fix occasional blank GUI screen on startup
    * [Pull request #815](https://bitbucket.org/osrf/gazebo/pull-request/815])
1. Fix GPU laser when interacting with heightmaps
    * [Pull request #796](https://bitbucket.org/osrf/gazebo/pull-request/796])
1. Added API/ABI checker command line tool
    * [Pull request #765](https://bitbucket.org/osrf/gazebo/pull-request/765])
1. Added gtest version information
    * [Pull request #801](https://bitbucket.org/osrf/gazebo/pull-request/801])
1. Fix GUI world saving
    * [Pull request #806](https://bitbucket.org/osrf/gazebo/pull-request/806])
1. Enable anti-aliasing for camera sensor
    * [Pull request #800](https://bitbucket.org/osrf/gazebo/pull-request/800])
1. Make sensor noise deterministic
    * [Pull request #788](https://bitbucket.org/osrf/gazebo/pull-request/788])
1. Fix build problem
    * [Issue #901](https://bitbucket.org/osrf/gazebo/issue/901)
    * [Pull request #778](https://bitbucket.org/osrf/gazebo/pull-request/778])
1. Fix a typo in Camera.cc
    * [Pull request #720](https://bitbucket.org/osrf/gazebo/pull-request/720])
    * [Issue #846](https://bitbucket.org/osrf/gazebo/issue/846)
1. Fix OSX menu bar
    * [Pull request #688](https://bitbucket.org/osrf/gazebo/pull-request/688])
1. Fix gazebo::init by calling sdf::setFindCallback() before loading the sdf in gzfactory.
    * [Pull request #678](https://bitbucket.org/osrf/gazebo/pull-request/678])
    * [Issue #817](https://bitbucket.org/osrf/gazebo/issue/817)

### Gazebo 1.9.1 (2013-08-20)
* Deprecate header files that require case-sensitive filesystem (e.g. Common.hh, Physics.hh) [https://bitbucket.org/osrf/gazebo/pull-request/638/fix-for-775-deprecate-headers-that-require]
* Initial support for building on Mac OS X [https://bitbucket.org/osrf/gazebo/pull-request/660/osx-support-for-gazebo-19] [https://bitbucket.org/osrf/gazebo/pull-request/657/cmake-fixes-for-osx]
* Fixes for various issues [https://bitbucket.org/osrf/gazebo/pull-request/635/fix-for-issue-792/diff] [https://bitbucket.org/osrf/gazebo/pull-request/628/allow-scoped-and-non-scoped-joint-names-to/diff] [https://bitbucket.org/osrf/gazebo/pull-request/636/fix-build-dependency-in-message-generation/diff] [https://bitbucket.org/osrf/gazebo/pull-request/639/make-the-unversioned-setupsh-a-copy-of-the/diff] [https://bitbucket.org/osrf/gazebo/pull-request/650/added-missing-lib-to-player-client-library/diff] [https://bitbucket.org/osrf/gazebo/pull-request/656/install-gzmode_create-without-sh-suffix/diff]

### Gazebo 1.9.0 (2013-07-23)
* Use external package [sdformat](https://bitbucket.org/osrf/sdformat) for sdf parsing, refactor the `Element::GetValue*` function calls, and deprecate Gazebo's internal sdf parser [https://bitbucket.org/osrf/gazebo/pull-request/627]
* Improved ROS support ([[Tutorials#ROS_Integration |documentation here]]) [https://bitbucket.org/osrf/gazebo/pull-request/559]
* Added Sonar, Force-Torque, and Tactile Pressure sensors [https://bitbucket.org/osrf/gazebo/pull-request/557], [https://bitbucket.org/osrf/gazebo/pull-request/567]
* Add compile-time defaults for environment variables so that sourcing setup.sh is unnecessary in most cases [https://bitbucket.org/osrf/gazebo/pull-request/620]
* Enable user camera to follow objects in client window [https://bitbucket.org/osrf/gazebo/pull-request/603]
* Install protobuf message files for use in custom messages [https://bitbucket.org/osrf/gazebo/pull-request/614]
* Change default compilation flags to improve debugging [https://bitbucket.org/osrf/gazebo/pull-request/617]
* Change to supported relative include paths [https://bitbucket.org/osrf/gazebo/pull-request/594]
* Fix display of laser scans when sensor is rotated [https://bitbucket.org/osrf/gazebo/pull-request/599]

## Gazebo 1.8

### Gazebo 1.8.7 (2013-07-16)
* Fix bug in URDF parsing of Vector3 elements [https://bitbucket.org/osrf/gazebo/pull-request/613]
* Fix compilation errors with newest libraries [https://bitbucket.org/osrf/gazebo/pull-request/615]

### Gazebo 1.8.6 (2013-06-07)
* Fix inertia lumping in the URDF parser[https://bitbucket.org/osrf/gazebo/pull-request/554]
* Fix for ODEJoint CFM damping sign error [https://bitbucket.org/osrf/gazebo/pull-request/586]
* Fix transport memory growth[https://bitbucket.org/osrf/gazebo/pull-request/584]
* Reduce log file data in order to reduce buffer growth that results in out of memory kernel errors[https://bitbucket.org/osrf/gazebo/pull-request/587]

### Gazebo 1.8.5 (2013-06-04)
* Fix Gazebo build for machines without a valid display.[https://bitbucket.org/osrf/gazebo/commits/37f00422eea03365b839a632c1850431ee6a1d67]

### Gazebo 1.8.4 (2013-06-03)
* Fix UDRF to SDF converter so that URDF gazebo extensions are applied to all collisions in a link.[https://bitbucket.org/osrf/gazebo/pull-request/579]
* Prevent transport layer from locking when a gzclient connects to a gzserver over a connection with high latency.[https://bitbucket.org/osrf/gazebo/pull-request/572]
* Improve performance and fix uninitialized conditional jumps.[https://bitbucket.org/osrf/gazebo/pull-request/571]

### Gazebo 1.8.3 (2013-06-03)
* Fix for gzlog hanging when gzserver is not present or not responsive[https://bitbucket.org/osrf/gazebo/pull-request/577]
* Fix occasional segfault when generating log files[https://bitbucket.org/osrf/gazebo/pull-request/575]
* Performance improvement to ODE[https://bitbucket.org/osrf/gazebo/pull-request/556]
* Fix node initialization[https://bitbucket.org/osrf/gazebo/pull-request/570]
* Fix GPU laser Hz rate reduction when sensor moved away from world origin[https://bitbucket.org/osrf/gazebo/pull-request/566]
* Fix incorrect lighting in camera sensors when GPU laser is subscribe to[https://bitbucket.org/osrf/gazebo/pull-request/563]

### Gazebo 1.8.2 (2013-05-28)
* ODE performance improvements[https://bitbucket.org/osrf/gazebo/pull-request/535][https://bitbucket.org/osrf/gazebo/pull-request/537]
* Fixed tests[https://bitbucket.org/osrf/gazebo/pull-request/538][https://bitbucket.org/osrf/gazebo/pull-request/541][https://bitbucket.org/osrf/gazebo/pull-request/542]
* Fixed sinking vehicle bug[https://bitbucket.org/osrf/drcsim/issue/300] in pull-request[https://bitbucket.org/osrf/gazebo/pull-request/538]
* Fix GPU sensor throttling[https://bitbucket.org/osrf/gazebo/pull-request/536]
* Reduce string comparisons for better performance[https://bitbucket.org/osrf/gazebo/pull-request/546]
* Contact manager performance improvements[https://bitbucket.org/osrf/gazebo/pull-request/543]
* Transport performance improvements[https://bitbucket.org/osrf/gazebo/pull-request/548]
* Reduce friction noise[https://bitbucket.org/osrf/gazebo/pull-request/545]

### Gazebo 1.8.1 (2013-05-22)
* Please note that 1.8.1 contains a bug[https://bitbucket.org/osrf/drcsim/issue/300] that causes interpenetration between objects in resting contact to grow slowly.  Please update to 1.8.2 for the patch.
* Added warm starting[https://bitbucket.org/osrf/gazebo/pull-request/529]
* Reduced console output[https://bitbucket.org/osrf/gazebo/pull-request/533]
* Improved off screen rendering performance[https://bitbucket.org/osrf/gazebo/pull-request/530]
* Performance improvements [https://bitbucket.org/osrf/gazebo/pull-request/535] [https://bitbucket.org/osrf/gazebo/pull-request/537]

### Gazebo 1.8.0 (2013-05-17)
* Fixed slider axis [https://bitbucket.org/osrf/gazebo/pull-request/527]
* Fixed heightmap shadows [https://bitbucket.org/osrf/gazebo/pull-request/525]
* Fixed model and canonical link pose [https://bitbucket.org/osrf/gazebo/pull-request/519]
* Fixed OSX message header[https://bitbucket.org/osrf/gazebo/pull-request/524]
* Added zlib compression for logging [https://bitbucket.org/osrf/gazebo/pull-request/515]
* Allow clouds to be disabled in cameras [https://bitbucket.org/osrf/gazebo/pull-request/507]
* Camera rendering performance [https://bitbucket.org/osrf/gazebo/pull-request/528]


## Gazebo 1.7

### Gazebo 1.7.3 (2013-05-08)
* Fixed log cleanup (again) [https://bitbucket.org/osrf/gazebo/pull-request/511/fix-log-cleanup-logic]

### Gazebo 1.7.2 (2013-05-07)
* Fixed log cleanup [https://bitbucket.org/osrf/gazebo/pull-request/506/fix-gzlog-stop-command-line]
* Minor documentation fix [https://bitbucket.org/osrf/gazebo/pull-request/488/minor-documentation-fix]

### Gazebo 1.7.1 (2013-04-19)
* Fixed tests
* IMU sensor receives time stamped data from links
* Fix saving image frames [https://bitbucket.org/osrf/gazebo/pull-request/466/fix-saving-frames/diff]
* Wireframe rendering in GUI [https://bitbucket.org/osrf/gazebo/pull-request/414/allow-rendering-of-models-in-wireframe]
* Improved logging performance [https://bitbucket.org/osrf/gazebo/pull-request/457/improvements-to-gzlog-filter-and-logging]
* Viscous mud model [https://bitbucket.org/osrf/gazebo/pull-request/448/mud-plugin/diff]

## Gazebo 1.6

### Gazebo 1.6.3 (2013-04-15)
* Fixed a [critical SDF bug](https://bitbucket.org/osrf/gazebo/pull-request/451)
* Fixed a [laser offset bug](https://bitbucket.org/osrf/gazebo/pull-request/449)

### Gazebo 1.6.2 (2013-04-14)
* Fix for fdir1 physics property [https://bitbucket.org/osrf/gazebo/pull-request/429/fixes-to-treat-fdir1-better-1-rotate-into/diff]
* Fix for force torque sensor [https://bitbucket.org/osrf/gazebo/pull-request/447]
* SDF documentation fix [https://bitbucket.org/osrf/gazebo/issue/494/joint-axis-reference-frame-doesnt-match]

### Gazebo 1.6.1 (2013-04-05)
* Switch default build type to Release.

### Gazebo 1.6.0 (2013-04-05)
* Improvements to inertia in rubble pile
* Various Bullet integration advances.
* Noise models for ray, camera, and imu sensors.
* SDF 1.4, which accommodates more physics engine parameters and also some sensor noise models.
* Initial support for making movies from within Gazebo.
* Many performance improvements.
* Many bug fixes.
* Progress toward to building on OS X.

## Gazebo 1.5

### Gazebo 1.5.0 (2013-03-11)
* Partial integration of Bullet
  * Includes: cubes, spheres, cylinders, planes, meshes, revolute joints, ray sensors
* GUI Interface for log writing.
* Threaded sensors.
* Multi-camera sensor.

* Fixed the following issues:
 * [https://bitbucket.org/osrf/gazebo/issue/236 Issue #236]
 * [https://bitbucket.org/osrf/gazebo/issue/507 Issue #507]
 * [https://bitbucket.org/osrf/gazebo/issue/530 Issue #530]
 * [https://bitbucket.org/osrf/gazebo/issue/279 Issue #279]
 * [https://bitbucket.org/osrf/gazebo/issue/529 Issue #529]
 * [https://bitbucket.org/osrf/gazebo/issue/239 Issue #239]
 * [https://bitbucket.org/osrf/gazebo/issue/5 Issue #5]

## Gazebo 1.4

### Gazebo 1.4.0 (2013-02-01)
* New Features:
 * GUI elements to display messages from the server.
 * Multi-floor building editor and creator.
 * Improved sensor visualizations.
 * Improved mouse interactions

* Fixed the following issues:
 * [https://bitbucket.org/osrf/gazebo/issue/16 Issue #16]
 * [https://bitbucket.org/osrf/gazebo/issue/142 Issue #142]
 * [https://bitbucket.org/osrf/gazebo/issue/229 Issue #229]
 * [https://bitbucket.org/osrf/gazebo/issue/277 Issue #277]
 * [https://bitbucket.org/osrf/gazebo/issue/291 Issue #291]
 * [https://bitbucket.org/osrf/gazebo/issue/310 Issue #310]
 * [https://bitbucket.org/osrf/gazebo/issue/320 Issue #320]
 * [https://bitbucket.org/osrf/gazebo/issue/329 Issue #329]
 * [https://bitbucket.org/osrf/gazebo/issue/333 Issue #333]
 * [https://bitbucket.org/osrf/gazebo/issue/334 Issue #334]
 * [https://bitbucket.org/osrf/gazebo/issue/335 Issue #335]
 * [https://bitbucket.org/osrf/gazebo/issue/341 Issue #341]
 * [https://bitbucket.org/osrf/gazebo/issue/350 Issue #350]
 * [https://bitbucket.org/osrf/gazebo/issue/384 Issue #384]
 * [https://bitbucket.org/osrf/gazebo/issue/431 Issue #431]
 * [https://bitbucket.org/osrf/gazebo/issue/433 Issue #433]
 * [https://bitbucket.org/osrf/gazebo/issue/453 Issue #453]
 * [https://bitbucket.org/osrf/gazebo/issue/456 Issue #456]
 * [https://bitbucket.org/osrf/gazebo/issue/457 Issue #457]
 * [https://bitbucket.org/osrf/gazebo/issue/459 Issue #459]

## Gazebo 1.3

### Gazebo 1.3.1 (2012-12-14)
* Fixed the following issues:
 * [https://bitbucket.org/osrf/gazebo/issue/297 Issue #297]
* Other bugs fixed:
 * [https://bitbucket.org/osrf/gazebo/pull-request/164/ Fix light bounding box to disable properly when deselected]
 * [https://bitbucket.org/osrf/gazebo/pull-request/169/ Determine correct local IP address, to make remote clients work properly]
 * Various test fixes

### Gazebo 1.3.0 (2012-12-03)
* Fixed the following issues:
 * [https://bitbucket.org/osrf/gazebo/issue/233 Issue #233]
 * [https://bitbucket.org/osrf/gazebo/issue/238 Issue #238]
 * [https://bitbucket.org/osrf/gazebo/issue/2 Issue #2]
 * [https://bitbucket.org/osrf/gazebo/issue/95 Issue #95]
 * [https://bitbucket.org/osrf/gazebo/issue/97 Issue #97]
 * [https://bitbucket.org/osrf/gazebo/issue/90 Issue #90]
 * [https://bitbucket.org/osrf/gazebo/issue/253 Issue #253]
 * [https://bitbucket.org/osrf/gazebo/issue/163 Issue #163]
 * [https://bitbucket.org/osrf/gazebo/issue/91 Issue #91]
 * [https://bitbucket.org/osrf/gazebo/issue/245 Issue #245]
 * [https://bitbucket.org/osrf/gazebo/issue/242 Issue #242]
 * [https://bitbucket.org/osrf/gazebo/issue/156 Issue #156]
 * [https://bitbucket.org/osrf/gazebo/issue/78 Issue #78]
 * [https://bitbucket.org/osrf/gazebo/issue/36 Issue #36]
 * [https://bitbucket.org/osrf/gazebo/issue/104 Issue #104]
 * [https://bitbucket.org/osrf/gazebo/issue/249 Issue #249]
 * [https://bitbucket.org/osrf/gazebo/issue/244 Issue #244]

* New features:
 * Default camera view changed to look down at the origin from a height of 2 meters at location (5, -5, 2).
 * Record state data using the '-r' command line option, playback recorded state data using the '-p' command line option
 * Adjust placement of lights using the mouse.
 * Reduced the startup time.
 * Added visual reference for GUI mouse movements.
 * SDF version 1.3 released (changes from 1.2 listed below):
     - added `name` to `<camera name="cam_name"/>`
     - added `pose` to `<camera><pose>...</pose></camera>`
     - removed `filename` from `<mesh><filename>...</filename><mesh>`, use uri only.
     - recovered `provide_feedback` under `<joint>`, allowing calling `physics::Joint::GetForceTorque` in plugins.
     - added `imu` under `<sensor>`.

## Gazebo 1.2

### Gazebo 1.2.6 (2012-11-08)
* Fixed a transport issue with the GUI. Fixed saving the world via the GUI. Added more documentation. ([https://bitbucket.org/osrf/gazebo/pull-request/43/fixed-a-transport-issue-with-the-gui-fixed/diff pull request #43])
* Clean up mutex usage. ([https://bitbucket.org/osrf/gazebo/pull-request/54/fix-mutex-in-modellistwidget-using-boost/diff pull request #54])
* Fix OGRE path determination ([https://bitbucket.org/osrf/gazebo/pull-request/58/fix-ogre-paths-so-this-also-works-with/diff pull request #58], [https://bitbucket.org/osrf/gazebo/pull-request/68/fix-ogre-plugindir-determination/diff pull request #68])
* Fixed a couple of crashes and model selection/dragging problems ([https://bitbucket.org/osrf/gazebo/pull-request/59/fixed-a-couple-of-crashes-and-model/diff pull request #59])

### Gazebo 1.2.5 (2012-10-22)
* Step increment update while paused fixed ([https://bitbucket.org/osrf/gazebo/pull-request/45/fix-proper-world-stepinc-count-we-were/diff pull request #45])
* Actually call plugin destructors on shutdown ([https://bitbucket.org/osrf/gazebo/pull-request/51/fixed-a-bug-which-prevent-a-plugin/diff pull request #51])
* Don't crash on bad SDF input ([https://bitbucket.org/osrf/gazebo/pull-request/52/fixed-loading-of-bad-sdf-files/diff pull request #52])
* Fix cleanup of ray sensors on model deletion ([https://bitbucket.org/osrf/gazebo/pull-request/53/deleting-a-model-with-a-ray-sensor-did/diff pull request #53])
* Fix loading / deletion of improperly specified models ([https://bitbucket.org/osrf/gazebo/pull-request/56/catch-when-loading-bad-models-joint/diff pull request #56])

### Gazebo 1.2.4 (10-19-2012:08:00:52)
*  Style fixes ([https://bitbucket.org/osrf/gazebo/pull-request/30/style-fixes/diff pull request #30]).
*  Fix joint position control ([https://bitbucket.org/osrf/gazebo/pull-request/49/fixed-position-joint-control/diff pull request #49])

### Gazebo 1.2.3 (10-16-2012:18:39:54)
*  Disabled selection highlighting due to bug ([https://bitbucket.org/osrf/gazebo/pull-request/44/disabled-selection-highlighting-fixed/diff pull request #44]).
*  Fixed saving a world via the GUI.

### Gazebo 1.2.2 (10-16-2012:15:12:22)
*  Skip search for system install of libccd, use version inside gazebo ([https://bitbucket.org/osrf/gazebo/pull-request/39/skip-search-for-system-install-of-libccd/diff pull request #39]).
*  Fixed sensor initialization race condition ([https://bitbucket.org/osrf/gazebo/pull-request/42/fix-sensor-initializaiton-race-condition pull request #42]).

### Gazebo 1.2.1 (10-15-2012:21:32:55)
*  Properly removed projectors attached to deleted models ([https://bitbucket.org/osrf/gazebo/pull-request/37/remove-projectors-that-are-attached-to/diff pull request #37]).
*  Fix model plugin loading bug ([https://bitbucket.org/osrf/gazebo/pull-request/31/moving-bool-first-in-model-and-world pull request #31]).
*  Fix light insertion and visualization of models prior to insertion ([https://bitbucket.org/osrf/gazebo/pull-request/35/fixed-light-insertion-and-visualization-of/diff pull request #35]).
*  Fixed GUI manipulation of static objects ([https://bitbucket.org/osrf/gazebo/issue/63/moving-static-objects-does-not-move-the issue #63] [https://bitbucket.org/osrf/gazebo/pull-request/38/issue-63-bug-patch-moving-static-objects/diff pull request #38]).
*  Fixed GUI selection bug ([https://bitbucket.org/osrf/gazebo/pull-request/40/fixed-selection-of-multiple-objects-at/diff pull request #40])

### Gazebo 1.2.0 (10-04-2012:20:01:20)
*  Updated GUI: new style, improved mouse controls, and removal of non-functional items.
*  Model database: An online repository of models.
*  Numerous bug fixes
*  APT repository hosted at [http://osrfoundation.org OSRF]
*  Improved process control prevents zombie processes<|MERGE_RESOLUTION|>--- conflicted
+++ resolved
@@ -2,13 +2,11 @@
 
 ## Gazebo 7.XX.X (2018-XX-XX)
 
-<<<<<<< HEAD
 1. Add Screen Space Ambient Occlusion visual plugin
     * [Pull request 2916](https://bitbucket.org/osrf/gazebo/pull-request/2916)
-=======
+
 1. Fix normal maps on ubuntu with OGRE 1.9 and disable on OSX
     * [Pull request 2917](https://bitbucket.org/osrf/gazebo/pull-request/2917)
->>>>>>> b6d86c8a
 
 1. Support lens flare occlusion
     * [Pull request 2915](https://bitbucket.org/osrf/gazebo/pull-request/2915)
