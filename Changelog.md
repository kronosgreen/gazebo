## Gazebo 7.0

<<<<<<< HEAD
1. Removed deprecations
    * [Pull request #1992]((https://bitbucket.org/osrf/gazebo/pull-request/1992)
=======
1. Add ability to set the pose of a visual from a link.
    * [Pull request #1963](https://bitbucket.org/osrf/gazebo/pull-request/1963)
>>>>>>> 775a87ef

1. Copy visual visibility flags on clone
    * [Pull request #2008](https://bitbucket.org/osrf/gazebo/pull-request/2008)

1. Publish camera sensor image size when rendering is not enabled
    * [Pull request #1969](https://bitbucket.org/osrf/gazebo/pull-request/1969)

1. Added Poissons Ratio and Elastic Modulus for ODE.
    * [Pull request #1974](https://bitbucket.org/osrf/gazebo/pull-request/1974)

1. Update rest web plugin to publish response messages and display login user name in toolbar.
    * [Pull request #1956](https://bitbucket.org/osrf/gazebo/pull-request/1956)

1. Improve overall speed of log playback. Added new functions to LogPlay.
   Use tinyxml2 for playback.
    * [Pull request #1931](https://bitbucket.org/osrf/gazebo/pull-request/1931)

1 Added Ignition Transport dependency.
  * [Pull request #1930](https://bitbucket.org/osrf/gazebo/pull-request/1930)

1. KeyEvent constructor should be in a source file. Removed a few visibility
flags from c functions. Windows did not like `CPPTYPE_*` in
`gazebo/gui/ConfigWidget.cc`, so I replaced it with `TYPE_*`.
    * [Pull request #1943](https://bitbucket.org/osrf/gazebo/pull-request/1943)

1. Added wide angle camera sensor.
    * [Pull request #1866](https://bitbucket.org/osrf/gazebo/pull-request/1866)

1. Change the `near` and `far` members of `gazebo/msgs/logical_camera_sensors.proto` to `near_clip` and `far_clip`
    + [Pull request #1942](https://bitbucket.org/osrf/gazebo/pull-request/1942)

1. Resolve issue #1702
    * [Issue #1702](https://bitbucket.org/osrf/gazebo/issue/1702)
    * [Pull request #1905](https://bitbucket.org/osrf/gazebo/pull-request/1905)
    * [Pull request #1913](https://bitbucket.org/osrf/gazebo/pull-request/1913)
    * [Pull request #1914](https://bitbucket.org/osrf/gazebo/pull-request/1914)

1. Update physics when the world is reset
    * [Pull request #1903](https://bitbucket.org/osrf/gazebo/pull-request/1903)

1. Light and light state for the server side
    * [Pull request #1920](https://bitbucket.org/osrf/gazebo/pull-request/1920)

1. Added tests for WorldState
    * [Pull request #1968](https://bitbucket.org/osrf/gazebo/pull-request/1968)

1. Rename Reset to Reset Time in time widget
    * [Pull request #1892](https://bitbucket.org/osrf/gazebo/pull-request/1892)
    * [Issue #1730](https://bitbucket.org/osrf/gazebo/issue/1730)

1. Set QTestfFxture to verbose
    * [Pull request #1944](https://bitbucket.org/osrf/gazebo/pull-request/1944)
    * [Issue #1756](https://bitbucket.org/osrf/gazebo/issue/1756)

1. Added torsional friction
    * [Pull request #1831](https://bitbucket.org/osrf/gazebo/pull-request/1831)

1. Support loading and spawning nested models
    * [Pull request #1868](https://bitbucket.org/osrf/gazebo/pull-request/1868)
    * [Pull request #1895](https://bitbucket.org/osrf/gazebo/pull-request/1895)

1. Undo user motion commands during simulation, added physics::UserCmdManager and gui::UserCmdHistory.
    * [Pull request #1934](https://bitbucket.org/osrf/gazebo/pull-request/1934)

1. Undo reset commands during simulation, forwarding commands
    * [Pull request #1986](https://bitbucket.org/osrf/gazebo/pull-request/1986)

1. Add function to get the derived scale of a Visual
    * [Pull request #1881](https://bitbucket.org/osrf/gazebo/pull-request/1881)

1. Added EnumIface, which supports iterators over enums.
    * [Pull request #1847](https://bitbucket.org/osrf/gazebo/pull-request/1847)

1. Added RegionEventBoxPlugin - fires events when models enter / exit the region
    * [Pull request #1856](https://bitbucket.org/osrf/gazebo/pull-request/1856)

1. Added tests for checking the playback control via messages.
    * [Pull request #1885](https://bitbucket.org/osrf/gazebo/pull-request/1885)

1. Added LoadArgs() function to ServerFixture for being able to load a server
using the same arguments used in the command line.
    * [Pull request #1874](https://bitbucket.org/osrf/gazebo/pull-request/1874)

1. Added battery class, plugins and test world.
    * [Pull request #1872](https://bitbucket.org/osrf/gazebo/pull-request/1872)

1. Display gearbox and screw joint properties in property tree
    * [Pull request #1838](https://bitbucket.org/osrf/gazebo/pull-request/1838)

1. Set window flags for dialogs and file dialogs
    * [Pull request #1816](https://bitbucket.org/osrf/gazebo/pull-request/1816)

1. Fix minimum window height
   * [Pull request #1977](https://bitbucket.org/osrf/gazebo/pull-request/1977)
   * [Issue #1706](https://bitbucket.org/osrf/gazebo/issue/1706)

1. Log playback GUI for multistep, rewind, forward and seek
    * [Pull request #1791](https://bitbucket.org/osrf/gazebo/pull-request/1791)

1. Added Apply Force/Torque movable text
    * [Pull request #1789](https://bitbucket.org/osrf/gazebo/pull-request/1789)

1. Added cascade parameter (apply to children) for Visual SetMaterial, SetAmbient, SetEmissive, SetSpecular, SetDiffuse, SetTransparency
    * [Pull request #1851](https://bitbucket.org/osrf/gazebo/pull-request/1851)

1. Tweaks to Data Logger, such as multiline text edit for path
    * [Pull request #1800](https://bitbucket.org/osrf/gazebo/pull-request/1800)

1. Added TopToolbar and hide / disable several widgets according to WindowMode
    * [Pull request #1869](https://bitbucket.org/osrf/gazebo/pull-request/1869)

1. Added Visual::IsAncestorOf and Visual::IsDescendantOf
    * [Pull request #1850](https://bitbucket.org/osrf/gazebo/pull-request/1850)

1. Added msgs::PluginFromSDF and tests
    * [Pull request #1858](https://bitbucket.org/osrf/gazebo/pull-request/1858)

1. Added msgs::CollisionFromSDF msgs::SurfaceFromSDF and msgs::FrictionFromSDF
    * [Pull request #1900](https://bitbucket.org/osrf/gazebo/pull-request/1900)

1. Added hotkeys chart dialog
    * [Pull request #1835](https://bitbucket.org/osrf/gazebo/pull-request/1835)

1. Make it possible to create custom ConfigWidgets
    * [Pull request #1861](https://bitbucket.org/osrf/gazebo/pull-request/1861)

1. AddItem / RemoveItem / Clear enum config widgets
    * [Pull request #1878](https://bitbucket.org/osrf/gazebo/pull-request/1878)

1. Make all child ConfigWidgets emit signals.
    * [Pull request #1884](https://bitbucket.org/osrf/gazebo/pull-request/1884)

1. Refactored makers
    * [Pull request #1828](https://bitbucket.org/osrf/gazebo/pull-request/1828)

1. Model editor updates

    1. Make non-editable background models white in model editor
        * [Pull request #1950](https://bitbucket.org/osrf/gazebo/pull-request/1950)

    1. Choose / swap parent and child links in joint inspector
        * [Pull request #1887](https://bitbucket.org/osrf/gazebo/pull-request/1887)
        * [Issue #1500](https://bitbucket.org/osrf/gazebo/issue/1500)

    1. Presets combo box for Vector3 config widget
        * [Pull request #1954](https://bitbucket.org/osrf/gazebo/pull-request/1954)

    1. Added support for more joint types (gearbox and fixed joints).
        * [Pull request #1794](https://bitbucket.org/osrf/gazebo/pull-request/1794)

    1. Added support for selecting links and joints, opening context menu and inspectors in Schematic View.
        * [Pull request #1787](https://bitbucket.org/osrf/gazebo/pull-request/1787)

    1. Color-coded edges in Schematic View to match joint color.
        * [Pull request #1781](https://bitbucket.org/osrf/gazebo/pull-request/1781)

    1. Scale link mass and inertia when a link is scaled
        * [Pull request #1836](https://bitbucket.org/osrf/gazebo/pull-request/1836)

    1. Added icons for child and parent link in joint inspector
        * [Pull request #1953](https://bitbucket.org/osrf/gazebo/pull-request/1953)

    1. Load and save nested models
        * [Pull request #1894](https://bitbucket.org/osrf/gazebo/pull-request/1894)

    1. Display model plugins on the left panel and added model plugin inspector
        * [Pull request #1863](https://bitbucket.org/osrf/gazebo/pull-request/1863)

    1. Context menu and deletion for model plugins
        * [Pull request #1890](https://bitbucket.org/osrf/gazebo/pull-request/1890)

    1. Delete self from inspector
        * [Pull request #1904](https://bitbucket.org/osrf/gazebo/pull-request/1904)
        * [Issue #1543](https://bitbucket.org/osrf/gazebo/issue/1543)

    1. Apply inspector changes in real time and add reset button
        * [Pull request #1945](https://bitbucket.org/osrf/gazebo/pull-request/1945)
        * [Issue #1472](https://bitbucket.org/osrf/gazebo/issue/1472)

    1. Set physics to be paused when exiting model editor mode
        * [Pull request #1893](https://bitbucket.org/osrf/gazebo/pull-request/1893)
        * [Issue #1734](https://bitbucket.org/osrf/gazebo/issue/1734)

    1. Add Insert tab to model editor
        * [Pull request #1924](https://bitbucket.org/osrf/gazebo/pull-request/1924)

## Gazebo 6.0

### Gazebo 6.5.0 (2015-10-22)

1. Added ability to convert from spherical coordinates to local coordinates.
    * [Pull request #1955](https://bitbucket.org/osrf/gazebo/pull-request/1955)

### Gazebo 6.4.0 (2015-10-14)

1. Fix ABI problem. Make `Sensor::SetPose` function non virtual.
    * [Pull request #1947](https://bitbucket.org/osrf/gazebo/pull-request/1947)

1. Update inertia properties during simulation
    * [Pull request #1909](https://bitbucket.org/osrf/gazebo/pull-requests/1909)
    * [Design document](https://bitbucket.org/osrf/gazebo_design/src/default/inertia_resize/inertia_resize.md)

1. Fix transparency correction for opaque materials
    * [Pull request #1946](https://bitbucket.org/osrf/gazebo/pull-requests/1946/fix-transparency-correction-for-opaque/diff)

### Gazebo 6.3.0 (2015-10-06)

1. Added `Sensor::SetPose` function
    * [Pull request #1935](https://bitbucket.org/osrf/gazebo/pull-request/1935)

### Gazebo 6.2.0 (2015-10-02)

1. Update physics when the world is reset
    * Backport of [pull request #1903](https://bitbucket.org/osrf/gazebo/pull-request/1903)
    * [Pull request #1916](https://bitbucket.org/osrf/gazebo/pull-request/1916)
    * [Issue #101](https://bitbucket.org/osrf/gazebo/issue/101)

1. Added Copy constructor and assignment operator to MouseEvent
    * [Pull request #1855](https://bitbucket.org/osrf/gazebo/pull-request/1855)

### Gazebo 6.1.0 (2015-08-02)

1. Added logical_camera sensor.
    * [Pull request #1845](https://bitbucket.org/osrf/gazebo/pull-request/1845)

1. Added RandomVelocityPlugin, which applies a random velocity to a model's link.
    * [Pull request #1839](https://bitbucket.org/osrf/gazebo/pull-request/1839)

1. Sim events for joint position, velocity and applied force
    * [Pull request #1849](https://bitbucket.org/osrf/gazebo/pull-request/1849)

### Gazebo 6.0.0 (2015-07-27)

1. Added magnetometer sensor. A contribution from Andrew Symington.
    * [Pull request #1788](https://bitbucket.org/osrf/gazebo/pull-request/1788)

1. Added altimeter sensor. A contribution from Andrew Symington.
    * [Pull request #1792](https://bitbucket.org/osrf/gazebo/pull-request/1792)

1. Implement more control options for log playback:
  1. Rewind: The simulation starts from the beginning.
  1. Forward: The simulation jumps to the end of the log file.
  1. Seek: The simulation jumps to a specific point specified by its simulation
  time.
      * [Pull request #1737](https://bitbucket.org/osrf/gazebo/pull-request/1737)

1. Added Gazebo splash screen
    * [Pull request #1745](https://bitbucket.org/osrf/gazebo/pull-request/1745)

1. Added a transporter plugin which allows models to move from one location
   to another based on their location and the location of transporter pads.
    * [Pull request #1738](https://bitbucket.org/osrf/gazebo/pull-request/1738)

1. Implement forward/backwards multi-step for log playback. Now, the semantics
of a multi-step while playing back a log session are different from a multi-step
during a live simulation. While playback, a multi-step simulates all the
intermediate steps as before, but the client only perceives a single step.
E.g: You have a log file containing a 1 hour simulation session. You want to
jump to the minute 00H::30M::00S to check a specific aspect of the simulation.
You should not see continuous updates until minute 00H:30M:00S. Instead, you
should visualize a single jump to the specific instant of the simulation that
you are interested.
    * [Pull request #1623](https://bitbucket.org/osrf/gazebo/pull-request/1623)

1. Added browse button to log record dialog.
    * [Pull request #1719](https://bitbucket.org/osrf/gazebo/pull-request/1719)

1. Improved SVG support: arcs in paths, and contours made of multiple paths.
    * [Pull request #1608](https://bitbucket.org/osrf/gazebo/pull-request/1608)

1. Added simulation iterations to the world state.
    * [Pull request #1722](https://bitbucket.org/osrf/gazebo/pull-request/1722)

1. Added multiple LiftDrag plugins to the cessna_demo.world to allow the Cessna
C-172 model to fly.
    * [Pull request #1715](https://bitbucket.org/osrf/gazebo/pull-request/1715)

1. Added a plugin to control a Cessna C-172 via messages (CessnaPlugin), and a
GUI plugin to test this functionality with the keyboard (CessnaGUIPlugin). Added
world with the Cessna model and the two previous plugins loaded
(cessna_demo.world).
    * [Pull request #1712](https://bitbucket.org/osrf/gazebo/pull-request/1712)

1. Added world with OSRF building and an elevator
    * [Pull request #1697](https://bitbucket.org/osrf/gazebo/pull-request/1697)

1. Fixed collide bitmask by changing default value from 0x1 to 0xffff.
    * [Pull request #1696](https://bitbucket.org/osrf/gazebo/pull-request/1696)

1. Added a plugin to control an elevator (ElevatorPlugin), and an OccupiedEvent plugin that sends a message when a model is within a specified region.
    * [Pull request #1694](https://bitbucket.org/osrf/gazebo/pull-request/1694)
    * [Pull request #1775](https://bitbucket.org/osrf/gazebo/pull-request/1775)

1. Added Layers tab and meta information for visuals.
    * [Pull request #1674](https://bitbucket.org/osrf/gazebo/pull-request/1674)

1. Added countdown behavior for common::Timer and exposed the feature in TimerGUIPlugin.
    * [Pull request #1690](https://bitbucket.org/osrf/gazebo/pull-request/1690)

1. Added BuoyancyPlugin for simulating the buoyancy of an object in a column of fluid.
    * [Pull request #1622](https://bitbucket.org/osrf/gazebo/pull-request/1622)

1. Added ComputeVolume function for simple shape subclasses of Shape.hh.
    * [Pull request #1605](https://bitbucket.org/osrf/gazebo/pull-request/1605)

1. Add option to parallelize the ODE quickstep constraint solver,
which solves an LCP twice with different parameters in order
to corrected for position projection errors.
    * [Pull request #1561](https://bitbucket.org/osrf/gazebo/pull-request/1561)

1. Get/Set user camera pose in GUI.
    * [Pull request #1649](https://bitbucket.org/osrf/gazebo/pull-request/1649)
    * [Issue #1595](https://bitbucket.org/osrf/gazebo/issue/1595)

1. Added ViewAngleWidget, removed hard-coded reset view and removed MainWindow::Reset(). Also added GLWidget::GetSelectedVisuals().
    * [Pull request #1768](https://bitbucket.org/osrf/gazebo/pull-request/1768)
    * [Issue #1507](https://bitbucket.org/osrf/gazebo/issue/1507)

1. Windows support. This consists mostly of numerous small changes to support
compilation on Windows.
    * [Pull request #1616](https://bitbucket.org/osrf/gazebo/pull-request/1616)
    * [Pull request #1618](https://bitbucket.org/osrf/gazebo/pull-request/1618)
    * [Pull request #1620](https://bitbucket.org/osrf/gazebo/pull-request/1620)
    * [Pull request #1625](https://bitbucket.org/osrf/gazebo/pull-request/1625)
    * [Pull request #1626](https://bitbucket.org/osrf/gazebo/pull-request/1626)
    * [Pull request #1627](https://bitbucket.org/osrf/gazebo/pull-request/1627)
    * [Pull request #1628](https://bitbucket.org/osrf/gazebo/pull-request/1628)
    * [Pull request #1629](https://bitbucket.org/osrf/gazebo/pull-request/1629)
    * [Pull request #1630](https://bitbucket.org/osrf/gazebo/pull-request/1630)
    * [Pull request #1631](https://bitbucket.org/osrf/gazebo/pull-request/1631)
    * [Pull request #1632](https://bitbucket.org/osrf/gazebo/pull-request/1632)
    * [Pull request #1633](https://bitbucket.org/osrf/gazebo/pull-request/1633)
    * [Pull request #1635](https://bitbucket.org/osrf/gazebo/pull-request/1635)
    * [Pull request #1637](https://bitbucket.org/osrf/gazebo/pull-request/1637)
    * [Pull request #1639](https://bitbucket.org/osrf/gazebo/pull-request/1639)
    * [Pull request #1647](https://bitbucket.org/osrf/gazebo/pull-request/1647)
    * [Pull request #1650](https://bitbucket.org/osrf/gazebo/pull-request/1650)
    * [Pull request #1651](https://bitbucket.org/osrf/gazebo/pull-request/1651)
    * [Pull request #1653](https://bitbucket.org/osrf/gazebo/pull-request/1653)
    * [Pull request #1654](https://bitbucket.org/osrf/gazebo/pull-request/1654)
    * [Pull request #1657](https://bitbucket.org/osrf/gazebo/pull-request/1657)
    * [Pull request #1658](https://bitbucket.org/osrf/gazebo/pull-request/1658)
    * [Pull request #1659](https://bitbucket.org/osrf/gazebo/pull-request/1659)
    * [Pull request #1660](https://bitbucket.org/osrf/gazebo/pull-request/1660)
    * [Pull request #1661](https://bitbucket.org/osrf/gazebo/pull-request/1661)
    * [Pull request #1669](https://bitbucket.org/osrf/gazebo/pull-request/1669)
    * [Pull request #1670](https://bitbucket.org/osrf/gazebo/pull-request/1670)
    * [Pull request #1672](https://bitbucket.org/osrf/gazebo/pull-request/1672)
    * [Pull request #1682](https://bitbucket.org/osrf/gazebo/pull-request/1682)
    * [Pull request #1683](https://bitbucket.org/osrf/gazebo/pull-request/1683)

1. Install `libgazebo_server_fixture`. This will facilitate tests external to the main gazebo repository. See `examples/stand_alone/test_fixture`.
    * [Pull request #1606](https://bitbucket.org/osrf/gazebo/pull-request/1606)

1. Laser visualization renders light blue for rays that do not hit obstacles, and dark blue for other rays.
    * [Pull request #1607](https://bitbucket.org/osrf/gazebo/pull-request/1607)
    * [Issue #1576](https://bitbucket.org/osrf/gazebo/issue/1576)

1. Add VisualType enum to Visual and clean up visuals when entity is deleted.
    * [Pull request #1614](https://bitbucket.org/osrf/gazebo/pull-request/1614)

1. Alert user of connection problems when using the REST service plugin
    * [Pull request #1655](https://bitbucket.org/osrf/gazebo/pull-request/1655)
    * [Issue #1574](https://bitbucket.org/osrf/gazebo/issue/1574)

1. ignition-math is now a dependency.
    + [http://ignitionrobotics.org/libraries/math](http://ignitionrobotics.org/libraries/math)
    + [Gazebo::math migration](https://bitbucket.org/osrf/gazebo/src/583edbeb90759d43d994cc57c0797119dd6d2794/ign-math-migration.md)

1. Detect uuid library during compilation.
    * [Pull request #1655](https://bitbucket.org/osrf/gazebo/pull-request/1655)
    * [Issue #1572](https://bitbucket.org/osrf/gazebo/issue/1572)

1. New accessors in LogPlay class.
    * [Pull request #1577](https://bitbucket.org/osrf/gazebo/pull-request/1577)

1. Added a plugin to send messages to an existing website.
   Added gui::MainWindow::AddMenu and msgs/rest_error, msgs/rest_login, msgs rest/post
    * [Pull request #1524](https://bitbucket.org/osrf/gazebo/pull-request/1524)

1. Fix deprecation warnings when using SDFormat 3.0.2, 3.0.3 prereleases
    * [Pull request #1568](https://bitbucket.org/osrf/gazebo/pull-request/1568)

1. Use GAZEBO_CFLAGS or GAZEBO_CXX_FLAGS in CMakeLists.txt for example plugins
    * [Pull request #1573](https://bitbucket.org/osrf/gazebo/pull-request/1573)

1. Added Link::OnWrenchMsg subscriber with test
    * [Pull request #1582](https://bitbucket.org/osrf/gazebo/pull-request/1582)

1. Show/hide GUI overlays using the menu bar.
    * [Pull request #1555](https://bitbucket.org/osrf/gazebo/pull-request/1555)

1. Added world origin indicator rendering::OriginVisual.
    * [Pull request #1700](https://bitbucket.org/osrf/gazebo/pull-request/1700)

1. Show/hide toolbars using the menu bars and shortcut.
   Added MainWindow::CloneAction.
   Added Window menu to Model Editor.
    * [Pull request #1584](https://bitbucket.org/osrf/gazebo/pull-request/1584)

1. Added event to show/hide toolbars.
    * [Pull request #1707](https://bitbucket.org/osrf/gazebo/pull-request/1707)

1. Added optional start/stop/reset buttons to timer GUI plugin.
    * [Pull request #1576](https://bitbucket.org/osrf/gazebo/pull-request/1576)

1. Timer GUI Plugin: Treat negative positions as positions from the ends
    * [Pull request #1703](https://bitbucket.org/osrf/gazebo/pull-request/1703)

1. Added Visual::GetDepth() and Visual::GetNthAncestor()
    * [Pull request #1613](https://bitbucket.org/osrf/gazebo/pull-request/1613)

1. Added a context menu for links
    * [Pull request #1589](https://bitbucket.org/osrf/gazebo/pull-request/1589)

1. Separate TimePanel's display into TimeWidget and LogPlayWidget.
    * [Pull request #1564](https://bitbucket.org/osrf/gazebo/pull-request/1564)

1. Display confirmation message after log is saved
    * [Pull request #1646](https://bitbucket.org/osrf/gazebo/pull-request/1646)

1. Added LogPlayView to display timeline and LogPlaybackStatistics message type.
    * [Pull request #1724](https://bitbucket.org/osrf/gazebo/pull-request/1724)

1. Added Time::FormattedString and removed all other FormatTime functions.
    * [Pull request #1710](https://bitbucket.org/osrf/gazebo/pull-request/1710)

1. Added support for Oculus DK2
    * [Pull request #1526](https://bitbucket.org/osrf/gazebo/pull-request/1526)

1. Use collide_bitmask from SDF to perform collision filtering
    * [Pull request #1470](https://bitbucket.org/osrf/gazebo/pull-request/1470)

1. Pass Coulomb surface friction parameters to DART.
    * [Pull request #1420](https://bitbucket.org/osrf/gazebo/pull-request/1420)

1. Added ModelAlign::SetHighlighted
    * [Pull request #1598](https://bitbucket.org/osrf/gazebo/pull-request/1598)

1. Added various Get functions to Visual. Also added a ConvertGeometryType function to msgs.
    * [Pull request #1402](https://bitbucket.org/osrf/gazebo/pull-request/1402)

1. Get and Set visibility of SelectionObj's handles, with unit test.
    * [Pull request #1417](https://bitbucket.org/osrf/gazebo/pull-request/1417)

1. Set material of SelectionObj's handles.
    * [Pull request #1472](https://bitbucket.org/osrf/gazebo/pull-request/1472)

1. Add SelectionObj::Fini with tests and make Visual::Fini virtual
    * [Pull request #1685](https://bitbucket.org/osrf/gazebo/pull-request/1685)

1. Allow link selection with the mouse if parent model already selected.
    * [Pull request #1409](https://bitbucket.org/osrf/gazebo/pull-request/1409)

1. Added ModelRightMenu::EntityTypes.
    * [Pull request #1414](https://bitbucket.org/osrf/gazebo/pull-request/1414)

1. Scale joint visuals according to link size.
    * [Pull request #1591](https://bitbucket.org/osrf/gazebo/pull-request/1591)
    * [Issue #1563](https://bitbucket.org/osrf/gazebo/issue/1563)

1. Added Gazebo/CoM material.
    * [Pull request #1439](https://bitbucket.org/osrf/gazebo/pull-request/1439)

1. Added arc parameter to MeshManager::CreateTube
    * [Pull request #1436](https://bitbucket.org/osrf/gazebo/pull-request/1436)

1. Added View Inertia and InertiaVisual, changed COMVisual to sphere proportional to mass.
    * [Pull request #1445](https://bitbucket.org/osrf/gazebo/pull-request/1445)

1. Added View Link Frame and LinkFrameVisual. Visual::SetTransparency goes into texture_unit.
    * [Pull request #1762](https://bitbucket.org/osrf/gazebo/pull-request/1762)
    * [Issue #853](https://bitbucket.org/osrf/gazebo/issue/853)

1. Changed the position of Save and Cancel buttons on editor dialogs
    * [Pull request #1442](https://bitbucket.org/osrf/gazebo/pull-request/1442)
    * [Issue #1377](https://bitbucket.org/osrf/gazebo/issue/1377)

1. Fixed Visual material updates
    * [Pull request #1454](https://bitbucket.org/osrf/gazebo/pull-request/1454)
    * [Issue #1455](https://bitbucket.org/osrf/gazebo/issue/1455)

1. Added Matrix3::Inverse() and tests
    * [Pull request #1481](https://bitbucket.org/osrf/gazebo/pull-request/1481)

1. Implemented AddLinkForce for ODE.
    * [Pull request #1456](https://bitbucket.org/osrf/gazebo/pull-request/1456)

1. Updated ConfigWidget class to parse enum values.
    * [Pull request #1518](https://bitbucket.org/osrf/gazebo/pull-request/1518)

1. Added PresetManager to physics libraries and corresponding integration test.
    * [Pull request #1471](https://bitbucket.org/osrf/gazebo/pull-request/1471)

1. Sync name and location on SaveDialog.
    * [Pull request #1563](https://bitbucket.org/osrf/gazebo/pull-request/1563)

1. Added Apply Force/Torque dialog
    * [Pull request #1600](https://bitbucket.org/osrf/gazebo/pull-request/1600)

1. Added Apply Force/Torque visuals
    * [Pull request #1619](https://bitbucket.org/osrf/gazebo/pull-request/1619)

1. Added Apply Force/Torque OnMouseRelease and ActivateWindow
    * [Pull request #1699](https://bitbucket.org/osrf/gazebo/pull-request/1699)

1. Added Apply Force/Torque mouse interactions, modes, activation
    * [Pull request #1731](https://bitbucket.org/osrf/gazebo/pull-request/1731)

1. Added inertia pose getter for COMVisual and COMVisual_TEST
    * [Pull request #1581](https://bitbucket.org/osrf/gazebo/pull-request/1581)

1. Model editor updates
    1. Joint preview using JointVisuals.
        * [Pull request #1369](https://bitbucket.org/osrf/gazebo/pull-request/1369)

    1. Added inspector for configuring link, visual, and collision properties.
        * [Pull request #1408](https://bitbucket.org/osrf/gazebo/pull-request/1408)

    1. Saving, exiting, generalizing SaveDialog.
        * [Pull request #1401](https://bitbucket.org/osrf/gazebo/pull-request/1401)

    1. Inspectors redesign
        * [Pull request #1586](https://bitbucket.org/osrf/gazebo/pull-request/1586)

    1. Edit existing model.
        * [Pull request #1425](https://bitbucket.org/osrf/gazebo/pull-request/1425)

    1. Add joint inspector to link's context menu.
        * [Pull request #1449](https://bitbucket.org/osrf/gazebo/pull-request/1449)
        * [Issue #1443](https://bitbucket.org/osrf/gazebo/issue/1443)

    1. Added button to select mesh file on inspector.
        * [Pull request #1460](https://bitbucket.org/osrf/gazebo/pull-request/1460)
        * [Issue #1450](https://bitbucket.org/osrf/gazebo/issue/1450)

    1. Renamed Part to Link.
        * [Pull request #1478](https://bitbucket.org/osrf/gazebo/pull-request/1478)

    1. Fix snapping inside editor.
        * [Pull request #1489](https://bitbucket.org/osrf/gazebo/pull-request/1489)
        * [Issue #1457](https://bitbucket.org/osrf/gazebo/issue/1457)

    1. Moved DataLogger from Window menu to the toolbar and moved screenshot button to the right.
        * [Pull request #1665](https://bitbucket.org/osrf/gazebo/pull-request/1665)

    1. Keep loaded model's name.
        * [Pull request #1516](https://bitbucket.org/osrf/gazebo/pull-request/1516)
        * [Issue #1504](https://bitbucket.org/osrf/gazebo/issue/1504)

    1. Added ExtrudeDialog.
        * [Pull request #1483](https://bitbucket.org/osrf/gazebo/pull-request/1483)

    1. Hide time panel inside editor and keep main window's paused state.
        * [Pull request #1500](https://bitbucket.org/osrf/gazebo/pull-request/1500)

    1. Fixed pose issues and added ModelCreator_TEST.
        * [Pull request #1509](https://bitbucket.org/osrf/gazebo/pull-request/1509)
        * [Issue #1497](https://bitbucket.org/osrf/gazebo/issue/1497)
        * [Issue #1509](https://bitbucket.org/osrf/gazebo/issue/1509)

    1. Added list of links and joints.
        * [Pull request #1515](https://bitbucket.org/osrf/gazebo/pull-request/1515)
        * [Issue #1418](https://bitbucket.org/osrf/gazebo/issue/1418)

    1. Expose API to support adding items to the palette.
        * [Pull request #1565](https://bitbucket.org/osrf/gazebo/pull-request/1565)

    1. Added menu for toggling joint visualization
        * [Pull request #1551](https://bitbucket.org/osrf/gazebo/pull-request/1551)
        * [Issue #1483](https://bitbucket.org/osrf/gazebo/issue/1483)

    1. Add schematic view to model editor
        * [Pull request #1562](https://bitbucket.org/osrf/gazebo/pull-request/1562)

1. Building editor updates
    1. Make palette tips tooltip clickable to open.
        * [Pull request #1519](https://bitbucket.org/osrf/gazebo/pull-request/1519)
        * [Issue #1370](https://bitbucket.org/osrf/gazebo/issue/1370)

    1. Add measurement unit to building inspectors.
        * [Pull request #1741](https://bitbucket.org/osrf/gazebo/pull-request/1741)
        * [Issue #1363](https://bitbucket.org/osrf/gazebo/issue/1363)

    1. Add `BaseInspectorDialog` as a base class for inspectors.
        * [Pull request #1749](https://bitbucket.org/osrf/gazebo/pull-request/1749)

## Gazebo 5.0

### Gazebo 5.x.x

### Gazebo 5.2.0 (2015-10-02)

1. Initialize sigact struct fields that valgrind said were being used uninitialized
    * [Pull request #1809](https://bitbucket.org/osrf/gazebo/pull-request/1809)

1. Add missing ogre includes to ensure macros are properly defined
    * [Pull request #1813](https://bitbucket.org/osrf/gazebo/pull-request/1813)

1. Use ToSDF functions to simplify physics_friction test
    * [Pull request #1808](https://bitbucket.org/osrf/gazebo/pull-request/1808)

1. Added lines to laser sensor visualization
    * [Pull request #1742](https://bitbucket.org/osrf/gazebo/pull-request/1742)
    * [Issue #935](https://bitbucket.org/osrf/gazebo/issue/935)

1. Fix BulletSliderJoint friction for bullet 2.83
    * [Pull request #1686](https://bitbucket.org/osrf/gazebo/pull-request/1686)

1. Fix heightmap model texture loading.
    * [Pull request #1592](https://bitbucket.org/osrf/gazebo/pull-request/1592)

1. Disable failing pr2 test for dart
    * [Pull request #1540](https://bitbucket.org/osrf/gazebo/pull-request/1540)
    * [Issue #1435](https://bitbucket.org/osrf/gazebo/issue/1435)

### Gazebo 5.1.0 (2015-03-20)
1. Backport pull request #1527 (FindOGRE.cmake for non-Debian systems)
  * [Pull request #1532](https://bitbucket.org/osrf/gazebo/pull-request/1532)

1. Respect system cflags when not using USE_UPSTREAM_CFLAGS
  * [Pull request #1531](https://bitbucket.org/osrf/gazebo/pull-request/1531)

1. Allow light manipulation
  * [Pull request #1529](https://bitbucket.org/osrf/gazebo/pull-request/1529)

1. Allow sdformat 2.3.1+ or 3+ and fix tests
  * [Pull request #1484](https://bitbucket.org/osrf/gazebo/pull-request/1484)

1. Add Link::GetWorldAngularMomentum function and test.
  * [Pull request #1482](https://bitbucket.org/osrf/gazebo/pull-request/1482)

1. Preserve previous GAZEBO_MODEL_PATH values when sourcing setup.sh
  * [Pull request #1430](https://bitbucket.org/osrf/gazebo/pull-request/1430)

1. Implement Coulomb joint friction for DART
  * [Pull request #1427](https://bitbucket.org/osrf/gazebo/pull-request/1427)
  * [Issue #1281](https://bitbucket.org/osrf/gazebo/issue/1281)

1. Fix simple shape normals.
    * [Pull request #1477](https://bitbucket.org/osrf/gazebo/pull-request/1477)
    * [Issue #1369](https://bitbucket.org/osrf/gazebo/issue/1369)

1. Use Msg-to-SDF conversion functions in tests, add ServerFixture::SpawnModel(msgs::Model).
    * [Pull request #1466](https://bitbucket.org/osrf/gazebo/pull-request/1466)

1. Added Model Msg-to-SDF conversion functions and test.
    * [Pull request #1429](https://bitbucket.org/osrf/gazebo/pull-request/1429)

1. Added Joint Msg-to-SDF conversion functions and test.
    * [Pull request #1419](https://bitbucket.org/osrf/gazebo/pull-request/1419)

1. Added Visual, Material Msg-to-SDF conversion functions and ShaderType to string conversion functions.
    * [Pull request #1415](https://bitbucket.org/osrf/gazebo/pull-request/1415)

1. Implement Coulomb joint friction for BulletSliderJoint
  * [Pull request #1452](https://bitbucket.org/osrf/gazebo/pull-request/1452)
  * [Issue #1348](https://bitbucket.org/osrf/gazebo/issue/1348)

### Gazebo 5.0.0 (2015-01-27)
1. Support for using [digital elevation maps](http://gazebosim.org/tutorials?tut=dem) has been added to debian packages.

1. C++11 support (C++11 compatible compiler is now required)
    * [Pull request #1340](https://bitbucket.org/osrf/gazebo/pull-request/1340)

1. Implemented private data pointer for the World class.
    * [Pull request #1383](https://bitbucket.org/osrf/gazebo/pull-request/1383)

1. Implemented private data pointer for the Scene class.
    * [Pull request #1385](https://bitbucket.org/osrf/gazebo/pull-request/1385)

1. Added a events::Event::resetWorld event that is triggered when World::Reset is called.
    * [Pull request #1332](https://bitbucket.org/osrf/gazebo/pull-request/1332)
    * [Issue #1375](https://bitbucket.org/osrf/gazebo/issue/1375)

1. Fixed `math::Box::GetCenter` functionality.
    * [Pull request #1278](https://bitbucket.org/osrf/gazebo/pull-request/1278)
    * [Issue #1327](https://bitbucket.org/osrf/gazebo/issue/1327)

1. Added a GUI timer plugin that facilitates the display and control a timer inside the Gazebo UI.
    * [Pull request #1270](https://bitbucket.org/osrf/gazebo/pull-request/1270)

1. Added ability to load plugins via SDF.
    * [Pull request #1261](https://bitbucket.org/osrf/gazebo/pull-request/1261)

1. Added GUIEvent to hide/show the left GUI pane.
    * [Pull request #1269](https://bitbucket.org/osrf/gazebo/pull-request/1269)

1. Modified KeyEventHandler and GLWidget so that hotkeys can be suppressed by custom KeyEvents set up by developers
    * [Pull request #1251](https://bitbucket.org/osrf/gazebo/pull-request/1251)

1. Added ability to read the directory where the log files are stored.
    * [Pull request #1277](https://bitbucket.org/osrf/gazebo/pull-request/1277)

1. Implemented a simulation cloner
    * [Pull request #1180](https://bitbucket.org/osrf/gazebo/pull-request/1180/clone-a-simulation)

1. Added GUI overlay plugins. Users can now write a Gazebo + QT plugin that displays widgets over the render window.
  * [Pull request #1181](https://bitbucket.org/osrf/gazebo/pull-request/1181)

1. Change behavior of Joint::SetVelocity, add Joint::SetVelocityLimit(unsigned int, double)
  * [Pull request #1218](https://bitbucket.org/osrf/gazebo/pull-request/1218)
  * [Issue #964](https://bitbucket.org/osrf/gazebo/issue/964)

1. Implement Coulomb joint friction for ODE
  * [Pull request #1221](https://bitbucket.org/osrf/gazebo/pull-request/1221)
  * [Issue #381](https://bitbucket.org/osrf/gazebo/issue/381)

1. Implement Coulomb joint friction for BulletHingeJoint
  * [Pull request #1317](https://bitbucket.org/osrf/gazebo/pull-request/1317)
  * [Issue #1348](https://bitbucket.org/osrf/gazebo/issue/1348)

1. Implemented camera lens distortion.
  * [Pull request #1213](https://bitbucket.org/osrf/gazebo/pull-request/1213)

1. Kill rogue gzservers left over from failed INTEGRATION_world_clone tests
   and improve robustness of `UNIT_gz_TEST`
  * [Pull request #1232](https://bitbucket.org/osrf/gazebo/pull-request/1232)
  * [Issue #1299](https://bitbucket.org/osrf/gazebo/issue/1299)

1. Added RenderWidget::ShowToolbar to toggle visibility of top toolbar.
  * [Pull request #1248](https://bitbucket.org/osrf/gazebo/pull-request/1248)

1. Fix joint axis visualization.
  * [Pull request #1258](https://bitbucket.org/osrf/gazebo/pull-request/1258)

1. Change UserCamera view control via joysticks. Clean up rate control vs. pose control.
   see UserCamera::OnJoyPose and UserCamera::OnJoyTwist. Added view twist control toggle
   with joystick button 1.
  * [Pull request #1249](https://bitbucket.org/osrf/gazebo/pull-request/1249)

1. Added RenderWidget::GetToolbar to get the top toolbar and change its actions on ModelEditor.
    * [Pull request #1263](https://bitbucket.org/osrf/gazebo/pull-request/1263)

1. Added accessor for MainWindow graphical widget to GuiIface.
    * [Pull request #1250](https://bitbucket.org/osrf/gazebo/pull-request/1250)

1. Added a ConfigWidget class that takes in a google protobuf message and generates widgets for configuring the fields in the message
    * [Pull request #1285](https://bitbucket.org/osrf/gazebo/pull-request/1285)

1. Added GLWidget::OnModelEditor when model editor is triggered, and MainWindow::OnEditorGroup to manually uncheck editor actions.
    * [Pull request #1283](https://bitbucket.org/osrf/gazebo/pull-request/1283)

1. Added Collision, Geometry, Inertial, Surface Msg-to-SDF conversion functions.
    * [Pull request #1315](https://bitbucket.org/osrf/gazebo/pull-request/1315)

1. Added "button modifier" fields (control, shift, and alt) to common::KeyEvent.
    * [Pull request #1325](https://bitbucket.org/osrf/gazebo/pull-request/1325)

1. Added inputs for environment variable GAZEBO_GUI_INI_FILE for reading a custom .ini file.
    * [Pull request #1252](https://bitbucket.org/osrf/gazebo/pull-request/1252)

1. Fixed crash on "permission denied" bug, added insert_model integration test.
    * [Pull request #1329](https://bitbucket.org/osrf/gazebo/pull-request/1329/)

1. Enable simbody joint tests, implement `SimbodyJoint::GetParam`, create
   `Joint::GetParam`, fix bug in `BulletHingeJoint::SetParam`.
    * [Pull request #1404](https://bitbucket.org/osrf/gazebo/pull-request/1404/)

1. Building editor updates
    1. Fixed inspector resizing.
        * [Pull request #1230](https://bitbucket.org/osrf/gazebo/pull-request/1230)
        * [Issue #395](https://bitbucket.org/osrf/gazebo/issue/395)

    1. Doors and windows move proportionally with wall.
        * [Pull request #1231](https://bitbucket.org/osrf/gazebo/pull-request/1231)
        * [Issue #368](https://bitbucket.org/osrf/gazebo/issue/368)

    1. Inspector dialogs stay on top.
        * [Pull request #1229](https://bitbucket.org/osrf/gazebo/pull-request/1229)
        * [Issue #417](https://bitbucket.org/osrf/gazebo/issue/417)

    1. Make model name editable on palette.
        * [Pull request #1239](https://bitbucket.org/osrf/gazebo/pull-request/1239)

    1. Import background image and improve add/delete levels.
        * [Pull request #1214](https://bitbucket.org/osrf/gazebo/pull-request/1214)
        * [Issue #422](https://bitbucket.org/osrf/gazebo/issue/422)
        * [Issue #361](https://bitbucket.org/osrf/gazebo/issue/361)

    1. Fix changing draw mode.
        * [Pull request #1233](https://bitbucket.org/osrf/gazebo/pull-request/1233)
        * [Issue #405](https://bitbucket.org/osrf/gazebo/issue/405)

    1. Tips on palette's top-right corner.
        * [Pull request #1241](https://bitbucket.org/osrf/gazebo/pull-request/1241)

    1. New buttons and layout for the palette.
        * [Pull request #1242](https://bitbucket.org/osrf/gazebo/pull-request/1242)

    1. Individual wall segments instead of polylines.
        * [Pull request #1246](https://bitbucket.org/osrf/gazebo/pull-request/1246)
        * [Issue #389](https://bitbucket.org/osrf/gazebo/issue/389)
        * [Issue #415](https://bitbucket.org/osrf/gazebo/issue/415)

    1. Fix exiting and saving, exiting when there's nothing drawn, fix text on popups.
        * [Pull request #1296](https://bitbucket.org/osrf/gazebo/pull-request/1296)

    1. Display measure for selected wall segment.
        * [Pull request #1291](https://bitbucket.org/osrf/gazebo/pull-request/1291)
        * [Issue #366](https://bitbucket.org/osrf/gazebo/issue/366)

    1. Highlight selected item's 3D visual.
        * [Pull request #1292](https://bitbucket.org/osrf/gazebo/pull-request/1292)

    1. Added color picker to inspector dialogs.
        * [Pull request #1298](https://bitbucket.org/osrf/gazebo/pull-request/1298)

    1. Snapping on by default, off holding Shift. Improved snapping.
        * [Pull request #1304](https://bitbucket.org/osrf/gazebo/pull-request/1304)

    1. Snap walls to length increments, moved scale to SegmentItem and added Get/SetScale, added SegmentItem::SnapAngle and SegmentItem::SnapLength.
        * [Pull request #1311](https://bitbucket.org/osrf/gazebo/pull-request/1311)

    1. Make buildings available in "Insert Models" tab, improve save flow.
        * [Pull request #1312](https://bitbucket.org/osrf/gazebo/pull-request/1312)

    1. Added EditorItem::SetHighlighted.
        * [Pull request #1308](https://bitbucket.org/osrf/gazebo/pull-request/1308)

    1. Current level is transparent, lower levels opaque, higher levels invisible.
        * [Pull request #1303](https://bitbucket.org/osrf/gazebo/pull-request/1303)

    1. Detach all child manips when item is deleted, added BuildingMaker::DetachAllChildren.
        * [Pull request #1316](https://bitbucket.org/osrf/gazebo/pull-request/1316)

    1. Added texture picker to inspector dialogs.
        * [Pull request #1306](https://bitbucket.org/osrf/gazebo/pull-request/1306)

    1. Measures for doors and windows. Added RectItem::angleOnWall and related Get/Set.
        * [Pull request #1322](https://bitbucket.org/osrf/gazebo/pull-request/1322)
        * [Issue #370](https://bitbucket.org/osrf/gazebo/issue/370)

    1. Added Gazebo/BuildingFrame material to display holes for doors and windows on walls.
        * [Pull request #1338](https://bitbucket.org/osrf/gazebo/pull-request/1338)

    1. Added Gazebo/Bricks material to be used as texture on the building editor.
        * [Pull request #1333](https://bitbucket.org/osrf/gazebo/pull-request/1333)

    1. Pick colors from the palette and assign on 3D view. Added mouse and key event handlers to BuildingMaker, and events to communicate from BuildingModelManip to EditorItem.
        * [Pull request #1336](https://bitbucket.org/osrf/gazebo/pull-request/1336)

    1. Pick textures from the palette and assign in 3D view.
        * [Pull request #1368](https://bitbucket.org/osrf/gazebo/pull-request/1368)

1. Model editor updates
    1. Fix adding/removing event filters .
        * [Pull request #1279](https://bitbucket.org/osrf/gazebo/pull-request/1279)

    1. Enabled multi-selection and align tool inside model editor.
        * [Pull request #1302](https://bitbucket.org/osrf/gazebo/pull-request/1302)
        * [Issue #1323](https://bitbucket.org/osrf/gazebo/issue/1323)

    1. Enabled snap mode inside model editor.
        * [Pull request #1331](https://bitbucket.org/osrf/gazebo/pull-request/1331)
        * [Issue #1318](https://bitbucket.org/osrf/gazebo/issue/1318)

    1. Implemented copy/pasting of links.
        * [Pull request #1330](https://bitbucket.org/osrf/gazebo/pull-request/1330)

1. GUI publishes model selection information on ~/selection topic.
    * [Pull request #1318](https://bitbucket.org/osrf/gazebo/pull-request/1318)

## Gazebo 4.0

### Gazebo 4.x.x (2015-xx-xx)

1. Fix build for Bullet 2.83, enable angle wrapping for BulletHingeJoint
    * [Pull request #1664](https://bitbucket.org/osrf/gazebo/pull-request/1664)

### Gazebo 4.1.3 (2015-05-07)

1. Fix saving visual geom SDF values
    * [Pull request #1597](https://bitbucket.org/osrf/gazebo/pull-request/1597)
1. Fix heightmap model texture loading.
    * [Pull request #1595](https://bitbucket.org/osrf/gazebo/pull-request/1595)
1. Fix visual collision scale on separate client
    * [Pull request #1585](https://bitbucket.org/osrf/gazebo/pull-request/1585)
1. Fix several clang compiler warnings
    * [Pull request #1594](https://bitbucket.org/osrf/gazebo/pull-request/1594)
1. Fix blank save / browse dialogs
    * [Pull request #1544](https://bitbucket.org/osrf/gazebo/pull-request/1544)

### Gazebo 4.1.2 (2015-03-20)

1. Fix quaternion documentation: target Gazebo_4.1
    * [Pull request #1525](https://bitbucket.org/osrf/gazebo/pull-request/1525)
1. Speed up World::Step in loops
    * [Pull request #1492](https://bitbucket.org/osrf/gazebo/pull-request/1492)
1. Reduce selection buffer updates -> 4.1
    * [Pull request #1494](https://bitbucket.org/osrf/gazebo/pull-request/1494)
1. Fix QT rendering, and rendering update rate
    * [Pull request #1487](https://bitbucket.org/osrf/gazebo/pull-request/1487)
1. Fix loading of SimbodyPhysics parameters
    * [Pull request #1474](https://bitbucket.org/osrf/gazebo/pull-request/1474)
1. Fix heightmap on OSX -> 4.1
    * [Pull request #1455](https://bitbucket.org/osrf/gazebo/pull-request/1455)
1. Remove extra pose tag in a world file that should not be there
    * [Pull request #1458](https://bitbucket.org/osrf/gazebo/pull-request/1458)
1. Better fix for #236 for IMU that doesn't require ABI changes
    * [Pull request #1448](https://bitbucket.org/osrf/gazebo/pull-request/1448)
1. Fix regression of #236 for ImuSensor in 4.1
    * [Pull request #1446](https://bitbucket.org/osrf/gazebo/pull-request/1446)
1. Preserve previous GAZEBO_MODEL_PATH values when sourcing setup.sh
    * [Pull request #1430](https://bitbucket.org/osrf/gazebo/pull-request/1430)
1. issue #857: fix segfault for simbody screw joint when setting limits due to uninitialized limitForce.
    * [Pull request #1423](https://bitbucket.org/osrf/gazebo/pull-request/1423)
1. Allow multiple contact sensors per link (#960)
    * [Pull request #1413](https://bitbucket.org/osrf/gazebo/pull-request/1413)
1. Fix for issue #351, ODE World Step
    * [Pull request #1406](https://bitbucket.org/osrf/gazebo/pull-request/1406)
1. Disable failing InelasticCollision/0 test (#1394)
    * [Pull request #1405](https://bitbucket.org/osrf/gazebo/pull-request/1405)
1. Prevent out of bounds array access in SkidSteerDrivePlugin (found by cppcheck 1.68)
    * [Pull request #1379](https://bitbucket.org/osrf/gazebo/pull-request/1379)

### Gazebo 4.1.1 (2015-01-15)

1. Fix BulletPlaneShape bounding box (#1265)
    * [Pull request #1367](https://bitbucket.org/osrf/gazebo/pull-request/1367)
1. Fix dart linking errors on osx
    * [Pull request #1372](https://bitbucket.org/osrf/gazebo/pull-request/1372)
1. Update to player interfaces
    * [Pull request #1324](https://bitbucket.org/osrf/gazebo/pull-request/1324)
1. Handle GpuLaser name collisions (#1403)
    * [Pull request #1360](https://bitbucket.org/osrf/gazebo/pull-request/1360)
1. Add checks for handling array's with counts of zero, and read specular values
    * [Pull request #1339](https://bitbucket.org/osrf/gazebo/pull-request/1339)
1. Fix model list widget test
    * [Pull request #1327](https://bitbucket.org/osrf/gazebo/pull-request/1327)
1. Fix ogre includes
    * [Pull request #1323](https://bitbucket.org/osrf/gazebo/pull-request/1323)

### Gazebo 4.1.0 (2014-11-20)

1. Modified GUI rendering to improve the rendering update rate.
    * [Pull request #1487](https://bitbucket.org/osrf/gazebo/pull-request/1487)

### Gazebo 4.1.0 (2014-11-20)

1. Add ArrangePlugin for arranging groups of models.
   Also add Model::ResetPhysicsStates to call Link::ResetPhysicsStates
   recursively on all links in model.
    * [Pull request #1208](https://bitbucket.org/osrf/gazebo/pull-request/1208)
1. The `gz model` command line tool will output model info using either `-i` for complete info, or `-p` for just the model pose.
    * [Pull request #1212](https://bitbucket.org/osrf/gazebo/pull-request/1212)
    * [DRCSim Issue #389](https://bitbucket.org/osrf/drcsim/issue/389)
1. Added SignalStats class for computing incremental signal statistics.
    * [Pull request #1198](https://bitbucket.org/osrf/gazebo/pull-request/1198)
1. Add InitialVelocityPlugin to setting the initial state of links
    * [Pull request #1237](https://bitbucket.org/osrf/gazebo/pull-request/1237)
1. Added Quaternion::Integrate function.
    * [Pull request #1255](https://bitbucket.org/osrf/gazebo/pull-request/1255)
1. Added ConvertJointType functions, display more joint info on model list.
    * [Pull request #1259](https://bitbucket.org/osrf/gazebo/pull-request/1259)
1. Added ModelListWidget::AddProperty, removed unnecessary checks on ModelListWidget.
    * [Pull request #1271](https://bitbucket.org/osrf/gazebo/pull-request/1271)
1. Fix loading collada meshes with unsupported input semantics.
    * [Pull request #1319](https://bitbucket.org/osrf/gazebo/pull-request/1319)

### Gazebo 4.0.2 (2014-09-23)

1. Fix and improve mechanism to generate pkgconfig libs
    * [Pull request #1027](https://bitbucket.org/osrf/gazebo/pull-request/1027)
    * [Issue #1284](https://bitbucket.org/osrf/gazebo/issue/1284)
1. Added arat.world
    * [Pull request #1205](https://bitbucket.org/osrf/gazebo/pull-request/1205)
1. Update gzprop to output zip files.
    * [Pull request #1197](https://bitbucket.org/osrf/gazebo/pull-request/1197)
1. Make Collision::GetShape a const function
    * [Pull requset #1189](https://bitbucket.org/osrf/gazebo/pull-request/1189)
1. Install missing physics headers
    * [Pull requset #1183](https://bitbucket.org/osrf/gazebo/pull-request/1183)
1. Remove SimbodyLink::AddTorque console message
    * [Pull requset #1185](https://bitbucket.org/osrf/gazebo/pull-request/1185)
1. Fix log xml
    * [Pull requset #1188](https://bitbucket.org/osrf/gazebo/pull-request/1188)

### Gazebo 4.0.0 (2014-08-08)

1. Added lcov support to cmake
    * [Pull request #1047](https://bitbucket.org/osrf/gazebo/pull-request/1047)
1. Fixed memory leak in image conversion
    * [Pull request #1057](https://bitbucket.org/osrf/gazebo/pull-request/1057)
1. Removed deprecated function
    * [Pull request #1067](https://bitbucket.org/osrf/gazebo/pull-request/1067)
1. Improved collada loading performance
    * [Pull request #1066](https://bitbucket.org/osrf/gazebo/pull-request/1066)
    * [Pull request #1082](https://bitbucket.org/osrf/gazebo/pull-request/1082)
    * [Issue #1134](https://bitbucket.org/osrf/gazebo/issue/1134)
1. Implemented a collada exporter
    * [Pull request #1064](https://bitbucket.org/osrf/gazebo/pull-request/1064)
1. Force torque sensor now makes use of sensor's pose.
    * [Pull request #1076](https://bitbucket.org/osrf/gazebo/pull-request/1076)
    * [Issue #940](https://bitbucket.org/osrf/gazebo/issue/940)
1. Fix Model::GetLinks segfault
    * [Pull request #1093](https://bitbucket.org/osrf/gazebo/pull-request/1093)
1. Fix deleting and saving lights in gzserver
    * [Pull request #1094](https://bitbucket.org/osrf/gazebo/pull-request/1094)
    * [Issue #1182](https://bitbucket.org/osrf/gazebo/issue/1182)
    * [Issue #346](https://bitbucket.org/osrf/gazebo/issue/346)
1. Fix Collision::GetWorldPose. The pose of a collision would not update properly.
    * [Pull request #1049](https://bitbucket.org/osrf/gazebo/pull-request/1049)
    * [Issue #1124](https://bitbucket.org/osrf/gazebo/issue/1124)
1. Fixed the animate_box and animate_joints examples
    * [Pull request #1086](https://bitbucket.org/osrf/gazebo/pull-request/1086)
1. Integrated Oculus Rift functionality
    * [Pull request #1074](https://bitbucket.org/osrf/gazebo/pull-request/1074)
    * [Pull request #1136](https://bitbucket.org/osrf/gazebo/pull-request/1136)
    * [Pull request #1139](https://bitbucket.org/osrf/gazebo/pull-request/1139)
1. Updated Base::GetScopedName
    * [Pull request #1104](https://bitbucket.org/osrf/gazebo/pull-request/1104)
1. Fix collada loader from adding duplicate materials into a Mesh
    * [Pull request #1105](https://bitbucket.org/osrf/gazebo/pull-request/1105)
    * [Issue #1180](https://bitbucket.org/osrf/gazebo/issue/1180)
1. Integrated Razer Hydra functionality
    * [Pull request #1083](https://bitbucket.org/osrf/gazebo/pull-request/1083)
    * [Pull request #1109](https://bitbucket.org/osrf/gazebo/pull-request/1109)
1. Added ability to copy and paste models in the GUI
    * [Pull request #1103](https://bitbucket.org/osrf/gazebo/pull-request/1103)
1. Removed unnecessary inclusion of gazebo.hh and common.hh in plugins
    * [Pull request #1111](https://bitbucket.org/osrf/gazebo/pull-request/1111)
1. Added ability to specify custom road textures
    * [Pull request #1027](https://bitbucket.org/osrf/gazebo/pull-request/1027)
1. Added support for DART 4.1
    * [Pull request #1113](https://bitbucket.org/osrf/gazebo/pull-request/1113)
    * [Pull request #1132](https://bitbucket.org/osrf/gazebo/pull-request/1132)
    * [Pull request #1134](https://bitbucket.org/osrf/gazebo/pull-request/1134)
    * [Pull request #1154](https://bitbucket.org/osrf/gazebo/pull-request/1154)
1. Allow position of joints to be directly set.
    * [Pull request #1097](https://bitbucket.org/osrf/gazebo/pull-request/1097)
    * [Issue #1138](https://bitbucket.org/osrf/gazebo/issue/1138)
1. Added extruded polyline geometry
    * [Pull request #1026](https://bitbucket.org/osrf/gazebo/pull-request/1026)
1. Fixed actor animation
    * [Pull request #1133](https://bitbucket.org/osrf/gazebo/pull-request/1133)
    * [Pull request #1141](https://bitbucket.org/osrf/gazebo/pull-request/1141)
1. Generate a versioned cmake config file
    * [Pull request #1153](https://bitbucket.org/osrf/gazebo/pull-request/1153)
    * [Issue #1226](https://bitbucket.org/osrf/gazebo/issue/1226)
1. Added KMeans class
    * [Pull request #1147](https://bitbucket.org/osrf/gazebo/pull-request/1147)
1. Added --summary-range feature to bitbucket pullrequest tool
    * [Pull request #1156](https://bitbucket.org/osrf/gazebo/pull-request/1156)
1. Updated web links
    * [Pull request #1159](https://bitbucket.org/osrf/gazebo/pull-request/1159)
1. Update tests
    * [Pull request #1155](https://bitbucket.org/osrf/gazebo/pull-request/1155)
    * [Pull request #1143](https://bitbucket.org/osrf/gazebo/pull-request/1143)
    * [Pull request #1138](https://bitbucket.org/osrf/gazebo/pull-request/1138)
    * [Pull request #1140](https://bitbucket.org/osrf/gazebo/pull-request/1140)
    * [Pull request #1127](https://bitbucket.org/osrf/gazebo/pull-request/1127)
    * [Pull request #1115](https://bitbucket.org/osrf/gazebo/pull-request/1115)
    * [Pull request #1102](https://bitbucket.org/osrf/gazebo/pull-request/1102)
    * [Pull request #1087](https://bitbucket.org/osrf/gazebo/pull-request/1087)
    * [Pull request #1084](https://bitbucket.org/osrf/gazebo/pull-request/1084)

## Gazebo 3.0

### Gazebo 3.x.x (yyyy-mm-dd)

1. Fixed sonar and wireless sensor visualization
    * [Pull request #1254](https://bitbucket.org/osrf/gazebo/pull-request/1254)
1. Update visual bounding box when model is selected
    * [Pull request #1280](https://bitbucket.org/osrf/gazebo/pull-request/1280)

### Gazebo 3.1.0 (2014-08-08)

1. Implemented Simbody::Link::Set*Vel
    * [Pull request #1160](https://bitbucket.org/osrf/gazebo/pull-request/1160)
    * [Issue #1012](https://bitbucket.org/osrf/gazebo/issue/1012)
1. Added World::RemoveModel function
    * [Pull request #1106](https://bitbucket.org/osrf/gazebo/pull-request/1106)
    * [Issue #1177](https://bitbucket.org/osrf/gazebo/issue/1177)
1. Fix exit from camera follow mode using the escape key
    * [Pull request #1137](https://bitbucket.org/osrf/gazebo/pull-request/1137)
    * [Issue #1220](https://bitbucket.org/osrf/gazebo/issue/1220)
1. Added support for SDF joint spring stiffness and reference positions
    * [Pull request #1117](https://bitbucket.org/osrf/gazebo/pull-request/1117)
1. Removed the gzmodel_create script
    * [Pull request #1130](https://bitbucket.org/osrf/gazebo/pull-request/1130)
1. Added Vector2 dot product
    * [Pull request #1101](https://bitbucket.org/osrf/gazebo/pull-request/1101)
1. Added SetPositionPID and SetVelocityPID to JointController
    * [Pull request #1091](https://bitbucket.org/osrf/gazebo/pull-request/1091)
1. Fix gzclient startup crash with ogre 1.9
    * [Pull request #1098](https://bitbucket.org/osrf/gazebo/pull-request/1098)
    * [Issue #996](https://bitbucket.org/osrf/gazebo/issue/996)
1. Update the bitbucket_pullrequests tool
    * [Pull request #1108](https://bitbucket.org/osrf/gazebo/pull-request/1108)
1. Light properties now remain in place after move by the user via the GUI.
    * [Pull request #1110](https://bitbucket.org/osrf/gazebo/pull-request/1110)
    * [Issue #1211](https://bitbucket.org/osrf/gazebo/issue/1211)
1. Allow position of joints to be directly set.
    * [Pull request #1096](https://bitbucket.org/osrf/gazebo/pull-request/1096)
    * [Issue #1138](https://bitbucket.org/osrf/gazebo/issue/1138)

### Gazebo 3.0.0 (2014-04-11)

1. Fix bug when deleting the sun light
    * [Pull request #1088](https://bitbucket.org/osrf/gazebo/pull-request/1088)
    * [Issue #1133](https://bitbucket.org/osrf/gazebo/issue/1133)
1. Fix ODE screw joint
    * [Pull request #1078](https://bitbucket.org/osrf/gazebo/pull-request/1078)
    * [Issue #1167](https://bitbucket.org/osrf/gazebo/issue/1167)
1. Update joint integration tests
    * [Pull request #1081](https://bitbucket.org/osrf/gazebo/pull-request/1081)
1. Fixed false positives in cppcheck.
    * [Pull request #1061](https://bitbucket.org/osrf/gazebo/pull-request/1061)
1. Made joint axis reference frame relative to child, and updated simbody and dart accordingly.
    * [Pull request #1069](https://bitbucket.org/osrf/gazebo/pull-request/1069)
    * [Issue #494](https://bitbucket.org/osrf/gazebo/issue/494)
    * [Issue #1143](https://bitbucket.org/osrf/gazebo/issue/1143)
1. Added ability to pass vector of strings to SetupClient and SetupServer
    * [Pull request #1068](https://bitbucket.org/osrf/gazebo/pull-request/1068)
    * [Issue #1132](https://bitbucket.org/osrf/gazebo/issue/1132)
1. Fix error correction in screw constraints for ODE
    * [Pull request #1159](https://bitbucket.org/osrf/gazebo/pull-request/1159)
    * [Issue #1159](https://bitbucket.org/osrf/gazebo/issue/1159)
1. Improved pkgconfig with SDF
    * [Pull request #1062](https://bitbucket.org/osrf/gazebo/pull-request/1062)
1. Added a plugin to simulate aero dynamics
    * [Pull request #905](https://bitbucket.org/osrf/gazebo/pull-request/905)
1. Updated bullet support
    * [Issue #1069](https://bitbucket.org/osrf/gazebo/issue/1069)
    * [Pull request #1011](https://bitbucket.org/osrf/gazebo/pull-request/1011)
    * [Pull request #996](https://bitbucket.org/osrf/gazebo/pull-request/966)
    * [Pull request #1024](https://bitbucket.org/osrf/gazebo/pull-request/1024)
1. Updated simbody support
    * [Pull request #995](https://bitbucket.org/osrf/gazebo/pull-request/995)
1. Updated worlds to SDF 1.5
    * [Pull request #1021](https://bitbucket.org/osrf/gazebo/pull-request/1021)
1. Improvements to ODE
    * [Pull request #1001](https://bitbucket.org/osrf/gazebo/pull-request/1001)
    * [Pull request #1014](https://bitbucket.org/osrf/gazebo/pull-request/1014)
    * [Pull request #1015](https://bitbucket.org/osrf/gazebo/pull-request/1015)
    * [Pull request #1016](https://bitbucket.org/osrf/gazebo/pull-request/1016)
1. New command line tool
    * [Pull request #972](https://bitbucket.org/osrf/gazebo/pull-request/972)
1. Graphical user interface improvements
    * [Pull request #971](https://bitbucket.org/osrf/gazebo/pull-request/971)
    * [Pull request #1013](https://bitbucket.org/osrf/gazebo/pull-request/1013)
    * [Pull request #989](https://bitbucket.org/osrf/gazebo/pull-request/989)
1. Created a friction pyramid class
    * [Pull request #935](https://bitbucket.org/osrf/gazebo/pull-request/935)
1. Added GetWorldEnergy functions to Model, Joint, and Link
    * [Pull request #1017](https://bitbucket.org/osrf/gazebo/pull-request/1017)
1. Preparing Gazebo for admission into Ubuntu
    * [Pull request #969](https://bitbucket.org/osrf/gazebo/pull-request/969)
    * [Pull request #998](https://bitbucket.org/osrf/gazebo/pull-request/998)
    * [Pull request #1002](https://bitbucket.org/osrf/gazebo/pull-request/1002)
1. Add method for querying if useImplicitStiffnessDamping flag is set for a given joint
    * [Issue #629](https://bitbucket.org/osrf/gazebo/issue/629)
    * [Pull request #1006](https://bitbucket.org/osrf/gazebo/pull-request/1006)
1. Fix joint axis frames
    * [Issue #494](https://bitbucket.org/osrf/gazebo/issue/494)
    * [Pull request #963](https://bitbucket.org/osrf/gazebo/pull-request/963)
1. Compute joint anchor pose relative to parent
    * [Issue #1029](https://bitbucket.org/osrf/gazebo/issue/1029)
    * [Pull request #982](https://bitbucket.org/osrf/gazebo/pull-request/982)
1. Cleanup the installed worlds
    * [Issue #1036](https://bitbucket.org/osrf/gazebo/issue/1036)
    * [Pull request #984](https://bitbucket.org/osrf/gazebo/pull-request/984)
1. Update to the GPS sensor
    * [Issue #1059](https://bitbucket.org/osrf/gazebo/issue/1059)
    * [Pull request #984](https://bitbucket.org/osrf/gazebo/pull-request/984)
1. Removed libtool from plugin loading
    * [Pull request #981](https://bitbucket.org/osrf/gazebo/pull-request/981)
1. Added functions to get inertial information for a link in the world frame.
    * [Pull request #1005](https://bitbucket.org/osrf/gazebo/pull-request/1005)

## Gazebo 2.0

### Gazebo 2.2.6 (2015-09-28)

1. Backport fixes to setup.sh from pull request #1430 to 2.2 branch
    * [Pull request 1889](https://bitbucket.org/osrf/gazebo/pull-request/1889)
1. Fix heightmap texture loading (2.2)
    * [Pull request 1596](https://bitbucket.org/osrf/gazebo/pull-request/1596)
1. Prevent out of bounds array access in SkidSteerDrivePlugin (found by cppcheck 1.68)
    * [Pull request 1379](https://bitbucket.org/osrf/gazebo/pull-request/1379)
1. Fix build with boost 1.57 for 2.2 branch (#1399)
    * [Pull request 1358](https://bitbucket.org/osrf/gazebo/pull-request/1358)
1. Fix manpage test failures by incrementing year to 2015
    * [Pull request 1361](https://bitbucket.org/osrf/gazebo/pull-request/1361)
1. Fix build for OS X 10.10 (#1304, #1289)
    * [Pull request 1346](https://bitbucket.org/osrf/gazebo/pull-request/1346)
1. Restore ODELink ABI, use Link variables instead (#1354)
    * [Pull request 1347](https://bitbucket.org/osrf/gazebo/pull-request/1347)
1. Fix inertia_ratio test
    * [Pull request 1344](https://bitbucket.org/osrf/gazebo/pull-request/1344)
1. backport collision visual fix -> 2.2
    * [Pull request 1343](https://bitbucket.org/osrf/gazebo/pull-request/1343)
1. Fix two code_check errors on 2.2
    * [Pull request 1314](https://bitbucket.org/osrf/gazebo/pull-request/1314)
1. issue #243 fix Link::GetWorldLinearAccel and Link::GetWorldAngularAccel for ODE
    * [Pull request 1284](https://bitbucket.org/osrf/gazebo/pull-request/1284)

### Gazebo 2.2.3 (2014-04-29)

1. Removed redundant call to World::Init
    * [Pull request #1107](https://bitbucket.org/osrf/gazebo/pull-request/1107)
    * [Issue #1208](https://bitbucket.org/osrf/gazebo/issue/1208)
1. Return proper error codes when gazebo exits
    * [Pull request #1085](https://bitbucket.org/osrf/gazebo/pull-request/1085)
    * [Issue #1178](https://bitbucket.org/osrf/gazebo/issue/1178)
1. Fixed Camera::GetWorldRotation().
    * [Pull request #1071](https://bitbucket.org/osrf/gazebo/pull-request/1071)
    * [Issue #1087](https://bitbucket.org/osrf/gazebo/issue/1087)
1. Fixed memory leak in image conversion
    * [Pull request #1073](https://bitbucket.org/osrf/gazebo/pull-request/1073)

### Gazebo 2.2.1 (xxxx-xx-xx)

1. Fix heightmap model texture loading.
    * [Pull request #1596](https://bitbucket.org/osrf/gazebo/pull-request/1596)

### Gazebo 2.2.0 (2014-01-10)

1. Fix compilation when using OGRE-1.9 (full support is being worked on)
    * [Issue #994](https://bitbucket.org/osrf/gazebo/issue/994)
    * [Issue #995](https://bitbucket.org/osrf/gazebo/issue/995)
    * [Issue #996](https://bitbucket.org/osrf/gazebo/issue/996)
    * [Pull request #883](https://bitbucket.org/osrf/gazebo/pull-request/883)
1. Added unit test for issue 624.
    * [Issue #624](https://bitbucket.org/osrf/gazebo/issue/624).
    * [Pull request #889](https://bitbucket.org/osrf/gazebo/pull-request/889)
1. Use 3x3 PCF shadows for smoother shadows.
    * [Pull request #887](https://bitbucket.org/osrf/gazebo/pull-request/887)
1. Update manpage copyright to 2014.
    * [Pull request #893](https://bitbucket.org/osrf/gazebo/pull-request/893)
1. Added friction integration test .
    * [Pull request #885](https://bitbucket.org/osrf/gazebo/pull-request/885)
1. Fix joint anchor when link pose is not specified.
    * [Issue #978](https://bitbucket.org/osrf/gazebo/issue/978)
    * [Pull request #862](https://bitbucket.org/osrf/gazebo/pull-request/862)
1. Added (ESC) tooltip for GUI Selection Mode icon.
    * [Issue #993](https://bitbucket.org/osrf/gazebo/issue/993)
    * [Pull request #888](https://bitbucket.org/osrf/gazebo/pull-request/888)
1. Removed old comment about resolved issue.
    * [Issue #837](https://bitbucket.org/osrf/gazebo/issue/837)
    * [Pull request #880](https://bitbucket.org/osrf/gazebo/pull-request/880)
1. Made SimbodyLink::Get* function thread-safe
    * [Issue #918](https://bitbucket.org/osrf/gazebo/issue/918)
    * [Pull request #872](https://bitbucket.org/osrf/gazebo/pull-request/872)
1. Suppressed spurious gzlog messages in ODE::Body
    * [Issue #983](https://bitbucket.org/osrf/gazebo/issue/983)
    * [Pull request #875](https://bitbucket.org/osrf/gazebo/pull-request/875)
1. Fixed Force Torque Sensor Test by properly initializing some values.
    * [Issue #982](https://bitbucket.org/osrf/gazebo/issue/982)
    * [Pull request #869](https://bitbucket.org/osrf/gazebo/pull-request/869)
1. Added breakable joint plugin to support breakable walls.
    * [Pull request #865](https://bitbucket.org/osrf/gazebo/pull-request/865)
1. Used different tuple syntax to fix compilation on OSX mavericks.
    * [Issue #947](https://bitbucket.org/osrf/gazebo/issue/947)
    * [Pull request #858](https://bitbucket.org/osrf/gazebo/pull-request/858)
1. Fixed sonar test and deprecation warning.
    * [Pull request #856](https://bitbucket.org/osrf/gazebo/pull-request/856)
1. Speed up test compilation.
    * Part of [Issue #955](https://bitbucket.org/osrf/gazebo/issue/955)
    * [Pull request #846](https://bitbucket.org/osrf/gazebo/pull-request/846)
1. Added Joint::SetEffortLimit API
    * [Issue #923](https://bitbucket.org/osrf/gazebo/issue/923)
    * [Pull request #808](https://bitbucket.org/osrf/gazebo/pull-request/808)
1. Made bullet output less verbose.
    * [Pull request #839](https://bitbucket.org/osrf/gazebo/pull-request/839)
1. Convergence acceleration and stability tweak to make atlas_v3 stable
    * [Issue #895](https://bitbucket.org/osrf/gazebo/issue/895)
    * [Pull request #772](https://bitbucket.org/osrf/gazebo/pull-request/772)
1. Added colors, textures and world files for the SPL RoboCup environment
    * [Pull request #838](https://bitbucket.org/osrf/gazebo/pull-request/838)
1. Fixed bitbucket_pullrequests tool to work with latest BitBucket API.
    * [Issue #933](https://bitbucket.org/osrf/gazebo/issue/933)
    * [Pull request #841](https://bitbucket.org/osrf/gazebo/pull-request/841)
1. Fixed cppcheck warnings.
    * [Pull request #842](https://bitbucket.org/osrf/gazebo/pull-request/842)

### Gazebo 2.1.0 (2013-11-08)
1. Fix mainwindow unit test
    * [Pull request #752](https://bitbucket.org/osrf/gazebo/pull-request/752)
1. Visualize moment of inertia
    * Pull request [#745](https://bitbucket.org/osrf/gazebo/pull-request/745), [#769](https://bitbucket.org/osrf/gazebo/pull-request/769), [#787](https://bitbucket.org/osrf/gazebo/pull-request/787)
    * [Issue #203](https://bitbucket.org/osrf/gazebo/issue/203)
1. Update tool to count lines of code
    * [Pull request #758](https://bitbucket.org/osrf/gazebo/pull-request/758)
1. Implement World::Clear
    * Pull request [#785](https://bitbucket.org/osrf/gazebo/pull-request/785), [#804](https://bitbucket.org/osrf/gazebo/pull-request/804)
1. Improve Bullet support
    * [Pull request #805](https://bitbucket.org/osrf/gazebo/pull-request/805)
1. Fix doxygen spacing
    * [Pull request #740](https://bitbucket.org/osrf/gazebo/pull-request/740)
1. Add tool to generate model images for thepropshop.org
    * [Pull request #734](https://bitbucket.org/osrf/gazebo/pull-request/734)
1. Added paging support for terrains
    * [Pull request #707](https://bitbucket.org/osrf/gazebo/pull-request/707)
1. Added plugin path to LID_LIBRARY_PATH in setup.sh
    * [Pull request #750](https://bitbucket.org/osrf/gazebo/pull-request/750)
1. Fix for OSX
    * [Pull request #766](https://bitbucket.org/osrf/gazebo/pull-request/766)
    * [Pull request #786](https://bitbucket.org/osrf/gazebo/pull-request/786)
    * [Issue #906](https://bitbucket.org/osrf/gazebo/issue/906)
1. Update copyright information
    * [Pull request #771](https://bitbucket.org/osrf/gazebo/pull-request/771)
1. Enable screen dependent tests
    * [Pull request #764](https://bitbucket.org/osrf/gazebo/pull-request/764)
    * [Issue #811](https://bitbucket.org/osrf/gazebo/issue/811)
1. Fix gazebo command line help message
    * [Pull request #775](https://bitbucket.org/osrf/gazebo/pull-request/775)
    * [Issue #898](https://bitbucket.org/osrf/gazebo/issue/898)
1. Fix man page test
    * [Pull request #774](https://bitbucket.org/osrf/gazebo/pull-request/774)
1. Improve load time by reducing calls to RTShader::Update
    * [Pull request #773](https://bitbucket.org/osrf/gazebo/pull-request/773)
    * [Issue #877](https://bitbucket.org/osrf/gazebo/issue/877)
1. Fix joint visualization
    * [Pull request #776](https://bitbucket.org/osrf/gazebo/pull-request/776)
    * [Pull request #802](https://bitbucket.org/osrf/gazebo/pull-request/802)
    * [Issue #464](https://bitbucket.org/osrf/gazebo/issue/464)
1. Add helpers to fix NaN
    * [Pull request #742](https://bitbucket.org/osrf/gazebo/pull-request/742)
1. Fix model resizing via the GUI
    * [Pull request #763](https://bitbucket.org/osrf/gazebo/pull-request/763)
    * [Issue #885](https://bitbucket.org/osrf/gazebo/issue/885)
1. Simplify gzlog test by using sha1
    * [Pull request #781](https://bitbucket.org/osrf/gazebo/pull-request/781)
    * [Issue #837](https://bitbucket.org/osrf/gazebo/issue/837)
1. Enable cppcheck for header files
    * [Pull request #782](https://bitbucket.org/osrf/gazebo/pull-request/782)
    * [Issue #907](https://bitbucket.org/osrf/gazebo/issue/907)
1. Fix broken regression test
    * [Pull request #784](https://bitbucket.org/osrf/gazebo/pull-request/784)
    * [Issue #884](https://bitbucket.org/osrf/gazebo/issue/884)
1. All simbody and dart to pass tests
    * [Pull request #790](https://bitbucket.org/osrf/gazebo/pull-request/790)
    * [Issue #873](https://bitbucket.org/osrf/gazebo/issue/873)
1. Fix camera rotation from SDF
    * [Pull request #789](https://bitbucket.org/osrf/gazebo/pull-request/789)
    * [Issue #920](https://bitbucket.org/osrf/gazebo/issue/920)
1. Fix bitbucket pullrequest command line tool to match new API
    * [Pull request #803](https://bitbucket.org/osrf/gazebo/pull-request/803)
1. Fix transceiver spawn errors in tests
    * [Pull request #811](https://bitbucket.org/osrf/gazebo/pull-request/811)
    * [Pull request #814](https://bitbucket.org/osrf/gazebo/pull-request/814)

### Gazebo 2.0.0 (2013-10-08)
1. Refactor code check tool.
    * [Pull Request #669](https://bitbucket.org/osrf/gazebo/pull-request/669)
1. Added pull request tool for Bitbucket.
    * [Pull Request #670](https://bitbucket.org/osrf/gazebo/pull-request/670)
    * [Pull Request #691](https://bitbucket.org/osrf/gazebo/pull-request/671)
1. New wireless receiver and transmitter sensor models.
    * [Pull Request #644](https://bitbucket.org/osrf/gazebo/pull-request/644)
    * [Pull Request #675](https://bitbucket.org/osrf/gazebo/pull-request/675)
    * [Pull Request #727](https://bitbucket.org/osrf/gazebo/pull-request/727)
1. Audio support using OpenAL.
    * [Pull Request #648](https://bitbucket.org/osrf/gazebo/pull-request/648)
    * [Pull Request #704](https://bitbucket.org/osrf/gazebo/pull-request/704)
1. Simplify command-line parsing of gztopic echo output.
    * [Pull Request #674](https://bitbucket.org/osrf/gazebo/pull-request/674)
    * Resolves: [Issue #795](https://bitbucket.org/osrf/gazebo/issue/795)
1. Use UNIX directories through the user of GNUInstallDirs cmake module.
    * [Pull Request #676](https://bitbucket.org/osrf/gazebo/pull-request/676)
    * [Pull Request #681](https://bitbucket.org/osrf/gazebo/pull-request/681)
1. New GUI interactions for object manipulation.
    * [Pull Request #634](https://bitbucket.org/osrf/gazebo/pull-request/634)
1. Fix for OSX menubar.
    * [Pull Request #677](https://bitbucket.org/osrf/gazebo/pull-request/677)
1. Remove internal SDF directories and dependencies.
    * [Pull Request #680](https://bitbucket.org/osrf/gazebo/pull-request/680)
1. Add minimum version for sdformat.
    * [Pull Request #682](https://bitbucket.org/osrf/gazebo/pull-request/682)
    * Resolves: [Issue #818](https://bitbucket.org/osrf/gazebo/issue/818)
1. Allow different gtest parameter types with ServerFixture
    * [Pull Request #686](https://bitbucket.org/osrf/gazebo/pull-request/686)
    * Resolves: [Issue #820](https://bitbucket.org/osrf/gazebo/issue/820)
1. GUI model scaling when using Bullet.
    * [Pull Request #683](https://bitbucket.org/osrf/gazebo/pull-request/683)
1. Fix typo in cmake config.
    * [Pull Request #694](https://bitbucket.org/osrf/gazebo/pull-request/694)
    * Resolves: [Issue #824](https://bitbucket.org/osrf/gazebo/issue/824)
1. Remove gazebo include subdir from pkgconfig and cmake config.
    * [Pull Request #691](https://bitbucket.org/osrf/gazebo/pull-request/691)
1. Torsional spring demo
    * [Pull Request #693](https://bitbucket.org/osrf/gazebo/pull-request/693)
1. Remove repeated call to SetAxis in Joint.cc
    * [Pull Request #695](https://bitbucket.org/osrf/gazebo/pull-request/695)
    * Resolves: [Issue #823](https://bitbucket.org/osrf/gazebo/issue/823)
1. Add test for rotational joints.
    * [Pull Request #697](https://bitbucket.org/osrf/gazebo/pull-request/697)
    * Resolves: [Issue #820](https://bitbucket.org/osrf/gazebo/issue/820)
1. Fix compilation of tests using Joint base class
    * [Pull Request #701](https://bitbucket.org/osrf/gazebo/pull-request/701)
1. Terrain paging implemented.
    * [Pull Request #687](https://bitbucket.org/osrf/gazebo/pull-request/687)
1. Improve timeout error reporting in ServerFixture
    * [Pull Request #705](https://bitbucket.org/osrf/gazebo/pull-request/705)
1. Fix mouse picking for cases where visuals overlap with the laser
    * [Pull Request #709](https://bitbucket.org/osrf/gazebo/pull-request/709)
1. Fix string literals for OSX
    * [Pull Request #712](https://bitbucket.org/osrf/gazebo/pull-request/712)
    * Resolves: [Issue #803](https://bitbucket.org/osrf/gazebo/issue/803)
1. Support for ENABLE_TESTS_COMPILATION cmake parameter
    * [Pull Request #708](https://bitbucket.org/osrf/gazebo/pull-request/708)
1. Updated system gui plugin
    * [Pull Request #702](https://bitbucket.org/osrf/gazebo/pull-request/702)
1. Fix force torque unit test issue
    * [Pull Request #673](https://bitbucket.org/osrf/gazebo/pull-request/673)
    * Resolves: [Issue #813](https://bitbucket.org/osrf/gazebo/issue/813)
1. Use variables to control auto generation of CFlags
    * [Pull Request #699](https://bitbucket.org/osrf/gazebo/pull-request/699)
1. Remove deprecated functions.
    * [Pull Request #715](https://bitbucket.org/osrf/gazebo/pull-request/715)
1. Fix typo in `Camera.cc`
    * [Pull Request #719](https://bitbucket.org/osrf/gazebo/pull-request/719)
    * Resolves: [Issue #846](https://bitbucket.org/osrf/gazebo/issue/846)
1. Performance improvements
    * [Pull Request #561](https://bitbucket.org/osrf/gazebo/pull-request/561)
1. Fix gripper model.
    * [Pull Request #713](https://bitbucket.org/osrf/gazebo/pull-request/713)
    * Resolves: [Issue #314](https://bitbucket.org/osrf/gazebo/issue/314)
1. First part of Simbody integration
    * [Pull Request #716](https://bitbucket.org/osrf/gazebo/pull-request/716)

## Gazebo 1.9

### Gazebo 1.9.6 (2014-04-29)

1. Refactored inertia ratio reduction for ODE
    * [Pull request #1114](https://bitbucket.org/osrf/gazebo/pull-request/1114)
1. Improved collada loading performance
    * [Pull request #1075](https://bitbucket.org/osrf/gazebo/pull-request/1075)

### Gazebo 1.9.3 (2014-01-10)

1. Add thickness to plane to remove shadow flickering.
    * [Pull request #886](https://bitbucket.org/osrf/gazebo/pull-request/886)
1. Temporary GUI shadow toggle fix.
    * [Issue #925](https://bitbucket.org/osrf/gazebo/issue/925)
    * [Pull request #868](https://bitbucket.org/osrf/gazebo/pull-request/868)
1. Fix memory access bugs with libc++ on mavericks.
    * [Issue #965](https://bitbucket.org/osrf/gazebo/issue/965)
    * [Pull request #857](https://bitbucket.org/osrf/gazebo/pull-request/857)
    * [Pull request #881](https://bitbucket.org/osrf/gazebo/pull-request/881)
1. Replaced printf with cout in gztopic hz.
    * [Issue #969](https://bitbucket.org/osrf/gazebo/issue/969)
    * [Pull request #854](https://bitbucket.org/osrf/gazebo/pull-request/854)
1. Add Dark grey material and fix indentation.
    * [Pull request #851](https://bitbucket.org/osrf/gazebo/pull-request/851)
1. Fixed sonar sensor unit test.
    * [Pull request #848](https://bitbucket.org/osrf/gazebo/pull-request/848)
1. Convergence acceleration and stability tweak to make atlas_v3 stable.
    * [Pull request #845](https://bitbucket.org/osrf/gazebo/pull-request/845)
1. Update gtest to 1.7.0 to resolve problems with libc++.
    * [Issue #947](https://bitbucket.org/osrf/gazebo/issue/947)
    * [Pull request #827](https://bitbucket.org/osrf/gazebo/pull-request/827)
1. Fixed LD_LIBRARY_PATH for plugins.
    * [Issue #957](https://bitbucket.org/osrf/gazebo/issue/957)
    * [Pull request #844](https://bitbucket.org/osrf/gazebo/pull-request/844)
1. Fix transceiver sporadic errors.
    * Backport of [pull request #811](https://bitbucket.org/osrf/gazebo/pull-request/811)
    * [Pull request #836](https://bitbucket.org/osrf/gazebo/pull-request/836)
1. Modified the MsgTest to be deterministic with time checks.
    * [Pull request #843](https://bitbucket.org/osrf/gazebo/pull-request/843)
1. Fixed seg fault in LaserVisual.
    * [Issue #950](https://bitbucket.org/osrf/gazebo/issue/950)
    * [Pull request #832](https://bitbucket.org/osrf/gazebo/pull-request/832)
1. Implemented the option to disable tests that need a working screen to run properly.
    * Backport of [Pull request #764](https://bitbucket.org/osrf/gazebo/pull-request/764)
    * [Pull request #837](https://bitbucket.org/osrf/gazebo/pull-request/837)
1. Cleaned up gazebo shutdown.
    * [Pull request #829](https://bitbucket.org/osrf/gazebo/pull-request/829)
1. Fixed bug associated with loading joint child links.
    * [Issue #943](https://bitbucket.org/osrf/gazebo/issue/943)
    * [Pull request #820](https://bitbucket.org/osrf/gazebo/pull-request/820)

### Gazebo 1.9.2 (2013-11-08)
1. Fix enable/disable sky and clouds from SDF
    * [Pull request #809](https://bitbucket.org/osrf/gazebo/pull-request/809])
1. Fix occasional blank GUI screen on startup
    * [Pull request #815](https://bitbucket.org/osrf/gazebo/pull-request/815])
1. Fix GPU laser when interacting with heightmaps
    * [Pull request #796](https://bitbucket.org/osrf/gazebo/pull-request/796])
1. Added API/ABI checker command line tool
    * [Pull request #765](https://bitbucket.org/osrf/gazebo/pull-request/765])
1. Added gtest version information
    * [Pull request #801](https://bitbucket.org/osrf/gazebo/pull-request/801])
1. Fix GUI world saving
    * [Pull request #806](https://bitbucket.org/osrf/gazebo/pull-request/806])
1. Enable anti-aliasing for camera sensor
    * [Pull request #800](https://bitbucket.org/osrf/gazebo/pull-request/800])
1. Make sensor noise deterministic
    * [Pull request #788](https://bitbucket.org/osrf/gazebo/pull-request/788])
1. Fix build problem
    * [Issue #901](https://bitbucket.org/osrf/gazebo/issue/901)
    * [Pull request #778](https://bitbucket.org/osrf/gazebo/pull-request/778])
1. Fix a typo in Camera.cc
    * [Pull request #720](https://bitbucket.org/osrf/gazebo/pull-request/720])
    * [Issue #846](https://bitbucket.org/osrf/gazebo/issue/846)
1. Fix OSX menu bar
    * [Pull request #688](https://bitbucket.org/osrf/gazebo/pull-request/688])
1. Fix gazebo::init by calling sdf::setFindCallback() before loading the sdf in gzfactory.
    * [Pull request #678](https://bitbucket.org/osrf/gazebo/pull-request/678])
    * [Issue #817](https://bitbucket.org/osrf/gazebo/issue/817)

### Gazebo 1.9.1 (2013-08-20)
* Deprecate header files that require case-sensitive filesystem (e.g. Common.hh, Physics.hh) [https://bitbucket.org/osrf/gazebo/pull-request/638/fix-for-775-deprecate-headers-that-require]
* Initial support for building on Mac OS X [https://bitbucket.org/osrf/gazebo/pull-request/660/osx-support-for-gazebo-19] [https://bitbucket.org/osrf/gazebo/pull-request/657/cmake-fixes-for-osx]
* Fixes for various issues [https://bitbucket.org/osrf/gazebo/pull-request/635/fix-for-issue-792/diff] [https://bitbucket.org/osrf/gazebo/pull-request/628/allow-scoped-and-non-scoped-joint-names-to/diff] [https://bitbucket.org/osrf/gazebo/pull-request/636/fix-build-dependency-in-message-generation/diff] [https://bitbucket.org/osrf/gazebo/pull-request/639/make-the-unversioned-setupsh-a-copy-of-the/diff] [https://bitbucket.org/osrf/gazebo/pull-request/650/added-missing-lib-to-player-client-library/diff] [https://bitbucket.org/osrf/gazebo/pull-request/656/install-gzmode_create-without-sh-suffix/diff]

### Gazebo 1.9.0 (2013-07-23)
* Use external package [sdformat](https://bitbucket.org/osrf/sdformat) for sdf parsing, refactor the `Element::GetValue*` function calls, and deprecate Gazebo's internal sdf parser [https://bitbucket.org/osrf/gazebo/pull-request/627]
* Improved ROS support ([[Tutorials#ROS_Integration |documentation here]]) [https://bitbucket.org/osrf/gazebo/pull-request/559]
* Added Sonar, Force-Torque, and Tactile Pressure sensors [https://bitbucket.org/osrf/gazebo/pull-request/557], [https://bitbucket.org/osrf/gazebo/pull-request/567]
* Add compile-time defaults for environment variables so that sourcing setup.sh is unnecessary in most cases [https://bitbucket.org/osrf/gazebo/pull-request/620]
* Enable user camera to follow objects in client window [https://bitbucket.org/osrf/gazebo/pull-request/603]
* Install protobuf message files for use in custom messages [https://bitbucket.org/osrf/gazebo/pull-request/614]
* Change default compilation flags to improve debugging [https://bitbucket.org/osrf/gazebo/pull-request/617]
* Change to supported relative include paths [https://bitbucket.org/osrf/gazebo/pull-request/594]
* Fix display of laser scans when sensor is rotated [https://bitbucket.org/osrf/gazebo/pull-request/599]

## Gazebo 1.8

### Gazebo 1.8.7 (2013-07-16)
* Fix bug in URDF parsing of Vector3 elements [https://bitbucket.org/osrf/gazebo/pull-request/613]
* Fix compilation errors with newest libraries [https://bitbucket.org/osrf/gazebo/pull-request/615]

### Gazebo 1.8.6 (2013-06-07)
* Fix inertia lumping in the URDF parser[https://bitbucket.org/osrf/gazebo/pull-request/554]
* Fix for ODEJoint CFM damping sign error [https://bitbucket.org/osrf/gazebo/pull-request/586]
* Fix transport memory growth[https://bitbucket.org/osrf/gazebo/pull-request/584]
* Reduce log file data in order to reduce buffer growth that results in out of memory kernel errors[https://bitbucket.org/osrf/gazebo/pull-request/587]

### Gazebo 1.8.5 (2013-06-04)
* Fix Gazebo build for machines without a valid display.[https://bitbucket.org/osrf/gazebo/commits/37f00422eea03365b839a632c1850431ee6a1d67]

### Gazebo 1.8.4 (2013-06-03)
* Fix UDRF to SDF converter so that URDF gazebo extensions are applied to all collisions in a link.[https://bitbucket.org/osrf/gazebo/pull-request/579]
* Prevent transport layer from locking when a gzclient connects to a gzserver over a connection with high latency.[https://bitbucket.org/osrf/gazebo/pull-request/572]
* Improve performance and fix uninitialized conditional jumps.[https://bitbucket.org/osrf/gazebo/pull-request/571]

### Gazebo 1.8.3 (2013-06-03)
* Fix for gzlog hanging when gzserver is not present or not responsive[https://bitbucket.org/osrf/gazebo/pull-request/577]
* Fix occasional segfault when generating log files[https://bitbucket.org/osrf/gazebo/pull-request/575]
* Performance improvement to ODE[https://bitbucket.org/osrf/gazebo/pull-request/556]
* Fix node initialization[https://bitbucket.org/osrf/gazebo/pull-request/570]
* Fix GPU laser Hz rate reduction when sensor moved away from world origin[https://bitbucket.org/osrf/gazebo/pull-request/566]
* Fix incorrect lighting in camera sensors when GPU laser is subscribe to[https://bitbucket.org/osrf/gazebo/pull-request/563]

### Gazebo 1.8.2 (2013-05-28)
* ODE performance improvements[https://bitbucket.org/osrf/gazebo/pull-request/535][https://bitbucket.org/osrf/gazebo/pull-request/537]
* Fixed tests[https://bitbucket.org/osrf/gazebo/pull-request/538][https://bitbucket.org/osrf/gazebo/pull-request/541][https://bitbucket.org/osrf/gazebo/pull-request/542]
* Fixed sinking vehicle bug[https://bitbucket.org/osrf/drcsim/issue/300] in pull-request[https://bitbucket.org/osrf/gazebo/pull-request/538]
* Fix GPU sensor throttling[https://bitbucket.org/osrf/gazebo/pull-request/536]
* Reduce string comparisons for better performance[https://bitbucket.org/osrf/gazebo/pull-request/546]
* Contact manager performance improvements[https://bitbucket.org/osrf/gazebo/pull-request/543]
* Transport performance improvements[https://bitbucket.org/osrf/gazebo/pull-request/548]
* Reduce friction noise[https://bitbucket.org/osrf/gazebo/pull-request/545]

### Gazebo 1.8.1 (2013-05-22)
* Please note that 1.8.1 contains a bug[https://bitbucket.org/osrf/drcsim/issue/300] that causes interpenetration between objects in resting contact to grow slowly.  Please update to 1.8.2 for the patch.
* Added warm starting[https://bitbucket.org/osrf/gazebo/pull-request/529]
* Reduced console output[https://bitbucket.org/osrf/gazebo/pull-request/533]
* Improved off screen rendering performance[https://bitbucket.org/osrf/gazebo/pull-request/530]
* Performance improvements [https://bitbucket.org/osrf/gazebo/pull-request/535] [https://bitbucket.org/osrf/gazebo/pull-request/537]

### Gazebo 1.8.0 (2013-05-17)
* Fixed slider axis [https://bitbucket.org/osrf/gazebo/pull-request/527]
* Fixed heightmap shadows [https://bitbucket.org/osrf/gazebo/pull-request/525]
* Fixed model and canonical link pose [https://bitbucket.org/osrf/gazebo/pull-request/519]
* Fixed OSX message header[https://bitbucket.org/osrf/gazebo/pull-request/524]
* Added zlib compression for logging [https://bitbucket.org/osrf/gazebo/pull-request/515]
* Allow clouds to be disabled in cameras [https://bitbucket.org/osrf/gazebo/pull-request/507]
* Camera rendering performance [https://bitbucket.org/osrf/gazebo/pull-request/528]


## Gazebo 1.7

### Gazebo 1.7.3 (2013-05-08)
* Fixed log cleanup (again) [https://bitbucket.org/osrf/gazebo/pull-request/511/fix-log-cleanup-logic]

### Gazebo 1.7.2 (2013-05-07)
* Fixed log cleanup [https://bitbucket.org/osrf/gazebo/pull-request/506/fix-gzlog-stop-command-line]
* Minor documentation fix [https://bitbucket.org/osrf/gazebo/pull-request/488/minor-documentation-fix]

### Gazebo 1.7.1 (2013-04-19)
* Fixed tests
* IMU sensor receives time stamped data from links
* Fix saving image frames [https://bitbucket.org/osrf/gazebo/pull-request/466/fix-saving-frames/diff]
* Wireframe rendering in GUI [https://bitbucket.org/osrf/gazebo/pull-request/414/allow-rendering-of-models-in-wireframe]
* Improved logging performance [https://bitbucket.org/osrf/gazebo/pull-request/457/improvements-to-gzlog-filter-and-logging]
* Viscous mud model [https://bitbucket.org/osrf/gazebo/pull-request/448/mud-plugin/diff]

## Gazebo 1.6

### Gazebo 1.6.3 (2013-04-15)
* Fixed a [critical SDF bug](https://bitbucket.org/osrf/gazebo/pull-request/451)
* Fixed a [laser offset bug](https://bitbucket.org/osrf/gazebo/pull-request/449)

### Gazebo 1.6.2 (2013-04-14)
* Fix for fdir1 physics property [https://bitbucket.org/osrf/gazebo/pull-request/429/fixes-to-treat-fdir1-better-1-rotate-into/diff]
* Fix for force torque sensor [https://bitbucket.org/osrf/gazebo/pull-request/447]
* SDF documentation fix [https://bitbucket.org/osrf/gazebo/issue/494/joint-axis-reference-frame-doesnt-match]

### Gazebo 1.6.1 (2013-04-05)
* Switch default build type to Release.

### Gazebo 1.6.0 (2013-04-05)
* Improvements to inertia in rubble pile
* Various Bullet integration advances.
* Noise models for ray, camera, and imu sensors.
* SDF 1.4, which accommodates more physics engine parameters and also some sensor noise models.
* Initial support for making movies from within Gazebo.
* Many performance improvements.
* Many bug fixes.
* Progress toward to building on OS X.

## Gazebo 1.5

### Gazebo 1.5.0 (2013-03-11)
* Partial integration of Bullet
  * Includes: cubes, spheres, cylinders, planes, meshes, revolute joints, ray sensors
* GUI Interface for log writing.
* Threaded sensors.
* Multi-camera sensor.

* Fixed the following issues:
 * [https://bitbucket.org/osrf/gazebo/issue/236 Issue #236]
 * [https://bitbucket.org/osrf/gazebo/issue/507 Issue #507]
 * [https://bitbucket.org/osrf/gazebo/issue/530 Issue #530]
 * [https://bitbucket.org/osrf/gazebo/issue/279 Issue #279]
 * [https://bitbucket.org/osrf/gazebo/issue/529 Issue #529]
 * [https://bitbucket.org/osrf/gazebo/issue/239 Issue #239]
 * [https://bitbucket.org/osrf/gazebo/issue/5 Issue #5]

## Gazebo 1.4

### Gazebo 1.4.0 (2013-02-01)
* New Features:
 * GUI elements to display messages from the server.
 * Multi-floor building editor and creator.
 * Improved sensor visualizations.
 * Improved mouse interactions

* Fixed the following issues:
 * [https://bitbucket.org/osrf/gazebo/issue/16 Issue #16]
 * [https://bitbucket.org/osrf/gazebo/issue/142 Issue #142]
 * [https://bitbucket.org/osrf/gazebo/issue/229 Issue #229]
 * [https://bitbucket.org/osrf/gazebo/issue/277 Issue #277]
 * [https://bitbucket.org/osrf/gazebo/issue/291 Issue #291]
 * [https://bitbucket.org/osrf/gazebo/issue/310 Issue #310]
 * [https://bitbucket.org/osrf/gazebo/issue/320 Issue #320]
 * [https://bitbucket.org/osrf/gazebo/issue/329 Issue #329]
 * [https://bitbucket.org/osrf/gazebo/issue/333 Issue #333]
 * [https://bitbucket.org/osrf/gazebo/issue/334 Issue #334]
 * [https://bitbucket.org/osrf/gazebo/issue/335 Issue #335]
 * [https://bitbucket.org/osrf/gazebo/issue/341 Issue #341]
 * [https://bitbucket.org/osrf/gazebo/issue/350 Issue #350]
 * [https://bitbucket.org/osrf/gazebo/issue/384 Issue #384]
 * [https://bitbucket.org/osrf/gazebo/issue/431 Issue #431]
 * [https://bitbucket.org/osrf/gazebo/issue/433 Issue #433]
 * [https://bitbucket.org/osrf/gazebo/issue/453 Issue #453]
 * [https://bitbucket.org/osrf/gazebo/issue/456 Issue #456]
 * [https://bitbucket.org/osrf/gazebo/issue/457 Issue #457]
 * [https://bitbucket.org/osrf/gazebo/issue/459 Issue #459]

## Gazebo 1.3

### Gazebo 1.3.1 (2012-12-14)
* Fixed the following issues:
 * [https://bitbucket.org/osrf/gazebo/issue/297 Issue #297]
* Other bugs fixed:
 * [https://bitbucket.org/osrf/gazebo/pull-request/164/ Fix light bounding box to disable properly when deselected]
 * [https://bitbucket.org/osrf/gazebo/pull-request/169/ Determine correct local IP address, to make remote clients work properly]
 * Various test fixes

### Gazebo 1.3.0 (2012-12-03)
* Fixed the following issues:
 * [https://bitbucket.org/osrf/gazebo/issue/233 Issue #233]
 * [https://bitbucket.org/osrf/gazebo/issue/238 Issue #238]
 * [https://bitbucket.org/osrf/gazebo/issue/2 Issue #2]
 * [https://bitbucket.org/osrf/gazebo/issue/95 Issue #95]
 * [https://bitbucket.org/osrf/gazebo/issue/97 Issue #97]
 * [https://bitbucket.org/osrf/gazebo/issue/90 Issue #90]
 * [https://bitbucket.org/osrf/gazebo/issue/253 Issue #253]
 * [https://bitbucket.org/osrf/gazebo/issue/163 Issue #163]
 * [https://bitbucket.org/osrf/gazebo/issue/91 Issue #91]
 * [https://bitbucket.org/osrf/gazebo/issue/245 Issue #245]
 * [https://bitbucket.org/osrf/gazebo/issue/242 Issue #242]
 * [https://bitbucket.org/osrf/gazebo/issue/156 Issue #156]
 * [https://bitbucket.org/osrf/gazebo/issue/78 Issue #78]
 * [https://bitbucket.org/osrf/gazebo/issue/36 Issue #36]
 * [https://bitbucket.org/osrf/gazebo/issue/104 Issue #104]
 * [https://bitbucket.org/osrf/gazebo/issue/249 Issue #249]
 * [https://bitbucket.org/osrf/gazebo/issue/244 Issue #244]
 * [https://bitbucket.org/osrf/gazebo/issue/36 Issue #36]

* New features:
 * Default camera view changed to look down at the origin from a height of 2 meters at location (5, -5, 2).
 * Record state data using the '-r' command line option, playback recorded state data using the '-p' command line option
 * Adjust placement of lights using the mouse.
 * Reduced the startup time.
 * Added visual reference for GUI mouse movements.
 * SDF version 1.3 released (changes from 1.2 listed below):
     - added `name` to `<camera name="cam_name"/>`
     - added `pose` to `<camera><pose>...</pose></camera>`
     - removed `filename` from `<mesh><filename>...</filename><mesh>`, use uri only.
     - recovered `provide_feedback` under `<joint>`, allowing calling `physics::Joint::GetForceTorque` in plugins.
     - added `imu` under `<sensor>`.

## Gazebo 1.2

### Gazebo 1.2.6 (2012-11-08)
* Fixed a transport issue with the GUI. Fixed saving the world via the GUI. Added more documentation. ([https://bitbucket.org/osrf/gazebo/pull-request/43/fixed-a-transport-issue-with-the-gui-fixed/diff pull request #43])
* Clean up mutex usage. ([https://bitbucket.org/osrf/gazebo/pull-request/54/fix-mutex-in-modellistwidget-using-boost/diff pull request #54])
* Fix OGRE path determination ([https://bitbucket.org/osrf/gazebo/pull-request/58/fix-ogre-paths-so-this-also-works-with/diff pull request #58], [https://bitbucket.org/osrf/gazebo/pull-request/68/fix-ogre-plugindir-determination/diff pull request #68])
* Fixed a couple of crashes and model selection/dragging problems ([https://bitbucket.org/osrf/gazebo/pull-request/59/fixed-a-couple-of-crashes-and-model/diff pull request #59])

### Gazebo 1.2.5 (2012-10-22)
* Step increment update while paused fixed ([https://bitbucket.org/osrf/gazebo/pull-request/45/fix-proper-world-stepinc-count-we-were/diff pull request #45])
* Actually call plugin destructors on shutdown ([https://bitbucket.org/osrf/gazebo/pull-request/51/fixed-a-bug-which-prevent-a-plugin/diff pull request #51])
* Don't crash on bad SDF input ([https://bitbucket.org/osrf/gazebo/pull-request/52/fixed-loading-of-bad-sdf-files/diff pull request #52])
* Fix cleanup of ray sensors on model deletion ([https://bitbucket.org/osrf/gazebo/pull-request/53/deleting-a-model-with-a-ray-sensor-did/diff pull request #53])
* Fix loading / deletion of improperly specified models ([https://bitbucket.org/osrf/gazebo/pull-request/56/catch-when-loading-bad-models-joint/diff pull request #56])

### Gazebo 1.2.4 (10-19-2012:08:00:52)
*  Style fixes ([https://bitbucket.org/osrf/gazebo/pull-request/30/style-fixes/diff pull request #30]).
*  Fix joint position control ([https://bitbucket.org/osrf/gazebo/pull-request/49/fixed-position-joint-control/diff pull request #49])

### Gazebo 1.2.3 (10-16-2012:18:39:54)
*  Disabled selection highlighting due to bug ([https://bitbucket.org/osrf/gazebo/pull-request/44/disabled-selection-highlighting-fixed/diff pull request #44]).
*  Fixed saving a world via the GUI.

### Gazebo 1.2.2 (10-16-2012:15:12:22)
*  Skip search for system install of libccd, use version inside gazebo ([https://bitbucket.org/osrf/gazebo/pull-request/39/skip-search-for-system-install-of-libccd/diff pull request #39]).
*  Fixed sensor initialization race condition ([https://bitbucket.org/osrf/gazebo/pull-request/42/fix-sensor-initializaiton-race-condition pull request #42]).

### Gazebo 1.2.1 (10-15-2012:21:32:55)
*  Properly removed projectors attached to deleted models ([https://bitbucket.org/osrf/gazebo/pull-request/37/remove-projectors-that-are-attached-to/diff pull request #37]).
*  Fix model plugin loading bug ([https://bitbucket.org/osrf/gazebo/pull-request/31/moving-bool-first-in-model-and-world pull request #31]).
*  Fix light insertion and visualization of models prior to insertion ([https://bitbucket.org/osrf/gazebo/pull-request/35/fixed-light-insertion-and-visualization-of/diff pull request #35]).
*  Fixed GUI manipulation of static objects ([https://bitbucket.org/osrf/gazebo/issue/63/moving-static-objects-does-not-move-the issue #63] [https://bitbucket.org/osrf/gazebo/pull-request/38/issue-63-bug-patch-moving-static-objects/diff pull request #38]).
*  Fixed GUI selection bug ([https://bitbucket.org/osrf/gazebo/pull-request/40/fixed-selection-of-multiple-objects-at/diff pull request #40])

### Gazebo 1.2.0 (10-04-2012:20:01:20)
*  Updated GUI: new style, improved mouse controls, and removal of non-functional items.
*  Model database: An online repository of models.
*  Numerous bug fixes
*  APT repository hosted at [http://osrfoundation.org OSRF]
*  Improved process control prevents zombie processes<|MERGE_RESOLUTION|>--- conflicted
+++ resolved
@@ -1,12 +1,10 @@
 ## Gazebo 7.0
 
-<<<<<<< HEAD
 1. Removed deprecations
     * [Pull request #1992]((https://bitbucket.org/osrf/gazebo/pull-request/1992)
-=======
+
 1. Add ability to set the pose of a visual from a link.
     * [Pull request #1963](https://bitbucket.org/osrf/gazebo/pull-request/1963)
->>>>>>> 775a87ef
 
 1. Copy visual visibility flags on clone
     * [Pull request #2008](https://bitbucket.org/osrf/gazebo/pull-request/2008)
