--- conflicted
+++ resolved
@@ -98,9 +98,6 @@
 
 ## Gazebo 5.0
 
-<<<<<<< HEAD
-### Gazebo 5.1.0
-=======
 ### Gazebo 5.x.x
 
 1. Disable failing pr2 test for dart
@@ -116,7 +113,6 @@
 
 1. Allow light manipulation
   * [Pull request #1529](https://bitbucket.org/osrf/gazebo/pull-request/1529)
->>>>>>> b76552de
 
 1. Allow sdformat 2.3.1+ or 3+ and fix tests
   * [Pull request #1484](https://bitbucket.org/osrf/gazebo/pull-request/1484)
@@ -156,9 +152,6 @@
 
 1. C++11 support (C++11 compatible compiler is now required)
     * [Pull request #1340](https://bitbucket.org/osrf/gazebo/pull-request/1340)
-
-1. Implemented private data pointer for the ODEPhysicsPrivate class.
-    * [Pull request #1383](https://bitbucket.org/osrf/gazebo/pull-request/1383)
 
 1. Implemented private data pointer for the World class.
     * [Pull request #1383](https://bitbucket.org/osrf/gazebo/pull-request/1383)
@@ -339,9 +332,6 @@
 
     1. Pick textures from the palette and assign in 3D view.
         * [Pull request #1368](https://bitbucket.org/osrf/gazebo/pull-request/1368)
-
-    1. Pick custom colors from the palette and assign in 3D view.
-        * [Pull request #1382](https://bitbucket.org/osrf/gazebo/pull-request/1382)
 
 1. Model editor updates
     1. Fix adding/removing event filters .
