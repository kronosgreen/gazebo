--- conflicted
+++ resolved
@@ -6,14 +6,11 @@
    Also add Model::ResetPhysicsStates to call Link::ResetPhysicsStates
    recursively on all links in model.
     * [Pull request #1208](https://bitbucket.org/osrf/gazebo/pull-request/1208)
-<<<<<<< HEAD
-1. Added ERB parsing to the `gz sdf` command line tool.
-    * [Pull request #1182](https://bitbucket.org/osrf/gazebo/pull-request/1182)
-=======
 1. The `gz model` command line tool will output model info using either `-i` for complete info, or `-p` for just the model pose.
     * [Pull request #1212](https://bitbucket.org/osrf/gazebo/pull-request/1212)
     * [DRCSim Issue #389](https://bitbucket.org/osrf/drcsim/issue/389)
->>>>>>> e071b244
+1. Added ERB parsing to the `gz sdf` command line tool.
+    * [Pull request #1182](https://bitbucket.org/osrf/gazebo/pull-request/1182)
 
 ### Gazebo 4.0.2 (2014-09-23)
 
