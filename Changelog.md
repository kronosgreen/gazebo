## Gazebo 6.0

1. Added a plugin to send messages to an existing website.
   Added gui::MainWindow::AddMenu and msgs/rest_error, msgs/rest_login, msgs rest/post
    * [Pull request #1524](https://bitbucket.org/osrf/gazebo/pull-request/1524)

1. Fix deprecation warnings when using SDFormat 3.0.2, 3.0.3 prereleases
    * [Pull request #1568](https://bitbucket.org/osrf/gazebo/pull-request/1568)

1. Use GAZEBO_CFLAGS or GAZEBO_CXX_FLAGS in CMakeLists.txt for example plugins
    * [Pull request #1573](https://bitbucket.org/osrf/gazebo/pull-request/1573)

1. Added Link::OnWrenchMsg subscriber with test
    * [Pull request #1582](https://bitbucket.org/osrf/gazebo/pull-request/1582)

1. Show/hide GUI overlays using the menu bar.
    * [Pull request #1555](https://bitbucket.org/osrf/gazebo/pull-request/1555)

1. Added optional start/stop/reset buttons to timer GUI plugin.
    * [Pull request #1576](https://bitbucket.org/osrf/gazebo/pull-request/1576)

<<<<<<< HEAD
1. Added a context menu for links
    * [Pull request #1589](https://bitbucket.org/osrf/gazebo/pull-request/1589)
=======
1. Separate TimePanel's display into TimeWidget and LogPlayWidget.
    * [Pull request #1564](https://bitbucket.org/osrf/gazebo/pull-request/1564)
>>>>>>> e1955175

1. Added support for Oculus DK2
    * [Pull request #1526](https://bitbucket.org/osrf/gazebo/pull-request/1526)

1. Use collide_bitmask from SDF to perform collision filtering
    * [Pull request #1470](https://bitbucket.org/osrf/gazebo/pull-request/1470)

1. Pass Coulomb surface friction parameters to DART.
    * [Pull request #1420](https://bitbucket.org/osrf/gazebo/pull-request/1420)

1. Added various Get functions to Visual. Also added a ConvertGeometryType function to msgs.
    * [Pull request #1402](https://bitbucket.org/osrf/gazebo/pull-request/1402)

1. Get and Set visibility of SelectionObj's handles, with unit test.
    * [Pull request #1417](https://bitbucket.org/osrf/gazebo/pull-request/1417)

1. Set material of SelectionObj's handles.
    * [Pull request #1472](https://bitbucket.org/osrf/gazebo/pull-request/1472)

1. Allow link selection with the mouse if parent model already selected.
    * [Pull request #1409](https://bitbucket.org/osrf/gazebo/pull-request/1409)

1. Added ModelRightMenu::EntityTypes.
    * [Pull request #1414](https://bitbucket.org/osrf/gazebo/pull-request/1414)

1. Added Gazebo/CoM material.
    * [Pull request #1439](https://bitbucket.org/osrf/gazebo/pull-request/1439)

1. Added arc parameter to MeshManager::CreateTube
    * [Pull request #1436](https://bitbucket.org/osrf/gazebo/pull-request/1436)

1. Added View Inertia and InertiaVisual, changed COMVisual to sphere proportional to mass.
    * [Pull request #1445](https://bitbucket.org/osrf/gazebo/pull-request/1445)

1. Changed the position of Save and Cancel buttons on editor dialogs
    * [Pull request #1442](https://bitbucket.org/osrf/gazebo/pull-request/1442)
    * [Issue #1377](https://bitbucket.org/osrf/gazebo/issue/1377)

1. Fixed Visual material updates
    * [Pull request #1454](https://bitbucket.org/osrf/gazebo/pull-request/1454)
    * [Issue #1455](https://bitbucket.org/osrf/gazebo/issue/1455)

1. Added Matrix3::Inverse() and tests
    * [Pull request #1481](https://bitbucket.org/osrf/gazebo/pull-request/1481)

1. Implemented AddLinkForce for ODE.
    * [Pull request #1456](https://bitbucket.org/osrf/gazebo/pull-request/1456)

1. Updated ConfigWidget class to parse enum values.
    * [Pull request #1518](https://bitbucket.org/osrf/gazebo/pull-request/1518)

1. Added PresetManager to physics libraries and corresponding integration test.
    * [Pull request #1471](https://bitbucket.org/osrf/gazebo/pull-request/1471)

1. Sync name and location on SaveDialog.
    * [Pull request #1563](https://bitbucket.org/osrf/gazebo/pull-request/1563)

1. Added inertia pose getter for COMVisual and COMVisual_TEST
    * [Pull request #1581](https://bitbucket.org/osrf/gazebo/pull-request/1581)

1. Model editor updates
    1. Joint preview using JointVisuals.
        * [Pull request #1369](https://bitbucket.org/osrf/gazebo/pull-request/1369)

    1. Added inspector for configuring link, visual, and collision properties.
        * [Pull request #1408](https://bitbucket.org/osrf/gazebo/pull-request/1408)

    1. Saving, exiting, generalizing SaveDialog.
        * [Pull request #1401](https://bitbucket.org/osrf/gazebo/pull-request/1401)

    1. Edit existing model.
        * [Pull request #1425](https://bitbucket.org/osrf/gazebo/pull-request/1425)

    1. Add joint inspector to link's context menu.
        * [Pull request #1449](https://bitbucket.org/osrf/gazebo/pull-request/1449)
        * [Issue #1443](https://bitbucket.org/osrf/gazebo/issue/1443)

    1. Added button to select mesh file on inspector.
        * [Pull request #1460](https://bitbucket.org/osrf/gazebo/pull-request/1460)
        * [Issue #1450](https://bitbucket.org/osrf/gazebo/issue/1450)

    1. Renamed Part to Link.
        * [Pull request #1478](https://bitbucket.org/osrf/gazebo/pull-request/1478)

    1. Fix snapping inside editor.
        * [Pull request #1489](https://bitbucket.org/osrf/gazebo/pull-request/1489)
        * [Issue #1457](https://bitbucket.org/osrf/gazebo/issue/1457)

    1. Keep loaded model's name.
        * [Pull request #1516](https://bitbucket.org/osrf/gazebo/pull-request/1516)
        * [Issue #1504](https://bitbucket.org/osrf/gazebo/issue/1504)

    1. Added ExtrudeDialog.
        * [Pull request #1483](https://bitbucket.org/osrf/gazebo/pull-request/1483)

    1. Hide time panel inside editor and keep main window's paused state.
        * [Pull request #1500](https://bitbucket.org/osrf/gazebo/pull-request/1500)

    1. Fixed pose issues and added ModelCreator_TEST.
        * [Pull request #1509](https://bitbucket.org/osrf/gazebo/pull-request/1509)
        * [Issue #1497](https://bitbucket.org/osrf/gazebo/issue/1497)
        * [Issue #1509](https://bitbucket.org/osrf/gazebo/issue/1509)

    1. Added list of links and joints.
        * [Pull request #1515](https://bitbucket.org/osrf/gazebo/pull-request/1515)
        * [Issue #1418](https://bitbucket.org/osrf/gazebo/issue/1418)

    1. Expose API to support adding items to the palette.
        * [Pull request #1565](https://bitbucket.org/osrf/gazebo/pull-request/1565)

    1. Added menu for toggling joint visualization
        * [Pull request #1551](https://bitbucket.org/osrf/gazebo/pull-request/1551)
        * [Issue #1483](https://bitbucket.org/osrf/gazebo/issue/1483)

    1. Added list of links and joints.
        * [Pull request #1515](https://bitbucket.org/osrf/gazebo/pull-request/1515)
        * [Issue #1418](https://bitbucket.org/osrf/gazebo/issue/1418)

1. Building editor updates
    1. Make palette tips tooltip clickable to open.
        * [Pull request #1519](https://bitbucket.org/osrf/gazebo/pull-request/1519)
        * [Issue #1370](https://bitbucket.org/osrf/gazebo/issue/1370)

## Gazebo 5.0

### Gazebo 5.x.x

1. Fix heightmap model texture loading.
    * [Pull request #1592](https://bitbucket.org/osrf/gazebo/pull-request/1592)

1. Disable failing pr2 test for dart
    * [Pull request #1540](https://bitbucket.org/osrf/gazebo/pull-request/1540)
    * [Issue #1435](https://bitbucket.org/osrf/gazebo/issue/1435)

### Gazebo 5.1.0 (2015-03-20)
1. Backport pull request #1527 (FindOGRE.cmake for non-Debian systems)
  * [Pull request #1532](https://bitbucket.org/osrf/gazebo/pull-request/1532)

1. Respect system cflags when not using USE_UPSTREAM_CFLAGS
  * [Pull request #1531](https://bitbucket.org/osrf/gazebo/pull-request/1531)

1. Allow light manipulation
  * [Pull request #1529](https://bitbucket.org/osrf/gazebo/pull-request/1529)

1. Allow sdformat 2.3.1+ or 3+ and fix tests
  * [Pull request #1484](https://bitbucket.org/osrf/gazebo/pull-request/1484)

1. Add Link::GetWorldAngularMomentum function and test.
  * [Pull request #1482](https://bitbucket.org/osrf/gazebo/pull-request/1482)

1. Preserve previous GAZEBO_MODEL_PATH values when sourcing setup.sh
  * [Pull request #1430](https://bitbucket.org/osrf/gazebo/pull-request/1430)

1. Implement Coulomb joint friction for DART
  * [Pull request #1427](https://bitbucket.org/osrf/gazebo/pull-request/1427)
  * [Issue #1281](https://bitbucket.org/osrf/gazebo/issue/1281)

1. Fix simple shape normals.
    * [Pull request #1477](https://bitbucket.org/osrf/gazebo/pull-request/1477)
    * [Issue #1369](https://bitbucket.org/osrf/gazebo/issue/1369)

1. Use Msg-to-SDF conversion functions in tests, add ServerFixture::SpawnModel(msgs::Model).
    * [Pull request #1466](https://bitbucket.org/osrf/gazebo/pull-request/1466)

1. Added Model Msg-to-SDF conversion functions and test.
    * [Pull request #1429](https://bitbucket.org/osrf/gazebo/pull-request/1429)

1. Added Joint Msg-to-SDF conversion functions and test.
    * [Pull request #1419](https://bitbucket.org/osrf/gazebo/pull-request/1419)

1. Added Visual, Material Msg-to-SDF conversion functions and ShaderType to string conversion functions.
    * [Pull request #1415](https://bitbucket.org/osrf/gazebo/pull-request/1415)

1. Implement Coulomb joint friction for BulletSliderJoint
  * [Pull request #1452](https://bitbucket.org/osrf/gazebo/pull-request/1452)
  * [Issue #1348](https://bitbucket.org/osrf/gazebo/issue/1348)

### Gazebo 5.0.0 (2015-01-27)
1. Support for using [digital elevation maps](http://gazebosim.org/tutorials?tut=dem) has been added to debian packages.

1. C++11 support (C++11 compatible compiler is now required)
    * [Pull request #1340](https://bitbucket.org/osrf/gazebo/pull-request/1340)

1. Implemented private data pointer for the World class.
    * [Pull request #1383](https://bitbucket.org/osrf/gazebo/pull-request/1383)

1. Implemented private data pointer for the Scene class.
    * [Pull request #1385](https://bitbucket.org/osrf/gazebo/pull-request/1385)

1. Added a events::Event::resetWorld event that is triggered when World::Reset is called.
    * [Pull request #1332](https://bitbucket.org/osrf/gazebo/pull-request/1332)
    * [Issue #1375](https://bitbucket.org/osrf/gazebo/issue/1375)

1. Fixed `math::Box::GetCenter` functionality.
    * [Pull request #1278](https://bitbucket.org/osrf/gazebo/pull-request/1278)
    * [Issue #1327](https://bitbucket.org/osrf/gazebo/issue/1327)

1. Added a GUI timer plugin that facilitates the display and control a timer inside the Gazebo UI.
    * [Pull request #1270](https://bitbucket.org/osrf/gazebo/pull-request/1270)

1. Added ability to load plugins via SDF.
    * [Pull request #1261](https://bitbucket.org/osrf/gazebo/pull-request/1261)

1. Added GUIEvent to hide/show the left GUI pane.
    * [Pull request #1269](https://bitbucket.org/osrf/gazebo/pull-request/1269)

1. Modified KeyEventHandler and GLWidget so that hotkeys can be suppressed by custom KeyEvents set up by developers
    * [Pull request #1251](https://bitbucket.org/osrf/gazebo/pull-request/1251)

1. Added ability to read the directory where the log files are stored.
    * [Pull request #1277](https://bitbucket.org/osrf/gazebo/pull-request/1277)

1. Implemented a simulation cloner
    * [Pull request #1180](https://bitbucket.org/osrf/gazebo/pull-request/1180/clone-a-simulation)

1. Added GUI overlay plugins. Users can now write a Gazebo + QT plugin that displays widgets over the render window.
  * [Pull request #1181](https://bitbucket.org/osrf/gazebo/pull-request/1181)

1. Change behavior of Joint::SetVelocity, add Joint::SetVelocityLimit(unsigned int, double)
  * [Pull request #1218](https://bitbucket.org/osrf/gazebo/pull-request/1218)
  * [Issue #964](https://bitbucket.org/osrf/gazebo/issue/964)

1. Implement Coulomb joint friction for ODE
  * [Pull request #1221](https://bitbucket.org/osrf/gazebo/pull-request/1221)
  * [Issue #381](https://bitbucket.org/osrf/gazebo/issue/381)

1. Implement Coulomb joint friction for BulletHingeJoint
  * [Pull request #1317](https://bitbucket.org/osrf/gazebo/pull-request/1317)
  * [Issue #1348](https://bitbucket.org/osrf/gazebo/issue/1348)

1. Implemented camera lens distortion.
  * [Pull request #1213](https://bitbucket.org/osrf/gazebo/pull-request/1213)

1. Kill rogue gzservers left over from failed INTEGRATION_world_clone tests
   and improve robustness of `UNIT_gz_TEST`
  * [Pull request #1232](https://bitbucket.org/osrf/gazebo/pull-request/1232)
  * [Issue #1299](https://bitbucket.org/osrf/gazebo/issue/1299)

1. Added RenderWidget::ShowToolbar to toggle visibility of top toolbar.
  * [Pull request #1248](https://bitbucket.org/osrf/gazebo/pull-request/1248)

1. Fix joint axis visualization.
  * [Pull request #1258](https://bitbucket.org/osrf/gazebo/pull-request/1258)

1. Change UserCamera view control via joysticks. Clean up rate control vs. pose control.
   see UserCamera::OnJoyPose and UserCamera::OnJoyTwist. Added view twist control toggle
   with joystick button 1.
  * [Pull request #1249](https://bitbucket.org/osrf/gazebo/pull-request/1249)

1. Added RenderWidget::GetToolbar to get the top toolbar and change its actions on ModelEditor.
    * [Pull request #1263](https://bitbucket.org/osrf/gazebo/pull-request/1263)

1. Added accessor for MainWindow graphical widget to GuiIface.
    * [Pull request #1250](https://bitbucket.org/osrf/gazebo/pull-request/1250)

1. Added a ConfigWidget class that takes in a google protobuf message and generates widgets for configuring the fields in the message
    * [Pull request #1285](https://bitbucket.org/osrf/gazebo/pull-request/1285)

1. Added GLWidget::OnModelEditor when model editor is triggered, and MainWindow::OnEditorGroup to manually uncheck editor actions.
    * [Pull request #1283](https://bitbucket.org/osrf/gazebo/pull-request/1283)

1. Added Collision, Geometry, Inertial, Surface Msg-to-SDF conversion functions.
    * [Pull request #1315](https://bitbucket.org/osrf/gazebo/pull-request/1315)

1. Added "button modifier" fields (control, shift, and alt) to common::KeyEvent.
    * [Pull request #1325](https://bitbucket.org/osrf/gazebo/pull-request/1325)

1. Added inputs for environment variable GAZEBO_GUI_INI_FILE for reading a custom .ini file.
    * [Pull request #1252](https://bitbucket.org/osrf/gazebo/pull-request/1252)

1. Fixed crash on "permission denied" bug, added insert_model integration test.
    * [Pull request #1329](https://bitbucket.org/osrf/gazebo/pull-request/1329/)

1. Enable simbody joint tests, implement `SimbodyJoint::GetParam`, create
   `Joint::GetParam`, fix bug in `BulletHingeJoint::SetParam`.
    * [Pull request #1404](https://bitbucket.org/osrf/gazebo/pull-request/1404/)

1. Building editor updates
    1. Fixed inspector resizing.
        * [Pull request #1230](https://bitbucket.org/osrf/gazebo/pull-request/1230)
        * [Issue #395](https://bitbucket.org/osrf/gazebo/issue/395)

    1. Doors and windows move proportionally with wall.
        * [Pull request #1231](https://bitbucket.org/osrf/gazebo/pull-request/1231)
        * [Issue #368](https://bitbucket.org/osrf/gazebo/issue/368)

    1. Inspector dialogs stay on top.
        * [Pull request #1229](https://bitbucket.org/osrf/gazebo/pull-request/1229)
        * [Issue #417](https://bitbucket.org/osrf/gazebo/issue/417)

    1. Make model name editable on palette.
        * [Pull request #1239](https://bitbucket.org/osrf/gazebo/pull-request/1239)

    1. Import background image and improve add/delete levels.
        * [Pull request #1214](https://bitbucket.org/osrf/gazebo/pull-request/1214)
        * [Issue #422](https://bitbucket.org/osrf/gazebo/issue/422)
        * [Issue #361](https://bitbucket.org/osrf/gazebo/issue/361)

    1. Fix changing draw mode.
        * [Pull request #1233](https://bitbucket.org/osrf/gazebo/pull-request/1233)
        * [Issue #405](https://bitbucket.org/osrf/gazebo/issue/405)

    1. Tips on palette's top-right corner.
        * [Pull request #1241](https://bitbucket.org/osrf/gazebo/pull-request/1241)

    1. New buttons and layout for the palette.
        * [Pull request #1242](https://bitbucket.org/osrf/gazebo/pull-request/1242)

    1. Individual wall segments instead of polylines.
        * [Pull request #1246](https://bitbucket.org/osrf/gazebo/pull-request/1246)
        * [Issue #389](https://bitbucket.org/osrf/gazebo/issue/389)
        * [Issue #415](https://bitbucket.org/osrf/gazebo/issue/415)

    1. Fix exiting and saving, exiting when there's nothing drawn, fix text on popups.
        * [Pull request #1296](https://bitbucket.org/osrf/gazebo/pull-request/1296)

    1. Display measure for selected wall segment.
        * [Pull request #1291](https://bitbucket.org/osrf/gazebo/pull-request/1291)
        * [Issue #366](https://bitbucket.org/osrf/gazebo/issue/366)

    1. Highlight selected item's 3D visual.
        * [Pull request #1292](https://bitbucket.org/osrf/gazebo/pull-request/1292)

    1. Added color picker to inspector dialogs.
        * [Pull request #1298](https://bitbucket.org/osrf/gazebo/pull-request/1298)

    1. Snapping on by default, off holding Shift. Improved snapping.
        * [Pull request #1304](https://bitbucket.org/osrf/gazebo/pull-request/1304)

    1. Snap walls to length increments, moved scale to SegmentItem and added Get/SetScale, added SegmentItem::SnapAngle and SegmentItem::SnapLength.
        * [Pull request #1311](https://bitbucket.org/osrf/gazebo/pull-request/1311)

    1. Make buildings available in "Insert Models" tab, improve save flow.
        * [Pull request #1312](https://bitbucket.org/osrf/gazebo/pull-request/1312)

    1. Added EditorItem::SetHighlighted.
        * [Pull request #1308](https://bitbucket.org/osrf/gazebo/pull-request/1308)

    1. Current level is transparent, lower levels opaque, higher levels invisible.
        * [Pull request #1303](https://bitbucket.org/osrf/gazebo/pull-request/1303)

    1. Detach all child manips when item is deleted, added BuildingMaker::DetachAllChildren.
        * [Pull request #1316](https://bitbucket.org/osrf/gazebo/pull-request/1316)

    1. Added texture picker to inspector dialogs.
        * [Pull request #1306](https://bitbucket.org/osrf/gazebo/pull-request/1306)

    1. Measures for doors and windows. Added RectItem::angleOnWall and related Get/Set.
        * [Pull request #1322](https://bitbucket.org/osrf/gazebo/pull-request/1322)
        * [Issue #370](https://bitbucket.org/osrf/gazebo/issue/370)

    1. Added Gazebo/BuildingFrame material to display holes for doors and windows on walls.
        * [Pull request #1338](https://bitbucket.org/osrf/gazebo/pull-request/1338)

    1. Added Gazebo/Bricks material to be used as texture on the building editor.
        * [Pull request #1333](https://bitbucket.org/osrf/gazebo/pull-request/1333)

    1. Pick colors from the palette and assign on 3D view. Added mouse and key event handlers to BuildingMaker, and events to communicate from BuildingModelManip to EditorItem.
        * [Pull request #1336](https://bitbucket.org/osrf/gazebo/pull-request/1336)

    1. Pick textures from the palette and assign in 3D view.
        * [Pull request #1368](https://bitbucket.org/osrf/gazebo/pull-request/1368)

1. Model editor updates
    1. Fix adding/removing event filters .
        * [Pull request #1279](https://bitbucket.org/osrf/gazebo/pull-request/1279)

    1. Enabled multi-selection and align tool inside model editor.
        * [Pull request #1302](https://bitbucket.org/osrf/gazebo/pull-request/1302)
        * [Issue #1323](https://bitbucket.org/osrf/gazebo/issue/1323)

    1. Enabled snap mode inside model editor.
        * [Pull request #1331](https://bitbucket.org/osrf/gazebo/pull-request/1331)
        * [Issue #1318](https://bitbucket.org/osrf/gazebo/issue/1318)

    1. Implemented copy/pasting of links.
        * [Pull request #1330](https://bitbucket.org/osrf/gazebo/pull-request/1330)

1. GUI publishes model selection information on ~/selection topic.
    * [Pull request #1318](https://bitbucket.org/osrf/gazebo/pull-request/1318)

## Gazebo 4.0

### Gazebo 4.1.2 (2015-03-20)

1. Fix quaternion documentation: target Gazebo_4.1
    * [Pull request #1525](https://bitbucket.org/osrf/gazebo/pull-request/1525)
1. Speed up World::Step in loops
    * [Pull request #1492](https://bitbucket.org/osrf/gazebo/pull-request/1492)
1. Reduce selection buffer updates -> 4.1
    * [Pull request #1494](https://bitbucket.org/osrf/gazebo/pull-request/1494)
1. Fix QT rendering, and rendering update rate
    * [Pull request #1487](https://bitbucket.org/osrf/gazebo/pull-request/1487)
1. Fix loading of SimbodyPhysics parameters
    * [Pull request #1474](https://bitbucket.org/osrf/gazebo/pull-request/1474)
1. Fix heightmap on OSX -> 4.1
    * [Pull request #1455](https://bitbucket.org/osrf/gazebo/pull-request/1455)
1. Remove extra pose tag in a world file that should not be there
    * [Pull request #1458](https://bitbucket.org/osrf/gazebo/pull-request/1458)
1. Better fix for #236 for IMU that doesn't require ABI changes
    * [Pull request #1448](https://bitbucket.org/osrf/gazebo/pull-request/1448)
1. Fix regression of #236 for ImuSensor in 4.1
    * [Pull request #1446](https://bitbucket.org/osrf/gazebo/pull-request/1446)
1. Preserve previous GAZEBO_MODEL_PATH values when sourcing setup.sh
    * [Pull request #1430](https://bitbucket.org/osrf/gazebo/pull-request/1430)
1. issue #857: fix segfault for simbody screw joint when setting limits due to uninitialized limitForce.
    * [Pull request #1423](https://bitbucket.org/osrf/gazebo/pull-request/1423)
1. Allow multiple contact sensors per link (#960)
    * [Pull request #1413](https://bitbucket.org/osrf/gazebo/pull-request/1413)
1. Fix for issue #351, ODE World Step
    * [Pull request #1406](https://bitbucket.org/osrf/gazebo/pull-request/1406)
1. Disable failing InelasticCollision/0 test (#1394)
    * [Pull request #1405](https://bitbucket.org/osrf/gazebo/pull-request/1405)
1. Prevent out of bounds array access in SkidSteerDrivePlugin (found by cppcheck 1.68)
    * [Pull request #1379](https://bitbucket.org/osrf/gazebo/pull-request/1379)

### Gazebo 4.1.1 (2015-01-15)

1. Fix BulletPlaneShape bounding box (#1265)
    * [Pull request #1367](https://bitbucket.org/osrf/gazebo/pull-request/1367)
1. Fix dart linking errors on osx
    * [Pull request #1372](https://bitbucket.org/osrf/gazebo/pull-request/1372)
1. Update to player interfaces
    * [Pull request #1324](https://bitbucket.org/osrf/gazebo/pull-request/1324)
1. Handle GpuLaser name collisions (#1403)
    * [Pull request #1360](https://bitbucket.org/osrf/gazebo/pull-request/1360)
1. Add checks for handling array's with counts of zero, and read specular values
    * [Pull request #1339](https://bitbucket.org/osrf/gazebo/pull-request/1339)
1. Fix model list widget test
    * [Pull request #1327](https://bitbucket.org/osrf/gazebo/pull-request/1327)
1. Fix ogre includes
    * [Pull request #1323](https://bitbucket.org/osrf/gazebo/pull-request/1323)

### Gazebo 4.1.0 (2014-11-20)

1. Modified GUI rendering to improve the rendering update rate.
    * [Pull request #1487](https://bitbucket.org/osrf/gazebo/pull-request/1487)

### Gazebo 4.1.0 (2014-11-20)

1. Add ArrangePlugin for arranging groups of models.
   Also add Model::ResetPhysicsStates to call Link::ResetPhysicsStates
   recursively on all links in model.
    * [Pull request #1208](https://bitbucket.org/osrf/gazebo/pull-request/1208)
1. The `gz model` command line tool will output model info using either `-i` for complete info, or `-p` for just the model pose.
    * [Pull request #1212](https://bitbucket.org/osrf/gazebo/pull-request/1212)
    * [DRCSim Issue #389](https://bitbucket.org/osrf/drcsim/issue/389)
1. Added SignalStats class for computing incremental signal statistics.
    * [Pull request #1198](https://bitbucket.org/osrf/gazebo/pull-request/1198)
1. Add InitialVelocityPlugin to setting the initial state of links
    * [Pull request #1237](https://bitbucket.org/osrf/gazebo/pull-request/1237)
1. Added Quaternion::Integrate function.
    * [Pull request #1255](https://bitbucket.org/osrf/gazebo/pull-request/1255)
1. Added ConvertJointType functions, display more joint info on model list.
    * [Pull request #1259](https://bitbucket.org/osrf/gazebo/pull-request/1259)
1. Added ModelListWidget::AddProperty, removed unnecessary checks on ModelListWidget.
    * [Pull request #1271](https://bitbucket.org/osrf/gazebo/pull-request/1271)
1. Fix loading collada meshes with unsupported input semantics.
    * [Pull request #1319](https://bitbucket.org/osrf/gazebo/pull-request/1319)

### Gazebo 4.0.2 (2014-09-23)

1. Fix and improve mechanism to generate pkgconfig libs
    * [Pull request #1027](https://bitbucket.org/osrf/gazebo/pull-request/1027)
    * [Issue #1284](https://bitbucket.org/osrf/gazebo/issue/1284)
1. Added arat.world
    * [Pull request #1205](https://bitbucket.org/osrf/gazebo/pull-request/1205)
1. Update gzprop to output zip files.
    * [Pull request #1197](https://bitbucket.org/osrf/gazebo/pull-request/1197)
1. Make Collision::GetShape a const function
    * [Pull requset #1189](https://bitbucket.org/osrf/gazebo/pull-request/1189)
1. Install missing physics headers
    * [Pull requset #1183](https://bitbucket.org/osrf/gazebo/pull-request/1183)
1. Remove SimbodyLink::AddTorque console message
    * [Pull requset #1185](https://bitbucket.org/osrf/gazebo/pull-request/1185)
1. Fix log xml
    * [Pull requset #1188](https://bitbucket.org/osrf/gazebo/pull-request/1188)

### Gazebo 4.0.0 (2014-08-08)

1. Added lcov support to cmake
    * [Pull request #1047](https://bitbucket.org/osrf/gazebo/pull-request/1047)
1. Fixed memory leak in image conversion
    * [Pull request #1057](https://bitbucket.org/osrf/gazebo/pull-request/1057)
1. Removed deprecated function
    * [Pull request #1067](https://bitbucket.org/osrf/gazebo/pull-request/1067)
1. Improved collada loading performance
    * [Pull request #1066](https://bitbucket.org/osrf/gazebo/pull-request/1066)
    * [Pull request #1082](https://bitbucket.org/osrf/gazebo/pull-request/1082)
    * [Issue #1134](https://bitbucket.org/osrf/gazebo/issue/1134)
1. Implemented a collada exporter
    * [Pull request #1064](https://bitbucket.org/osrf/gazebo/pull-request/1064)
1. Force torque sensor now makes use of sensor's pose.
    * [Pull request #1076](https://bitbucket.org/osrf/gazebo/pull-request/1076)
    * [Issue #940](https://bitbucket.org/osrf/gazebo/issue/940)
1. Fix Model::GetLinks segfault
    * [Pull request #1093](https://bitbucket.org/osrf/gazebo/pull-request/1093)
1. Fix deleting and saving lights in gzserver
    * [Pull request #1094](https://bitbucket.org/osrf/gazebo/pull-request/1094)
    * [Issue #1182](https://bitbucket.org/osrf/gazebo/issue/1182)
    * [Issue #346](https://bitbucket.org/osrf/gazebo/issue/346)
1. Fix Collision::GetWorldPose. The pose of a collision would not update properly.
    * [Pull request #1049](https://bitbucket.org/osrf/gazebo/pull-request/1049)
    * [Issue #1124](https://bitbucket.org/osrf/gazebo/issue/1124)
1. Fixed the animate_box and animate_joints examples
    * [Pull request #1086](https://bitbucket.org/osrf/gazebo/pull-request/1086)
1. Integrated Oculus Rift functionality
    * [Pull request #1074](https://bitbucket.org/osrf/gazebo/pull-request/1074)
    * [Pull request #1136](https://bitbucket.org/osrf/gazebo/pull-request/1136)
    * [Pull request #1139](https://bitbucket.org/osrf/gazebo/pull-request/1139)
1. Updated Base::GetScopedName
    * [Pull request #1104](https://bitbucket.org/osrf/gazebo/pull-request/1104)
1. Fix collada loader from adding duplicate materials into a Mesh
    * [Pull request #1105](https://bitbucket.org/osrf/gazebo/pull-request/1105)
    * [Issue #1180](https://bitbucket.org/osrf/gazebo/issue/1180)
1. Integrated Razer Hydra functionality
    * [Pull request #1083](https://bitbucket.org/osrf/gazebo/pull-request/1083)
    * [Pull request #1109](https://bitbucket.org/osrf/gazebo/pull-request/1109)
1. Added ability to copy and paste models in the GUI
    * [Pull request #1103](https://bitbucket.org/osrf/gazebo/pull-request/1103)
1. Removed unnecessary inclusion of gazebo.hh and common.hh in plugins
    * [Pull request #1111](https://bitbucket.org/osrf/gazebo/pull-request/1111)
1. Added ability to specify custom road textures
    * [Pull request #1027](https://bitbucket.org/osrf/gazebo/pull-request/1027)
1. Added support for DART 4.1
    * [Pull request #1113](https://bitbucket.org/osrf/gazebo/pull-request/1113)
    * [Pull request #1132](https://bitbucket.org/osrf/gazebo/pull-request/1132)
    * [Pull request #1134](https://bitbucket.org/osrf/gazebo/pull-request/1134)
    * [Pull request #1154](https://bitbucket.org/osrf/gazebo/pull-request/1154)
1. Allow position of joints to be directly set.
    * [Pull request #1097](https://bitbucket.org/osrf/gazebo/pull-request/1097)
    * [Issue #1138](https://bitbucket.org/osrf/gazebo/issue/1138)
1. Added extruded polyline geometry
    * [Pull request #1026](https://bitbucket.org/osrf/gazebo/pull-request/1026)
1. Fixed actor animation
    * [Pull request #1133](https://bitbucket.org/osrf/gazebo/pull-request/1133)
    * [Pull request #1141](https://bitbucket.org/osrf/gazebo/pull-request/1141)
1. Generate a versioned cmake config file
    * [Pull request #1153](https://bitbucket.org/osrf/gazebo/pull-request/1153)
    * [Issue #1226](https://bitbucket.org/osrf/gazebo/issue/1226)
1. Added KMeans class
    * [Pull request #1147](https://bitbucket.org/osrf/gazebo/pull-request/1147)
1. Added --summary-range feature to bitbucket pullrequest tool
    * [Pull request #1156](https://bitbucket.org/osrf/gazebo/pull-request/1156)
1. Updated web links
    * [Pull request #1159](https://bitbucket.org/osrf/gazebo/pull-request/1159)
1. Update tests
    * [Pull request #1155](https://bitbucket.org/osrf/gazebo/pull-request/1155)
    * [Pull request #1143](https://bitbucket.org/osrf/gazebo/pull-request/1143)
    * [Pull request #1138](https://bitbucket.org/osrf/gazebo/pull-request/1138)
    * [Pull request #1140](https://bitbucket.org/osrf/gazebo/pull-request/1140)
    * [Pull request #1127](https://bitbucket.org/osrf/gazebo/pull-request/1127)
    * [Pull request #1115](https://bitbucket.org/osrf/gazebo/pull-request/1115)
    * [Pull request #1102](https://bitbucket.org/osrf/gazebo/pull-request/1102)
    * [Pull request #1087](https://bitbucket.org/osrf/gazebo/pull-request/1087)
    * [Pull request #1084](https://bitbucket.org/osrf/gazebo/pull-request/1084)

## Gazebo 3.0

### Gazebo 3.x.x (yyyy-mm-dd)

1. Fixed sonar and wireless sensor visualization
    * [Pull request #1254](https://bitbucket.org/osrf/gazebo/pull-request/1254)
1. Update visual bounding box when model is selected
    * [Pull request #1280](https://bitbucket.org/osrf/gazebo/pull-request/1280)

### Gazebo 3.1.0 (2014-08-08)

1. Implemented Simbody::Link::Set*Vel
    * [Pull request #1160](https://bitbucket.org/osrf/gazebo/pull-request/1160)
    * [Issue #1012](https://bitbucket.org/osrf/gazebo/issue/1012)
1. Added World::RemoveModel function
    * [Pull request #1106](https://bitbucket.org/osrf/gazebo/pull-request/1106)
    * [Issue #1177](https://bitbucket.org/osrf/gazebo/issue/1177)
1. Fix exit from camera follow mode using the escape key
    * [Pull request #1137](https://bitbucket.org/osrf/gazebo/pull-request/1137)
    * [Issue #1220](https://bitbucket.org/osrf/gazebo/issue/1220)
1. Added support for SDF joint spring stiffness and reference positions
    * [Pull request #1117](https://bitbucket.org/osrf/gazebo/pull-request/1117)
1. Removed the gzmodel_create script
    * [Pull request #1130](https://bitbucket.org/osrf/gazebo/pull-request/1130)
1. Added Vector2 dot product
    * [Pull request #1101](https://bitbucket.org/osrf/gazebo/pull-request/1101)
1. Added SetPositionPID and SetVelocityPID to JointController
    * [Pull request #1091](https://bitbucket.org/osrf/gazebo/pull-request/1091)
1. Fix gzclient startup crash with ogre 1.9
    * [Pull request #1098](https://bitbucket.org/osrf/gazebo/pull-request/1098)
    * [Issue #996](https://bitbucket.org/osrf/gazebo/issue/996)
1. Update the bitbucket_pullrequests tool
    * [Pull request #1108](https://bitbucket.org/osrf/gazebo/pull-request/1108)
1. Light properties now remain in place after move by the user via the GUI.
    * [Pull request #1110](https://bitbucket.org/osrf/gazebo/pull-request/1110)
    * [Issue #1211](https://bitbucket.org/osrf/gazebo/issue/1211)
1. Allow position of joints to be directly set.
    * [Pull request #1096](https://bitbucket.org/osrf/gazebo/pull-request/1096)
    * [Issue #1138](https://bitbucket.org/osrf/gazebo/issue/1138)

### Gazebo 3.0.0 (2014-04-11)

1. Fix bug when deleting the sun light
    * [Pull request #1088](https://bitbucket.org/osrf/gazebo/pull-request/1088)
    * [Issue #1133](https://bitbucket.org/osrf/gazebo/issue/1133)
1. Fix ODE screw joint
    * [Pull request #1078](https://bitbucket.org/osrf/gazebo/pull-request/1078)
    * [Issue #1167](https://bitbucket.org/osrf/gazebo/issue/1167)
1. Update joint integration tests
    * [Pull request #1081](https://bitbucket.org/osrf/gazebo/pull-request/1081)
1. Fixed false positives in cppcheck.
    * [Pull request #1061](https://bitbucket.org/osrf/gazebo/pull-request/1061)
1. Made joint axis reference frame relative to child, and updated simbody and dart accordingly.
    * [Pull request #1069](https://bitbucket.org/osrf/gazebo/pull-request/1069)
    * [Issue #494](https://bitbucket.org/osrf/gazebo/issue/494)
    * [Issue #1143](https://bitbucket.org/osrf/gazebo/issue/1143)
1. Added ability to pass vector of strings to SetupClient and SetupServer
    * [Pull request #1068](https://bitbucket.org/osrf/gazebo/pull-request/1068)
    * [Issue #1132](https://bitbucket.org/osrf/gazebo/issue/1132)
1. Fix error correction in screw constraints for ODE
    * [Pull request #1159](https://bitbucket.org/osrf/gazebo/pull-request/1159)
    * [Issue #1159](https://bitbucket.org/osrf/gazebo/issue/1159)
1. Improved pkgconfig with SDF
    * [Pull request #1062](https://bitbucket.org/osrf/gazebo/pull-request/1062)
1. Added a plugin to simulate aero dynamics
    * [Pull request #905](https://bitbucket.org/osrf/gazebo/pull-request/905)
1. Updated bullet support
    * [Issue #1069](https://bitbucket.org/osrf/gazebo/issue/1069)
    * [Pull request #1011](https://bitbucket.org/osrf/gazebo/pull-request/1011)
    * [Pull request #996](https://bitbucket.org/osrf/gazebo/pull-request/966)
    * [Pull request #1024](https://bitbucket.org/osrf/gazebo/pull-request/1024)
1. Updated simbody support
    * [Pull request #995](https://bitbucket.org/osrf/gazebo/pull-request/995)
1. Updated worlds to SDF 1.5
    * [Pull request #1021](https://bitbucket.org/osrf/gazebo/pull-request/1021)
1. Improvements to ODE
    * [Pull request #1001](https://bitbucket.org/osrf/gazebo/pull-request/1001)
    * [Pull request #1014](https://bitbucket.org/osrf/gazebo/pull-request/1014)
    * [Pull request #1015](https://bitbucket.org/osrf/gazebo/pull-request/1015)
    * [Pull request #1016](https://bitbucket.org/osrf/gazebo/pull-request/1016)
1. New command line tool
    * [Pull request #972](https://bitbucket.org/osrf/gazebo/pull-request/972)
1. Graphical user interface improvements
    * [Pull request #971](https://bitbucket.org/osrf/gazebo/pull-request/971)
    * [Pull request #1013](https://bitbucket.org/osrf/gazebo/pull-request/1013)
    * [Pull request #989](https://bitbucket.org/osrf/gazebo/pull-request/989)
1. Created a friction pyramid class
    * [Pull request #935](https://bitbucket.org/osrf/gazebo/pull-request/935)
1. Added GetWorldEnergy functions to Model, Joint, and Link
    * [Pull request #1017](https://bitbucket.org/osrf/gazebo/pull-request/1017)
1. Preparing Gazebo for admission into Ubuntu
    * [Pull request #969](https://bitbucket.org/osrf/gazebo/pull-request/969)
    * [Pull request #998](https://bitbucket.org/osrf/gazebo/pull-request/998)
    * [Pull request #1002](https://bitbucket.org/osrf/gazebo/pull-request/1002)
1. Add method for querying if useImplicitStiffnessDamping flag is set for a given joint
    * [Issue #629](https://bitbucket.org/osrf/gazebo/issue/629)
    * [Pull request #1006](https://bitbucket.org/osrf/gazebo/pull-request/1006)
1. Fix joint axis frames
    * [Issue #494](https://bitbucket.org/osrf/gazebo/issue/494)
    * [Pull request #963](https://bitbucket.org/osrf/gazebo/pull-request/963)
1. Compute joint anchor pose relative to parent
    * [Issue #1029](https://bitbucket.org/osrf/gazebo/issue/1029)
    * [Pull request #982](https://bitbucket.org/osrf/gazebo/pull-request/982)
1. Cleanup the installed worlds
    * [Issue #1036](https://bitbucket.org/osrf/gazebo/issue/1036)
    * [Pull request #984](https://bitbucket.org/osrf/gazebo/pull-request/984)
1. Update to the GPS sensor
    * [Issue #1059](https://bitbucket.org/osrf/gazebo/issue/1059)
    * [Pull request #984](https://bitbucket.org/osrf/gazebo/pull-request/984)
1. Removed libtool from plugin loading
    * [Pull request #981](https://bitbucket.org/osrf/gazebo/pull-request/981)
1. Added functions to get inertial information for a link in the world frame.
    * [Pull request #1005](https://bitbucket.org/osrf/gazebo/pull-request/1005)

## Gazebo 2.0

### Gazebo 2.2.3 (2014-04-29)

1. Removed redundant call to World::Init
    * [Pull request #1107](https://bitbucket.org/osrf/gazebo/pull-request/1107)
    * [Issue #1208](https://bitbucket.org/osrf/gazebo/issue/1208)
1. Return proper error codes when gazebo exits
    * [Pull request #1085](https://bitbucket.org/osrf/gazebo/pull-request/1085)
    * [Issue #1178](https://bitbucket.org/osrf/gazebo/issue/1178)
1. Fixed Camera::GetWorldRotation().
    * [Pull request #1071](https://bitbucket.org/osrf/gazebo/pull-request/1071)
    * [Issue #1087](https://bitbucket.org/osrf/gazebo/issue/1087)
1. Fixed memory leak in image conversion
    * [Pull request #1073](https://bitbucket.org/osrf/gazebo/pull-request/1073)

### Gazebo 2.2.0 (2014-01-10)

1. Fix compilation when using OGRE-1.9 (full support is being worked on)
    * [Issue #994](https://bitbucket.org/osrf/gazebo/issue/994)
    * [Issue #995](https://bitbucket.org/osrf/gazebo/issue/995)
    * [Issue #996](https://bitbucket.org/osrf/gazebo/issue/996)
    * [Pull request #883](https://bitbucket.org/osrf/gazebo/pull-request/883)
1. Added unit test for issue 624.
    * [Issue #624](https://bitbucket.org/osrf/gazebo/issue/624).
    * [Pull request #889](https://bitbucket.org/osrf/gazebo/pull-request/889)
1. Use 3x3 PCF shadows for smoother shadows.
    * [Pull request #887](https://bitbucket.org/osrf/gazebo/pull-request/887)
1. Update manpage copyright to 2014.
    * [Pull request #893](https://bitbucket.org/osrf/gazebo/pull-request/893)
1. Added friction integration test .
    * [Pull request #885](https://bitbucket.org/osrf/gazebo/pull-request/885)
1. Fix joint anchor when link pose is not specified.
    * [Issue #978](https://bitbucket.org/osrf/gazebo/issue/978)
    * [Pull request #862](https://bitbucket.org/osrf/gazebo/pull-request/862)
1. Added (ESC) tooltip for GUI Selection Mode icon.
    * [Issue #993](https://bitbucket.org/osrf/gazebo/issue/993)
    * [Pull request #888](https://bitbucket.org/osrf/gazebo/pull-request/888)
1. Removed old comment about resolved issue.
    * [Issue #837](https://bitbucket.org/osrf/gazebo/issue/837)
    * [Pull request #880](https://bitbucket.org/osrf/gazebo/pull-request/880)
1. Made SimbodyLink::Get* function thread-safe
    * [Issue #918](https://bitbucket.org/osrf/gazebo/issue/918)
    * [Pull request #872](https://bitbucket.org/osrf/gazebo/pull-request/872)
1. Suppressed spurious gzlog messages in ODE::Body
    * [Issue #983](https://bitbucket.org/osrf/gazebo/issue/983)
    * [Pull request #875](https://bitbucket.org/osrf/gazebo/pull-request/875)
1. Fixed Force Torque Sensor Test by properly initializing some values.
    * [Issue #982](https://bitbucket.org/osrf/gazebo/issue/982)
    * [Pull request #869](https://bitbucket.org/osrf/gazebo/pull-request/869)
1. Added breakable joint plugin to support breakable walls.
    * [Pull request #865](https://bitbucket.org/osrf/gazebo/pull-request/865)
1. Used different tuple syntax to fix compilation on OSX mavericks.
    * [Issue #947](https://bitbucket.org/osrf/gazebo/issue/947)
    * [Pull request #858](https://bitbucket.org/osrf/gazebo/pull-request/858)
1. Fixed sonar test and deprecation warning.
    * [Pull request #856](https://bitbucket.org/osrf/gazebo/pull-request/856)
1. Speed up test compilation.
    * Part of [Issue #955](https://bitbucket.org/osrf/gazebo/issue/955)
    * [Pull request #846](https://bitbucket.org/osrf/gazebo/pull-request/846)
1. Added Joint::SetEffortLimit API
    * [Issue #923](https://bitbucket.org/osrf/gazebo/issue/923)
    * [Pull request #808](https://bitbucket.org/osrf/gazebo/pull-request/808)
1. Made bullet output less verbose.
    * [Pull request #839](https://bitbucket.org/osrf/gazebo/pull-request/839)
1. Convergence acceleration and stability tweak to make atlas_v3 stable
    * [Issue #895](https://bitbucket.org/osrf/gazebo/issue/895)
    * [Pull request #772](https://bitbucket.org/osrf/gazebo/pull-request/772)
1. Added colors, textures and world files for the SPL RoboCup environment
    * [Pull request #838](https://bitbucket.org/osrf/gazebo/pull-request/838)
1. Fixed bitbucket_pullrequests tool to work with latest BitBucket API.
    * [Issue #933](https://bitbucket.org/osrf/gazebo/issue/933)
    * [Pull request #841](https://bitbucket.org/osrf/gazebo/pull-request/841)
1. Fixed cppcheck warnings.
    * [Pull request #842](https://bitbucket.org/osrf/gazebo/pull-request/842)

### Gazebo 2.1.0 (2013-11-08)
1. Fix mainwindow unit test
    * [Pull request #752](https://bitbucket.org/osrf/gazebo/pull-request/752)
1. Visualize moment of inertia
    * Pull request [#745](https://bitbucket.org/osrf/gazebo/pull-request/745), [#769](https://bitbucket.org/osrf/gazebo/pull-request/769), [#787](https://bitbucket.org/osrf/gazebo/pull-request/787)
    * [Issue #203](https://bitbucket.org/osrf/gazebo/issue/203)
1. Update tool to count lines of code
    * [Pull request #758](https://bitbucket.org/osrf/gazebo/pull-request/758)
1. Implement World::Clear
    * Pull request [#785](https://bitbucket.org/osrf/gazebo/pull-request/785), [#804](https://bitbucket.org/osrf/gazebo/pull-request/804)
1. Improve Bullet support
    * [Pull request #805](https://bitbucket.org/osrf/gazebo/pull-request/805)
1. Fix doxygen spacing
    * [Pull request #740](https://bitbucket.org/osrf/gazebo/pull-request/740)
1. Add tool to generate model images for thepropshop.org
    * [Pull request #734](https://bitbucket.org/osrf/gazebo/pull-request/734)
1. Added paging support for terrains
    * [Pull request #707](https://bitbucket.org/osrf/gazebo/pull-request/707)
1. Added plugin path to LID_LIBRARY_PATH in setup.sh
    * [Pull request #750](https://bitbucket.org/osrf/gazebo/pull-request/750)
1. Fix for OSX
    * [Pull request #766](https://bitbucket.org/osrf/gazebo/pull-request/766)
    * [Pull request #786](https://bitbucket.org/osrf/gazebo/pull-request/786)
    * [Issue #906](https://bitbucket.org/osrf/gazebo/issue/906)
1. Update copyright information
    * [Pull request #771](https://bitbucket.org/osrf/gazebo/pull-request/771)
1. Enable screen dependent tests
    * [Pull request #764](https://bitbucket.org/osrf/gazebo/pull-request/764)
    * [Issue #811](https://bitbucket.org/osrf/gazebo/issue/811)
1. Fix gazebo command line help message
    * [Pull request #775](https://bitbucket.org/osrf/gazebo/pull-request/775)
    * [Issue #898](https://bitbucket.org/osrf/gazebo/issue/898)
1. Fix man page test
    * [Pull request #774](https://bitbucket.org/osrf/gazebo/pull-request/774)
1. Improve load time by reducing calls to RTShader::Update
    * [Pull request #773](https://bitbucket.org/osrf/gazebo/pull-request/773)
    * [Issue #877](https://bitbucket.org/osrf/gazebo/issue/877)
1. Fix joint visualization
    * [Pull request #776](https://bitbucket.org/osrf/gazebo/pull-request/776)
    * [Pull request #802](https://bitbucket.org/osrf/gazebo/pull-request/802)
    * [Issue #464](https://bitbucket.org/osrf/gazebo/issue/464)
1. Add helpers to fix NaN
    * [Pull request #742](https://bitbucket.org/osrf/gazebo/pull-request/742)
1. Fix model resizing via the GUI
    * [Pull request #763](https://bitbucket.org/osrf/gazebo/pull-request/763)
    * [Issue #885](https://bitbucket.org/osrf/gazebo/issue/885)
1. Simplify gzlog test by using sha1
    * [Pull request #781](https://bitbucket.org/osrf/gazebo/pull-request/781)
    * [Issue #837](https://bitbucket.org/osrf/gazebo/issue/837)
1. Enable cppcheck for header files
    * [Pull request #782](https://bitbucket.org/osrf/gazebo/pull-request/782)
    * [Issue #907](https://bitbucket.org/osrf/gazebo/issue/907)
1. Fix broken regression test
    * [Pull request #784](https://bitbucket.org/osrf/gazebo/pull-request/784)
    * [Issue #884](https://bitbucket.org/osrf/gazebo/issue/884)
1. All simbody and dart to pass tests
    * [Pull request #790](https://bitbucket.org/osrf/gazebo/pull-request/790)
    * [Issue #873](https://bitbucket.org/osrf/gazebo/issue/873)
1. Fix camera rotation from SDF
    * [Pull request #789](https://bitbucket.org/osrf/gazebo/pull-request/789)
    * [Issue #920](https://bitbucket.org/osrf/gazebo/issue/920)
1. Fix bitbucket pullrequest command line tool to match new API
    * [Pull request #803](https://bitbucket.org/osrf/gazebo/pull-request/803)
1. Fix transceiver spawn errors in tests
    * [Pull request #811](https://bitbucket.org/osrf/gazebo/pull-request/811)
    * [Pull request #814](https://bitbucket.org/osrf/gazebo/pull-request/814)

### Gazebo 2.0.0 (2013-10-08)
1. Refactor code check tool.
    * [Pull Request #669](https://bitbucket.org/osrf/gazebo/pull-request/669)
1. Added pull request tool for Bitbucket.
    * [Pull Request #670](https://bitbucket.org/osrf/gazebo/pull-request/670)
    * [Pull Request #691](https://bitbucket.org/osrf/gazebo/pull-request/671)
1. New wireless receiver and transmitter sensor models.
    * [Pull Request #644](https://bitbucket.org/osrf/gazebo/pull-request/644)
    * [Pull Request #675](https://bitbucket.org/osrf/gazebo/pull-request/675)
    * [Pull Request #727](https://bitbucket.org/osrf/gazebo/pull-request/727)
1. Audio support using OpenAL.
    * [Pull Request #648](https://bitbucket.org/osrf/gazebo/pull-request/648)
    * [Pull Request #704](https://bitbucket.org/osrf/gazebo/pull-request/704)
1. Simplify command-line parsing of gztopic echo output.
    * [Pull Request #674](https://bitbucket.org/osrf/gazebo/pull-request/674)
    * Resolves: [Issue #795](https://bitbucket.org/osrf/gazebo/issue/795)
1. Use UNIX directories through the user of GNUInstallDirs cmake module.
    * [Pull Request #676](https://bitbucket.org/osrf/gazebo/pull-request/676)
    * [Pull Request #681](https://bitbucket.org/osrf/gazebo/pull-request/681)
1. New GUI interactions for object manipulation.
    * [Pull Request #634](https://bitbucket.org/osrf/gazebo/pull-request/634)
1. Fix for OSX menubar.
    * [Pull Request #677](https://bitbucket.org/osrf/gazebo/pull-request/677)
1. Remove internal SDF directories and dependencies.
    * [Pull Request #680](https://bitbucket.org/osrf/gazebo/pull-request/680)
1. Add minimum version for sdformat.
    * [Pull Request #682](https://bitbucket.org/osrf/gazebo/pull-request/682)
    * Resolves: [Issue #818](https://bitbucket.org/osrf/gazebo/issue/818)
1. Allow different gtest parameter types with ServerFixture
    * [Pull Request #686](https://bitbucket.org/osrf/gazebo/pull-request/686)
    * Resolves: [Issue #820](https://bitbucket.org/osrf/gazebo/issue/820)
1. GUI model scaling when using Bullet.
    * [Pull Request #683](https://bitbucket.org/osrf/gazebo/pull-request/683)
1. Fix typo in cmake config.
    * [Pull Request #694](https://bitbucket.org/osrf/gazebo/pull-request/694)
    * Resolves: [Issue #824](https://bitbucket.org/osrf/gazebo/issue/824)
1. Remove gazebo include subdir from pkgconfig and cmake config.
    * [Pull Request #691](https://bitbucket.org/osrf/gazebo/pull-request/691)
1. Torsional spring demo
    * [Pull Request #693](https://bitbucket.org/osrf/gazebo/pull-request/693)
1. Remove repeated call to SetAxis in Joint.cc
    * [Pull Request #695](https://bitbucket.org/osrf/gazebo/pull-request/695)
    * Resolves: [Issue #823](https://bitbucket.org/osrf/gazebo/issue/823)
1. Add test for rotational joints.
    * [Pull Request #697](https://bitbucket.org/osrf/gazebo/pull-request/697)
    * Resolves: [Issue #820](https://bitbucket.org/osrf/gazebo/issue/820)
1. Fix compilation of tests using Joint base class
    * [Pull Request #701](https://bitbucket.org/osrf/gazebo/pull-request/701)
1. Terrain paging implemented.
    * [Pull Request #687](https://bitbucket.org/osrf/gazebo/pull-request/687)
1. Improve timeout error reporting in ServerFixture
    * [Pull Request #705](https://bitbucket.org/osrf/gazebo/pull-request/705)
1. Fix mouse picking for cases where visuals overlap with the laser
    * [Pull Request #709](https://bitbucket.org/osrf/gazebo/pull-request/709)
1. Fix string literals for OSX
    * [Pull Request #712](https://bitbucket.org/osrf/gazebo/pull-request/712)
    * Resolves: [Issue #803](https://bitbucket.org/osrf/gazebo/issue/803)
1. Support for ENABLE_TESTS_COMPILATION cmake parameter
    * [Pull Request #708](https://bitbucket.org/osrf/gazebo/pull-request/708)
1. Updated system gui plugin
    * [Pull Request #702](https://bitbucket.org/osrf/gazebo/pull-request/702)
1. Fix force torque unit test issue
    * [Pull Request #673](https://bitbucket.org/osrf/gazebo/pull-request/673)
    * Resolves: [Issue #813](https://bitbucket.org/osrf/gazebo/issue/813)
1. Use variables to control auto generation of CFlags
    * [Pull Request #699](https://bitbucket.org/osrf/gazebo/pull-request/699)
1. Remove deprecated functions.
    * [Pull Request #715](https://bitbucket.org/osrf/gazebo/pull-request/715)
1. Fix typo in `Camera.cc`
    * [Pull Request #719](https://bitbucket.org/osrf/gazebo/pull-request/719)
    * Resolves: [Issue #846](https://bitbucket.org/osrf/gazebo/issue/846)
1. Performance improvements
    * [Pull Request #561](https://bitbucket.org/osrf/gazebo/pull-request/561)
1. Fix gripper model.
    * [Pull Request #713](https://bitbucket.org/osrf/gazebo/pull-request/713)
    * Resolves: [Issue #314](https://bitbucket.org/osrf/gazebo/issue/314)
1. First part of Simbody integration
    * [Pull Request #716](https://bitbucket.org/osrf/gazebo/pull-request/716)

## Gazebo 1.9

### Gazebo 1.9.6 (2014-04-29)

1. Refactored inertia ratio reduction for ODE
    * [Pull request #1114](https://bitbucket.org/osrf/gazebo/pull-request/1114)
1. Improved collada loading performance
    * [Pull request #1075](https://bitbucket.org/osrf/gazebo/pull-request/1075)

### Gazebo 1.9.3 (2014-01-10)

1. Add thickness to plane to remove shadow flickering.
    * [Pull request #886](https://bitbucket.org/osrf/gazebo/pull-request/886)
1. Temporary GUI shadow toggle fix.
    * [Issue #925](https://bitbucket.org/osrf/gazebo/issue/925)
    * [Pull request #868](https://bitbucket.org/osrf/gazebo/pull-request/868)
1. Fix memory access bugs with libc++ on mavericks.
    * [Issue #965](https://bitbucket.org/osrf/gazebo/issue/965)
    * [Pull request #857](https://bitbucket.org/osrf/gazebo/pull-request/857)
    * [Pull request #881](https://bitbucket.org/osrf/gazebo/pull-request/881)
1. Replaced printf with cout in gztopic hz.
    * [Issue #969](https://bitbucket.org/osrf/gazebo/issue/969)
    * [Pull request #854](https://bitbucket.org/osrf/gazebo/pull-request/854)
1. Add Dark grey material and fix indentation.
    * [Pull request #851](https://bitbucket.org/osrf/gazebo/pull-request/851)
1. Fixed sonar sensor unit test.
    * [Pull request #848](https://bitbucket.org/osrf/gazebo/pull-request/848)
1. Convergence acceleration and stability tweak to make atlas_v3 stable.
    * [Pull request #845](https://bitbucket.org/osrf/gazebo/pull-request/845)
1. Update gtest to 1.7.0 to resolve problems with libc++.
    * [Issue #947](https://bitbucket.org/osrf/gazebo/issue/947)
    * [Pull request #827](https://bitbucket.org/osrf/gazebo/pull-request/827)
1. Fixed LD_LIBRARY_PATH for plugins.
    * [Issue #957](https://bitbucket.org/osrf/gazebo/issue/957)
    * [Pull request #844](https://bitbucket.org/osrf/gazebo/pull-request/844)
1. Fix transceiver sporadic errors.
    * Backport of [pull request #811](https://bitbucket.org/osrf/gazebo/pull-request/811)
    * [Pull request #836](https://bitbucket.org/osrf/gazebo/pull-request/836)
1. Modified the MsgTest to be deterministic with time checks.
    * [Pull request #843](https://bitbucket.org/osrf/gazebo/pull-request/843)
1. Fixed seg fault in LaserVisual.
    * [Issue #950](https://bitbucket.org/osrf/gazebo/issue/950)
    * [Pull request #832](https://bitbucket.org/osrf/gazebo/pull-request/832)
1. Implemented the option to disable tests that need a working screen to run properly.
    * Backport of [Pull request #764](https://bitbucket.org/osrf/gazebo/pull-request/764)
    * [Pull request #837](https://bitbucket.org/osrf/gazebo/pull-request/837)
1. Cleaned up gazebo shutdown.
    * [Pull request #829](https://bitbucket.org/osrf/gazebo/pull-request/829)
1. Fixed bug associated with loading joint child links.
    * [Issue #943](https://bitbucket.org/osrf/gazebo/issue/943)
    * [Pull request #820](https://bitbucket.org/osrf/gazebo/pull-request/820)

### Gazebo 1.9.2 (2013-11-08)
1. Fix enable/disable sky and clouds from SDF
    * [Pull request #809](https://bitbucket.org/osrf/gazebo/pull-request/809])
1. Fix occasional blank GUI screen on startup
    * [Pull request #815](https://bitbucket.org/osrf/gazebo/pull-request/815])
1. Fix GPU laser when interacting with heightmaps
    * [Pull request #796](https://bitbucket.org/osrf/gazebo/pull-request/796])
1. Added API/ABI checker command line tool
    * [Pull request #765](https://bitbucket.org/osrf/gazebo/pull-request/765])
1. Added gtest version information
    * [Pull request #801](https://bitbucket.org/osrf/gazebo/pull-request/801])
1. Fix GUI world saving
    * [Pull request #806](https://bitbucket.org/osrf/gazebo/pull-request/806])
1. Enable anti-aliasing for camera sensor
    * [Pull request #800](https://bitbucket.org/osrf/gazebo/pull-request/800])
1. Make sensor noise deterministic
    * [Pull request #788](https://bitbucket.org/osrf/gazebo/pull-request/788])
1. Fix build problem
    * [Issue #901](https://bitbucket.org/osrf/gazebo/issue/901)
    * [Pull request #778](https://bitbucket.org/osrf/gazebo/pull-request/778])
1. Fix a typo in Camera.cc
    * [Pull request #720](https://bitbucket.org/osrf/gazebo/pull-request/720])
    * [Issue #846](https://bitbucket.org/osrf/gazebo/issue/846)
1. Fix OSX menu bar
    * [Pull request #688](https://bitbucket.org/osrf/gazebo/pull-request/688])
1. Fix gazebo::init by calling sdf::setFindCallback() before loading the sdf in gzfactory.
    * [Pull request #678](https://bitbucket.org/osrf/gazebo/pull-request/678])
    * [Issue #817](https://bitbucket.org/osrf/gazebo/issue/817)

### Gazebo 1.9.1 (2013-08-20)
* Deprecate header files that require case-sensitive filesystem (e.g. Common.hh, Physics.hh) [https://bitbucket.org/osrf/gazebo/pull-request/638/fix-for-775-deprecate-headers-that-require]
* Initial support for building on Mac OS X [https://bitbucket.org/osrf/gazebo/pull-request/660/osx-support-for-gazebo-19] [https://bitbucket.org/osrf/gazebo/pull-request/657/cmake-fixes-for-osx]
* Fixes for various issues [https://bitbucket.org/osrf/gazebo/pull-request/635/fix-for-issue-792/diff] [https://bitbucket.org/osrf/gazebo/pull-request/628/allow-scoped-and-non-scoped-joint-names-to/diff] [https://bitbucket.org/osrf/gazebo/pull-request/636/fix-build-dependency-in-message-generation/diff] [https://bitbucket.org/osrf/gazebo/pull-request/639/make-the-unversioned-setupsh-a-copy-of-the/diff] [https://bitbucket.org/osrf/gazebo/pull-request/650/added-missing-lib-to-player-client-library/diff] [https://bitbucket.org/osrf/gazebo/pull-request/656/install-gzmode_create-without-sh-suffix/diff]

### Gazebo 1.9.0 (2013-07-23)
* Use external package [sdformat](https://bitbucket.org/osrf/sdformat) for sdf parsing, refactor the `Element::GetValue*` function calls, and deprecate Gazebo's internal sdf parser [https://bitbucket.org/osrf/gazebo/pull-request/627]
* Improved ROS support ([[Tutorials#ROS_Integration |documentation here]]) [https://bitbucket.org/osrf/gazebo/pull-request/559]
* Added Sonar, Force-Torque, and Tactile Pressure sensors [https://bitbucket.org/osrf/gazebo/pull-request/557], [https://bitbucket.org/osrf/gazebo/pull-request/567]
* Add compile-time defaults for environment variables so that sourcing setup.sh is unnecessary in most cases [https://bitbucket.org/osrf/gazebo/pull-request/620]
* Enable user camera to follow objects in client window [https://bitbucket.org/osrf/gazebo/pull-request/603]
* Install protobuf message files for use in custom messages [https://bitbucket.org/osrf/gazebo/pull-request/614]
* Change default compilation flags to improve debugging [https://bitbucket.org/osrf/gazebo/pull-request/617]
* Change to supported relative include paths [https://bitbucket.org/osrf/gazebo/pull-request/594]
* Fix display of laser scans when sensor is rotated [https://bitbucket.org/osrf/gazebo/pull-request/599]

## Gazebo 1.8

### Gazebo 1.8.7 (2013-07-16)
* Fix bug in URDF parsing of Vector3 elements [https://bitbucket.org/osrf/gazebo/pull-request/613]
* Fix compilation errors with newest libraries [https://bitbucket.org/osrf/gazebo/pull-request/615]

### Gazebo 1.8.6 (2013-06-07)
* Fix inertia lumping in the URDF parser[https://bitbucket.org/osrf/gazebo/pull-request/554]
* Fix for ODEJoint CFM damping sign error [https://bitbucket.org/osrf/gazebo/pull-request/586]
* Fix transport memory growth[https://bitbucket.org/osrf/gazebo/pull-request/584]
* Reduce log file data in order to reduce buffer growth that results in out of memory kernel errors[https://bitbucket.org/osrf/gazebo/pull-request/587]

### Gazebo 1.8.5 (2013-06-04)
* Fix Gazebo build for machines without a valid display.[https://bitbucket.org/osrf/gazebo/commits/37f00422eea03365b839a632c1850431ee6a1d67]

### Gazebo 1.8.4 (2013-06-03)
* Fix UDRF to SDF converter so that URDF gazebo extensions are applied to all collisions in a link.[https://bitbucket.org/osrf/gazebo/pull-request/579]
* Prevent transport layer from locking when a gzclient connects to a gzserver over a connection with high latency.[https://bitbucket.org/osrf/gazebo/pull-request/572]
* Improve performance and fix uninitialized conditional jumps.[https://bitbucket.org/osrf/gazebo/pull-request/571]

### Gazebo 1.8.3 (2013-06-03)
* Fix for gzlog hanging when gzserver is not present or not responsive[https://bitbucket.org/osrf/gazebo/pull-request/577]
* Fix occasional segfault when generating log files[https://bitbucket.org/osrf/gazebo/pull-request/575]
* Performance improvement to ODE[https://bitbucket.org/osrf/gazebo/pull-request/556]
* Fix node initialization[https://bitbucket.org/osrf/gazebo/pull-request/570]
* Fix GPU laser Hz rate reduction when sensor moved away from world origin[https://bitbucket.org/osrf/gazebo/pull-request/566]
* Fix incorrect lighting in camera sensors when GPU laser is subscribe to[https://bitbucket.org/osrf/gazebo/pull-request/563]

### Gazebo 1.8.2 (2013-05-28)
* ODE performance improvements[https://bitbucket.org/osrf/gazebo/pull-request/535][https://bitbucket.org/osrf/gazebo/pull-request/537]
* Fixed tests[https://bitbucket.org/osrf/gazebo/pull-request/538][https://bitbucket.org/osrf/gazebo/pull-request/541][https://bitbucket.org/osrf/gazebo/pull-request/542]
* Fixed sinking vehicle bug[https://bitbucket.org/osrf/drcsim/issue/300] in pull-request[https://bitbucket.org/osrf/gazebo/pull-request/538]
* Fix GPU sensor throttling[https://bitbucket.org/osrf/gazebo/pull-request/536]
* Reduce string comparisons for better performance[https://bitbucket.org/osrf/gazebo/pull-request/546]
* Contact manager performance improvements[https://bitbucket.org/osrf/gazebo/pull-request/543]
* Transport performance improvements[https://bitbucket.org/osrf/gazebo/pull-request/548]
* Reduce friction noise[https://bitbucket.org/osrf/gazebo/pull-request/545]

### Gazebo 1.8.1 (2013-05-22)
* Please note that 1.8.1 contains a bug[https://bitbucket.org/osrf/drcsim/issue/300] that causes interpenetration between objects in resting contact to grow slowly.  Please update to 1.8.2 for the patch.
* Added warm starting[https://bitbucket.org/osrf/gazebo/pull-request/529]
* Reduced console output[https://bitbucket.org/osrf/gazebo/pull-request/533]
* Improved off screen rendering performance[https://bitbucket.org/osrf/gazebo/pull-request/530]
* Performance improvements [https://bitbucket.org/osrf/gazebo/pull-request/535] [https://bitbucket.org/osrf/gazebo/pull-request/537]

### Gazebo 1.8.0 (2013-05-17)
* Fixed slider axis [https://bitbucket.org/osrf/gazebo/pull-request/527]
* Fixed heightmap shadows [https://bitbucket.org/osrf/gazebo/pull-request/525]
* Fixed model and canonical link pose [https://bitbucket.org/osrf/gazebo/pull-request/519]
* Fixed OSX message header[https://bitbucket.org/osrf/gazebo/pull-request/524]
* Added zlib compression for logging [https://bitbucket.org/osrf/gazebo/pull-request/515]
* Allow clouds to be disabled in cameras [https://bitbucket.org/osrf/gazebo/pull-request/507]
* Camera rendering performance [https://bitbucket.org/osrf/gazebo/pull-request/528]


## Gazebo 1.7

### Gazebo 1.7.3 (2013-05-08)
* Fixed log cleanup (again) [https://bitbucket.org/osrf/gazebo/pull-request/511/fix-log-cleanup-logic]

### Gazebo 1.7.2 (2013-05-07)
* Fixed log cleanup [https://bitbucket.org/osrf/gazebo/pull-request/506/fix-gzlog-stop-command-line]
* Minor documentation fix [https://bitbucket.org/osrf/gazebo/pull-request/488/minor-documentation-fix]

### Gazebo 1.7.1 (2013-04-19)
* Fixed tests
* IMU sensor receives time stamped data from links
* Fix saving image frames [https://bitbucket.org/osrf/gazebo/pull-request/466/fix-saving-frames/diff]
* Wireframe rendering in GUI [https://bitbucket.org/osrf/gazebo/pull-request/414/allow-rendering-of-models-in-wireframe]
* Improved logging performance [https://bitbucket.org/osrf/gazebo/pull-request/457/improvements-to-gzlog-filter-and-logging]
* Viscous mud model [https://bitbucket.org/osrf/gazebo/pull-request/448/mud-plugin/diff]

## Gazebo 1.6

### Gazebo 1.6.3 (2013-04-15)
* Fixed a [critical SDF bug](https://bitbucket.org/osrf/gazebo/pull-request/451)
* Fixed a [laser offset bug](https://bitbucket.org/osrf/gazebo/pull-request/449)

### Gazebo 1.6.2 (2013-04-14)
* Fix for fdir1 physics property [https://bitbucket.org/osrf/gazebo/pull-request/429/fixes-to-treat-fdir1-better-1-rotate-into/diff]
* Fix for force torque sensor [https://bitbucket.org/osrf/gazebo/pull-request/447]
* SDF documentation fix [https://bitbucket.org/osrf/gazebo/issue/494/joint-axis-reference-frame-doesnt-match]

### Gazebo 1.6.1 (2013-04-05)
* Switch default build type to Release.

### Gazebo 1.6.0 (2013-04-05)
* Improvements to inertia in rubble pile
* Various Bullet integration advances.
* Noise models for ray, camera, and imu sensors.
* SDF 1.4, which accommodates more physics engine parameters and also some sensor noise models.
* Initial support for making movies from within Gazebo.
* Many performance improvements.
* Many bug fixes.
* Progress toward to building on OS X.

## Gazebo 1.5

### Gazebo 1.5.0 (2013-03-11)
* Partial integration of Bullet
  * Includes: cubes, spheres, cylinders, planes, meshes, revolute joints, ray sensors
* GUI Interface for log writing.
* Threaded sensors.
* Multi-camera sensor.

* Fixed the following issues:
 * [https://bitbucket.org/osrf/gazebo/issue/236 Issue #236]
 * [https://bitbucket.org/osrf/gazebo/issue/507 Issue #507]
 * [https://bitbucket.org/osrf/gazebo/issue/530 Issue #530]
 * [https://bitbucket.org/osrf/gazebo/issue/279 Issue #279]
 * [https://bitbucket.org/osrf/gazebo/issue/529 Issue #529]
 * [https://bitbucket.org/osrf/gazebo/issue/239 Issue #239]
 * [https://bitbucket.org/osrf/gazebo/issue/5 Issue #5]

## Gazebo 1.4

### Gazebo 1.4.0 (2013-02-01)
* New Features:
 * GUI elements to display messages from the server.
 * Multi-floor building editor and creator.
 * Improved sensor visualizations.
 * Improved mouse interactions

* Fixed the following issues:
 * [https://bitbucket.org/osrf/gazebo/issue/16 Issue #16]
 * [https://bitbucket.org/osrf/gazebo/issue/142 Issue #142]
 * [https://bitbucket.org/osrf/gazebo/issue/229 Issue #229]
 * [https://bitbucket.org/osrf/gazebo/issue/277 Issue #277]
 * [https://bitbucket.org/osrf/gazebo/issue/291 Issue #291]
 * [https://bitbucket.org/osrf/gazebo/issue/310 Issue #310]
 * [https://bitbucket.org/osrf/gazebo/issue/320 Issue #320]
 * [https://bitbucket.org/osrf/gazebo/issue/329 Issue #329]
 * [https://bitbucket.org/osrf/gazebo/issue/333 Issue #333]
 * [https://bitbucket.org/osrf/gazebo/issue/334 Issue #334]
 * [https://bitbucket.org/osrf/gazebo/issue/335 Issue #335]
 * [https://bitbucket.org/osrf/gazebo/issue/341 Issue #341]
 * [https://bitbucket.org/osrf/gazebo/issue/350 Issue #350]
 * [https://bitbucket.org/osrf/gazebo/issue/384 Issue #384]
 * [https://bitbucket.org/osrf/gazebo/issue/431 Issue #431]
 * [https://bitbucket.org/osrf/gazebo/issue/433 Issue #433]
 * [https://bitbucket.org/osrf/gazebo/issue/453 Issue #453]
 * [https://bitbucket.org/osrf/gazebo/issue/456 Issue #456]
 * [https://bitbucket.org/osrf/gazebo/issue/457 Issue #457]
 * [https://bitbucket.org/osrf/gazebo/issue/459 Issue #459]

## Gazebo 1.3

### Gazebo 1.3.1 (2012-12-14)
* Fixed the following issues:
 * [https://bitbucket.org/osrf/gazebo/issue/297 Issue #297]
* Other bugs fixed:
 * [https://bitbucket.org/osrf/gazebo/pull-request/164/ Fix light bounding box to disable properly when deselected]
 * [https://bitbucket.org/osrf/gazebo/pull-request/169/ Determine correct local IP address, to make remote clients work properly]
 * Various test fixes

### Gazebo 1.3.0 (2012-12-03)
* Fixed the following issues:
 * [https://bitbucket.org/osrf/gazebo/issue/233 Issue #233]
 * [https://bitbucket.org/osrf/gazebo/issue/238 Issue #238]
 * [https://bitbucket.org/osrf/gazebo/issue/2 Issue #2]
 * [https://bitbucket.org/osrf/gazebo/issue/95 Issue #95]
 * [https://bitbucket.org/osrf/gazebo/issue/97 Issue #97]
 * [https://bitbucket.org/osrf/gazebo/issue/90 Issue #90]
 * [https://bitbucket.org/osrf/gazebo/issue/253 Issue #253]
 * [https://bitbucket.org/osrf/gazebo/issue/163 Issue #163]
 * [https://bitbucket.org/osrf/gazebo/issue/91 Issue #91]
 * [https://bitbucket.org/osrf/gazebo/issue/245 Issue #245]
 * [https://bitbucket.org/osrf/gazebo/issue/242 Issue #242]
 * [https://bitbucket.org/osrf/gazebo/issue/156 Issue #156]
 * [https://bitbucket.org/osrf/gazebo/issue/78 Issue #78]
 * [https://bitbucket.org/osrf/gazebo/issue/36 Issue #36]
 * [https://bitbucket.org/osrf/gazebo/issue/104 Issue #104]
 * [https://bitbucket.org/osrf/gazebo/issue/249 Issue #249]
 * [https://bitbucket.org/osrf/gazebo/issue/244 Issue #244]
 * [https://bitbucket.org/osrf/gazebo/issue/36 Issue #36]

* New features:
 * Default camera view changed to look down at the origin from a height of 2 meters at location (5, -5, 2).
 * Record state data using the '-r' command line option, playback recorded state data using the '-p' command line option
 * Adjust placement of lights using the mouse.
 * Reduced the startup time.
 * Added visual reference for GUI mouse movements.
 * SDF version 1.3 released (changes from 1.2 listed below):
     - added `name` to `<camera name="cam_name"/>`
     - added `pose` to `<camera><pose>...</pose></camera>`
     - removed `filename` from `<mesh><filename>...</filename><mesh>`, use uri only.
     - recovered `provide_feedback` under `<joint>`, allowing calling `physics::Joint::GetForceTorque` in plugins.
     - added `imu` under `<sensor>`.

## Gazebo 1.2

### Gazebo 1.2.6 (2012-11-08)
* Fixed a transport issue with the GUI. Fixed saving the world via the GUI. Added more documentation. ([https://bitbucket.org/osrf/gazebo/pull-request/43/fixed-a-transport-issue-with-the-gui-fixed/diff pull request #43])
* Clean up mutex usage. ([https://bitbucket.org/osrf/gazebo/pull-request/54/fix-mutex-in-modellistwidget-using-boost/diff pull request #54])
* Fix OGRE path determination ([https://bitbucket.org/osrf/gazebo/pull-request/58/fix-ogre-paths-so-this-also-works-with/diff pull request #58], [https://bitbucket.org/osrf/gazebo/pull-request/68/fix-ogre-plugindir-determination/diff pull request #68])
* Fixed a couple of crashes and model selection/dragging problems ([https://bitbucket.org/osrf/gazebo/pull-request/59/fixed-a-couple-of-crashes-and-model/diff pull request #59])

### Gazebo 1.2.5 (2012-10-22)
* Step increment update while paused fixed ([https://bitbucket.org/osrf/gazebo/pull-request/45/fix-proper-world-stepinc-count-we-were/diff pull request #45])
* Actually call plugin destructors on shutdown ([https://bitbucket.org/osrf/gazebo/pull-request/51/fixed-a-bug-which-prevent-a-plugin/diff pull request #51])
* Don't crash on bad SDF input ([https://bitbucket.org/osrf/gazebo/pull-request/52/fixed-loading-of-bad-sdf-files/diff pull request #52])
* Fix cleanup of ray sensors on model deletion ([https://bitbucket.org/osrf/gazebo/pull-request/53/deleting-a-model-with-a-ray-sensor-did/diff pull request #53])
* Fix loading / deletion of improperly specified models ([https://bitbucket.org/osrf/gazebo/pull-request/56/catch-when-loading-bad-models-joint/diff pull request #56])

### Gazebo 1.2.4 (10-19-2012:08:00:52)
*  Style fixes ([https://bitbucket.org/osrf/gazebo/pull-request/30/style-fixes/diff pull request #30]).
*  Fix joint position control ([https://bitbucket.org/osrf/gazebo/pull-request/49/fixed-position-joint-control/diff pull request #49])

### Gazebo 1.2.3 (10-16-2012:18:39:54)
*  Disabled selection highlighting due to bug ([https://bitbucket.org/osrf/gazebo/pull-request/44/disabled-selection-highlighting-fixed/diff pull request #44]).
*  Fixed saving a world via the GUI.

### Gazebo 1.2.2 (10-16-2012:15:12:22)
*  Skip search for system install of libccd, use version inside gazebo ([https://bitbucket.org/osrf/gazebo/pull-request/39/skip-search-for-system-install-of-libccd/diff pull request #39]).
*  Fixed sensor initialization race condition ([https://bitbucket.org/osrf/gazebo/pull-request/42/fix-sensor-initializaiton-race-condition pull request #42]).

### Gazebo 1.2.1 (10-15-2012:21:32:55)
*  Properly removed projectors attached to deleted models ([https://bitbucket.org/osrf/gazebo/pull-request/37/remove-projectors-that-are-attached-to/diff pull request #37]).
*  Fix model plugin loading bug ([https://bitbucket.org/osrf/gazebo/pull-request/31/moving-bool-first-in-model-and-world pull request #31]).
*  Fix light insertion and visualization of models prior to insertion ([https://bitbucket.org/osrf/gazebo/pull-request/35/fixed-light-insertion-and-visualization-of/diff pull request #35]).
*  Fixed GUI manipulation of static objects ([https://bitbucket.org/osrf/gazebo/issue/63/moving-static-objects-does-not-move-the issue #63] [https://bitbucket.org/osrf/gazebo/pull-request/38/issue-63-bug-patch-moving-static-objects/diff pull request #38]).
*  Fixed GUI selection bug ([https://bitbucket.org/osrf/gazebo/pull-request/40/fixed-selection-of-multiple-objects-at/diff pull request #40])

### Gazebo 1.2.0 (10-04-2012:20:01:20)
*  Updated GUI: new style, improved mouse controls, and removal of non-functional items.
*  Model database: An online repository of models.
*  Numerous bug fixes
*  APT repository hosted at [http://osrfoundation.org OSRF]
*  Improved process control prevents zombie processes<|MERGE_RESOLUTION|>--- conflicted
+++ resolved
@@ -19,13 +19,11 @@
 1. Added optional start/stop/reset buttons to timer GUI plugin.
     * [Pull request #1576](https://bitbucket.org/osrf/gazebo/pull-request/1576)
 
-<<<<<<< HEAD
 1. Added a context menu for links
     * [Pull request #1589](https://bitbucket.org/osrf/gazebo/pull-request/1589)
-=======
+
 1. Separate TimePanel's display into TimeWidget and LogPlayWidget.
     * [Pull request #1564](https://bitbucket.org/osrf/gazebo/pull-request/1564)
->>>>>>> e1955175
 
 1. Added support for Oculus DK2
     * [Pull request #1526](https://bitbucket.org/osrf/gazebo/pull-request/1526)
