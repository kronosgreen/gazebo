## Gazebo 7.0

<<<<<<< HEAD
1. Fix visual transparency issues
+    * [Pull request #1987](https://bitbucket.org/osrf/gazebo/pull-request/1987)
+    * [Issue #1726](https://bitbucket.org/osrf/gazebo/issue/1726)

=======
1. Implemented private data pointer for the RTShaderSystem class. Minimized shader updates to once per render update.
    * [Pull request #2003](https://bitbucket.org/osrf/gazebo/pull-request/2003)
    
>>>>>>> 95ddcb0b
1. Updating physics library to use ignition math.
    * [Pull request #2007](https://bitbucket.org/osrf/gazebo/pull-request/2007)

1. Switching to ignition math for the rendering library.
    * [Pull request #1993](https://bitbucket.org/osrf/gazebo/pull-request/1993)
    * [Pull request #1994](https://bitbucket.org/osrf/gazebo/pull-request/1994)

1. Removed deprecations
    * [Pull request #1992]((https://bitbucket.org/osrf/gazebo/pull-request/1992)

1. Add ability to set the pose of a visual from a link.
    * [Pull request #1963](https://bitbucket.org/osrf/gazebo/pull-request/1963)

1. Copy visual visibility flags on clone
    * [Pull request #2008](https://bitbucket.org/osrf/gazebo/pull-request/2008)

1. Publish camera sensor image size when rendering is not enabled
    * [Pull request #1969](https://bitbucket.org/osrf/gazebo/pull-request/1969)

1. Added Poissons Ratio and Elastic Modulus for ODE.
    * [Pull request #1974](https://bitbucket.org/osrf/gazebo/pull-request/1974)

1. Update rest web plugin to publish response messages and display login user name in toolbar.
    * [Pull request #1956](https://bitbucket.org/osrf/gazebo/pull-request/1956)

1. Improve overall speed of log playback. Added new functions to LogPlay.
   Use tinyxml2 for playback.
    * [Pull request #1931](https://bitbucket.org/osrf/gazebo/pull-request/1931)

1 Added Ignition Transport dependency.
  * [Pull request #1930](https://bitbucket.org/osrf/gazebo/pull-request/1930)

1. KeyEvent constructor should be in a source file. Removed a few visibility
flags from c functions. Windows did not like `CPPTYPE_*` in
`gazebo/gui/ConfigWidget.cc`, so I replaced it with `TYPE_*`.
    * [Pull request #1943](https://bitbucket.org/osrf/gazebo/pull-request/1943)

1. Added wide angle camera sensor.
    * [Pull request #1866](https://bitbucket.org/osrf/gazebo/pull-request/1866)

1. Change the `near` and `far` members of `gazebo/msgs/logical_camera_sensors.proto` to `near_clip` and `far_clip`
    + [Pull request #1942](https://bitbucket.org/osrf/gazebo/pull-request/1942)

1. Resolve issue #1702
    * [Issue #1702](https://bitbucket.org/osrf/gazebo/issue/1702)
    * [Pull request #1905](https://bitbucket.org/osrf/gazebo/pull-request/1905)
    * [Pull request #1913](https://bitbucket.org/osrf/gazebo/pull-request/1913)
    * [Pull request #1914](https://bitbucket.org/osrf/gazebo/pull-request/1914)

1. Update physics when the world is reset
    * [Pull request #1903](https://bitbucket.org/osrf/gazebo/pull-request/1903)

1. Light and light state for the server side
    * [Pull request #1920](https://bitbucket.org/osrf/gazebo/pull-request/1920)

1. Added tests for WorldState
    * [Pull request #1968](https://bitbucket.org/osrf/gazebo/pull-request/1968)

1. Rename Reset to Reset Time in time widget
    * [Pull request #1892](https://bitbucket.org/osrf/gazebo/pull-request/1892)
    * [Issue #1730](https://bitbucket.org/osrf/gazebo/issue/1730)

1. Set QTestfFxture to verbose
    * [Pull request #1944](https://bitbucket.org/osrf/gazebo/pull-request/1944)
    * [Issue #1756](https://bitbucket.org/osrf/gazebo/issue/1756)

1. Added torsional friction
    * [Pull request #1831](https://bitbucket.org/osrf/gazebo/pull-request/1831)

1. Support loading and spawning nested models
    * [Pull request #1868](https://bitbucket.org/osrf/gazebo/pull-request/1868)
    * [Pull request #1895](https://bitbucket.org/osrf/gazebo/pull-request/1895)

1. Undo user motion commands during simulation, added physics::UserCmdManager and gui::UserCmdHistory.
    * [Pull request #1934](https://bitbucket.org/osrf/gazebo/pull-request/1934)

1. Undo reset commands during simulation, forwarding commands
    * [Pull request #1986](https://bitbucket.org/osrf/gazebo/pull-request/1986)

1. Add function to get the derived scale of a Visual
    * [Pull request #1881](https://bitbucket.org/osrf/gazebo/pull-request/1881)

1. Added EnumIface, which supports iterators over enums.
    * [Pull request #1847](https://bitbucket.org/osrf/gazebo/pull-request/1847)

1. Added RegionEventBoxPlugin - fires events when models enter / exit the region
    * [Pull request #1856](https://bitbucket.org/osrf/gazebo/pull-request/1856)

1. Added tests for checking the playback control via messages.
    * [Pull request #1885](https://bitbucket.org/osrf/gazebo/pull-request/1885)

1. Added LoadArgs() function to ServerFixture for being able to load a server
using the same arguments used in the command line.
    * [Pull request #1874](https://bitbucket.org/osrf/gazebo/pull-request/1874)

1. Added battery class, plugins and test world.
    * [Pull request #1872](https://bitbucket.org/osrf/gazebo/pull-request/1872)

1. Display gearbox and screw joint properties in property tree
    * [Pull request #1838](https://bitbucket.org/osrf/gazebo/pull-request/1838)

1. Set window flags for dialogs and file dialogs
    * [Pull request #1816](https://bitbucket.org/osrf/gazebo/pull-request/1816)

1. Fix minimum window height
   * [Pull request #1977](https://bitbucket.org/osrf/gazebo/pull-request/1977)
   * [Issue #1706](https://bitbucket.org/osrf/gazebo/issue/1706)

1. Log playback GUI for multistep, rewind, forward and seek
    * [Pull request #1791](https://bitbucket.org/osrf/gazebo/pull-request/1791)

1. Added Apply Force/Torque movable text
    * [Pull request #1789](https://bitbucket.org/osrf/gazebo/pull-request/1789)

1. Added cascade parameter (apply to children) for Visual SetMaterial, SetAmbient, SetEmissive, SetSpecular, SetDiffuse, SetTransparency
    * [Pull request #1851](https://bitbucket.org/osrf/gazebo/pull-request/1851)

1. Tweaks to Data Logger, such as multiline text edit for path
    * [Pull request #1800](https://bitbucket.org/osrf/gazebo/pull-request/1800)

1. Added TopToolbar and hide / disable several widgets according to WindowMode
    * [Pull request #1869](https://bitbucket.org/osrf/gazebo/pull-request/1869)

1. Added Visual::IsAncestorOf and Visual::IsDescendantOf
    * [Pull request #1850](https://bitbucket.org/osrf/gazebo/pull-request/1850)

1. Added msgs::PluginFromSDF and tests
    * [Pull request #1858](https://bitbucket.org/osrf/gazebo/pull-request/1858)

1. Added msgs::CollisionFromSDF msgs::SurfaceFromSDF and msgs::FrictionFromSDF
    * [Pull request #1900](https://bitbucket.org/osrf/gazebo/pull-request/1900)

1. Added hotkeys chart dialog
    * [Pull request #1835](https://bitbucket.org/osrf/gazebo/pull-request/1835)

1. Make it possible to create custom ConfigWidgets
    * [Pull request #1861](https://bitbucket.org/osrf/gazebo/pull-request/1861)

1. AddItem / RemoveItem / Clear enum config widgets
    * [Pull request #1878](https://bitbucket.org/osrf/gazebo/pull-request/1878)

1. Make all child ConfigWidgets emit signals.
    * [Pull request #1884](https://bitbucket.org/osrf/gazebo/pull-request/1884)

1. Refactored makers
    * [Pull request #1828](https://bitbucket.org/osrf/gazebo/pull-request/1828)

1. Model editor updates

    1. Make non-editable background models white in model editor
        * [Pull request #1950](https://bitbucket.org/osrf/gazebo/pull-request/1950)

    1. Choose / swap parent and child links in joint inspector
        * [Pull request #1887](https://bitbucket.org/osrf/gazebo/pull-request/1887)
        * [Issue #1500](https://bitbucket.org/osrf/gazebo/issue/1500)

    1. Presets combo box for Vector3 config widget
        * [Pull request #1954](https://bitbucket.org/osrf/gazebo/pull-request/1954)

    1. Added support for more joint types (gearbox and fixed joints).
        * [Pull request #1794](https://bitbucket.org/osrf/gazebo/pull-request/1794)

    1. Added support for selecting links and joints, opening context menu and inspectors in Schematic View.
        * [Pull request #1787](https://bitbucket.org/osrf/gazebo/pull-request/1787)

    1. Color-coded edges in Schematic View to match joint color.
        * [Pull request #1781](https://bitbucket.org/osrf/gazebo/pull-request/1781)

    1. Scale link mass and inertia when a link is scaled
        * [Pull request #1836](https://bitbucket.org/osrf/gazebo/pull-request/1836)

    1. Added icons for child and parent link in joint inspector
        * [Pull request #1953](https://bitbucket.org/osrf/gazebo/pull-request/1953)

    1. Load and save nested models
        * [Pull request #1894](https://bitbucket.org/osrf/gazebo/pull-request/1894)

    1. Display model plugins on the left panel and added model plugin inspector
        * [Pull request #1863](https://bitbucket.org/osrf/gazebo/pull-request/1863)

    1. Context menu and deletion for model plugins
        * [Pull request #1890](https://bitbucket.org/osrf/gazebo/pull-request/1890)

    1. Delete self from inspector
        * [Pull request #1904](https://bitbucket.org/osrf/gazebo/pull-request/1904)
        * [Issue #1543](https://bitbucket.org/osrf/gazebo/issue/1543)

    1. Apply inspector changes in real time and add reset button
        * [Pull request #1945](https://bitbucket.org/osrf/gazebo/pull-request/1945)
        * [Issue #1472](https://bitbucket.org/osrf/gazebo/issue/1472)

    1. Set physics to be paused when exiting model editor mode
        * [Pull request #1893](https://bitbucket.org/osrf/gazebo/pull-request/1893)
        * [Issue #1734](https://bitbucket.org/osrf/gazebo/issue/1734)

    1. Add Insert tab to model editor
        * [Pull request #1924](https://bitbucket.org/osrf/gazebo/pull-request/1924)

    1. Support inserting nested models from model maker
        * [Pull request #1982](https://bitbucket.org/osrf/gazebo/pull-request/1982)

## Gazebo 6.0

### Gazebo 6.5.0 (2015-10-22)

1. Added ability to convert from spherical coordinates to local coordinates.
    * [Pull request #1955](https://bitbucket.org/osrf/gazebo/pull-request/1955)

### Gazebo 6.4.0 (2015-10-14)

1. Fix ABI problem. Make `Sensor::SetPose` function non virtual.
    * [Pull request #1947](https://bitbucket.org/osrf/gazebo/pull-request/1947)

1. Update inertia properties during simulation
    * [Pull request #1909](https://bitbucket.org/osrf/gazebo/pull-requests/1909)
    * [Design document](https://bitbucket.org/osrf/gazebo_design/src/default/inertia_resize/inertia_resize.md)

1. Fix transparency correction for opaque materials
    * [Pull request #1946](https://bitbucket.org/osrf/gazebo/pull-requests/1946/fix-transparency-correction-for-opaque/diff)

### Gazebo 6.3.0 (2015-10-06)

1. Added `Sensor::SetPose` function
    * [Pull request #1935](https://bitbucket.org/osrf/gazebo/pull-request/1935)

### Gazebo 6.2.0 (2015-10-02)

1. Update physics when the world is reset
    * Backport of [pull request #1903](https://bitbucket.org/osrf/gazebo/pull-request/1903)
    * [Pull request #1916](https://bitbucket.org/osrf/gazebo/pull-request/1916)
    * [Issue #101](https://bitbucket.org/osrf/gazebo/issue/101)

1. Added Copy constructor and assignment operator to MouseEvent
    * [Pull request #1855](https://bitbucket.org/osrf/gazebo/pull-request/1855)

### Gazebo 6.1.0 (2015-08-02)

1. Added logical_camera sensor.
    * [Pull request #1845](https://bitbucket.org/osrf/gazebo/pull-request/1845)

1. Added RandomVelocityPlugin, which applies a random velocity to a model's link.
    * [Pull request #1839](https://bitbucket.org/osrf/gazebo/pull-request/1839)

1. Sim events for joint position, velocity and applied force
    * [Pull request #1849](https://bitbucket.org/osrf/gazebo/pull-request/1849)

### Gazebo 6.0.0 (2015-07-27)

1. Added magnetometer sensor. A contribution from Andrew Symington.
    * [Pull request #1788](https://bitbucket.org/osrf/gazebo/pull-request/1788)

1. Added altimeter sensor. A contribution from Andrew Symington.
    * [Pull request #1792](https://bitbucket.org/osrf/gazebo/pull-request/1792)

1. Implement more control options for log playback:
  1. Rewind: The simulation starts from the beginning.
  1. Forward: The simulation jumps to the end of the log file.
  1. Seek: The simulation jumps to a specific point specified by its simulation
  time.
      * [Pull request #1737](https://bitbucket.org/osrf/gazebo/pull-request/1737)

1. Added Gazebo splash screen
    * [Pull request #1745](https://bitbucket.org/osrf/gazebo/pull-request/1745)

1. Added a transporter plugin which allows models to move from one location
   to another based on their location and the location of transporter pads.
    * [Pull request #1738](https://bitbucket.org/osrf/gazebo/pull-request/1738)

1. Implement forward/backwards multi-step for log playback. Now, the semantics
of a multi-step while playing back a log session are different from a multi-step
during a live simulation. While playback, a multi-step simulates all the
intermediate steps as before, but the client only perceives a single step.
E.g: You have a log file containing a 1 hour simulation session. You want to
jump to the minute 00H::30M::00S to check a specific aspect of the simulation.
You should not see continuous updates until minute 00H:30M:00S. Instead, you
should visualize a single jump to the specific instant of the simulation that
you are interested.
    * [Pull request #1623](https://bitbucket.org/osrf/gazebo/pull-request/1623)

1. Added browse button to log record dialog.
    * [Pull request #1719](https://bitbucket.org/osrf/gazebo/pull-request/1719)

1. Improved SVG support: arcs in paths, and contours made of multiple paths.
    * [Pull request #1608](https://bitbucket.org/osrf/gazebo/pull-request/1608)

1. Added simulation iterations to the world state.
    * [Pull request #1722](https://bitbucket.org/osrf/gazebo/pull-request/1722)

1. Added multiple LiftDrag plugins to the cessna_demo.world to allow the Cessna
C-172 model to fly.
    * [Pull request #1715](https://bitbucket.org/osrf/gazebo/pull-request/1715)

1. Added a plugin to control a Cessna C-172 via messages (CessnaPlugin), and a
GUI plugin to test this functionality with the keyboard (CessnaGUIPlugin). Added
world with the Cessna model and the two previous plugins loaded
(cessna_demo.world).
    * [Pull request #1712](https://bitbucket.org/osrf/gazebo/pull-request/1712)

1. Added world with OSRF building and an elevator
    * [Pull request #1697](https://bitbucket.org/osrf/gazebo/pull-request/1697)

1. Fixed collide bitmask by changing default value from 0x1 to 0xffff.
    * [Pull request #1696](https://bitbucket.org/osrf/gazebo/pull-request/1696)

1. Added a plugin to control an elevator (ElevatorPlugin), and an OccupiedEvent plugin that sends a message when a model is within a specified region.
    * [Pull request #1694](https://bitbucket.org/osrf/gazebo/pull-request/1694)
    * [Pull request #1775](https://bitbucket.org/osrf/gazebo/pull-request/1775)

1. Added Layers tab and meta information for visuals.
    * [Pull request #1674](https://bitbucket.org/osrf/gazebo/pull-request/1674)

1. Added countdown behavior for common::Timer and exposed the feature in TimerGUIPlugin.
    * [Pull request #1690](https://bitbucket.org/osrf/gazebo/pull-request/1690)

1. Added BuoyancyPlugin for simulating the buoyancy of an object in a column of fluid.
    * [Pull request #1622](https://bitbucket.org/osrf/gazebo/pull-request/1622)

1. Added ComputeVolume function for simple shape subclasses of Shape.hh.
    * [Pull request #1605](https://bitbucket.org/osrf/gazebo/pull-request/1605)

1. Add option to parallelize the ODE quickstep constraint solver,
which solves an LCP twice with different parameters in order
to corrected for position projection errors.
    * [Pull request #1561](https://bitbucket.org/osrf/gazebo/pull-request/1561)

1. Get/Set user camera pose in GUI.
    * [Pull request #1649](https://bitbucket.org/osrf/gazebo/pull-request/1649)
    * [Issue #1595](https://bitbucket.org/osrf/gazebo/issue/1595)

1. Added ViewAngleWidget, removed hard-coded reset view and removed MainWindow::Reset(). Also added GLWidget::GetSelectedVisuals().
    * [Pull request #1768](https://bitbucket.org/osrf/gazebo/pull-request/1768)
    * [Issue #1507](https://bitbucket.org/osrf/gazebo/issue/1507)

1. Windows support. This consists mostly of numerous small changes to support
compilation on Windows.
    * [Pull request #1616](https://bitbucket.org/osrf/gazebo/pull-request/1616)
    * [Pull request #1618](https://bitbucket.org/osrf/gazebo/pull-request/1618)
    * [Pull request #1620](https://bitbucket.org/osrf/gazebo/pull-request/1620)
    * [Pull request #1625](https://bitbucket.org/osrf/gazebo/pull-request/1625)
    * [Pull request #1626](https://bitbucket.org/osrf/gazebo/pull-request/1626)
    * [Pull request #1627](https://bitbucket.org/osrf/gazebo/pull-request/1627)
    * [Pull request #1628](https://bitbucket.org/osrf/gazebo/pull-request/1628)
    * [Pull request #1629](https://bitbucket.org/osrf/gazebo/pull-request/1629)
    * [Pull request #1630](https://bitbucket.org/osrf/gazebo/pull-request/1630)
    * [Pull request #1631](https://bitbucket.org/osrf/gazebo/pull-request/1631)
    * [Pull request #1632](https://bitbucket.org/osrf/gazebo/pull-request/1632)
    * [Pull request #1633](https://bitbucket.org/osrf/gazebo/pull-request/1633)
    * [Pull request #1635](https://bitbucket.org/osrf/gazebo/pull-request/1635)
    * [Pull request #1637](https://bitbucket.org/osrf/gazebo/pull-request/1637)
    * [Pull request #1639](https://bitbucket.org/osrf/gazebo/pull-request/1639)
    * [Pull request #1647](https://bitbucket.org/osrf/gazebo/pull-request/1647)
    * [Pull request #1650](https://bitbucket.org/osrf/gazebo/pull-request/1650)
    * [Pull request #1651](https://bitbucket.org/osrf/gazebo/pull-request/1651)
    * [Pull request #1653](https://bitbucket.org/osrf/gazebo/pull-request/1653)
    * [Pull request #1654](https://bitbucket.org/osrf/gazebo/pull-request/1654)
    * [Pull request #1657](https://bitbucket.org/osrf/gazebo/pull-request/1657)
    * [Pull request #1658](https://bitbucket.org/osrf/gazebo/pull-request/1658)
    * [Pull request #1659](https://bitbucket.org/osrf/gazebo/pull-request/1659)
    * [Pull request #1660](https://bitbucket.org/osrf/gazebo/pull-request/1660)
    * [Pull request #1661](https://bitbucket.org/osrf/gazebo/pull-request/1661)
    * [Pull request #1669](https://bitbucket.org/osrf/gazebo/pull-request/1669)
    * [Pull request #1670](https://bitbucket.org/osrf/gazebo/pull-request/1670)
    * [Pull request #1672](https://bitbucket.org/osrf/gazebo/pull-request/1672)
    * [Pull request #1682](https://bitbucket.org/osrf/gazebo/pull-request/1682)
    * [Pull request #1683](https://bitbucket.org/osrf/gazebo/pull-request/1683)

1. Install `libgazebo_server_fixture`. This will facilitate tests external to the main gazebo repository. See `examples/stand_alone/test_fixture`.
    * [Pull request #1606](https://bitbucket.org/osrf/gazebo/pull-request/1606)

1. Laser visualization renders light blue for rays that do not hit obstacles, and dark blue for other rays.
    * [Pull request #1607](https://bitbucket.org/osrf/gazebo/pull-request/1607)
    * [Issue #1576](https://bitbucket.org/osrf/gazebo/issue/1576)

1. Add VisualType enum to Visual and clean up visuals when entity is deleted.
    * [Pull request #1614](https://bitbucket.org/osrf/gazebo/pull-request/1614)

1. Alert user of connection problems when using the REST service plugin
    * [Pull request #1655](https://bitbucket.org/osrf/gazebo/pull-request/1655)
    * [Issue #1574](https://bitbucket.org/osrf/gazebo/issue/1574)

1. ignition-math is now a dependency.
    + [http://ignitionrobotics.org/libraries/math](http://ignitionrobotics.org/libraries/math)
    + [Gazebo::math migration](https://bitbucket.org/osrf/gazebo/src/583edbeb90759d43d994cc57c0797119dd6d2794/ign-math-migration.md)

1. Detect uuid library during compilation.
    * [Pull request #1655](https://bitbucket.org/osrf/gazebo/pull-request/1655)
    * [Issue #1572](https://bitbucket.org/osrf/gazebo/issue/1572)

1. New accessors in LogPlay class.
    * [Pull request #1577](https://bitbucket.org/osrf/gazebo/pull-request/1577)

1. Added a plugin to send messages to an existing website.
   Added gui::MainWindow::AddMenu and msgs/rest_error, msgs/rest_login, msgs rest/post
    * [Pull request #1524](https://bitbucket.org/osrf/gazebo/pull-request/1524)

1. Fix deprecation warnings when using SDFormat 3.0.2, 3.0.3 prereleases
    * [Pull request #1568](https://bitbucket.org/osrf/gazebo/pull-request/1568)

1. Use GAZEBO_CFLAGS or GAZEBO_CXX_FLAGS in CMakeLists.txt for example plugins
    * [Pull request #1573](https://bitbucket.org/osrf/gazebo/pull-request/1573)

1. Added Link::OnWrenchMsg subscriber with test
    * [Pull request #1582](https://bitbucket.org/osrf/gazebo/pull-request/1582)

1. Show/hide GUI overlays using the menu bar.
    * [Pull request #1555](https://bitbucket.org/osrf/gazebo/pull-request/1555)

1. Added world origin indicator rendering::OriginVisual.
    * [Pull request #1700](https://bitbucket.org/osrf/gazebo/pull-request/1700)

1. Show/hide toolbars using the menu bars and shortcut.
   Added MainWindow::CloneAction.
   Added Window menu to Model Editor.
    * [Pull request #1584](https://bitbucket.org/osrf/gazebo/pull-request/1584)

1. Added event to show/hide toolbars.
    * [Pull request #1707](https://bitbucket.org/osrf/gazebo/pull-request/1707)

1. Added optional start/stop/reset buttons to timer GUI plugin.
    * [Pull request #1576](https://bitbucket.org/osrf/gazebo/pull-request/1576)

1. Timer GUI Plugin: Treat negative positions as positions from the ends
    * [Pull request #1703](https://bitbucket.org/osrf/gazebo/pull-request/1703)

1. Added Visual::GetDepth() and Visual::GetNthAncestor()
    * [Pull request #1613](https://bitbucket.org/osrf/gazebo/pull-request/1613)

1. Added a context menu for links
    * [Pull request #1589](https://bitbucket.org/osrf/gazebo/pull-request/1589)

1. Separate TimePanel's display into TimeWidget and LogPlayWidget.
    * [Pull request #1564](https://bitbucket.org/osrf/gazebo/pull-request/1564)

1. Display confirmation message after log is saved
    * [Pull request #1646](https://bitbucket.org/osrf/gazebo/pull-request/1646)

1. Added LogPlayView to display timeline and LogPlaybackStatistics message type.
    * [Pull request #1724](https://bitbucket.org/osrf/gazebo/pull-request/1724)

1. Added Time::FormattedString and removed all other FormatTime functions.
    * [Pull request #1710](https://bitbucket.org/osrf/gazebo/pull-request/1710)

1. Added support for Oculus DK2
    * [Pull request #1526](https://bitbucket.org/osrf/gazebo/pull-request/1526)

1. Use collide_bitmask from SDF to perform collision filtering
    * [Pull request #1470](https://bitbucket.org/osrf/gazebo/pull-request/1470)

1. Pass Coulomb surface friction parameters to DART.
    * [Pull request #1420](https://bitbucket.org/osrf/gazebo/pull-request/1420)

1. Added ModelAlign::SetHighlighted
    * [Pull request #1598](https://bitbucket.org/osrf/gazebo/pull-request/1598)

1. Added various Get functions to Visual. Also added a ConvertGeometryType function to msgs.
    * [Pull request #1402](https://bitbucket.org/osrf/gazebo/pull-request/1402)

1. Get and Set visibility of SelectionObj's handles, with unit test.
    * [Pull request #1417](https://bitbucket.org/osrf/gazebo/pull-request/1417)

1. Set material of SelectionObj's handles.
    * [Pull request #1472](https://bitbucket.org/osrf/gazebo/pull-request/1472)

1. Add SelectionObj::Fini with tests and make Visual::Fini virtual
    * [Pull request #1685](https://bitbucket.org/osrf/gazebo/pull-request/1685)

1. Allow link selection with the mouse if parent model already selected.
    * [Pull request #1409](https://bitbucket.org/osrf/gazebo/pull-request/1409)

1. Added ModelRightMenu::EntityTypes.
    * [Pull request #1414](https://bitbucket.org/osrf/gazebo/pull-request/1414)

1. Scale joint visuals according to link size.
    * [Pull request #1591](https://bitbucket.org/osrf/gazebo/pull-request/1591)
    * [Issue #1563](https://bitbucket.org/osrf/gazebo/issue/1563)

1. Added Gazebo/CoM material.
    * [Pull request #1439](https://bitbucket.org/osrf/gazebo/pull-request/1439)

1. Added arc parameter to MeshManager::CreateTube
    * [Pull request #1436](https://bitbucket.org/osrf/gazebo/pull-request/1436)

1. Added View Inertia and InertiaVisual, changed COMVisual to sphere proportional to mass.
    * [Pull request #1445](https://bitbucket.org/osrf/gazebo/pull-request/1445)

1. Added View Link Frame and LinkFrameVisual. Visual::SetTransparency goes into texture_unit.
    * [Pull request #1762](https://bitbucket.org/osrf/gazebo/pull-request/1762)
    * [Issue #853](https://bitbucket.org/osrf/gazebo/issue/853)

1. Changed the position of Save and Cancel buttons on editor dialogs
    * [Pull request #1442](https://bitbucket.org/osrf/gazebo/pull-request/1442)
    * [Issue #1377](https://bitbucket.org/osrf/gazebo/issue/1377)

1. Fixed Visual material updates
    * [Pull request #1454](https://bitbucket.org/osrf/gazebo/pull-request/1454)
    * [Issue #1455](https://bitbucket.org/osrf/gazebo/issue/1455)

1. Added Matrix3::Inverse() and tests
    * [Pull request #1481](https://bitbucket.org/osrf/gazebo/pull-request/1481)

1. Implemented AddLinkForce for ODE.
    * [Pull request #1456](https://bitbucket.org/osrf/gazebo/pull-request/1456)

1. Updated ConfigWidget class to parse enum values.
    * [Pull request #1518](https://bitbucket.org/osrf/gazebo/pull-request/1518)

1. Added PresetManager to physics libraries and corresponding integration test.
    * [Pull request #1471](https://bitbucket.org/osrf/gazebo/pull-request/1471)

1. Sync name and location on SaveDialog.
    * [Pull request #1563](https://bitbucket.org/osrf/gazebo/pull-request/1563)

1. Added Apply Force/Torque dialog
    * [Pull request #1600](https://bitbucket.org/osrf/gazebo/pull-request/1600)

1. Added Apply Force/Torque visuals
    * [Pull request #1619](https://bitbucket.org/osrf/gazebo/pull-request/1619)

1. Added Apply Force/Torque OnMouseRelease and ActivateWindow
    * [Pull request #1699](https://bitbucket.org/osrf/gazebo/pull-request/1699)

1. Added Apply Force/Torque mouse interactions, modes, activation
    * [Pull request #1731](https://bitbucket.org/osrf/gazebo/pull-request/1731)

1. Added inertia pose getter for COMVisual and COMVisual_TEST
    * [Pull request #1581](https://bitbucket.org/osrf/gazebo/pull-request/1581)

1. Model editor updates
    1. Joint preview using JointVisuals.
        * [Pull request #1369](https://bitbucket.org/osrf/gazebo/pull-request/1369)

    1. Added inspector for configuring link, visual, and collision properties.
        * [Pull request #1408](https://bitbucket.org/osrf/gazebo/pull-request/1408)

    1. Saving, exiting, generalizing SaveDialog.
        * [Pull request #1401](https://bitbucket.org/osrf/gazebo/pull-request/1401)

    1. Inspectors redesign
        * [Pull request #1586](https://bitbucket.org/osrf/gazebo/pull-request/1586)

    1. Edit existing model.
        * [Pull request #1425](https://bitbucket.org/osrf/gazebo/pull-request/1425)

    1. Add joint inspector to link's context menu.
        * [Pull request #1449](https://bitbucket.org/osrf/gazebo/pull-request/1449)
        * [Issue #1443](https://bitbucket.org/osrf/gazebo/issue/1443)

    1. Added button to select mesh file on inspector.
        * [Pull request #1460](https://bitbucket.org/osrf/gazebo/pull-request/1460)
        * [Issue #1450](https://bitbucket.org/osrf/gazebo/issue/1450)

    1. Renamed Part to Link.
        * [Pull request #1478](https://bitbucket.org/osrf/gazebo/pull-request/1478)

    1. Fix snapping inside editor.
        * [Pull request #1489](https://bitbucket.org/osrf/gazebo/pull-request/1489)
        * [Issue #1457](https://bitbucket.org/osrf/gazebo/issue/1457)

    1. Moved DataLogger from Window menu to the toolbar and moved screenshot button to the right.
        * [Pull request #1665](https://bitbucket.org/osrf/gazebo/pull-request/1665)

    1. Keep loaded model's name.
        * [Pull request #1516](https://bitbucket.org/osrf/gazebo/pull-request/1516)
        * [Issue #1504](https://bitbucket.org/osrf/gazebo/issue/1504)

    1. Added ExtrudeDialog.
        * [Pull request #1483](https://bitbucket.org/osrf/gazebo/pull-request/1483)

    1. Hide time panel inside editor and keep main window's paused state.
        * [Pull request #1500](https://bitbucket.org/osrf/gazebo/pull-request/1500)

    1. Fixed pose issues and added ModelCreator_TEST.
        * [Pull request #1509](https://bitbucket.org/osrf/gazebo/pull-request/1509)
        * [Issue #1497](https://bitbucket.org/osrf/gazebo/issue/1497)
        * [Issue #1509](https://bitbucket.org/osrf/gazebo/issue/1509)

    1. Added list of links and joints.
        * [Pull request #1515](https://bitbucket.org/osrf/gazebo/pull-request/1515)
        * [Issue #1418](https://bitbucket.org/osrf/gazebo/issue/1418)

    1. Expose API to support adding items to the palette.
        * [Pull request #1565](https://bitbucket.org/osrf/gazebo/pull-request/1565)

    1. Added menu for toggling joint visualization
        * [Pull request #1551](https://bitbucket.org/osrf/gazebo/pull-request/1551)
        * [Issue #1483](https://bitbucket.org/osrf/gazebo/issue/1483)

    1. Add schematic view to model editor
        * [Pull request #1562](https://bitbucket.org/osrf/gazebo/pull-request/1562)

1. Building editor updates
    1. Make palette tips tooltip clickable to open.
        * [Pull request #1519](https://bitbucket.org/osrf/gazebo/pull-request/1519)
        * [Issue #1370](https://bitbucket.org/osrf/gazebo/issue/1370)

    1. Add measurement unit to building inspectors.
        * [Pull request #1741](https://bitbucket.org/osrf/gazebo/pull-request/1741)
        * [Issue #1363](https://bitbucket.org/osrf/gazebo/issue/1363)

    1. Add `BaseInspectorDialog` as a base class for inspectors.
        * [Pull request #1749](https://bitbucket.org/osrf/gazebo/pull-request/1749)

## Gazebo 5.0

### Gazebo 5.x.x

### Gazebo 5.2.0 (2015-10-02)

1. Initialize sigact struct fields that valgrind said were being used uninitialized
    * [Pull request #1809](https://bitbucket.org/osrf/gazebo/pull-request/1809)

1. Add missing ogre includes to ensure macros are properly defined
    * [Pull request #1813](https://bitbucket.org/osrf/gazebo/pull-request/1813)

1. Use ToSDF functions to simplify physics_friction test
    * [Pull request #1808](https://bitbucket.org/osrf/gazebo/pull-request/1808)

1. Added lines to laser sensor visualization
    * [Pull request #1742](https://bitbucket.org/osrf/gazebo/pull-request/1742)
    * [Issue #935](https://bitbucket.org/osrf/gazebo/issue/935)

1. Fix BulletSliderJoint friction for bullet 2.83
    * [Pull request #1686](https://bitbucket.org/osrf/gazebo/pull-request/1686)

1. Fix heightmap model texture loading.
    * [Pull request #1592](https://bitbucket.org/osrf/gazebo/pull-request/1592)

1. Disable failing pr2 test for dart
    * [Pull request #1540](https://bitbucket.org/osrf/gazebo/pull-request/1540)
    * [Issue #1435](https://bitbucket.org/osrf/gazebo/issue/1435)

### Gazebo 5.1.0 (2015-03-20)
1. Backport pull request #1527 (FindOGRE.cmake for non-Debian systems)
  * [Pull request #1532](https://bitbucket.org/osrf/gazebo/pull-request/1532)

1. Respect system cflags when not using USE_UPSTREAM_CFLAGS
  * [Pull request #1531](https://bitbucket.org/osrf/gazebo/pull-request/1531)

1. Allow light manipulation
  * [Pull request #1529](https://bitbucket.org/osrf/gazebo/pull-request/1529)

1. Allow sdformat 2.3.1+ or 3+ and fix tests
  * [Pull request #1484](https://bitbucket.org/osrf/gazebo/pull-request/1484)

1. Add Link::GetWorldAngularMomentum function and test.
  * [Pull request #1482](https://bitbucket.org/osrf/gazebo/pull-request/1482)

1. Preserve previous GAZEBO_MODEL_PATH values when sourcing setup.sh
  * [Pull request #1430](https://bitbucket.org/osrf/gazebo/pull-request/1430)

1. Implement Coulomb joint friction for DART
  * [Pull request #1427](https://bitbucket.org/osrf/gazebo/pull-request/1427)
  * [Issue #1281](https://bitbucket.org/osrf/gazebo/issue/1281)

1. Fix simple shape normals.
    * [Pull request #1477](https://bitbucket.org/osrf/gazebo/pull-request/1477)
    * [Issue #1369](https://bitbucket.org/osrf/gazebo/issue/1369)

1. Use Msg-to-SDF conversion functions in tests, add ServerFixture::SpawnModel(msgs::Model).
    * [Pull request #1466](https://bitbucket.org/osrf/gazebo/pull-request/1466)

1. Added Model Msg-to-SDF conversion functions and test.
    * [Pull request #1429](https://bitbucket.org/osrf/gazebo/pull-request/1429)

1. Added Joint Msg-to-SDF conversion functions and test.
    * [Pull request #1419](https://bitbucket.org/osrf/gazebo/pull-request/1419)

1. Added Visual, Material Msg-to-SDF conversion functions and ShaderType to string conversion functions.
    * [Pull request #1415](https://bitbucket.org/osrf/gazebo/pull-request/1415)

1. Implement Coulomb joint friction for BulletSliderJoint
  * [Pull request #1452](https://bitbucket.org/osrf/gazebo/pull-request/1452)
  * [Issue #1348](https://bitbucket.org/osrf/gazebo/issue/1348)

### Gazebo 5.0.0 (2015-01-27)
1. Support for using [digital elevation maps](http://gazebosim.org/tutorials?tut=dem) has been added to debian packages.

1. C++11 support (C++11 compatible compiler is now required)
    * [Pull request #1340](https://bitbucket.org/osrf/gazebo/pull-request/1340)

1. Implemented private data pointer for the World class.
    * [Pull request #1383](https://bitbucket.org/osrf/gazebo/pull-request/1383)

1. Implemented private data pointer for the Scene class.
    * [Pull request #1385](https://bitbucket.org/osrf/gazebo/pull-request/1385)

1. Added a events::Event::resetWorld event that is triggered when World::Reset is called.
    * [Pull request #1332](https://bitbucket.org/osrf/gazebo/pull-request/1332)
    * [Issue #1375](https://bitbucket.org/osrf/gazebo/issue/1375)

1. Fixed `math::Box::GetCenter` functionality.
    * [Pull request #1278](https://bitbucket.org/osrf/gazebo/pull-request/1278)
    * [Issue #1327](https://bitbucket.org/osrf/gazebo/issue/1327)

1. Added a GUI timer plugin that facilitates the display and control a timer inside the Gazebo UI.
    * [Pull request #1270](https://bitbucket.org/osrf/gazebo/pull-request/1270)

1. Added ability to load plugins via SDF.
    * [Pull request #1261](https://bitbucket.org/osrf/gazebo/pull-request/1261)

1. Added GUIEvent to hide/show the left GUI pane.
    * [Pull request #1269](https://bitbucket.org/osrf/gazebo/pull-request/1269)

1. Modified KeyEventHandler and GLWidget so that hotkeys can be suppressed by custom KeyEvents set up by developers
    * [Pull request #1251](https://bitbucket.org/osrf/gazebo/pull-request/1251)

1. Added ability to read the directory where the log files are stored.
    * [Pull request #1277](https://bitbucket.org/osrf/gazebo/pull-request/1277)

1. Implemented a simulation cloner
    * [Pull request #1180](https://bitbucket.org/osrf/gazebo/pull-request/1180/clone-a-simulation)

1. Added GUI overlay plugins. Users can now write a Gazebo + QT plugin that displays widgets over the render window.
  * [Pull request #1181](https://bitbucket.org/osrf/gazebo/pull-request/1181)

1. Change behavior of Joint::SetVelocity, add Joint::SetVelocityLimit(unsigned int, double)
  * [Pull request #1218](https://bitbucket.org/osrf/gazebo/pull-request/1218)
  * [Issue #964](https://bitbucket.org/osrf/gazebo/issue/964)

1. Implement Coulomb joint friction for ODE
  * [Pull request #1221](https://bitbucket.org/osrf/gazebo/pull-request/1221)
  * [Issue #381](https://bitbucket.org/osrf/gazebo/issue/381)

1. Implement Coulomb joint friction for BulletHingeJoint
  * [Pull request #1317](https://bitbucket.org/osrf/gazebo/pull-request/1317)
  * [Issue #1348](https://bitbucket.org/osrf/gazebo/issue/1348)

1. Implemented camera lens distortion.
  * [Pull request #1213](https://bitbucket.org/osrf/gazebo/pull-request/1213)

1. Kill rogue gzservers left over from failed INTEGRATION_world_clone tests
   and improve robustness of `UNIT_gz_TEST`
  * [Pull request #1232](https://bitbucket.org/osrf/gazebo/pull-request/1232)
  * [Issue #1299](https://bitbucket.org/osrf/gazebo/issue/1299)

1. Added RenderWidget::ShowToolbar to toggle visibility of top toolbar.
  * [Pull request #1248](https://bitbucket.org/osrf/gazebo/pull-request/1248)

1. Fix joint axis visualization.
  * [Pull request #1258](https://bitbucket.org/osrf/gazebo/pull-request/1258)

1. Change UserCamera view control via joysticks. Clean up rate control vs. pose control.
   see UserCamera::OnJoyPose and UserCamera::OnJoyTwist. Added view twist control toggle
   with joystick button 1.
  * [Pull request #1249](https://bitbucket.org/osrf/gazebo/pull-request/1249)

1. Added RenderWidget::GetToolbar to get the top toolbar and change its actions on ModelEditor.
    * [Pull request #1263](https://bitbucket.org/osrf/gazebo/pull-request/1263)

1. Added accessor for MainWindow graphical widget to GuiIface.
    * [Pull request #1250](https://bitbucket.org/osrf/gazebo/pull-request/1250)

1. Added a ConfigWidget class that takes in a google protobuf message and generates widgets for configuring the fields in the message
    * [Pull request #1285](https://bitbucket.org/osrf/gazebo/pull-request/1285)

1. Added GLWidget::OnModelEditor when model editor is triggered, and MainWindow::OnEditorGroup to manually uncheck editor actions.
    * [Pull request #1283](https://bitbucket.org/osrf/gazebo/pull-request/1283)

1. Added Collision, Geometry, Inertial, Surface Msg-to-SDF conversion functions.
    * [Pull request #1315](https://bitbucket.org/osrf/gazebo/pull-request/1315)

1. Added "button modifier" fields (control, shift, and alt) to common::KeyEvent.
    * [Pull request #1325](https://bitbucket.org/osrf/gazebo/pull-request/1325)

1. Added inputs for environment variable GAZEBO_GUI_INI_FILE for reading a custom .ini file.
    * [Pull request #1252](https://bitbucket.org/osrf/gazebo/pull-request/1252)

1. Fixed crash on "permission denied" bug, added insert_model integration test.
    * [Pull request #1329](https://bitbucket.org/osrf/gazebo/pull-request/1329/)

1. Enable simbody joint tests, implement `SimbodyJoint::GetParam`, create
   `Joint::GetParam`, fix bug in `BulletHingeJoint::SetParam`.
    * [Pull request #1404](https://bitbucket.org/osrf/gazebo/pull-request/1404/)

1. Building editor updates
    1. Fixed inspector resizing.
        * [Pull request #1230](https://bitbucket.org/osrf/gazebo/pull-request/1230)
        * [Issue #395](https://bitbucket.org/osrf/gazebo/issue/395)

    1. Doors and windows move proportionally with wall.
        * [Pull request #1231](https://bitbucket.org/osrf/gazebo/pull-request/1231)
        * [Issue #368](https://bitbucket.org/osrf/gazebo/issue/368)

    1. Inspector dialogs stay on top.
        * [Pull request #1229](https://bitbucket.org/osrf/gazebo/pull-request/1229)
        * [Issue #417](https://bitbucket.org/osrf/gazebo/issue/417)

    1. Make model name editable on palette.
        * [Pull request #1239](https://bitbucket.org/osrf/gazebo/pull-request/1239)

    1. Import background image and improve add/delete levels.
        * [Pull request #1214](https://bitbucket.org/osrf/gazebo/pull-request/1214)
        * [Issue #422](https://bitbucket.org/osrf/gazebo/issue/422)
        * [Issue #361](https://bitbucket.org/osrf/gazebo/issue/361)

    1. Fix changing draw mode.
        * [Pull request #1233](https://bitbucket.org/osrf/gazebo/pull-request/1233)
        * [Issue #405](https://bitbucket.org/osrf/gazebo/issue/405)

    1. Tips on palette's top-right corner.
        * [Pull request #1241](https://bitbucket.org/osrf/gazebo/pull-request/1241)

    1. New buttons and layout for the palette.
        * [Pull request #1242](https://bitbucket.org/osrf/gazebo/pull-request/1242)

    1. Individual wall segments instead of polylines.
        * [Pull request #1246](https://bitbucket.org/osrf/gazebo/pull-request/1246)
        * [Issue #389](https://bitbucket.org/osrf/gazebo/issue/389)
        * [Issue #415](https://bitbucket.org/osrf/gazebo/issue/415)

    1. Fix exiting and saving, exiting when there's nothing drawn, fix text on popups.
        * [Pull request #1296](https://bitbucket.org/osrf/gazebo/pull-request/1296)

    1. Display measure for selected wall segment.
        * [Pull request #1291](https://bitbucket.org/osrf/gazebo/pull-request/1291)
        * [Issue #366](https://bitbucket.org/osrf/gazebo/issue/366)

    1. Highlight selected item's 3D visual.
        * [Pull request #1292](https://bitbucket.org/osrf/gazebo/pull-request/1292)

    1. Added color picker to inspector dialogs.
        * [Pull request #1298](https://bitbucket.org/osrf/gazebo/pull-request/1298)

    1. Snapping on by default, off holding Shift. Improved snapping.
        * [Pull request #1304](https://bitbucket.org/osrf/gazebo/pull-request/1304)

    1. Snap walls to length increments, moved scale to SegmentItem and added Get/SetScale, added SegmentItem::SnapAngle and SegmentItem::SnapLength.
        * [Pull request #1311](https://bitbucket.org/osrf/gazebo/pull-request/1311)

    1. Make buildings available in "Insert Models" tab, improve save flow.
        * [Pull request #1312](https://bitbucket.org/osrf/gazebo/pull-request/1312)

    1. Added EditorItem::SetHighlighted.
        * [Pull request #1308](https://bitbucket.org/osrf/gazebo/pull-request/1308)

    1. Current level is transparent, lower levels opaque, higher levels invisible.
        * [Pull request #1303](https://bitbucket.org/osrf/gazebo/pull-request/1303)

    1. Detach all child manips when item is deleted, added BuildingMaker::DetachAllChildren.
        * [Pull request #1316](https://bitbucket.org/osrf/gazebo/pull-request/1316)

    1. Added texture picker to inspector dialogs.
        * [Pull request #1306](https://bitbucket.org/osrf/gazebo/pull-request/1306)

    1. Measures for doors and windows. Added RectItem::angleOnWall and related Get/Set.
        * [Pull request #1322](https://bitbucket.org/osrf/gazebo/pull-request/1322)
        * [Issue #370](https://bitbucket.org/osrf/gazebo/issue/370)

    1. Added Gazebo/BuildingFrame material to display holes for doors and windows on walls.
        * [Pull request #1338](https://bitbucket.org/osrf/gazebo/pull-request/1338)

    1. Added Gazebo/Bricks material to be used as texture on the building editor.
        * [Pull request #1333](https://bitbucket.org/osrf/gazebo/pull-request/1333)

    1. Pick colors from the palette and assign on 3D view. Added mouse and key event handlers to BuildingMaker, and events to communicate from BuildingModelManip to EditorItem.
        * [Pull request #1336](https://bitbucket.org/osrf/gazebo/pull-request/1336)

    1. Pick textures from the palette and assign in 3D view.
        * [Pull request #1368](https://bitbucket.org/osrf/gazebo/pull-request/1368)

1. Model editor updates
    1. Fix adding/removing event filters .
        * [Pull request #1279](https://bitbucket.org/osrf/gazebo/pull-request/1279)

    1. Enabled multi-selection and align tool inside model editor.
        * [Pull request #1302](https://bitbucket.org/osrf/gazebo/pull-request/1302)
        * [Issue #1323](https://bitbucket.org/osrf/gazebo/issue/1323)

    1. Enabled snap mode inside model editor.
        * [Pull request #1331](https://bitbucket.org/osrf/gazebo/pull-request/1331)
        * [Issue #1318](https://bitbucket.org/osrf/gazebo/issue/1318)

    1. Implemented copy/pasting of links.
        * [Pull request #1330](https://bitbucket.org/osrf/gazebo/pull-request/1330)

1. GUI publishes model selection information on ~/selection topic.
    * [Pull request #1318](https://bitbucket.org/osrf/gazebo/pull-request/1318)

## Gazebo 4.0

### Gazebo 4.x.x (2015-xx-xx)

1. Fix build for Bullet 2.83, enable angle wrapping for BulletHingeJoint
    * [Pull request #1664](https://bitbucket.org/osrf/gazebo/pull-request/1664)

### Gazebo 4.1.3 (2015-05-07)

1. Fix saving visual geom SDF values
    * [Pull request #1597](https://bitbucket.org/osrf/gazebo/pull-request/1597)
1. Fix heightmap model texture loading.
    * [Pull request #1595](https://bitbucket.org/osrf/gazebo/pull-request/1595)
1. Fix visual collision scale on separate client
    * [Pull request #1585](https://bitbucket.org/osrf/gazebo/pull-request/1585)
1. Fix several clang compiler warnings
    * [Pull request #1594](https://bitbucket.org/osrf/gazebo/pull-request/1594)
1. Fix blank save / browse dialogs
    * [Pull request #1544](https://bitbucket.org/osrf/gazebo/pull-request/1544)

### Gazebo 4.1.2 (2015-03-20)

1. Fix quaternion documentation: target Gazebo_4.1
    * [Pull request #1525](https://bitbucket.org/osrf/gazebo/pull-request/1525)
1. Speed up World::Step in loops
    * [Pull request #1492](https://bitbucket.org/osrf/gazebo/pull-request/1492)
1. Reduce selection buffer updates -> 4.1
    * [Pull request #1494](https://bitbucket.org/osrf/gazebo/pull-request/1494)
1. Fix QT rendering, and rendering update rate
    * [Pull request #1487](https://bitbucket.org/osrf/gazebo/pull-request/1487)
1. Fix loading of SimbodyPhysics parameters
    * [Pull request #1474](https://bitbucket.org/osrf/gazebo/pull-request/1474)
1. Fix heightmap on OSX -> 4.1
    * [Pull request #1455](https://bitbucket.org/osrf/gazebo/pull-request/1455)
1. Remove extra pose tag in a world file that should not be there
    * [Pull request #1458](https://bitbucket.org/osrf/gazebo/pull-request/1458)
1. Better fix for #236 for IMU that doesn't require ABI changes
    * [Pull request #1448](https://bitbucket.org/osrf/gazebo/pull-request/1448)
1. Fix regression of #236 for ImuSensor in 4.1
    * [Pull request #1446](https://bitbucket.org/osrf/gazebo/pull-request/1446)
1. Preserve previous GAZEBO_MODEL_PATH values when sourcing setup.sh
    * [Pull request #1430](https://bitbucket.org/osrf/gazebo/pull-request/1430)
1. issue #857: fix segfault for simbody screw joint when setting limits due to uninitialized limitForce.
    * [Pull request #1423](https://bitbucket.org/osrf/gazebo/pull-request/1423)
1. Allow multiple contact sensors per link (#960)
    * [Pull request #1413](https://bitbucket.org/osrf/gazebo/pull-request/1413)
1. Fix for issue #351, ODE World Step
    * [Pull request #1406](https://bitbucket.org/osrf/gazebo/pull-request/1406)
1. Disable failing InelasticCollision/0 test (#1394)
    * [Pull request #1405](https://bitbucket.org/osrf/gazebo/pull-request/1405)
1. Prevent out of bounds array access in SkidSteerDrivePlugin (found by cppcheck 1.68)
    * [Pull request #1379](https://bitbucket.org/osrf/gazebo/pull-request/1379)

### Gazebo 4.1.1 (2015-01-15)

1. Fix BulletPlaneShape bounding box (#1265)
    * [Pull request #1367](https://bitbucket.org/osrf/gazebo/pull-request/1367)
1. Fix dart linking errors on osx
    * [Pull request #1372](https://bitbucket.org/osrf/gazebo/pull-request/1372)
1. Update to player interfaces
    * [Pull request #1324](https://bitbucket.org/osrf/gazebo/pull-request/1324)
1. Handle GpuLaser name collisions (#1403)
    * [Pull request #1360](https://bitbucket.org/osrf/gazebo/pull-request/1360)
1. Add checks for handling array's with counts of zero, and read specular values
    * [Pull request #1339](https://bitbucket.org/osrf/gazebo/pull-request/1339)
1. Fix model list widget test
    * [Pull request #1327](https://bitbucket.org/osrf/gazebo/pull-request/1327)
1. Fix ogre includes
    * [Pull request #1323](https://bitbucket.org/osrf/gazebo/pull-request/1323)

### Gazebo 4.1.0 (2014-11-20)

1. Modified GUI rendering to improve the rendering update rate.
    * [Pull request #1487](https://bitbucket.org/osrf/gazebo/pull-request/1487)

### Gazebo 4.1.0 (2014-11-20)

1. Add ArrangePlugin for arranging groups of models.
   Also add Model::ResetPhysicsStates to call Link::ResetPhysicsStates
   recursively on all links in model.
    * [Pull request #1208](https://bitbucket.org/osrf/gazebo/pull-request/1208)
1. The `gz model` command line tool will output model info using either `-i` for complete info, or `-p` for just the model pose.
    * [Pull request #1212](https://bitbucket.org/osrf/gazebo/pull-request/1212)
    * [DRCSim Issue #389](https://bitbucket.org/osrf/drcsim/issue/389)
1. Added SignalStats class for computing incremental signal statistics.
    * [Pull request #1198](https://bitbucket.org/osrf/gazebo/pull-request/1198)
1. Add InitialVelocityPlugin to setting the initial state of links
    * [Pull request #1237](https://bitbucket.org/osrf/gazebo/pull-request/1237)
1. Added Quaternion::Integrate function.
    * [Pull request #1255](https://bitbucket.org/osrf/gazebo/pull-request/1255)
1. Added ConvertJointType functions, display more joint info on model list.
    * [Pull request #1259](https://bitbucket.org/osrf/gazebo/pull-request/1259)
1. Added ModelListWidget::AddProperty, removed unnecessary checks on ModelListWidget.
    * [Pull request #1271](https://bitbucket.org/osrf/gazebo/pull-request/1271)
1. Fix loading collada meshes with unsupported input semantics.
    * [Pull request #1319](https://bitbucket.org/osrf/gazebo/pull-request/1319)

### Gazebo 4.0.2 (2014-09-23)

1. Fix and improve mechanism to generate pkgconfig libs
    * [Pull request #1027](https://bitbucket.org/osrf/gazebo/pull-request/1027)
    * [Issue #1284](https://bitbucket.org/osrf/gazebo/issue/1284)
1. Added arat.world
    * [Pull request #1205](https://bitbucket.org/osrf/gazebo/pull-request/1205)
1. Update gzprop to output zip files.
    * [Pull request #1197](https://bitbucket.org/osrf/gazebo/pull-request/1197)
1. Make Collision::GetShape a const function
    * [Pull requset #1189](https://bitbucket.org/osrf/gazebo/pull-request/1189)
1. Install missing physics headers
    * [Pull requset #1183](https://bitbucket.org/osrf/gazebo/pull-request/1183)
1. Remove SimbodyLink::AddTorque console message
    * [Pull requset #1185](https://bitbucket.org/osrf/gazebo/pull-request/1185)
1. Fix log xml
    * [Pull requset #1188](https://bitbucket.org/osrf/gazebo/pull-request/1188)

### Gazebo 4.0.0 (2014-08-08)

1. Added lcov support to cmake
    * [Pull request #1047](https://bitbucket.org/osrf/gazebo/pull-request/1047)
1. Fixed memory leak in image conversion
    * [Pull request #1057](https://bitbucket.org/osrf/gazebo/pull-request/1057)
1. Removed deprecated function
    * [Pull request #1067](https://bitbucket.org/osrf/gazebo/pull-request/1067)
1. Improved collada loading performance
    * [Pull request #1066](https://bitbucket.org/osrf/gazebo/pull-request/1066)
    * [Pull request #1082](https://bitbucket.org/osrf/gazebo/pull-request/1082)
    * [Issue #1134](https://bitbucket.org/osrf/gazebo/issue/1134)
1. Implemented a collada exporter
    * [Pull request #1064](https://bitbucket.org/osrf/gazebo/pull-request/1064)
1. Force torque sensor now makes use of sensor's pose.
    * [Pull request #1076](https://bitbucket.org/osrf/gazebo/pull-request/1076)
    * [Issue #940](https://bitbucket.org/osrf/gazebo/issue/940)
1. Fix Model::GetLinks segfault
    * [Pull request #1093](https://bitbucket.org/osrf/gazebo/pull-request/1093)
1. Fix deleting and saving lights in gzserver
    * [Pull request #1094](https://bitbucket.org/osrf/gazebo/pull-request/1094)
    * [Issue #1182](https://bitbucket.org/osrf/gazebo/issue/1182)
    * [Issue #346](https://bitbucket.org/osrf/gazebo/issue/346)
1. Fix Collision::GetWorldPose. The pose of a collision would not update properly.
    * [Pull request #1049](https://bitbucket.org/osrf/gazebo/pull-request/1049)
    * [Issue #1124](https://bitbucket.org/osrf/gazebo/issue/1124)
1. Fixed the animate_box and animate_joints examples
    * [Pull request #1086](https://bitbucket.org/osrf/gazebo/pull-request/1086)
1. Integrated Oculus Rift functionality
    * [Pull request #1074](https://bitbucket.org/osrf/gazebo/pull-request/1074)
    * [Pull request #1136](https://bitbucket.org/osrf/gazebo/pull-request/1136)
    * [Pull request #1139](https://bitbucket.org/osrf/gazebo/pull-request/1139)
1. Updated Base::GetScopedName
    * [Pull request #1104](https://bitbucket.org/osrf/gazebo/pull-request/1104)
1. Fix collada loader from adding duplicate materials into a Mesh
    * [Pull request #1105](https://bitbucket.org/osrf/gazebo/pull-request/1105)
    * [Issue #1180](https://bitbucket.org/osrf/gazebo/issue/1180)
1. Integrated Razer Hydra functionality
    * [Pull request #1083](https://bitbucket.org/osrf/gazebo/pull-request/1083)
    * [Pull request #1109](https://bitbucket.org/osrf/gazebo/pull-request/1109)
1. Added ability to copy and paste models in the GUI
    * [Pull request #1103](https://bitbucket.org/osrf/gazebo/pull-request/1103)
1. Removed unnecessary inclusion of gazebo.hh and common.hh in plugins
    * [Pull request #1111](https://bitbucket.org/osrf/gazebo/pull-request/1111)
1. Added ability to specify custom road textures
    * [Pull request #1027](https://bitbucket.org/osrf/gazebo/pull-request/1027)
1. Added support for DART 4.1
    * [Pull request #1113](https://bitbucket.org/osrf/gazebo/pull-request/1113)
    * [Pull request #1132](https://bitbucket.org/osrf/gazebo/pull-request/1132)
    * [Pull request #1134](https://bitbucket.org/osrf/gazebo/pull-request/1134)
    * [Pull request #1154](https://bitbucket.org/osrf/gazebo/pull-request/1154)
1. Allow position of joints to be directly set.
    * [Pull request #1097](https://bitbucket.org/osrf/gazebo/pull-request/1097)
    * [Issue #1138](https://bitbucket.org/osrf/gazebo/issue/1138)
1. Added extruded polyline geometry
    * [Pull request #1026](https://bitbucket.org/osrf/gazebo/pull-request/1026)
1. Fixed actor animation
    * [Pull request #1133](https://bitbucket.org/osrf/gazebo/pull-request/1133)
    * [Pull request #1141](https://bitbucket.org/osrf/gazebo/pull-request/1141)
1. Generate a versioned cmake config file
    * [Pull request #1153](https://bitbucket.org/osrf/gazebo/pull-request/1153)
    * [Issue #1226](https://bitbucket.org/osrf/gazebo/issue/1226)
1. Added KMeans class
    * [Pull request #1147](https://bitbucket.org/osrf/gazebo/pull-request/1147)
1. Added --summary-range feature to bitbucket pullrequest tool
    * [Pull request #1156](https://bitbucket.org/osrf/gazebo/pull-request/1156)
1. Updated web links
    * [Pull request #1159](https://bitbucket.org/osrf/gazebo/pull-request/1159)
1. Update tests
    * [Pull request #1155](https://bitbucket.org/osrf/gazebo/pull-request/1155)
    * [Pull request #1143](https://bitbucket.org/osrf/gazebo/pull-request/1143)
    * [Pull request #1138](https://bitbucket.org/osrf/gazebo/pull-request/1138)
    * [Pull request #1140](https://bitbucket.org/osrf/gazebo/pull-request/1140)
    * [Pull request #1127](https://bitbucket.org/osrf/gazebo/pull-request/1127)
    * [Pull request #1115](https://bitbucket.org/osrf/gazebo/pull-request/1115)
    * [Pull request #1102](https://bitbucket.org/osrf/gazebo/pull-request/1102)
    * [Pull request #1087](https://bitbucket.org/osrf/gazebo/pull-request/1087)
    * [Pull request #1084](https://bitbucket.org/osrf/gazebo/pull-request/1084)

## Gazebo 3.0

### Gazebo 3.x.x (yyyy-mm-dd)

1. Fixed sonar and wireless sensor visualization
    * [Pull request #1254](https://bitbucket.org/osrf/gazebo/pull-request/1254)
1. Update visual bounding box when model is selected
    * [Pull request #1280](https://bitbucket.org/osrf/gazebo/pull-request/1280)

### Gazebo 3.1.0 (2014-08-08)

1. Implemented Simbody::Link::Set*Vel
    * [Pull request #1160](https://bitbucket.org/osrf/gazebo/pull-request/1160)
    * [Issue #1012](https://bitbucket.org/osrf/gazebo/issue/1012)
1. Added World::RemoveModel function
    * [Pull request #1106](https://bitbucket.org/osrf/gazebo/pull-request/1106)
    * [Issue #1177](https://bitbucket.org/osrf/gazebo/issue/1177)
1. Fix exit from camera follow mode using the escape key
    * [Pull request #1137](https://bitbucket.org/osrf/gazebo/pull-request/1137)
    * [Issue #1220](https://bitbucket.org/osrf/gazebo/issue/1220)
1. Added support for SDF joint spring stiffness and reference positions
    * [Pull request #1117](https://bitbucket.org/osrf/gazebo/pull-request/1117)
1. Removed the gzmodel_create script
    * [Pull request #1130](https://bitbucket.org/osrf/gazebo/pull-request/1130)
1. Added Vector2 dot product
    * [Pull request #1101](https://bitbucket.org/osrf/gazebo/pull-request/1101)
1. Added SetPositionPID and SetVelocityPID to JointController
    * [Pull request #1091](https://bitbucket.org/osrf/gazebo/pull-request/1091)
1. Fix gzclient startup crash with ogre 1.9
    * [Pull request #1098](https://bitbucket.org/osrf/gazebo/pull-request/1098)
    * [Issue #996](https://bitbucket.org/osrf/gazebo/issue/996)
1. Update the bitbucket_pullrequests tool
    * [Pull request #1108](https://bitbucket.org/osrf/gazebo/pull-request/1108)
1. Light properties now remain in place after move by the user via the GUI.
    * [Pull request #1110](https://bitbucket.org/osrf/gazebo/pull-request/1110)
    * [Issue #1211](https://bitbucket.org/osrf/gazebo/issue/1211)
1. Allow position of joints to be directly set.
    * [Pull request #1096](https://bitbucket.org/osrf/gazebo/pull-request/1096)
    * [Issue #1138](https://bitbucket.org/osrf/gazebo/issue/1138)

### Gazebo 3.0.0 (2014-04-11)

1. Fix bug when deleting the sun light
    * [Pull request #1088](https://bitbucket.org/osrf/gazebo/pull-request/1088)
    * [Issue #1133](https://bitbucket.org/osrf/gazebo/issue/1133)
1. Fix ODE screw joint
    * [Pull request #1078](https://bitbucket.org/osrf/gazebo/pull-request/1078)
    * [Issue #1167](https://bitbucket.org/osrf/gazebo/issue/1167)
1. Update joint integration tests
    * [Pull request #1081](https://bitbucket.org/osrf/gazebo/pull-request/1081)
1. Fixed false positives in cppcheck.
    * [Pull request #1061](https://bitbucket.org/osrf/gazebo/pull-request/1061)
1. Made joint axis reference frame relative to child, and updated simbody and dart accordingly.
    * [Pull request #1069](https://bitbucket.org/osrf/gazebo/pull-request/1069)
    * [Issue #494](https://bitbucket.org/osrf/gazebo/issue/494)
    * [Issue #1143](https://bitbucket.org/osrf/gazebo/issue/1143)
1. Added ability to pass vector of strings to SetupClient and SetupServer
    * [Pull request #1068](https://bitbucket.org/osrf/gazebo/pull-request/1068)
    * [Issue #1132](https://bitbucket.org/osrf/gazebo/issue/1132)
1. Fix error correction in screw constraints for ODE
    * [Pull request #1159](https://bitbucket.org/osrf/gazebo/pull-request/1159)
    * [Issue #1159](https://bitbucket.org/osrf/gazebo/issue/1159)
1. Improved pkgconfig with SDF
    * [Pull request #1062](https://bitbucket.org/osrf/gazebo/pull-request/1062)
1. Added a plugin to simulate aero dynamics
    * [Pull request #905](https://bitbucket.org/osrf/gazebo/pull-request/905)
1. Updated bullet support
    * [Issue #1069](https://bitbucket.org/osrf/gazebo/issue/1069)
    * [Pull request #1011](https://bitbucket.org/osrf/gazebo/pull-request/1011)
    * [Pull request #996](https://bitbucket.org/osrf/gazebo/pull-request/966)
    * [Pull request #1024](https://bitbucket.org/osrf/gazebo/pull-request/1024)
1. Updated simbody support
    * [Pull request #995](https://bitbucket.org/osrf/gazebo/pull-request/995)
1. Updated worlds to SDF 1.5
    * [Pull request #1021](https://bitbucket.org/osrf/gazebo/pull-request/1021)
1. Improvements to ODE
    * [Pull request #1001](https://bitbucket.org/osrf/gazebo/pull-request/1001)
    * [Pull request #1014](https://bitbucket.org/osrf/gazebo/pull-request/1014)
    * [Pull request #1015](https://bitbucket.org/osrf/gazebo/pull-request/1015)
    * [Pull request #1016](https://bitbucket.org/osrf/gazebo/pull-request/1016)
1. New command line tool
    * [Pull request #972](https://bitbucket.org/osrf/gazebo/pull-request/972)
1. Graphical user interface improvements
    * [Pull request #971](https://bitbucket.org/osrf/gazebo/pull-request/971)
    * [Pull request #1013](https://bitbucket.org/osrf/gazebo/pull-request/1013)
    * [Pull request #989](https://bitbucket.org/osrf/gazebo/pull-request/989)
1. Created a friction pyramid class
    * [Pull request #935](https://bitbucket.org/osrf/gazebo/pull-request/935)
1. Added GetWorldEnergy functions to Model, Joint, and Link
    * [Pull request #1017](https://bitbucket.org/osrf/gazebo/pull-request/1017)
1. Preparing Gazebo for admission into Ubuntu
    * [Pull request #969](https://bitbucket.org/osrf/gazebo/pull-request/969)
    * [Pull request #998](https://bitbucket.org/osrf/gazebo/pull-request/998)
    * [Pull request #1002](https://bitbucket.org/osrf/gazebo/pull-request/1002)
1. Add method for querying if useImplicitStiffnessDamping flag is set for a given joint
    * [Issue #629](https://bitbucket.org/osrf/gazebo/issue/629)
    * [Pull request #1006](https://bitbucket.org/osrf/gazebo/pull-request/1006)
1. Fix joint axis frames
    * [Issue #494](https://bitbucket.org/osrf/gazebo/issue/494)
    * [Pull request #963](https://bitbucket.org/osrf/gazebo/pull-request/963)
1. Compute joint anchor pose relative to parent
    * [Issue #1029](https://bitbucket.org/osrf/gazebo/issue/1029)
    * [Pull request #982](https://bitbucket.org/osrf/gazebo/pull-request/982)
1. Cleanup the installed worlds
    * [Issue #1036](https://bitbucket.org/osrf/gazebo/issue/1036)
    * [Pull request #984](https://bitbucket.org/osrf/gazebo/pull-request/984)
1. Update to the GPS sensor
    * [Issue #1059](https://bitbucket.org/osrf/gazebo/issue/1059)
    * [Pull request #984](https://bitbucket.org/osrf/gazebo/pull-request/984)
1. Removed libtool from plugin loading
    * [Pull request #981](https://bitbucket.org/osrf/gazebo/pull-request/981)
1. Added functions to get inertial information for a link in the world frame.
    * [Pull request #1005](https://bitbucket.org/osrf/gazebo/pull-request/1005)

## Gazebo 2.0

### Gazebo 2.2.6 (2015-09-28)

1. Backport fixes to setup.sh from pull request #1430 to 2.2 branch
    * [Pull request 1889](https://bitbucket.org/osrf/gazebo/pull-request/1889)
1. Fix heightmap texture loading (2.2)
    * [Pull request 1596](https://bitbucket.org/osrf/gazebo/pull-request/1596)
1. Prevent out of bounds array access in SkidSteerDrivePlugin (found by cppcheck 1.68)
    * [Pull request 1379](https://bitbucket.org/osrf/gazebo/pull-request/1379)
1. Fix build with boost 1.57 for 2.2 branch (#1399)
    * [Pull request 1358](https://bitbucket.org/osrf/gazebo/pull-request/1358)
1. Fix manpage test failures by incrementing year to 2015
    * [Pull request 1361](https://bitbucket.org/osrf/gazebo/pull-request/1361)
1. Fix build for OS X 10.10 (#1304, #1289)
    * [Pull request 1346](https://bitbucket.org/osrf/gazebo/pull-request/1346)
1. Restore ODELink ABI, use Link variables instead (#1354)
    * [Pull request 1347](https://bitbucket.org/osrf/gazebo/pull-request/1347)
1. Fix inertia_ratio test
    * [Pull request 1344](https://bitbucket.org/osrf/gazebo/pull-request/1344)
1. backport collision visual fix -> 2.2
    * [Pull request 1343](https://bitbucket.org/osrf/gazebo/pull-request/1343)
1. Fix two code_check errors on 2.2
    * [Pull request 1314](https://bitbucket.org/osrf/gazebo/pull-request/1314)
1. issue #243 fix Link::GetWorldLinearAccel and Link::GetWorldAngularAccel for ODE
    * [Pull request 1284](https://bitbucket.org/osrf/gazebo/pull-request/1284)

### Gazebo 2.2.3 (2014-04-29)

1. Removed redundant call to World::Init
    * [Pull request #1107](https://bitbucket.org/osrf/gazebo/pull-request/1107)
    * [Issue #1208](https://bitbucket.org/osrf/gazebo/issue/1208)
1. Return proper error codes when gazebo exits
    * [Pull request #1085](https://bitbucket.org/osrf/gazebo/pull-request/1085)
    * [Issue #1178](https://bitbucket.org/osrf/gazebo/issue/1178)
1. Fixed Camera::GetWorldRotation().
    * [Pull request #1071](https://bitbucket.org/osrf/gazebo/pull-request/1071)
    * [Issue #1087](https://bitbucket.org/osrf/gazebo/issue/1087)
1. Fixed memory leak in image conversion
    * [Pull request #1073](https://bitbucket.org/osrf/gazebo/pull-request/1073)

### Gazebo 2.2.1 (xxxx-xx-xx)

1. Fix heightmap model texture loading.
    * [Pull request #1596](https://bitbucket.org/osrf/gazebo/pull-request/1596)

### Gazebo 2.2.0 (2014-01-10)

1. Fix compilation when using OGRE-1.9 (full support is being worked on)
    * [Issue #994](https://bitbucket.org/osrf/gazebo/issue/994)
    * [Issue #995](https://bitbucket.org/osrf/gazebo/issue/995)
    * [Issue #996](https://bitbucket.org/osrf/gazebo/issue/996)
    * [Pull request #883](https://bitbucket.org/osrf/gazebo/pull-request/883)
1. Added unit test for issue 624.
    * [Issue #624](https://bitbucket.org/osrf/gazebo/issue/624).
    * [Pull request #889](https://bitbucket.org/osrf/gazebo/pull-request/889)
1. Use 3x3 PCF shadows for smoother shadows.
    * [Pull request #887](https://bitbucket.org/osrf/gazebo/pull-request/887)
1. Update manpage copyright to 2014.
    * [Pull request #893](https://bitbucket.org/osrf/gazebo/pull-request/893)
1. Added friction integration test .
    * [Pull request #885](https://bitbucket.org/osrf/gazebo/pull-request/885)
1. Fix joint anchor when link pose is not specified.
    * [Issue #978](https://bitbucket.org/osrf/gazebo/issue/978)
    * [Pull request #862](https://bitbucket.org/osrf/gazebo/pull-request/862)
1. Added (ESC) tooltip for GUI Selection Mode icon.
    * [Issue #993](https://bitbucket.org/osrf/gazebo/issue/993)
    * [Pull request #888](https://bitbucket.org/osrf/gazebo/pull-request/888)
1. Removed old comment about resolved issue.
    * [Issue #837](https://bitbucket.org/osrf/gazebo/issue/837)
    * [Pull request #880](https://bitbucket.org/osrf/gazebo/pull-request/880)
1. Made SimbodyLink::Get* function thread-safe
    * [Issue #918](https://bitbucket.org/osrf/gazebo/issue/918)
    * [Pull request #872](https://bitbucket.org/osrf/gazebo/pull-request/872)
1. Suppressed spurious gzlog messages in ODE::Body
    * [Issue #983](https://bitbucket.org/osrf/gazebo/issue/983)
    * [Pull request #875](https://bitbucket.org/osrf/gazebo/pull-request/875)
1. Fixed Force Torque Sensor Test by properly initializing some values.
    * [Issue #982](https://bitbucket.org/osrf/gazebo/issue/982)
    * [Pull request #869](https://bitbucket.org/osrf/gazebo/pull-request/869)
1. Added breakable joint plugin to support breakable walls.
    * [Pull request #865](https://bitbucket.org/osrf/gazebo/pull-request/865)
1. Used different tuple syntax to fix compilation on OSX mavericks.
    * [Issue #947](https://bitbucket.org/osrf/gazebo/issue/947)
    * [Pull request #858](https://bitbucket.org/osrf/gazebo/pull-request/858)
1. Fixed sonar test and deprecation warning.
    * [Pull request #856](https://bitbucket.org/osrf/gazebo/pull-request/856)
1. Speed up test compilation.
    * Part of [Issue #955](https://bitbucket.org/osrf/gazebo/issue/955)
    * [Pull request #846](https://bitbucket.org/osrf/gazebo/pull-request/846)
1. Added Joint::SetEffortLimit API
    * [Issue #923](https://bitbucket.org/osrf/gazebo/issue/923)
    * [Pull request #808](https://bitbucket.org/osrf/gazebo/pull-request/808)
1. Made bullet output less verbose.
    * [Pull request #839](https://bitbucket.org/osrf/gazebo/pull-request/839)
1. Convergence acceleration and stability tweak to make atlas_v3 stable
    * [Issue #895](https://bitbucket.org/osrf/gazebo/issue/895)
    * [Pull request #772](https://bitbucket.org/osrf/gazebo/pull-request/772)
1. Added colors, textures and world files for the SPL RoboCup environment
    * [Pull request #838](https://bitbucket.org/osrf/gazebo/pull-request/838)
1. Fixed bitbucket_pullrequests tool to work with latest BitBucket API.
    * [Issue #933](https://bitbucket.org/osrf/gazebo/issue/933)
    * [Pull request #841](https://bitbucket.org/osrf/gazebo/pull-request/841)
1. Fixed cppcheck warnings.
    * [Pull request #842](https://bitbucket.org/osrf/gazebo/pull-request/842)

### Gazebo 2.1.0 (2013-11-08)
1. Fix mainwindow unit test
    * [Pull request #752](https://bitbucket.org/osrf/gazebo/pull-request/752)
1. Visualize moment of inertia
    * Pull request [#745](https://bitbucket.org/osrf/gazebo/pull-request/745), [#769](https://bitbucket.org/osrf/gazebo/pull-request/769), [#787](https://bitbucket.org/osrf/gazebo/pull-request/787)
    * [Issue #203](https://bitbucket.org/osrf/gazebo/issue/203)
1. Update tool to count lines of code
    * [Pull request #758](https://bitbucket.org/osrf/gazebo/pull-request/758)
1. Implement World::Clear
    * Pull request [#785](https://bitbucket.org/osrf/gazebo/pull-request/785), [#804](https://bitbucket.org/osrf/gazebo/pull-request/804)
1. Improve Bullet support
    * [Pull request #805](https://bitbucket.org/osrf/gazebo/pull-request/805)
1. Fix doxygen spacing
    * [Pull request #740](https://bitbucket.org/osrf/gazebo/pull-request/740)
1. Add tool to generate model images for thepropshop.org
    * [Pull request #734](https://bitbucket.org/osrf/gazebo/pull-request/734)
1. Added paging support for terrains
    * [Pull request #707](https://bitbucket.org/osrf/gazebo/pull-request/707)
1. Added plugin path to LID_LIBRARY_PATH in setup.sh
    * [Pull request #750](https://bitbucket.org/osrf/gazebo/pull-request/750)
1. Fix for OSX
    * [Pull request #766](https://bitbucket.org/osrf/gazebo/pull-request/766)
    * [Pull request #786](https://bitbucket.org/osrf/gazebo/pull-request/786)
    * [Issue #906](https://bitbucket.org/osrf/gazebo/issue/906)
1. Update copyright information
    * [Pull request #771](https://bitbucket.org/osrf/gazebo/pull-request/771)
1. Enable screen dependent tests
    * [Pull request #764](https://bitbucket.org/osrf/gazebo/pull-request/764)
    * [Issue #811](https://bitbucket.org/osrf/gazebo/issue/811)
1. Fix gazebo command line help message
    * [Pull request #775](https://bitbucket.org/osrf/gazebo/pull-request/775)
    * [Issue #898](https://bitbucket.org/osrf/gazebo/issue/898)
1. Fix man page test
    * [Pull request #774](https://bitbucket.org/osrf/gazebo/pull-request/774)
1. Improve load time by reducing calls to RTShader::Update
    * [Pull request #773](https://bitbucket.org/osrf/gazebo/pull-request/773)
    * [Issue #877](https://bitbucket.org/osrf/gazebo/issue/877)
1. Fix joint visualization
    * [Pull request #776](https://bitbucket.org/osrf/gazebo/pull-request/776)
    * [Pull request #802](https://bitbucket.org/osrf/gazebo/pull-request/802)
    * [Issue #464](https://bitbucket.org/osrf/gazebo/issue/464)
1. Add helpers to fix NaN
    * [Pull request #742](https://bitbucket.org/osrf/gazebo/pull-request/742)
1. Fix model resizing via the GUI
    * [Pull request #763](https://bitbucket.org/osrf/gazebo/pull-request/763)
    * [Issue #885](https://bitbucket.org/osrf/gazebo/issue/885)
1. Simplify gzlog test by using sha1
    * [Pull request #781](https://bitbucket.org/osrf/gazebo/pull-request/781)
    * [Issue #837](https://bitbucket.org/osrf/gazebo/issue/837)
1. Enable cppcheck for header files
    * [Pull request #782](https://bitbucket.org/osrf/gazebo/pull-request/782)
    * [Issue #907](https://bitbucket.org/osrf/gazebo/issue/907)
1. Fix broken regression test
    * [Pull request #784](https://bitbucket.org/osrf/gazebo/pull-request/784)
    * [Issue #884](https://bitbucket.org/osrf/gazebo/issue/884)
1. All simbody and dart to pass tests
    * [Pull request #790](https://bitbucket.org/osrf/gazebo/pull-request/790)
    * [Issue #873](https://bitbucket.org/osrf/gazebo/issue/873)
1. Fix camera rotation from SDF
    * [Pull request #789](https://bitbucket.org/osrf/gazebo/pull-request/789)
    * [Issue #920](https://bitbucket.org/osrf/gazebo/issue/920)
1. Fix bitbucket pullrequest command line tool to match new API
    * [Pull request #803](https://bitbucket.org/osrf/gazebo/pull-request/803)
1. Fix transceiver spawn errors in tests
    * [Pull request #811](https://bitbucket.org/osrf/gazebo/pull-request/811)
    * [Pull request #814](https://bitbucket.org/osrf/gazebo/pull-request/814)

### Gazebo 2.0.0 (2013-10-08)
1. Refactor code check tool.
    * [Pull Request #669](https://bitbucket.org/osrf/gazebo/pull-request/669)
1. Added pull request tool for Bitbucket.
    * [Pull Request #670](https://bitbucket.org/osrf/gazebo/pull-request/670)
    * [Pull Request #691](https://bitbucket.org/osrf/gazebo/pull-request/671)
1. New wireless receiver and transmitter sensor models.
    * [Pull Request #644](https://bitbucket.org/osrf/gazebo/pull-request/644)
    * [Pull Request #675](https://bitbucket.org/osrf/gazebo/pull-request/675)
    * [Pull Request #727](https://bitbucket.org/osrf/gazebo/pull-request/727)
1. Audio support using OpenAL.
    * [Pull Request #648](https://bitbucket.org/osrf/gazebo/pull-request/648)
    * [Pull Request #704](https://bitbucket.org/osrf/gazebo/pull-request/704)
1. Simplify command-line parsing of gztopic echo output.
    * [Pull Request #674](https://bitbucket.org/osrf/gazebo/pull-request/674)
    * Resolves: [Issue #795](https://bitbucket.org/osrf/gazebo/issue/795)
1. Use UNIX directories through the user of GNUInstallDirs cmake module.
    * [Pull Request #676](https://bitbucket.org/osrf/gazebo/pull-request/676)
    * [Pull Request #681](https://bitbucket.org/osrf/gazebo/pull-request/681)
1. New GUI interactions for object manipulation.
    * [Pull Request #634](https://bitbucket.org/osrf/gazebo/pull-request/634)
1. Fix for OSX menubar.
    * [Pull Request #677](https://bitbucket.org/osrf/gazebo/pull-request/677)
1. Remove internal SDF directories and dependencies.
    * [Pull Request #680](https://bitbucket.org/osrf/gazebo/pull-request/680)
1. Add minimum version for sdformat.
    * [Pull Request #682](https://bitbucket.org/osrf/gazebo/pull-request/682)
    * Resolves: [Issue #818](https://bitbucket.org/osrf/gazebo/issue/818)
1. Allow different gtest parameter types with ServerFixture
    * [Pull Request #686](https://bitbucket.org/osrf/gazebo/pull-request/686)
    * Resolves: [Issue #820](https://bitbucket.org/osrf/gazebo/issue/820)
1. GUI model scaling when using Bullet.
    * [Pull Request #683](https://bitbucket.org/osrf/gazebo/pull-request/683)
1. Fix typo in cmake config.
    * [Pull Request #694](https://bitbucket.org/osrf/gazebo/pull-request/694)
    * Resolves: [Issue #824](https://bitbucket.org/osrf/gazebo/issue/824)
1. Remove gazebo include subdir from pkgconfig and cmake config.
    * [Pull Request #691](https://bitbucket.org/osrf/gazebo/pull-request/691)
1. Torsional spring demo
    * [Pull Request #693](https://bitbucket.org/osrf/gazebo/pull-request/693)
1. Remove repeated call to SetAxis in Joint.cc
    * [Pull Request #695](https://bitbucket.org/osrf/gazebo/pull-request/695)
    * Resolves: [Issue #823](https://bitbucket.org/osrf/gazebo/issue/823)
1. Add test for rotational joints.
    * [Pull Request #697](https://bitbucket.org/osrf/gazebo/pull-request/697)
    * Resolves: [Issue #820](https://bitbucket.org/osrf/gazebo/issue/820)
1. Fix compilation of tests using Joint base class
    * [Pull Request #701](https://bitbucket.org/osrf/gazebo/pull-request/701)
1. Terrain paging implemented.
    * [Pull Request #687](https://bitbucket.org/osrf/gazebo/pull-request/687)
1. Improve timeout error reporting in ServerFixture
    * [Pull Request #705](https://bitbucket.org/osrf/gazebo/pull-request/705)
1. Fix mouse picking for cases where visuals overlap with the laser
    * [Pull Request #709](https://bitbucket.org/osrf/gazebo/pull-request/709)
1. Fix string literals for OSX
    * [Pull Request #712](https://bitbucket.org/osrf/gazebo/pull-request/712)
    * Resolves: [Issue #803](https://bitbucket.org/osrf/gazebo/issue/803)
1. Support for ENABLE_TESTS_COMPILATION cmake parameter
    * [Pull Request #708](https://bitbucket.org/osrf/gazebo/pull-request/708)
1. Updated system gui plugin
    * [Pull Request #702](https://bitbucket.org/osrf/gazebo/pull-request/702)
1. Fix force torque unit test issue
    * [Pull Request #673](https://bitbucket.org/osrf/gazebo/pull-request/673)
    * Resolves: [Issue #813](https://bitbucket.org/osrf/gazebo/issue/813)
1. Use variables to control auto generation of CFlags
    * [Pull Request #699](https://bitbucket.org/osrf/gazebo/pull-request/699)
1. Remove deprecated functions.
    * [Pull Request #715](https://bitbucket.org/osrf/gazebo/pull-request/715)
1. Fix typo in `Camera.cc`
    * [Pull Request #719](https://bitbucket.org/osrf/gazebo/pull-request/719)
    * Resolves: [Issue #846](https://bitbucket.org/osrf/gazebo/issue/846)
1. Performance improvements
    * [Pull Request #561](https://bitbucket.org/osrf/gazebo/pull-request/561)
1. Fix gripper model.
    * [Pull Request #713](https://bitbucket.org/osrf/gazebo/pull-request/713)
    * Resolves: [Issue #314](https://bitbucket.org/osrf/gazebo/issue/314)
1. First part of Simbody integration
    * [Pull Request #716](https://bitbucket.org/osrf/gazebo/pull-request/716)

## Gazebo 1.9

### Gazebo 1.9.6 (2014-04-29)

1. Refactored inertia ratio reduction for ODE
    * [Pull request #1114](https://bitbucket.org/osrf/gazebo/pull-request/1114)
1. Improved collada loading performance
    * [Pull request #1075](https://bitbucket.org/osrf/gazebo/pull-request/1075)

### Gazebo 1.9.3 (2014-01-10)

1. Add thickness to plane to remove shadow flickering.
    * [Pull request #886](https://bitbucket.org/osrf/gazebo/pull-request/886)
1. Temporary GUI shadow toggle fix.
    * [Issue #925](https://bitbucket.org/osrf/gazebo/issue/925)
    * [Pull request #868](https://bitbucket.org/osrf/gazebo/pull-request/868)
1. Fix memory access bugs with libc++ on mavericks.
    * [Issue #965](https://bitbucket.org/osrf/gazebo/issue/965)
    * [Pull request #857](https://bitbucket.org/osrf/gazebo/pull-request/857)
    * [Pull request #881](https://bitbucket.org/osrf/gazebo/pull-request/881)
1. Replaced printf with cout in gztopic hz.
    * [Issue #969](https://bitbucket.org/osrf/gazebo/issue/969)
    * [Pull request #854](https://bitbucket.org/osrf/gazebo/pull-request/854)
1. Add Dark grey material and fix indentation.
    * [Pull request #851](https://bitbucket.org/osrf/gazebo/pull-request/851)
1. Fixed sonar sensor unit test.
    * [Pull request #848](https://bitbucket.org/osrf/gazebo/pull-request/848)
1. Convergence acceleration and stability tweak to make atlas_v3 stable.
    * [Pull request #845](https://bitbucket.org/osrf/gazebo/pull-request/845)
1. Update gtest to 1.7.0 to resolve problems with libc++.
    * [Issue #947](https://bitbucket.org/osrf/gazebo/issue/947)
    * [Pull request #827](https://bitbucket.org/osrf/gazebo/pull-request/827)
1. Fixed LD_LIBRARY_PATH for plugins.
    * [Issue #957](https://bitbucket.org/osrf/gazebo/issue/957)
    * [Pull request #844](https://bitbucket.org/osrf/gazebo/pull-request/844)
1. Fix transceiver sporadic errors.
    * Backport of [pull request #811](https://bitbucket.org/osrf/gazebo/pull-request/811)
    * [Pull request #836](https://bitbucket.org/osrf/gazebo/pull-request/836)
1. Modified the MsgTest to be deterministic with time checks.
    * [Pull request #843](https://bitbucket.org/osrf/gazebo/pull-request/843)
1. Fixed seg fault in LaserVisual.
    * [Issue #950](https://bitbucket.org/osrf/gazebo/issue/950)
    * [Pull request #832](https://bitbucket.org/osrf/gazebo/pull-request/832)
1. Implemented the option to disable tests that need a working screen to run properly.
    * Backport of [Pull request #764](https://bitbucket.org/osrf/gazebo/pull-request/764)
    * [Pull request #837](https://bitbucket.org/osrf/gazebo/pull-request/837)
1. Cleaned up gazebo shutdown.
    * [Pull request #829](https://bitbucket.org/osrf/gazebo/pull-request/829)
1. Fixed bug associated with loading joint child links.
    * [Issue #943](https://bitbucket.org/osrf/gazebo/issue/943)
    * [Pull request #820](https://bitbucket.org/osrf/gazebo/pull-request/820)

### Gazebo 1.9.2 (2013-11-08)
1. Fix enable/disable sky and clouds from SDF
    * [Pull request #809](https://bitbucket.org/osrf/gazebo/pull-request/809])
1. Fix occasional blank GUI screen on startup
    * [Pull request #815](https://bitbucket.org/osrf/gazebo/pull-request/815])
1. Fix GPU laser when interacting with heightmaps
    * [Pull request #796](https://bitbucket.org/osrf/gazebo/pull-request/796])
1. Added API/ABI checker command line tool
    * [Pull request #765](https://bitbucket.org/osrf/gazebo/pull-request/765])
1. Added gtest version information
    * [Pull request #801](https://bitbucket.org/osrf/gazebo/pull-request/801])
1. Fix GUI world saving
    * [Pull request #806](https://bitbucket.org/osrf/gazebo/pull-request/806])
1. Enable anti-aliasing for camera sensor
    * [Pull request #800](https://bitbucket.org/osrf/gazebo/pull-request/800])
1. Make sensor noise deterministic
    * [Pull request #788](https://bitbucket.org/osrf/gazebo/pull-request/788])
1. Fix build problem
    * [Issue #901](https://bitbucket.org/osrf/gazebo/issue/901)
    * [Pull request #778](https://bitbucket.org/osrf/gazebo/pull-request/778])
1. Fix a typo in Camera.cc
    * [Pull request #720](https://bitbucket.org/osrf/gazebo/pull-request/720])
    * [Issue #846](https://bitbucket.org/osrf/gazebo/issue/846)
1. Fix OSX menu bar
    * [Pull request #688](https://bitbucket.org/osrf/gazebo/pull-request/688])
1. Fix gazebo::init by calling sdf::setFindCallback() before loading the sdf in gzfactory.
    * [Pull request #678](https://bitbucket.org/osrf/gazebo/pull-request/678])
    * [Issue #817](https://bitbucket.org/osrf/gazebo/issue/817)

### Gazebo 1.9.1 (2013-08-20)
* Deprecate header files that require case-sensitive filesystem (e.g. Common.hh, Physics.hh) [https://bitbucket.org/osrf/gazebo/pull-request/638/fix-for-775-deprecate-headers-that-require]
* Initial support for building on Mac OS X [https://bitbucket.org/osrf/gazebo/pull-request/660/osx-support-for-gazebo-19] [https://bitbucket.org/osrf/gazebo/pull-request/657/cmake-fixes-for-osx]
* Fixes for various issues [https://bitbucket.org/osrf/gazebo/pull-request/635/fix-for-issue-792/diff] [https://bitbucket.org/osrf/gazebo/pull-request/628/allow-scoped-and-non-scoped-joint-names-to/diff] [https://bitbucket.org/osrf/gazebo/pull-request/636/fix-build-dependency-in-message-generation/diff] [https://bitbucket.org/osrf/gazebo/pull-request/639/make-the-unversioned-setupsh-a-copy-of-the/diff] [https://bitbucket.org/osrf/gazebo/pull-request/650/added-missing-lib-to-player-client-library/diff] [https://bitbucket.org/osrf/gazebo/pull-request/656/install-gzmode_create-without-sh-suffix/diff]

### Gazebo 1.9.0 (2013-07-23)
* Use external package [sdformat](https://bitbucket.org/osrf/sdformat) for sdf parsing, refactor the `Element::GetValue*` function calls, and deprecate Gazebo's internal sdf parser [https://bitbucket.org/osrf/gazebo/pull-request/627]
* Improved ROS support ([[Tutorials#ROS_Integration |documentation here]]) [https://bitbucket.org/osrf/gazebo/pull-request/559]
* Added Sonar, Force-Torque, and Tactile Pressure sensors [https://bitbucket.org/osrf/gazebo/pull-request/557], [https://bitbucket.org/osrf/gazebo/pull-request/567]
* Add compile-time defaults for environment variables so that sourcing setup.sh is unnecessary in most cases [https://bitbucket.org/osrf/gazebo/pull-request/620]
* Enable user camera to follow objects in client window [https://bitbucket.org/osrf/gazebo/pull-request/603]
* Install protobuf message files for use in custom messages [https://bitbucket.org/osrf/gazebo/pull-request/614]
* Change default compilation flags to improve debugging [https://bitbucket.org/osrf/gazebo/pull-request/617]
* Change to supported relative include paths [https://bitbucket.org/osrf/gazebo/pull-request/594]
* Fix display of laser scans when sensor is rotated [https://bitbucket.org/osrf/gazebo/pull-request/599]

## Gazebo 1.8

### Gazebo 1.8.7 (2013-07-16)
* Fix bug in URDF parsing of Vector3 elements [https://bitbucket.org/osrf/gazebo/pull-request/613]
* Fix compilation errors with newest libraries [https://bitbucket.org/osrf/gazebo/pull-request/615]

### Gazebo 1.8.6 (2013-06-07)
* Fix inertia lumping in the URDF parser[https://bitbucket.org/osrf/gazebo/pull-request/554]
* Fix for ODEJoint CFM damping sign error [https://bitbucket.org/osrf/gazebo/pull-request/586]
* Fix transport memory growth[https://bitbucket.org/osrf/gazebo/pull-request/584]
* Reduce log file data in order to reduce buffer growth that results in out of memory kernel errors[https://bitbucket.org/osrf/gazebo/pull-request/587]

### Gazebo 1.8.5 (2013-06-04)
* Fix Gazebo build for machines without a valid display.[https://bitbucket.org/osrf/gazebo/commits/37f00422eea03365b839a632c1850431ee6a1d67]

### Gazebo 1.8.4 (2013-06-03)
* Fix UDRF to SDF converter so that URDF gazebo extensions are applied to all collisions in a link.[https://bitbucket.org/osrf/gazebo/pull-request/579]
* Prevent transport layer from locking when a gzclient connects to a gzserver over a connection with high latency.[https://bitbucket.org/osrf/gazebo/pull-request/572]
* Improve performance and fix uninitialized conditional jumps.[https://bitbucket.org/osrf/gazebo/pull-request/571]

### Gazebo 1.8.3 (2013-06-03)
* Fix for gzlog hanging when gzserver is not present or not responsive[https://bitbucket.org/osrf/gazebo/pull-request/577]
* Fix occasional segfault when generating log files[https://bitbucket.org/osrf/gazebo/pull-request/575]
* Performance improvement to ODE[https://bitbucket.org/osrf/gazebo/pull-request/556]
* Fix node initialization[https://bitbucket.org/osrf/gazebo/pull-request/570]
* Fix GPU laser Hz rate reduction when sensor moved away from world origin[https://bitbucket.org/osrf/gazebo/pull-request/566]
* Fix incorrect lighting in camera sensors when GPU laser is subscribe to[https://bitbucket.org/osrf/gazebo/pull-request/563]

### Gazebo 1.8.2 (2013-05-28)
* ODE performance improvements[https://bitbucket.org/osrf/gazebo/pull-request/535][https://bitbucket.org/osrf/gazebo/pull-request/537]
* Fixed tests[https://bitbucket.org/osrf/gazebo/pull-request/538][https://bitbucket.org/osrf/gazebo/pull-request/541][https://bitbucket.org/osrf/gazebo/pull-request/542]
* Fixed sinking vehicle bug[https://bitbucket.org/osrf/drcsim/issue/300] in pull-request[https://bitbucket.org/osrf/gazebo/pull-request/538]
* Fix GPU sensor throttling[https://bitbucket.org/osrf/gazebo/pull-request/536]
* Reduce string comparisons for better performance[https://bitbucket.org/osrf/gazebo/pull-request/546]
* Contact manager performance improvements[https://bitbucket.org/osrf/gazebo/pull-request/543]
* Transport performance improvements[https://bitbucket.org/osrf/gazebo/pull-request/548]
* Reduce friction noise[https://bitbucket.org/osrf/gazebo/pull-request/545]

### Gazebo 1.8.1 (2013-05-22)
* Please note that 1.8.1 contains a bug[https://bitbucket.org/osrf/drcsim/issue/300] that causes interpenetration between objects in resting contact to grow slowly.  Please update to 1.8.2 for the patch.
* Added warm starting[https://bitbucket.org/osrf/gazebo/pull-request/529]
* Reduced console output[https://bitbucket.org/osrf/gazebo/pull-request/533]
* Improved off screen rendering performance[https://bitbucket.org/osrf/gazebo/pull-request/530]
* Performance improvements [https://bitbucket.org/osrf/gazebo/pull-request/535] [https://bitbucket.org/osrf/gazebo/pull-request/537]

### Gazebo 1.8.0 (2013-05-17)
* Fixed slider axis [https://bitbucket.org/osrf/gazebo/pull-request/527]
* Fixed heightmap shadows [https://bitbucket.org/osrf/gazebo/pull-request/525]
* Fixed model and canonical link pose [https://bitbucket.org/osrf/gazebo/pull-request/519]
* Fixed OSX message header[https://bitbucket.org/osrf/gazebo/pull-request/524]
* Added zlib compression for logging [https://bitbucket.org/osrf/gazebo/pull-request/515]
* Allow clouds to be disabled in cameras [https://bitbucket.org/osrf/gazebo/pull-request/507]
* Camera rendering performance [https://bitbucket.org/osrf/gazebo/pull-request/528]


## Gazebo 1.7

### Gazebo 1.7.3 (2013-05-08)
* Fixed log cleanup (again) [https://bitbucket.org/osrf/gazebo/pull-request/511/fix-log-cleanup-logic]

### Gazebo 1.7.2 (2013-05-07)
* Fixed log cleanup [https://bitbucket.org/osrf/gazebo/pull-request/506/fix-gzlog-stop-command-line]
* Minor documentation fix [https://bitbucket.org/osrf/gazebo/pull-request/488/minor-documentation-fix]

### Gazebo 1.7.1 (2013-04-19)
* Fixed tests
* IMU sensor receives time stamped data from links
* Fix saving image frames [https://bitbucket.org/osrf/gazebo/pull-request/466/fix-saving-frames/diff]
* Wireframe rendering in GUI [https://bitbucket.org/osrf/gazebo/pull-request/414/allow-rendering-of-models-in-wireframe]
* Improved logging performance [https://bitbucket.org/osrf/gazebo/pull-request/457/improvements-to-gzlog-filter-and-logging]
* Viscous mud model [https://bitbucket.org/osrf/gazebo/pull-request/448/mud-plugin/diff]

## Gazebo 1.6

### Gazebo 1.6.3 (2013-04-15)
* Fixed a [critical SDF bug](https://bitbucket.org/osrf/gazebo/pull-request/451)
* Fixed a [laser offset bug](https://bitbucket.org/osrf/gazebo/pull-request/449)

### Gazebo 1.6.2 (2013-04-14)
* Fix for fdir1 physics property [https://bitbucket.org/osrf/gazebo/pull-request/429/fixes-to-treat-fdir1-better-1-rotate-into/diff]
* Fix for force torque sensor [https://bitbucket.org/osrf/gazebo/pull-request/447]
* SDF documentation fix [https://bitbucket.org/osrf/gazebo/issue/494/joint-axis-reference-frame-doesnt-match]

### Gazebo 1.6.1 (2013-04-05)
* Switch default build type to Release.

### Gazebo 1.6.0 (2013-04-05)
* Improvements to inertia in rubble pile
* Various Bullet integration advances.
* Noise models for ray, camera, and imu sensors.
* SDF 1.4, which accommodates more physics engine parameters and also some sensor noise models.
* Initial support for making movies from within Gazebo.
* Many performance improvements.
* Many bug fixes.
* Progress toward to building on OS X.

## Gazebo 1.5

### Gazebo 1.5.0 (2013-03-11)
* Partial integration of Bullet
  * Includes: cubes, spheres, cylinders, planes, meshes, revolute joints, ray sensors
* GUI Interface for log writing.
* Threaded sensors.
* Multi-camera sensor.

* Fixed the following issues:
 * [https://bitbucket.org/osrf/gazebo/issue/236 Issue #236]
 * [https://bitbucket.org/osrf/gazebo/issue/507 Issue #507]
 * [https://bitbucket.org/osrf/gazebo/issue/530 Issue #530]
 * [https://bitbucket.org/osrf/gazebo/issue/279 Issue #279]
 * [https://bitbucket.org/osrf/gazebo/issue/529 Issue #529]
 * [https://bitbucket.org/osrf/gazebo/issue/239 Issue #239]
 * [https://bitbucket.org/osrf/gazebo/issue/5 Issue #5]

## Gazebo 1.4

### Gazebo 1.4.0 (2013-02-01)
* New Features:
 * GUI elements to display messages from the server.
 * Multi-floor building editor and creator.
 * Improved sensor visualizations.
 * Improved mouse interactions

* Fixed the following issues:
 * [https://bitbucket.org/osrf/gazebo/issue/16 Issue #16]
 * [https://bitbucket.org/osrf/gazebo/issue/142 Issue #142]
 * [https://bitbucket.org/osrf/gazebo/issue/229 Issue #229]
 * [https://bitbucket.org/osrf/gazebo/issue/277 Issue #277]
 * [https://bitbucket.org/osrf/gazebo/issue/291 Issue #291]
 * [https://bitbucket.org/osrf/gazebo/issue/310 Issue #310]
 * [https://bitbucket.org/osrf/gazebo/issue/320 Issue #320]
 * [https://bitbucket.org/osrf/gazebo/issue/329 Issue #329]
 * [https://bitbucket.org/osrf/gazebo/issue/333 Issue #333]
 * [https://bitbucket.org/osrf/gazebo/issue/334 Issue #334]
 * [https://bitbucket.org/osrf/gazebo/issue/335 Issue #335]
 * [https://bitbucket.org/osrf/gazebo/issue/341 Issue #341]
 * [https://bitbucket.org/osrf/gazebo/issue/350 Issue #350]
 * [https://bitbucket.org/osrf/gazebo/issue/384 Issue #384]
 * [https://bitbucket.org/osrf/gazebo/issue/431 Issue #431]
 * [https://bitbucket.org/osrf/gazebo/issue/433 Issue #433]
 * [https://bitbucket.org/osrf/gazebo/issue/453 Issue #453]
 * [https://bitbucket.org/osrf/gazebo/issue/456 Issue #456]
 * [https://bitbucket.org/osrf/gazebo/issue/457 Issue #457]
 * [https://bitbucket.org/osrf/gazebo/issue/459 Issue #459]

## Gazebo 1.3

### Gazebo 1.3.1 (2012-12-14)
* Fixed the following issues:
 * [https://bitbucket.org/osrf/gazebo/issue/297 Issue #297]
* Other bugs fixed:
 * [https://bitbucket.org/osrf/gazebo/pull-request/164/ Fix light bounding box to disable properly when deselected]
 * [https://bitbucket.org/osrf/gazebo/pull-request/169/ Determine correct local IP address, to make remote clients work properly]
 * Various test fixes

### Gazebo 1.3.0 (2012-12-03)
* Fixed the following issues:
 * [https://bitbucket.org/osrf/gazebo/issue/233 Issue #233]
 * [https://bitbucket.org/osrf/gazebo/issue/238 Issue #238]
 * [https://bitbucket.org/osrf/gazebo/issue/2 Issue #2]
 * [https://bitbucket.org/osrf/gazebo/issue/95 Issue #95]
 * [https://bitbucket.org/osrf/gazebo/issue/97 Issue #97]
 * [https://bitbucket.org/osrf/gazebo/issue/90 Issue #90]
 * [https://bitbucket.org/osrf/gazebo/issue/253 Issue #253]
 * [https://bitbucket.org/osrf/gazebo/issue/163 Issue #163]
 * [https://bitbucket.org/osrf/gazebo/issue/91 Issue #91]
 * [https://bitbucket.org/osrf/gazebo/issue/245 Issue #245]
 * [https://bitbucket.org/osrf/gazebo/issue/242 Issue #242]
 * [https://bitbucket.org/osrf/gazebo/issue/156 Issue #156]
 * [https://bitbucket.org/osrf/gazebo/issue/78 Issue #78]
 * [https://bitbucket.org/osrf/gazebo/issue/36 Issue #36]
 * [https://bitbucket.org/osrf/gazebo/issue/104 Issue #104]
 * [https://bitbucket.org/osrf/gazebo/issue/249 Issue #249]
 * [https://bitbucket.org/osrf/gazebo/issue/244 Issue #244]
 * [https://bitbucket.org/osrf/gazebo/issue/36 Issue #36]

* New features:
 * Default camera view changed to look down at the origin from a height of 2 meters at location (5, -5, 2).
 * Record state data using the '-r' command line option, playback recorded state data using the '-p' command line option
 * Adjust placement of lights using the mouse.
 * Reduced the startup time.
 * Added visual reference for GUI mouse movements.
 * SDF version 1.3 released (changes from 1.2 listed below):
     - added `name` to `<camera name="cam_name"/>`
     - added `pose` to `<camera><pose>...</pose></camera>`
     - removed `filename` from `<mesh><filename>...</filename><mesh>`, use uri only.
     - recovered `provide_feedback` under `<joint>`, allowing calling `physics::Joint::GetForceTorque` in plugins.
     - added `imu` under `<sensor>`.

## Gazebo 1.2

### Gazebo 1.2.6 (2012-11-08)
* Fixed a transport issue with the GUI. Fixed saving the world via the GUI. Added more documentation. ([https://bitbucket.org/osrf/gazebo/pull-request/43/fixed-a-transport-issue-with-the-gui-fixed/diff pull request #43])
* Clean up mutex usage. ([https://bitbucket.org/osrf/gazebo/pull-request/54/fix-mutex-in-modellistwidget-using-boost/diff pull request #54])
* Fix OGRE path determination ([https://bitbucket.org/osrf/gazebo/pull-request/58/fix-ogre-paths-so-this-also-works-with/diff pull request #58], [https://bitbucket.org/osrf/gazebo/pull-request/68/fix-ogre-plugindir-determination/diff pull request #68])
* Fixed a couple of crashes and model selection/dragging problems ([https://bitbucket.org/osrf/gazebo/pull-request/59/fixed-a-couple-of-crashes-and-model/diff pull request #59])

### Gazebo 1.2.5 (2012-10-22)
* Step increment update while paused fixed ([https://bitbucket.org/osrf/gazebo/pull-request/45/fix-proper-world-stepinc-count-we-were/diff pull request #45])
* Actually call plugin destructors on shutdown ([https://bitbucket.org/osrf/gazebo/pull-request/51/fixed-a-bug-which-prevent-a-plugin/diff pull request #51])
* Don't crash on bad SDF input ([https://bitbucket.org/osrf/gazebo/pull-request/52/fixed-loading-of-bad-sdf-files/diff pull request #52])
* Fix cleanup of ray sensors on model deletion ([https://bitbucket.org/osrf/gazebo/pull-request/53/deleting-a-model-with-a-ray-sensor-did/diff pull request #53])
* Fix loading / deletion of improperly specified models ([https://bitbucket.org/osrf/gazebo/pull-request/56/catch-when-loading-bad-models-joint/diff pull request #56])

### Gazebo 1.2.4 (10-19-2012:08:00:52)
*  Style fixes ([https://bitbucket.org/osrf/gazebo/pull-request/30/style-fixes/diff pull request #30]).
*  Fix joint position control ([https://bitbucket.org/osrf/gazebo/pull-request/49/fixed-position-joint-control/diff pull request #49])

### Gazebo 1.2.3 (10-16-2012:18:39:54)
*  Disabled selection highlighting due to bug ([https://bitbucket.org/osrf/gazebo/pull-request/44/disabled-selection-highlighting-fixed/diff pull request #44]).
*  Fixed saving a world via the GUI.

### Gazebo 1.2.2 (10-16-2012:15:12:22)
*  Skip search for system install of libccd, use version inside gazebo ([https://bitbucket.org/osrf/gazebo/pull-request/39/skip-search-for-system-install-of-libccd/diff pull request #39]).
*  Fixed sensor initialization race condition ([https://bitbucket.org/osrf/gazebo/pull-request/42/fix-sensor-initializaiton-race-condition pull request #42]).

### Gazebo 1.2.1 (10-15-2012:21:32:55)
*  Properly removed projectors attached to deleted models ([https://bitbucket.org/osrf/gazebo/pull-request/37/remove-projectors-that-are-attached-to/diff pull request #37]).
*  Fix model plugin loading bug ([https://bitbucket.org/osrf/gazebo/pull-request/31/moving-bool-first-in-model-and-world pull request #31]).
*  Fix light insertion and visualization of models prior to insertion ([https://bitbucket.org/osrf/gazebo/pull-request/35/fixed-light-insertion-and-visualization-of/diff pull request #35]).
*  Fixed GUI manipulation of static objects ([https://bitbucket.org/osrf/gazebo/issue/63/moving-static-objects-does-not-move-the issue #63] [https://bitbucket.org/osrf/gazebo/pull-request/38/issue-63-bug-patch-moving-static-objects/diff pull request #38]).
*  Fixed GUI selection bug ([https://bitbucket.org/osrf/gazebo/pull-request/40/fixed-selection-of-multiple-objects-at/diff pull request #40])

### Gazebo 1.2.0 (10-04-2012:20:01:20)
*  Updated GUI: new style, improved mouse controls, and removal of non-functional items.
*  Model database: An online repository of models.
*  Numerous bug fixes
*  APT repository hosted at [http://osrfoundation.org OSRF]
*  Improved process control prevents zombie processes<|MERGE_RESOLUTION|>--- conflicted
+++ resolved
@@ -1,15 +1,12 @@
 ## Gazebo 7.0
 
-<<<<<<< HEAD
 1. Fix visual transparency issues
 +    * [Pull request #1987](https://bitbucket.org/osrf/gazebo/pull-request/1987)
 +    * [Issue #1726](https://bitbucket.org/osrf/gazebo/issue/1726)
 
-=======
 1. Implemented private data pointer for the RTShaderSystem class. Minimized shader updates to once per render update.
-    * [Pull request #2003](https://bitbucket.org/osrf/gazebo/pull-request/2003)
-    
->>>>>>> 95ddcb0b
+    * [Pull request #2003](https://bitbucket.org/osrf/gazebo/pull-request/2003)    
+
 1. Updating physics library to use ignition math.
     * [Pull request #2007](https://bitbucket.org/osrf/gazebo/pull-request/2007)
 
