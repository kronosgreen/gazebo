--- conflicted
+++ resolved
@@ -43,13 +43,11 @@
 1. Make it possible to create custom ConfigWidgets
     * [Pull request #1861](https://bitbucket.org/osrf/gazebo/pull-request/1861)
 
-<<<<<<< HEAD
+1. AddItem / RemoveItem / Clear enum config widgets
+    * [Pull request #1878](https://bitbucket.org/osrf/gazebo/pull-request/1878)
+
 1. Make all child ConfigWidgets emit signals.
     * [Pull request #1884](https://bitbucket.org/osrf/gazebo/pull-request/1884)
-=======
-1. AddItem / RemoveItem / Clear enum config widgets
-    * [Pull request #1878](https://bitbucket.org/osrf/gazebo/pull-request/1878)
->>>>>>> e7bd111e
 
 1. Refactored makers
     * [Pull request #1828](https://bitbucket.org/osrf/gazebo/pull-request/1828)
