--- conflicted
+++ resolved
@@ -2,14 +2,12 @@
 
 ## Gazebo 9.x.x (2018-xx-xx)
 
-<<<<<<< HEAD
 1. Attach lights to links cleanup and deprecate GetLight functions
 * [Pull request #2871](https://bitbucket.org/osrf/gazebo/pull-request/2871)
-=======
+
 1. Make override keywords consistent in joint classes to fix clang warnings
     * [Pull request #2869](https://bitbucket.org/osrf/gazebo/pull-request/2869)
 
->>>>>>> 8b224fb4
 
 ## Gazebo 9.0.0 (2018-01-25)
 
