## Gazebo 7.0

<<<<<<< HEAD
1. Use opaque pointers in the gui/JointControlWidget class.
    * [Pull request #2052](https://bitbucket.org/osrf/gazebo/pull-request/2052)
=======
1 Use opaque pointers in the gui/ConfigWidget class.
    * [Pull request #2028](https://bitbucket.org/osrf/gazebo/pull-request/2028)
>>>>>>> e26819b0

1. Use opaque pointers in the gui/GLWidget class.
    * [Pull request #2051](https://bitbucket.org/osrf/gazebo/pull-request/2051)

1. Use more opaque pointers.
    * [Pull request #2025](https://bitbucket.org/osrf/gazebo/pull-request/2025)

1. Use opaque pointers in the gui/CloneWindow class.
    * [Pull request #2027](https://bitbucket.org/osrf/gazebo/pull-request/2027)

1. Use opaque pointers in the terrain editor.
    * [Pull request #2026](https://bitbucket.org/osrf/gazebo/pull-request/2026)

1. Use opaque pointers in the gui/DataLogger class.
    * [Pull request #2029](https://bitbucket.org/osrf/gazebo/pull-request/2029)

1. Fix visual transparency issues
    * [Pull request #2031](https://bitbucket.org/osrf/gazebo/pull-request/2031)
    * [Issue #1726](https://bitbucket.org/osrf/gazebo/issue/1726)
    * [Issue #1790](https://bitbucket.org/osrf/gazebo/issue/1790)

1. Implemented private data pointer for the RTShaderSystem class. Minimized shader updates to once per render update.
    * [Pull request #2003](https://bitbucket.org/osrf/gazebo/pull-request/2003)

1. Updating physics library to use ignition math.
    * [Pull request #2007](https://bitbucket.org/osrf/gazebo/pull-request/2007)

1. Switching to ignition math for the rendering library.
    * [Pull request #1993](https://bitbucket.org/osrf/gazebo/pull-request/1993)
    * [Pull request #1994](https://bitbucket.org/osrf/gazebo/pull-request/1994)

1. Removed deprecations
    * [Pull request #1992]((https://bitbucket.org/osrf/gazebo/pull-request/1992)

1. Add ability to set the pose of a visual from a link.
    * [Pull request #1963](https://bitbucket.org/osrf/gazebo/pull-request/1963)

1. Copy visual visibility flags on clone
    * [Pull request #2008](https://bitbucket.org/osrf/gazebo/pull-request/2008)

1. Publish camera sensor image size when rendering is not enabled
    * [Pull request #1969](https://bitbucket.org/osrf/gazebo/pull-request/1969)

1. Added Poissons Ratio and Elastic Modulus for ODE.
    * [Pull request #1974](https://bitbucket.org/osrf/gazebo/pull-request/1974)

1. Update rest web plugin to publish response messages and display login user name in toolbar.
    * [Pull request #1956](https://bitbucket.org/osrf/gazebo/pull-request/1956)

1. Improve overall speed of log playback. Added new functions to LogPlay.
   Use tinyxml2 for playback.
    * [Pull request #1931](https://bitbucket.org/osrf/gazebo/pull-request/1931)

1. Enter time during log playback
    * [Pull request #2000](https://bitbucket.org/osrf/gazebo/pull-request/2000)

1 Added Ignition Transport dependency.
  * [Pull request #1930](https://bitbucket.org/osrf/gazebo/pull-request/1930)

1. KeyEvent constructor should be in a source file. Removed a few visibility
flags from c functions. Windows did not like `CPPTYPE_*` in
`gazebo/gui/ConfigWidget.cc`, so I replaced it with `TYPE_*`.
    * [Pull request #1943](https://bitbucket.org/osrf/gazebo/pull-request/1943)

1. Added wide angle camera sensor.
    * [Pull request #1866](https://bitbucket.org/osrf/gazebo/pull-request/1866)

1. Change the `near` and `far` members of `gazebo/msgs/logical_camera_sensors.proto` to `near_clip` and `far_clip`
    + [Pull request #1942](https://bitbucket.org/osrf/gazebo/pull-request/1942)

1. Resolve issue #1702
    * [Issue #1702](https://bitbucket.org/osrf/gazebo/issue/1702)
    * [Pull request #1905](https://bitbucket.org/osrf/gazebo/pull-request/1905)
    * [Pull request #1913](https://bitbucket.org/osrf/gazebo/pull-request/1913)
    * [Pull request #1914](https://bitbucket.org/osrf/gazebo/pull-request/1914)

1. Update physics when the world is reset
    * [Pull request #1903](https://bitbucket.org/osrf/gazebo/pull-request/1903)

1. Light and light state for the server side
    * [Pull request #1920](https://bitbucket.org/osrf/gazebo/pull-request/1920)

1. Added tests for WorldState
    * [Pull request #1968](https://bitbucket.org/osrf/gazebo/pull-request/1968)

1. Rename Reset to Reset Time in time widget
    * [Pull request #1892](https://bitbucket.org/osrf/gazebo/pull-request/1892)
    * [Issue #1730](https://bitbucket.org/osrf/gazebo/issue/1730)

1. Set QTestfFxture to verbose
    * [Pull request #1944](https://bitbucket.org/osrf/gazebo/pull-request/1944)
    * [Issue #1756](https://bitbucket.org/osrf/gazebo/issue/1756)

1. Added torsional friction
    * [Pull request #1831](https://bitbucket.org/osrf/gazebo/pull-request/1831)

1. Support loading and spawning nested models
    * [Pull request #1868](https://bitbucket.org/osrf/gazebo/pull-request/1868)
    * [Pull request #1895](https://bitbucket.org/osrf/gazebo/pull-request/1895)

1. Undo user motion commands during simulation, added physics::UserCmdManager and gui::UserCmdHistory.
    * [Pull request #1934](https://bitbucket.org/osrf/gazebo/pull-request/1934)

1. Forward user command messages for undo.
    * [Pull request #2009](https://bitbucket.org/osrf/gazebo/pull-request/2009)

1. Undo reset commands during simulation, forwarding commands
    * [Pull request #1986](https://bitbucket.org/osrf/gazebo/pull-request/1986)

1. Undo apply force / torque during simulation
    * [Pull request #2030](https://bitbucket.org/osrf/gazebo/pull-request/2030)

1. Add function to get the derived scale of a Visual
    * [Pull request #1881](https://bitbucket.org/osrf/gazebo/pull-request/1881)

1. Added EnumIface, which supports iterators over enums.
    * [Pull request #1847](https://bitbucket.org/osrf/gazebo/pull-request/1847)

1. Added RegionEventBoxPlugin - fires events when models enter / exit the region
    * [Pull request #1856](https://bitbucket.org/osrf/gazebo/pull-request/1856)

1. Added tests for checking the playback control via messages.
    * [Pull request #1885](https://bitbucket.org/osrf/gazebo/pull-request/1885)

1. Added LoadArgs() function to ServerFixture for being able to load a server
using the same arguments used in the command line.
    * [Pull request #1874](https://bitbucket.org/osrf/gazebo/pull-request/1874)

1. Added battery class, plugins and test world.
    * [Pull request #1872](https://bitbucket.org/osrf/gazebo/pull-request/1872)

1. Display gearbox and screw joint properties in property tree
    * [Pull request #1838](https://bitbucket.org/osrf/gazebo/pull-request/1838)

1. Set window flags for dialogs and file dialogs
    * [Pull request #1816](https://bitbucket.org/osrf/gazebo/pull-request/1816)

1. Fix minimum window height
   * [Pull request #1977](https://bitbucket.org/osrf/gazebo/pull-request/1977)
   * [Issue #1706](https://bitbucket.org/osrf/gazebo/issue/1706)

1. Fix unadvertising a publisher - only unadvertise topic if it is the last publisher.
   * [Pull request #2005](https://bitbucket.org/osrf/gazebo/pull-request/2005)
   * [Issue #1782](https://bitbucket.org/osrf/gazebo/issue/1782)

1. Log playback GUI for multistep, rewind, forward and seek
    * [Pull request #1791](https://bitbucket.org/osrf/gazebo/pull-request/1791)

1. Added Apply Force/Torque movable text
    * [Pull request #1789](https://bitbucket.org/osrf/gazebo/pull-request/1789)

1. Added cascade parameter (apply to children) for Visual SetMaterial, SetAmbient, SetEmissive, SetSpecular, SetDiffuse, SetTransparency
    * [Pull request #1851](https://bitbucket.org/osrf/gazebo/pull-request/1851)

1. Tweaks to Data Logger, such as multiline text edit for path
    * [Pull request #1800](https://bitbucket.org/osrf/gazebo/pull-request/1800)

1. Added TopToolbar and hide / disable several widgets according to WindowMode
    * [Pull request #1869](https://bitbucket.org/osrf/gazebo/pull-request/1869)

1. Added Visual::IsAncestorOf and Visual::IsDescendantOf
    * [Pull request #1850](https://bitbucket.org/osrf/gazebo/pull-request/1850)

1. Added msgs::PluginFromSDF and tests
    * [Pull request #1858](https://bitbucket.org/osrf/gazebo/pull-request/1858)

1. Added msgs::CollisionFromSDF msgs::SurfaceFromSDF and msgs::FrictionFromSDF
    * [Pull request #1900](https://bitbucket.org/osrf/gazebo/pull-request/1900)

1. Added hotkeys chart dialog
    * [Pull request #1835](https://bitbucket.org/osrf/gazebo/pull-request/1835)

1. Space bar to play / pause
   * [Pull request #2023](https://bitbucket.org/osrf/gazebo/pull-request/2023)
   * [Issue #1798](https://bitbucket.org/osrf/gazebo/issue/1798)

1. Make it possible to create custom ConfigWidgets
    * [Pull request #1861](https://bitbucket.org/osrf/gazebo/pull-request/1861)

1. AddItem / RemoveItem / Clear enum config widgets
    * [Pull request #1878](https://bitbucket.org/osrf/gazebo/pull-request/1878)

1. Make all child ConfigWidgets emit signals.
    * [Pull request #1884](https://bitbucket.org/osrf/gazebo/pull-request/1884)

1. Refactored makers
    * [Pull request #1828](https://bitbucket.org/osrf/gazebo/pull-request/1828)

1. Model editor updates

    1. Make non-editable background models white in model editor
        * [Pull request #1950](https://bitbucket.org/osrf/gazebo/pull-request/1950)

    1. Choose / swap parent and child links in joint inspector
        * [Pull request #1887](https://bitbucket.org/osrf/gazebo/pull-request/1887)
        * [Issue #1500](https://bitbucket.org/osrf/gazebo/issue/1500)

    1. Presets combo box for Vector3 config widget
        * [Pull request #1954](https://bitbucket.org/osrf/gazebo/pull-request/1954)

    1. Added support for more joint types (gearbox and fixed joints).
        * [Pull request #1794](https://bitbucket.org/osrf/gazebo/pull-request/1794)

    1. Added support for selecting links and joints, opening context menu and inspectors in Schematic View.
        * [Pull request #1787](https://bitbucket.org/osrf/gazebo/pull-request/1787)

    1. Color-coded edges in Schematic View to match joint color.
        * [Pull request #1781](https://bitbucket.org/osrf/gazebo/pull-request/1781)

    1. Scale link mass and inertia when a link is scaled
        * [Pull request #1836](https://bitbucket.org/osrf/gazebo/pull-request/1836)

    1. Added icons for child and parent link in joint inspector
        * [Pull request #1953](https://bitbucket.org/osrf/gazebo/pull-request/1953)

    1. Load and save nested models
        * [Pull request #1894](https://bitbucket.org/osrf/gazebo/pull-request/1894)

    1. Display model plugins on the left panel and added model plugin inspector
        * [Pull request #1863](https://bitbucket.org/osrf/gazebo/pull-request/1863)

    1. Context menu and deletion for model plugins
        * [Pull request #1890](https://bitbucket.org/osrf/gazebo/pull-request/1890)

    1. Delete self from inspector
        * [Pull request #1904](https://bitbucket.org/osrf/gazebo/pull-request/1904)
        * [Issue #1543](https://bitbucket.org/osrf/gazebo/issue/1543)

    1. Apply inspector changes in real time and add reset button
        * [Pull request #1945](https://bitbucket.org/osrf/gazebo/pull-request/1945)
        * [Issue #1472](https://bitbucket.org/osrf/gazebo/issue/1472)

    1. Set physics to be paused when exiting model editor mode
        * [Pull request #1893](https://bitbucket.org/osrf/gazebo/pull-request/1893)
        * [Issue #1734](https://bitbucket.org/osrf/gazebo/issue/1734)

    1. Add Insert tab to model editor
        * [Pull request #1924](https://bitbucket.org/osrf/gazebo/pull-request/1924)

    1. Support inserting nested models from model maker
        * [Pull request #1982](https://bitbucket.org/osrf/gazebo/pull-request/1982)

1. Building editor updates

    1. Removed unused class: BuildingItem
        * [Pull request #2045](https://bitbucket.org/osrf/gazebo/pull-request/2045)

## Gazebo 6.0

### Gazebo 6.X.X (201X-XX-XX)

1. Backport model editor toolbar fixed joint option from [pull request #1794](https://bitbucket.org/osrf/gazebo/pull-request/1794)
    * [Pull request #1957](https://bitbucket.org/osrf/gazebo/pull-request/1957)

1. Fix minimum window height
    * Backport of [pull request #1977](https://bitbucket.org/osrf/gazebo/pull-request/1977)
    * [Pull request #1998](https://bitbucket.org/osrf/gazebo/pull-request/1998)
    * [Issue #1706](https://bitbucket.org/osrf/gazebo/issue/1706)

1. Fix visual transparency issues
    * [Pull request #1967](https://bitbucket.org/osrf/gazebo/pull-request/1967)
    * [Issue #1726](https://bitbucket.org/osrf/gazebo/issue/1726)

### Gazebo 6.5.0 (2015-10-22)

1. Added ability to convert from spherical coordinates to local coordinates.
    * [Pull request #1955](https://bitbucket.org/osrf/gazebo/pull-request/1955)

### Gazebo 6.4.0 (2015-10-14)

1. Fix ABI problem. Make `Sensor::SetPose` function non virtual.
    * [Pull request #1947](https://bitbucket.org/osrf/gazebo/pull-request/1947)

1. Update inertia properties during simulation
    * [Pull request #1909](https://bitbucket.org/osrf/gazebo/pull-requests/1909)
    * [Design document](https://bitbucket.org/osrf/gazebo_design/src/default/inertia_resize/inertia_resize.md)

1. Fix transparency correction for opaque materials
    * [Pull request #1946](https://bitbucket.org/osrf/gazebo/pull-requests/1946/fix-transparency-correction-for-opaque/diff)

### Gazebo 6.3.0 (2015-10-06)

1. Added `Sensor::SetPose` function
    * [Pull request #1935](https://bitbucket.org/osrf/gazebo/pull-request/1935)

### Gazebo 6.2.0 (2015-10-02)

1. Update physics when the world is reset
    * Backport of [pull request #1903](https://bitbucket.org/osrf/gazebo/pull-request/1903)
    * [Pull request #1916](https://bitbucket.org/osrf/gazebo/pull-request/1916)
    * [Issue #101](https://bitbucket.org/osrf/gazebo/issue/101)

1. Added Copy constructor and assignment operator to MouseEvent
    * [Pull request #1855](https://bitbucket.org/osrf/gazebo/pull-request/1855)

### Gazebo 6.1.0 (2015-08-02)

1. Added logical_camera sensor.
    * [Pull request #1845](https://bitbucket.org/osrf/gazebo/pull-request/1845)

1. Added RandomVelocityPlugin, which applies a random velocity to a model's link.
    * [Pull request #1839](https://bitbucket.org/osrf/gazebo/pull-request/1839)

1. Sim events for joint position, velocity and applied force
    * [Pull request #1849](https://bitbucket.org/osrf/gazebo/pull-request/1849)

### Gazebo 6.0.0 (2015-07-27)

1. Added magnetometer sensor. A contribution from Andrew Symington.
    * [Pull request #1788](https://bitbucket.org/osrf/gazebo/pull-request/1788)

1. Added altimeter sensor. A contribution from Andrew Symington.
    * [Pull request #1792](https://bitbucket.org/osrf/gazebo/pull-request/1792)

1. Implement more control options for log playback:
  1. Rewind: The simulation starts from the beginning.
  1. Forward: The simulation jumps to the end of the log file.
  1. Seek: The simulation jumps to a specific point specified by its simulation
  time.
      * [Pull request #1737](https://bitbucket.org/osrf/gazebo/pull-request/1737)

1. Added Gazebo splash screen
    * [Pull request #1745](https://bitbucket.org/osrf/gazebo/pull-request/1745)

1. Added a transporter plugin which allows models to move from one location
   to another based on their location and the location of transporter pads.
    * [Pull request #1738](https://bitbucket.org/osrf/gazebo/pull-request/1738)

1. Implement forward/backwards multi-step for log playback. Now, the semantics
of a multi-step while playing back a log session are different from a multi-step
during a live simulation. While playback, a multi-step simulates all the
intermediate steps as before, but the client only perceives a single step.
E.g: You have a log file containing a 1 hour simulation session. You want to
jump to the minute 00H::30M::00S to check a specific aspect of the simulation.
You should not see continuous updates until minute 00H:30M:00S. Instead, you
should visualize a single jump to the specific instant of the simulation that
you are interested.
    * [Pull request #1623](https://bitbucket.org/osrf/gazebo/pull-request/1623)

1. Added browse button to log record dialog.
    * [Pull request #1719](https://bitbucket.org/osrf/gazebo/pull-request/1719)

1. Improved SVG support: arcs in paths, and contours made of multiple paths.
    * [Pull request #1608](https://bitbucket.org/osrf/gazebo/pull-request/1608)

1. Added simulation iterations to the world state.
    * [Pull request #1722](https://bitbucket.org/osrf/gazebo/pull-request/1722)

1. Added multiple LiftDrag plugins to the cessna_demo.world to allow the Cessna
C-172 model to fly.
    * [Pull request #1715](https://bitbucket.org/osrf/gazebo/pull-request/1715)

1. Added a plugin to control a Cessna C-172 via messages (CessnaPlugin), and a
GUI plugin to test this functionality with the keyboard (CessnaGUIPlugin). Added
world with the Cessna model and the two previous plugins loaded
(cessna_demo.world).
    * [Pull request #1712](https://bitbucket.org/osrf/gazebo/pull-request/1712)

1. Added world with OSRF building and an elevator
    * [Pull request #1697](https://bitbucket.org/osrf/gazebo/pull-request/1697)

1. Fixed collide bitmask by changing default value from 0x1 to 0xffff.
    * [Pull request #1696](https://bitbucket.org/osrf/gazebo/pull-request/1696)

1. Added a plugin to control an elevator (ElevatorPlugin), and an OccupiedEvent plugin that sends a message when a model is within a specified region.
    * [Pull request #1694](https://bitbucket.org/osrf/gazebo/pull-request/1694)
    * [Pull request #1775](https://bitbucket.org/osrf/gazebo/pull-request/1775)

1. Added Layers tab and meta information for visuals.
    * [Pull request #1674](https://bitbucket.org/osrf/gazebo/pull-request/1674)

1. Added countdown behavior for common::Timer and exposed the feature in TimerGUIPlugin.
    * [Pull request #1690](https://bitbucket.org/osrf/gazebo/pull-request/1690)

1. Added BuoyancyPlugin for simulating the buoyancy of an object in a column of fluid.
    * [Pull request #1622](https://bitbucket.org/osrf/gazebo/pull-request/1622)

1. Added ComputeVolume function for simple shape subclasses of Shape.hh.
    * [Pull request #1605](https://bitbucket.org/osrf/gazebo/pull-request/1605)

1. Add option to parallelize the ODE quickstep constraint solver,
which solves an LCP twice with different parameters in order
to corrected for position projection errors.
    * [Pull request #1561](https://bitbucket.org/osrf/gazebo/pull-request/1561)

1. Get/Set user camera pose in GUI.
    * [Pull request #1649](https://bitbucket.org/osrf/gazebo/pull-request/1649)
    * [Issue #1595](https://bitbucket.org/osrf/gazebo/issue/1595)

1. Added ViewAngleWidget, removed hard-coded reset view and removed MainWindow::Reset(). Also added GLWidget::GetSelectedVisuals().
    * [Pull request #1768](https://bitbucket.org/osrf/gazebo/pull-request/1768)
    * [Issue #1507](https://bitbucket.org/osrf/gazebo/issue/1507)

1. Windows support. This consists mostly of numerous small changes to support
compilation on Windows.
    * [Pull request #1616](https://bitbucket.org/osrf/gazebo/pull-request/1616)
    * [Pull request #1618](https://bitbucket.org/osrf/gazebo/pull-request/1618)
    * [Pull request #1620](https://bitbucket.org/osrf/gazebo/pull-request/1620)
    * [Pull request #1625](https://bitbucket.org/osrf/gazebo/pull-request/1625)
    * [Pull request #1626](https://bitbucket.org/osrf/gazebo/pull-request/1626)
    * [Pull request #1627](https://bitbucket.org/osrf/gazebo/pull-request/1627)
    * [Pull request #1628](https://bitbucket.org/osrf/gazebo/pull-request/1628)
    * [Pull request #1629](https://bitbucket.org/osrf/gazebo/pull-request/1629)
    * [Pull request #1630](https://bitbucket.org/osrf/gazebo/pull-request/1630)
    * [Pull request #1631](https://bitbucket.org/osrf/gazebo/pull-request/1631)
    * [Pull request #1632](https://bitbucket.org/osrf/gazebo/pull-request/1632)
    * [Pull request #1633](https://bitbucket.org/osrf/gazebo/pull-request/1633)
    * [Pull request #1635](https://bitbucket.org/osrf/gazebo/pull-request/1635)
    * [Pull request #1637](https://bitbucket.org/osrf/gazebo/pull-request/1637)
    * [Pull request #1639](https://bitbucket.org/osrf/gazebo/pull-request/1639)
    * [Pull request #1647](https://bitbucket.org/osrf/gazebo/pull-request/1647)
    * [Pull request #1650](https://bitbucket.org/osrf/gazebo/pull-request/1650)
    * [Pull request #1651](https://bitbucket.org/osrf/gazebo/pull-request/1651)
    * [Pull request #1653](https://bitbucket.org/osrf/gazebo/pull-request/1653)
    * [Pull request #1654](https://bitbucket.org/osrf/gazebo/pull-request/1654)
    * [Pull request #1657](https://bitbucket.org/osrf/gazebo/pull-request/1657)
    * [Pull request #1658](https://bitbucket.org/osrf/gazebo/pull-request/1658)
    * [Pull request #1659](https://bitbucket.org/osrf/gazebo/pull-request/1659)
    * [Pull request #1660](https://bitbucket.org/osrf/gazebo/pull-request/1660)
    * [Pull request #1661](https://bitbucket.org/osrf/gazebo/pull-request/1661)
    * [Pull request #1669](https://bitbucket.org/osrf/gazebo/pull-request/1669)
    * [Pull request #1670](https://bitbucket.org/osrf/gazebo/pull-request/1670)
    * [Pull request #1672](https://bitbucket.org/osrf/gazebo/pull-request/1672)
    * [Pull request #1682](https://bitbucket.org/osrf/gazebo/pull-request/1682)
    * [Pull request #1683](https://bitbucket.org/osrf/gazebo/pull-request/1683)

1. Install `libgazebo_server_fixture`. This will facilitate tests external to the main gazebo repository. See `examples/stand_alone/test_fixture`.
    * [Pull request #1606](https://bitbucket.org/osrf/gazebo/pull-request/1606)

1. Laser visualization renders light blue for rays that do not hit obstacles, and dark blue for other rays.
    * [Pull request #1607](https://bitbucket.org/osrf/gazebo/pull-request/1607)
    * [Issue #1576](https://bitbucket.org/osrf/gazebo/issue/1576)

1. Add VisualType enum to Visual and clean up visuals when entity is deleted.
    * [Pull request #1614](https://bitbucket.org/osrf/gazebo/pull-request/1614)

1. Alert user of connection problems when using the REST service plugin
    * [Pull request #1655](https://bitbucket.org/osrf/gazebo/pull-request/1655)
    * [Issue #1574](https://bitbucket.org/osrf/gazebo/issue/1574)

1. ignition-math is now a dependency.
    + [http://ignitionrobotics.org/libraries/math](http://ignitionrobotics.org/libraries/math)
    + [Gazebo::math migration](https://bitbucket.org/osrf/gazebo/src/583edbeb90759d43d994cc57c0797119dd6d2794/ign-math-migration.md)

1. Detect uuid library during compilation.
    * [Pull request #1655](https://bitbucket.org/osrf/gazebo/pull-request/1655)
    * [Issue #1572](https://bitbucket.org/osrf/gazebo/issue/1572)

1. New accessors in LogPlay class.
    * [Pull request #1577](https://bitbucket.org/osrf/gazebo/pull-request/1577)

1. Added a plugin to send messages to an existing website.
   Added gui::MainWindow::AddMenu and msgs/rest_error, msgs/rest_login, msgs rest/post
    * [Pull request #1524](https://bitbucket.org/osrf/gazebo/pull-request/1524)

1. Fix deprecation warnings when using SDFormat 3.0.2, 3.0.3 prereleases
    * [Pull request #1568](https://bitbucket.org/osrf/gazebo/pull-request/1568)

1. Use GAZEBO_CFLAGS or GAZEBO_CXX_FLAGS in CMakeLists.txt for example plugins
    * [Pull request #1573](https://bitbucket.org/osrf/gazebo/pull-request/1573)

1. Added Link::OnWrenchMsg subscriber with test
    * [Pull request #1582](https://bitbucket.org/osrf/gazebo/pull-request/1582)

1. Show/hide GUI overlays using the menu bar.
    * [Pull request #1555](https://bitbucket.org/osrf/gazebo/pull-request/1555)

1. Added world origin indicator rendering::OriginVisual.
    * [Pull request #1700](https://bitbucket.org/osrf/gazebo/pull-request/1700)

1. Show/hide toolbars using the menu bars and shortcut.
   Added MainWindow::CloneAction.
   Added Window menu to Model Editor.
    * [Pull request #1584](https://bitbucket.org/osrf/gazebo/pull-request/1584)

1. Added event to show/hide toolbars.
    * [Pull request #1707](https://bitbucket.org/osrf/gazebo/pull-request/1707)

1. Added optional start/stop/reset buttons to timer GUI plugin.
    * [Pull request #1576](https://bitbucket.org/osrf/gazebo/pull-request/1576)

1. Timer GUI Plugin: Treat negative positions as positions from the ends
    * [Pull request #1703](https://bitbucket.org/osrf/gazebo/pull-request/1703)

1. Added Visual::GetDepth() and Visual::GetNthAncestor()
    * [Pull request #1613](https://bitbucket.org/osrf/gazebo/pull-request/1613)

1. Added a context menu for links
    * [Pull request #1589](https://bitbucket.org/osrf/gazebo/pull-request/1589)

1. Separate TimePanel's display into TimeWidget and LogPlayWidget.
    * [Pull request #1564](https://bitbucket.org/osrf/gazebo/pull-request/1564)

1. Display confirmation message after log is saved
    * [Pull request #1646](https://bitbucket.org/osrf/gazebo/pull-request/1646)

1. Added LogPlayView to display timeline and LogPlaybackStatistics message type.
    * [Pull request #1724](https://bitbucket.org/osrf/gazebo/pull-request/1724)

1. Added Time::FormattedString and removed all other FormatTime functions.
    * [Pull request #1710](https://bitbucket.org/osrf/gazebo/pull-request/1710)

1. Added support for Oculus DK2
    * [Pull request #1526](https://bitbucket.org/osrf/gazebo/pull-request/1526)

1. Use collide_bitmask from SDF to perform collision filtering
    * [Pull request #1470](https://bitbucket.org/osrf/gazebo/pull-request/1470)

1. Pass Coulomb surface friction parameters to DART.
    * [Pull request #1420](https://bitbucket.org/osrf/gazebo/pull-request/1420)

1. Added ModelAlign::SetHighlighted
    * [Pull request #1598](https://bitbucket.org/osrf/gazebo/pull-request/1598)

1. Added various Get functions to Visual. Also added a ConvertGeometryType function to msgs.
    * [Pull request #1402](https://bitbucket.org/osrf/gazebo/pull-request/1402)

1. Get and Set visibility of SelectionObj's handles, with unit test.
    * [Pull request #1417](https://bitbucket.org/osrf/gazebo/pull-request/1417)

1. Set material of SelectionObj's handles.
    * [Pull request #1472](https://bitbucket.org/osrf/gazebo/pull-request/1472)

1. Add SelectionObj::Fini with tests and make Visual::Fini virtual
    * [Pull request #1685](https://bitbucket.org/osrf/gazebo/pull-request/1685)

1. Allow link selection with the mouse if parent model already selected.
    * [Pull request #1409](https://bitbucket.org/osrf/gazebo/pull-request/1409)

1. Added ModelRightMenu::EntityTypes.
    * [Pull request #1414](https://bitbucket.org/osrf/gazebo/pull-request/1414)

1. Scale joint visuals according to link size.
    * [Pull request #1591](https://bitbucket.org/osrf/gazebo/pull-request/1591)
    * [Issue #1563](https://bitbucket.org/osrf/gazebo/issue/1563)

1. Added Gazebo/CoM material.
    * [Pull request #1439](https://bitbucket.org/osrf/gazebo/pull-request/1439)

1. Added arc parameter to MeshManager::CreateTube
    * [Pull request #1436](https://bitbucket.org/osrf/gazebo/pull-request/1436)

1. Added View Inertia and InertiaVisual, changed COMVisual to sphere proportional to mass.
    * [Pull request #1445](https://bitbucket.org/osrf/gazebo/pull-request/1445)

1. Added View Link Frame and LinkFrameVisual. Visual::SetTransparency goes into texture_unit.
    * [Pull request #1762](https://bitbucket.org/osrf/gazebo/pull-request/1762)
    * [Issue #853](https://bitbucket.org/osrf/gazebo/issue/853)

1. Changed the position of Save and Cancel buttons on editor dialogs
    * [Pull request #1442](https://bitbucket.org/osrf/gazebo/pull-request/1442)
    * [Issue #1377](https://bitbucket.org/osrf/gazebo/issue/1377)

1. Fixed Visual material updates
    * [Pull request #1454](https://bitbucket.org/osrf/gazebo/pull-request/1454)
    * [Issue #1455](https://bitbucket.org/osrf/gazebo/issue/1455)

1. Added Matrix3::Inverse() and tests
    * [Pull request #1481](https://bitbucket.org/osrf/gazebo/pull-request/1481)

1. Implemented AddLinkForce for ODE.
    * [Pull request #1456](https://bitbucket.org/osrf/gazebo/pull-request/1456)

1. Updated ConfigWidget class to parse enum values.
    * [Pull request #1518](https://bitbucket.org/osrf/gazebo/pull-request/1518)

1. Added PresetManager to physics libraries and corresponding integration test.
    * [Pull request #1471](https://bitbucket.org/osrf/gazebo/pull-request/1471)

1. Sync name and location on SaveDialog.
    * [Pull request #1563](https://bitbucket.org/osrf/gazebo/pull-request/1563)

1. Added Apply Force/Torque dialog
    * [Pull request #1600](https://bitbucket.org/osrf/gazebo/pull-request/1600)

1. Added Apply Force/Torque visuals
    * [Pull request #1619](https://bitbucket.org/osrf/gazebo/pull-request/1619)

1. Added Apply Force/Torque OnMouseRelease and ActivateWindow
    * [Pull request #1699](https://bitbucket.org/osrf/gazebo/pull-request/1699)

1. Added Apply Force/Torque mouse interactions, modes, activation
    * [Pull request #1731](https://bitbucket.org/osrf/gazebo/pull-request/1731)

1. Added inertia pose getter for COMVisual and COMVisual_TEST
    * [Pull request #1581](https://bitbucket.org/osrf/gazebo/pull-request/1581)

1. Model editor updates
    1. Joint preview using JointVisuals.
        * [Pull request #1369](https://bitbucket.org/osrf/gazebo/pull-request/1369)

    1. Added inspector for configuring link, visual, and collision properties.
        * [Pull request #1408](https://bitbucket.org/osrf/gazebo/pull-request/1408)

    1. Saving, exiting, generalizing SaveDialog.
        * [Pull request #1401](https://bitbucket.org/osrf/gazebo/pull-request/1401)

    1. Inspectors redesign
        * [Pull request #1586](https://bitbucket.org/osrf/gazebo/pull-request/1586)

    1. Edit existing model.
        * [Pull request #1425](https://bitbucket.org/osrf/gazebo/pull-request/1425)

    1. Add joint inspector to link's context menu.
        * [Pull request #1449](https://bitbucket.org/osrf/gazebo/pull-request/1449)
        * [Issue #1443](https://bitbucket.org/osrf/gazebo/issue/1443)

    1. Added button to select mesh file on inspector.
        * [Pull request #1460](https://bitbucket.org/osrf/gazebo/pull-request/1460)
        * [Issue #1450](https://bitbucket.org/osrf/gazebo/issue/1450)

    1. Renamed Part to Link.
        * [Pull request #1478](https://bitbucket.org/osrf/gazebo/pull-request/1478)

    1. Fix snapping inside editor.
        * [Pull request #1489](https://bitbucket.org/osrf/gazebo/pull-request/1489)
        * [Issue #1457](https://bitbucket.org/osrf/gazebo/issue/1457)

    1. Moved DataLogger from Window menu to the toolbar and moved screenshot button to the right.
        * [Pull request #1665](https://bitbucket.org/osrf/gazebo/pull-request/1665)

    1. Keep loaded model's name.
        * [Pull request #1516](https://bitbucket.org/osrf/gazebo/pull-request/1516)
        * [Issue #1504](https://bitbucket.org/osrf/gazebo/issue/1504)

    1. Added ExtrudeDialog.
        * [Pull request #1483](https://bitbucket.org/osrf/gazebo/pull-request/1483)

    1. Hide time panel inside editor and keep main window's paused state.
        * [Pull request #1500](https://bitbucket.org/osrf/gazebo/pull-request/1500)

    1. Fixed pose issues and added ModelCreator_TEST.
        * [Pull request #1509](https://bitbucket.org/osrf/gazebo/pull-request/1509)
        * [Issue #1497](https://bitbucket.org/osrf/gazebo/issue/1497)
        * [Issue #1509](https://bitbucket.org/osrf/gazebo/issue/1509)

    1. Added list of links and joints.
        * [Pull request #1515](https://bitbucket.org/osrf/gazebo/pull-request/1515)
        * [Issue #1418](https://bitbucket.org/osrf/gazebo/issue/1418)

    1. Expose API to support adding items to the palette.
        * [Pull request #1565](https://bitbucket.org/osrf/gazebo/pull-request/1565)

    1. Added menu for toggling joint visualization
        * [Pull request #1551](https://bitbucket.org/osrf/gazebo/pull-request/1551)
        * [Issue #1483](https://bitbucket.org/osrf/gazebo/issue/1483)

    1. Add schematic view to model editor
        * [Pull request #1562](https://bitbucket.org/osrf/gazebo/pull-request/1562)

1. Building editor updates
    1. Make palette tips tooltip clickable to open.
        * [Pull request #1519](https://bitbucket.org/osrf/gazebo/pull-request/1519)
        * [Issue #1370](https://bitbucket.org/osrf/gazebo/issue/1370)

    1. Add measurement unit to building inspectors.
        * [Pull request #1741](https://bitbucket.org/osrf/gazebo/pull-request/1741)
        * [Issue #1363](https://bitbucket.org/osrf/gazebo/issue/1363)

    1. Add `BaseInspectorDialog` as a base class for inspectors.
        * [Pull request #1749](https://bitbucket.org/osrf/gazebo/pull-request/1749)

## Gazebo 5.0

### Gazebo 5.x.x

1. Fix minimum window height
    * Backport of [pull request #1977](https://bitbucket.org/osrf/gazebo/pull-request/1977)
    * [Pull request #2002](https://bitbucket.org/osrf/gazebo/pull-request/2002)
    * [Issue #1706](https://bitbucket.org/osrf/gazebo/issue/1706)

### Gazebo 5.2.0 (2015-10-02)

1. Initialize sigact struct fields that valgrind said were being used uninitialized
    * [Pull request #1809](https://bitbucket.org/osrf/gazebo/pull-request/1809)

1. Add missing ogre includes to ensure macros are properly defined
    * [Pull request #1813](https://bitbucket.org/osrf/gazebo/pull-request/1813)

1. Use ToSDF functions to simplify physics_friction test
    * [Pull request #1808](https://bitbucket.org/osrf/gazebo/pull-request/1808)

1. Added lines to laser sensor visualization
    * [Pull request #1742](https://bitbucket.org/osrf/gazebo/pull-request/1742)
    * [Issue #935](https://bitbucket.org/osrf/gazebo/issue/935)

1. Fix BulletSliderJoint friction for bullet 2.83
    * [Pull request #1686](https://bitbucket.org/osrf/gazebo/pull-request/1686)

1. Fix heightmap model texture loading.
    * [Pull request #1592](https://bitbucket.org/osrf/gazebo/pull-request/1592)

1. Disable failing pr2 test for dart
    * [Pull request #1540](https://bitbucket.org/osrf/gazebo/pull-request/1540)
    * [Issue #1435](https://bitbucket.org/osrf/gazebo/issue/1435)

### Gazebo 5.1.0 (2015-03-20)
1. Backport pull request #1527 (FindOGRE.cmake for non-Debian systems)
  * [Pull request #1532](https://bitbucket.org/osrf/gazebo/pull-request/1532)

1. Respect system cflags when not using USE_UPSTREAM_CFLAGS
  * [Pull request #1531](https://bitbucket.org/osrf/gazebo/pull-request/1531)

1. Allow light manipulation
  * [Pull request #1529](https://bitbucket.org/osrf/gazebo/pull-request/1529)

1. Allow sdformat 2.3.1+ or 3+ and fix tests
  * [Pull request #1484](https://bitbucket.org/osrf/gazebo/pull-request/1484)

1. Add Link::GetWorldAngularMomentum function and test.
  * [Pull request #1482](https://bitbucket.org/osrf/gazebo/pull-request/1482)

1. Preserve previous GAZEBO_MODEL_PATH values when sourcing setup.sh
  * [Pull request #1430](https://bitbucket.org/osrf/gazebo/pull-request/1430)

1. Implement Coulomb joint friction for DART
  * [Pull request #1427](https://bitbucket.org/osrf/gazebo/pull-request/1427)
  * [Issue #1281](https://bitbucket.org/osrf/gazebo/issue/1281)

1. Fix simple shape normals.
    * [Pull request #1477](https://bitbucket.org/osrf/gazebo/pull-request/1477)
    * [Issue #1369](https://bitbucket.org/osrf/gazebo/issue/1369)

1. Use Msg-to-SDF conversion functions in tests, add ServerFixture::SpawnModel(msgs::Model).
    * [Pull request #1466](https://bitbucket.org/osrf/gazebo/pull-request/1466)

1. Added Model Msg-to-SDF conversion functions and test.
    * [Pull request #1429](https://bitbucket.org/osrf/gazebo/pull-request/1429)

1. Added Joint Msg-to-SDF conversion functions and test.
    * [Pull request #1419](https://bitbucket.org/osrf/gazebo/pull-request/1419)

1. Added Visual, Material Msg-to-SDF conversion functions and ShaderType to string conversion functions.
    * [Pull request #1415](https://bitbucket.org/osrf/gazebo/pull-request/1415)

1. Implement Coulomb joint friction for BulletSliderJoint
  * [Pull request #1452](https://bitbucket.org/osrf/gazebo/pull-request/1452)
  * [Issue #1348](https://bitbucket.org/osrf/gazebo/issue/1348)

### Gazebo 5.0.0 (2015-01-27)
1. Support for using [digital elevation maps](http://gazebosim.org/tutorials?tut=dem) has been added to debian packages.

1. C++11 support (C++11 compatible compiler is now required)
    * [Pull request #1340](https://bitbucket.org/osrf/gazebo/pull-request/1340)

1. Implemented private data pointer for the World class.
    * [Pull request #1383](https://bitbucket.org/osrf/gazebo/pull-request/1383)

1. Implemented private data pointer for the Scene class.
    * [Pull request #1385](https://bitbucket.org/osrf/gazebo/pull-request/1385)

1. Added a events::Event::resetWorld event that is triggered when World::Reset is called.
    * [Pull request #1332](https://bitbucket.org/osrf/gazebo/pull-request/1332)
    * [Issue #1375](https://bitbucket.org/osrf/gazebo/issue/1375)

1. Fixed `math::Box::GetCenter` functionality.
    * [Pull request #1278](https://bitbucket.org/osrf/gazebo/pull-request/1278)
    * [Issue #1327](https://bitbucket.org/osrf/gazebo/issue/1327)

1. Added a GUI timer plugin that facilitates the display and control a timer inside the Gazebo UI.
    * [Pull request #1270](https://bitbucket.org/osrf/gazebo/pull-request/1270)

1. Added ability to load plugins via SDF.
    * [Pull request #1261](https://bitbucket.org/osrf/gazebo/pull-request/1261)

1. Added GUIEvent to hide/show the left GUI pane.
    * [Pull request #1269](https://bitbucket.org/osrf/gazebo/pull-request/1269)

1. Modified KeyEventHandler and GLWidget so that hotkeys can be suppressed by custom KeyEvents set up by developers
    * [Pull request #1251](https://bitbucket.org/osrf/gazebo/pull-request/1251)

1. Added ability to read the directory where the log files are stored.
    * [Pull request #1277](https://bitbucket.org/osrf/gazebo/pull-request/1277)

1. Implemented a simulation cloner
    * [Pull request #1180](https://bitbucket.org/osrf/gazebo/pull-request/1180/clone-a-simulation)

1. Added GUI overlay plugins. Users can now write a Gazebo + QT plugin that displays widgets over the render window.
  * [Pull request #1181](https://bitbucket.org/osrf/gazebo/pull-request/1181)

1. Change behavior of Joint::SetVelocity, add Joint::SetVelocityLimit(unsigned int, double)
  * [Pull request #1218](https://bitbucket.org/osrf/gazebo/pull-request/1218)
  * [Issue #964](https://bitbucket.org/osrf/gazebo/issue/964)

1. Implement Coulomb joint friction for ODE
  * [Pull request #1221](https://bitbucket.org/osrf/gazebo/pull-request/1221)
  * [Issue #381](https://bitbucket.org/osrf/gazebo/issue/381)

1. Implement Coulomb joint friction for BulletHingeJoint
  * [Pull request #1317](https://bitbucket.org/osrf/gazebo/pull-request/1317)
  * [Issue #1348](https://bitbucket.org/osrf/gazebo/issue/1348)

1. Implemented camera lens distortion.
  * [Pull request #1213](https://bitbucket.org/osrf/gazebo/pull-request/1213)

1. Kill rogue gzservers left over from failed INTEGRATION_world_clone tests
   and improve robustness of `UNIT_gz_TEST`
  * [Pull request #1232](https://bitbucket.org/osrf/gazebo/pull-request/1232)
  * [Issue #1299](https://bitbucket.org/osrf/gazebo/issue/1299)

1. Added RenderWidget::ShowToolbar to toggle visibility of top toolbar.
  * [Pull request #1248](https://bitbucket.org/osrf/gazebo/pull-request/1248)

1. Fix joint axis visualization.
  * [Pull request #1258](https://bitbucket.org/osrf/gazebo/pull-request/1258)

1. Change UserCamera view control via joysticks. Clean up rate control vs. pose control.
   see UserCamera::OnJoyPose and UserCamera::OnJoyTwist. Added view twist control toggle
   with joystick button 1.
  * [Pull request #1249](https://bitbucket.org/osrf/gazebo/pull-request/1249)

1. Added RenderWidget::GetToolbar to get the top toolbar and change its actions on ModelEditor.
    * [Pull request #1263](https://bitbucket.org/osrf/gazebo/pull-request/1263)

1. Added accessor for MainWindow graphical widget to GuiIface.
    * [Pull request #1250](https://bitbucket.org/osrf/gazebo/pull-request/1250)

1. Added a ConfigWidget class that takes in a google protobuf message and generates widgets for configuring the fields in the message
    * [Pull request #1285](https://bitbucket.org/osrf/gazebo/pull-request/1285)

1. Added GLWidget::OnModelEditor when model editor is triggered, and MainWindow::OnEditorGroup to manually uncheck editor actions.
    * [Pull request #1283](https://bitbucket.org/osrf/gazebo/pull-request/1283)

1. Added Collision, Geometry, Inertial, Surface Msg-to-SDF conversion functions.
    * [Pull request #1315](https://bitbucket.org/osrf/gazebo/pull-request/1315)

1. Added "button modifier" fields (control, shift, and alt) to common::KeyEvent.
    * [Pull request #1325](https://bitbucket.org/osrf/gazebo/pull-request/1325)

1. Added inputs for environment variable GAZEBO_GUI_INI_FILE for reading a custom .ini file.
    * [Pull request #1252](https://bitbucket.org/osrf/gazebo/pull-request/1252)

1. Fixed crash on "permission denied" bug, added insert_model integration test.
    * [Pull request #1329](https://bitbucket.org/osrf/gazebo/pull-request/1329/)

1. Enable simbody joint tests, implement `SimbodyJoint::GetParam`, create
   `Joint::GetParam`, fix bug in `BulletHingeJoint::SetParam`.
    * [Pull request #1404](https://bitbucket.org/osrf/gazebo/pull-request/1404/)

1. Building editor updates
    1. Fixed inspector resizing.
        * [Pull request #1230](https://bitbucket.org/osrf/gazebo/pull-request/1230)
        * [Issue #395](https://bitbucket.org/osrf/gazebo/issue/395)

    1. Doors and windows move proportionally with wall.
        * [Pull request #1231](https://bitbucket.org/osrf/gazebo/pull-request/1231)
        * [Issue #368](https://bitbucket.org/osrf/gazebo/issue/368)

    1. Inspector dialogs stay on top.
        * [Pull request #1229](https://bitbucket.org/osrf/gazebo/pull-request/1229)
        * [Issue #417](https://bitbucket.org/osrf/gazebo/issue/417)

    1. Make model name editable on palette.
        * [Pull request #1239](https://bitbucket.org/osrf/gazebo/pull-request/1239)

    1. Import background image and improve add/delete levels.
        * [Pull request #1214](https://bitbucket.org/osrf/gazebo/pull-request/1214)
        * [Issue #422](https://bitbucket.org/osrf/gazebo/issue/422)
        * [Issue #361](https://bitbucket.org/osrf/gazebo/issue/361)

    1. Fix changing draw mode.
        * [Pull request #1233](https://bitbucket.org/osrf/gazebo/pull-request/1233)
        * [Issue #405](https://bitbucket.org/osrf/gazebo/issue/405)

    1. Tips on palette's top-right corner.
        * [Pull request #1241](https://bitbucket.org/osrf/gazebo/pull-request/1241)

    1. New buttons and layout for the palette.
        * [Pull request #1242](https://bitbucket.org/osrf/gazebo/pull-request/1242)

    1. Individual wall segments instead of polylines.
        * [Pull request #1246](https://bitbucket.org/osrf/gazebo/pull-request/1246)
        * [Issue #389](https://bitbucket.org/osrf/gazebo/issue/389)
        * [Issue #415](https://bitbucket.org/osrf/gazebo/issue/415)

    1. Fix exiting and saving, exiting when there's nothing drawn, fix text on popups.
        * [Pull request #1296](https://bitbucket.org/osrf/gazebo/pull-request/1296)

    1. Display measure for selected wall segment.
        * [Pull request #1291](https://bitbucket.org/osrf/gazebo/pull-request/1291)
        * [Issue #366](https://bitbucket.org/osrf/gazebo/issue/366)

    1. Highlight selected item's 3D visual.
        * [Pull request #1292](https://bitbucket.org/osrf/gazebo/pull-request/1292)

    1. Added color picker to inspector dialogs.
        * [Pull request #1298](https://bitbucket.org/osrf/gazebo/pull-request/1298)

    1. Snapping on by default, off holding Shift. Improved snapping.
        * [Pull request #1304](https://bitbucket.org/osrf/gazebo/pull-request/1304)

    1. Snap walls to length increments, moved scale to SegmentItem and added Get/SetScale, added SegmentItem::SnapAngle and SegmentItem::SnapLength.
        * [Pull request #1311](https://bitbucket.org/osrf/gazebo/pull-request/1311)

    1. Make buildings available in "Insert Models" tab, improve save flow.
        * [Pull request #1312](https://bitbucket.org/osrf/gazebo/pull-request/1312)

    1. Added EditorItem::SetHighlighted.
        * [Pull request #1308](https://bitbucket.org/osrf/gazebo/pull-request/1308)

    1. Current level is transparent, lower levels opaque, higher levels invisible.
        * [Pull request #1303](https://bitbucket.org/osrf/gazebo/pull-request/1303)

    1. Detach all child manips when item is deleted, added BuildingMaker::DetachAllChildren.
        * [Pull request #1316](https://bitbucket.org/osrf/gazebo/pull-request/1316)

    1. Added texture picker to inspector dialogs.
        * [Pull request #1306](https://bitbucket.org/osrf/gazebo/pull-request/1306)

    1. Measures for doors and windows. Added RectItem::angleOnWall and related Get/Set.
        * [Pull request #1322](https://bitbucket.org/osrf/gazebo/pull-request/1322)
        * [Issue #370](https://bitbucket.org/osrf/gazebo/issue/370)

    1. Added Gazebo/BuildingFrame material to display holes for doors and windows on walls.
        * [Pull request #1338](https://bitbucket.org/osrf/gazebo/pull-request/1338)

    1. Added Gazebo/Bricks material to be used as texture on the building editor.
        * [Pull request #1333](https://bitbucket.org/osrf/gazebo/pull-request/1333)

    1. Pick colors from the palette and assign on 3D view. Added mouse and key event handlers to BuildingMaker, and events to communicate from BuildingModelManip to EditorItem.
        * [Pull request #1336](https://bitbucket.org/osrf/gazebo/pull-request/1336)

    1. Pick textures from the palette and assign in 3D view.
        * [Pull request #1368](https://bitbucket.org/osrf/gazebo/pull-request/1368)

1. Model editor updates
    1. Fix adding/removing event filters .
        * [Pull request #1279](https://bitbucket.org/osrf/gazebo/pull-request/1279)

    1. Enabled multi-selection and align tool inside model editor.
        * [Pull request #1302](https://bitbucket.org/osrf/gazebo/pull-request/1302)
        * [Issue #1323](https://bitbucket.org/osrf/gazebo/issue/1323)

    1. Enabled snap mode inside model editor.
        * [Pull request #1331](https://bitbucket.org/osrf/gazebo/pull-request/1331)
        * [Issue #1318](https://bitbucket.org/osrf/gazebo/issue/1318)

    1. Implemented copy/pasting of links.
        * [Pull request #1330](https://bitbucket.org/osrf/gazebo/pull-request/1330)

1. GUI publishes model selection information on ~/selection topic.
    * [Pull request #1318](https://bitbucket.org/osrf/gazebo/pull-request/1318)

## Gazebo 4.0

### Gazebo 4.x.x (2015-xx-xx)

1. Fix build for Bullet 2.83, enable angle wrapping for BulletHingeJoint
    * [Pull request #1664](https://bitbucket.org/osrf/gazebo/pull-request/1664)

### Gazebo 4.1.3 (2015-05-07)

1. Fix saving visual geom SDF values
    * [Pull request #1597](https://bitbucket.org/osrf/gazebo/pull-request/1597)
1. Fix heightmap model texture loading.
    * [Pull request #1595](https://bitbucket.org/osrf/gazebo/pull-request/1595)
1. Fix visual collision scale on separate client
    * [Pull request #1585](https://bitbucket.org/osrf/gazebo/pull-request/1585)
1. Fix several clang compiler warnings
    * [Pull request #1594](https://bitbucket.org/osrf/gazebo/pull-request/1594)
1. Fix blank save / browse dialogs
    * [Pull request #1544](https://bitbucket.org/osrf/gazebo/pull-request/1544)

### Gazebo 4.1.2 (2015-03-20)

1. Fix quaternion documentation: target Gazebo_4.1
    * [Pull request #1525](https://bitbucket.org/osrf/gazebo/pull-request/1525)
1. Speed up World::Step in loops
    * [Pull request #1492](https://bitbucket.org/osrf/gazebo/pull-request/1492)
1. Reduce selection buffer updates -> 4.1
    * [Pull request #1494](https://bitbucket.org/osrf/gazebo/pull-request/1494)
1. Fix QT rendering, and rendering update rate
    * [Pull request #1487](https://bitbucket.org/osrf/gazebo/pull-request/1487)
1. Fix loading of SimbodyPhysics parameters
    * [Pull request #1474](https://bitbucket.org/osrf/gazebo/pull-request/1474)
1. Fix heightmap on OSX -> 4.1
    * [Pull request #1455](https://bitbucket.org/osrf/gazebo/pull-request/1455)
1. Remove extra pose tag in a world file that should not be there
    * [Pull request #1458](https://bitbucket.org/osrf/gazebo/pull-request/1458)
1. Better fix for #236 for IMU that doesn't require ABI changes
    * [Pull request #1448](https://bitbucket.org/osrf/gazebo/pull-request/1448)
1. Fix regression of #236 for ImuSensor in 4.1
    * [Pull request #1446](https://bitbucket.org/osrf/gazebo/pull-request/1446)
1. Preserve previous GAZEBO_MODEL_PATH values when sourcing setup.sh
    * [Pull request #1430](https://bitbucket.org/osrf/gazebo/pull-request/1430)
1. issue #857: fix segfault for simbody screw joint when setting limits due to uninitialized limitForce.
    * [Pull request #1423](https://bitbucket.org/osrf/gazebo/pull-request/1423)
1. Allow multiple contact sensors per link (#960)
    * [Pull request #1413](https://bitbucket.org/osrf/gazebo/pull-request/1413)
1. Fix for issue #351, ODE World Step
    * [Pull request #1406](https://bitbucket.org/osrf/gazebo/pull-request/1406)
1. Disable failing InelasticCollision/0 test (#1394)
    * [Pull request #1405](https://bitbucket.org/osrf/gazebo/pull-request/1405)
1. Prevent out of bounds array access in SkidSteerDrivePlugin (found by cppcheck 1.68)
    * [Pull request #1379](https://bitbucket.org/osrf/gazebo/pull-request/1379)

### Gazebo 4.1.1 (2015-01-15)

1. Fix BulletPlaneShape bounding box (#1265)
    * [Pull request #1367](https://bitbucket.org/osrf/gazebo/pull-request/1367)
1. Fix dart linking errors on osx
    * [Pull request #1372](https://bitbucket.org/osrf/gazebo/pull-request/1372)
1. Update to player interfaces
    * [Pull request #1324](https://bitbucket.org/osrf/gazebo/pull-request/1324)
1. Handle GpuLaser name collisions (#1403)
    * [Pull request #1360](https://bitbucket.org/osrf/gazebo/pull-request/1360)
1. Add checks for handling array's with counts of zero, and read specular values
    * [Pull request #1339](https://bitbucket.org/osrf/gazebo/pull-request/1339)
1. Fix model list widget test
    * [Pull request #1327](https://bitbucket.org/osrf/gazebo/pull-request/1327)
1. Fix ogre includes
    * [Pull request #1323](https://bitbucket.org/osrf/gazebo/pull-request/1323)

### Gazebo 4.1.0 (2014-11-20)

1. Modified GUI rendering to improve the rendering update rate.
    * [Pull request #1487](https://bitbucket.org/osrf/gazebo/pull-request/1487)

### Gazebo 4.1.0 (2014-11-20)

1. Add ArrangePlugin for arranging groups of models.
   Also add Model::ResetPhysicsStates to call Link::ResetPhysicsStates
   recursively on all links in model.
    * [Pull request #1208](https://bitbucket.org/osrf/gazebo/pull-request/1208)
1. The `gz model` command line tool will output model info using either `-i` for complete info, or `-p` for just the model pose.
    * [Pull request #1212](https://bitbucket.org/osrf/gazebo/pull-request/1212)
    * [DRCSim Issue #389](https://bitbucket.org/osrf/drcsim/issue/389)
1. Added SignalStats class for computing incremental signal statistics.
    * [Pull request #1198](https://bitbucket.org/osrf/gazebo/pull-request/1198)
1. Add InitialVelocityPlugin to setting the initial state of links
    * [Pull request #1237](https://bitbucket.org/osrf/gazebo/pull-request/1237)
1. Added Quaternion::Integrate function.
    * [Pull request #1255](https://bitbucket.org/osrf/gazebo/pull-request/1255)
1. Added ConvertJointType functions, display more joint info on model list.
    * [Pull request #1259](https://bitbucket.org/osrf/gazebo/pull-request/1259)
1. Added ModelListWidget::AddProperty, removed unnecessary checks on ModelListWidget.
    * [Pull request #1271](https://bitbucket.org/osrf/gazebo/pull-request/1271)
1. Fix loading collada meshes with unsupported input semantics.
    * [Pull request #1319](https://bitbucket.org/osrf/gazebo/pull-request/1319)

### Gazebo 4.0.2 (2014-09-23)

1. Fix and improve mechanism to generate pkgconfig libs
    * [Pull request #1027](https://bitbucket.org/osrf/gazebo/pull-request/1027)
    * [Issue #1284](https://bitbucket.org/osrf/gazebo/issue/1284)
1. Added arat.world
    * [Pull request #1205](https://bitbucket.org/osrf/gazebo/pull-request/1205)
1. Update gzprop to output zip files.
    * [Pull request #1197](https://bitbucket.org/osrf/gazebo/pull-request/1197)
1. Make Collision::GetShape a const function
    * [Pull requset #1189](https://bitbucket.org/osrf/gazebo/pull-request/1189)
1. Install missing physics headers
    * [Pull requset #1183](https://bitbucket.org/osrf/gazebo/pull-request/1183)
1. Remove SimbodyLink::AddTorque console message
    * [Pull requset #1185](https://bitbucket.org/osrf/gazebo/pull-request/1185)
1. Fix log xml
    * [Pull requset #1188](https://bitbucket.org/osrf/gazebo/pull-request/1188)

### Gazebo 4.0.0 (2014-08-08)

1. Added lcov support to cmake
    * [Pull request #1047](https://bitbucket.org/osrf/gazebo/pull-request/1047)
1. Fixed memory leak in image conversion
    * [Pull request #1057](https://bitbucket.org/osrf/gazebo/pull-request/1057)
1. Removed deprecated function
    * [Pull request #1067](https://bitbucket.org/osrf/gazebo/pull-request/1067)
1. Improved collada loading performance
    * [Pull request #1066](https://bitbucket.org/osrf/gazebo/pull-request/1066)
    * [Pull request #1082](https://bitbucket.org/osrf/gazebo/pull-request/1082)
    * [Issue #1134](https://bitbucket.org/osrf/gazebo/issue/1134)
1. Implemented a collada exporter
    * [Pull request #1064](https://bitbucket.org/osrf/gazebo/pull-request/1064)
1. Force torque sensor now makes use of sensor's pose.
    * [Pull request #1076](https://bitbucket.org/osrf/gazebo/pull-request/1076)
    * [Issue #940](https://bitbucket.org/osrf/gazebo/issue/940)
1. Fix Model::GetLinks segfault
    * [Pull request #1093](https://bitbucket.org/osrf/gazebo/pull-request/1093)
1. Fix deleting and saving lights in gzserver
    * [Pull request #1094](https://bitbucket.org/osrf/gazebo/pull-request/1094)
    * [Issue #1182](https://bitbucket.org/osrf/gazebo/issue/1182)
    * [Issue #346](https://bitbucket.org/osrf/gazebo/issue/346)
1. Fix Collision::GetWorldPose. The pose of a collision would not update properly.
    * [Pull request #1049](https://bitbucket.org/osrf/gazebo/pull-request/1049)
    * [Issue #1124](https://bitbucket.org/osrf/gazebo/issue/1124)
1. Fixed the animate_box and animate_joints examples
    * [Pull request #1086](https://bitbucket.org/osrf/gazebo/pull-request/1086)
1. Integrated Oculus Rift functionality
    * [Pull request #1074](https://bitbucket.org/osrf/gazebo/pull-request/1074)
    * [Pull request #1136](https://bitbucket.org/osrf/gazebo/pull-request/1136)
    * [Pull request #1139](https://bitbucket.org/osrf/gazebo/pull-request/1139)
1. Updated Base::GetScopedName
    * [Pull request #1104](https://bitbucket.org/osrf/gazebo/pull-request/1104)
1. Fix collada loader from adding duplicate materials into a Mesh
    * [Pull request #1105](https://bitbucket.org/osrf/gazebo/pull-request/1105)
    * [Issue #1180](https://bitbucket.org/osrf/gazebo/issue/1180)
1. Integrated Razer Hydra functionality
    * [Pull request #1083](https://bitbucket.org/osrf/gazebo/pull-request/1083)
    * [Pull request #1109](https://bitbucket.org/osrf/gazebo/pull-request/1109)
1. Added ability to copy and paste models in the GUI
    * [Pull request #1103](https://bitbucket.org/osrf/gazebo/pull-request/1103)
1. Removed unnecessary inclusion of gazebo.hh and common.hh in plugins
    * [Pull request #1111](https://bitbucket.org/osrf/gazebo/pull-request/1111)
1. Added ability to specify custom road textures
    * [Pull request #1027](https://bitbucket.org/osrf/gazebo/pull-request/1027)
1. Added support for DART 4.1
    * [Pull request #1113](https://bitbucket.org/osrf/gazebo/pull-request/1113)
    * [Pull request #1132](https://bitbucket.org/osrf/gazebo/pull-request/1132)
    * [Pull request #1134](https://bitbucket.org/osrf/gazebo/pull-request/1134)
    * [Pull request #1154](https://bitbucket.org/osrf/gazebo/pull-request/1154)
1. Allow position of joints to be directly set.
    * [Pull request #1097](https://bitbucket.org/osrf/gazebo/pull-request/1097)
    * [Issue #1138](https://bitbucket.org/osrf/gazebo/issue/1138)
1. Added extruded polyline geometry
    * [Pull request #1026](https://bitbucket.org/osrf/gazebo/pull-request/1026)
1. Fixed actor animation
    * [Pull request #1133](https://bitbucket.org/osrf/gazebo/pull-request/1133)
    * [Pull request #1141](https://bitbucket.org/osrf/gazebo/pull-request/1141)
1. Generate a versioned cmake config file
    * [Pull request #1153](https://bitbucket.org/osrf/gazebo/pull-request/1153)
    * [Issue #1226](https://bitbucket.org/osrf/gazebo/issue/1226)
1. Added KMeans class
    * [Pull request #1147](https://bitbucket.org/osrf/gazebo/pull-request/1147)
1. Added --summary-range feature to bitbucket pullrequest tool
    * [Pull request #1156](https://bitbucket.org/osrf/gazebo/pull-request/1156)
1. Updated web links
    * [Pull request #1159](https://bitbucket.org/osrf/gazebo/pull-request/1159)
1. Update tests
    * [Pull request #1155](https://bitbucket.org/osrf/gazebo/pull-request/1155)
    * [Pull request #1143](https://bitbucket.org/osrf/gazebo/pull-request/1143)
    * [Pull request #1138](https://bitbucket.org/osrf/gazebo/pull-request/1138)
    * [Pull request #1140](https://bitbucket.org/osrf/gazebo/pull-request/1140)
    * [Pull request #1127](https://bitbucket.org/osrf/gazebo/pull-request/1127)
    * [Pull request #1115](https://bitbucket.org/osrf/gazebo/pull-request/1115)
    * [Pull request #1102](https://bitbucket.org/osrf/gazebo/pull-request/1102)
    * [Pull request #1087](https://bitbucket.org/osrf/gazebo/pull-request/1087)
    * [Pull request #1084](https://bitbucket.org/osrf/gazebo/pull-request/1084)

## Gazebo 3.0

### Gazebo 3.x.x (yyyy-mm-dd)

1. Fixed sonar and wireless sensor visualization
    * [Pull request #1254](https://bitbucket.org/osrf/gazebo/pull-request/1254)
1. Update visual bounding box when model is selected
    * [Pull request #1280](https://bitbucket.org/osrf/gazebo/pull-request/1280)

### Gazebo 3.1.0 (2014-08-08)

1. Implemented Simbody::Link::Set*Vel
    * [Pull request #1160](https://bitbucket.org/osrf/gazebo/pull-request/1160)
    * [Issue #1012](https://bitbucket.org/osrf/gazebo/issue/1012)
1. Added World::RemoveModel function
    * [Pull request #1106](https://bitbucket.org/osrf/gazebo/pull-request/1106)
    * [Issue #1177](https://bitbucket.org/osrf/gazebo/issue/1177)
1. Fix exit from camera follow mode using the escape key
    * [Pull request #1137](https://bitbucket.org/osrf/gazebo/pull-request/1137)
    * [Issue #1220](https://bitbucket.org/osrf/gazebo/issue/1220)
1. Added support for SDF joint spring stiffness and reference positions
    * [Pull request #1117](https://bitbucket.org/osrf/gazebo/pull-request/1117)
1. Removed the gzmodel_create script
    * [Pull request #1130](https://bitbucket.org/osrf/gazebo/pull-request/1130)
1. Added Vector2 dot product
    * [Pull request #1101](https://bitbucket.org/osrf/gazebo/pull-request/1101)
1. Added SetPositionPID and SetVelocityPID to JointController
    * [Pull request #1091](https://bitbucket.org/osrf/gazebo/pull-request/1091)
1. Fix gzclient startup crash with ogre 1.9
    * [Pull request #1098](https://bitbucket.org/osrf/gazebo/pull-request/1098)
    * [Issue #996](https://bitbucket.org/osrf/gazebo/issue/996)
1. Update the bitbucket_pullrequests tool
    * [Pull request #1108](https://bitbucket.org/osrf/gazebo/pull-request/1108)
1. Light properties now remain in place after move by the user via the GUI.
    * [Pull request #1110](https://bitbucket.org/osrf/gazebo/pull-request/1110)
    * [Issue #1211](https://bitbucket.org/osrf/gazebo/issue/1211)
1. Allow position of joints to be directly set.
    * [Pull request #1096](https://bitbucket.org/osrf/gazebo/pull-request/1096)
    * [Issue #1138](https://bitbucket.org/osrf/gazebo/issue/1138)

### Gazebo 3.0.0 (2014-04-11)

1. Fix bug when deleting the sun light
    * [Pull request #1088](https://bitbucket.org/osrf/gazebo/pull-request/1088)
    * [Issue #1133](https://bitbucket.org/osrf/gazebo/issue/1133)
1. Fix ODE screw joint
    * [Pull request #1078](https://bitbucket.org/osrf/gazebo/pull-request/1078)
    * [Issue #1167](https://bitbucket.org/osrf/gazebo/issue/1167)
1. Update joint integration tests
    * [Pull request #1081](https://bitbucket.org/osrf/gazebo/pull-request/1081)
1. Fixed false positives in cppcheck.
    * [Pull request #1061](https://bitbucket.org/osrf/gazebo/pull-request/1061)
1. Made joint axis reference frame relative to child, and updated simbody and dart accordingly.
    * [Pull request #1069](https://bitbucket.org/osrf/gazebo/pull-request/1069)
    * [Issue #494](https://bitbucket.org/osrf/gazebo/issue/494)
    * [Issue #1143](https://bitbucket.org/osrf/gazebo/issue/1143)
1. Added ability to pass vector of strings to SetupClient and SetupServer
    * [Pull request #1068](https://bitbucket.org/osrf/gazebo/pull-request/1068)
    * [Issue #1132](https://bitbucket.org/osrf/gazebo/issue/1132)
1. Fix error correction in screw constraints for ODE
    * [Pull request #1159](https://bitbucket.org/osrf/gazebo/pull-request/1159)
    * [Issue #1159](https://bitbucket.org/osrf/gazebo/issue/1159)
1. Improved pkgconfig with SDF
    * [Pull request #1062](https://bitbucket.org/osrf/gazebo/pull-request/1062)
1. Added a plugin to simulate aero dynamics
    * [Pull request #905](https://bitbucket.org/osrf/gazebo/pull-request/905)
1. Updated bullet support
    * [Issue #1069](https://bitbucket.org/osrf/gazebo/issue/1069)
    * [Pull request #1011](https://bitbucket.org/osrf/gazebo/pull-request/1011)
    * [Pull request #996](https://bitbucket.org/osrf/gazebo/pull-request/966)
    * [Pull request #1024](https://bitbucket.org/osrf/gazebo/pull-request/1024)
1. Updated simbody support
    * [Pull request #995](https://bitbucket.org/osrf/gazebo/pull-request/995)
1. Updated worlds to SDF 1.5
    * [Pull request #1021](https://bitbucket.org/osrf/gazebo/pull-request/1021)
1. Improvements to ODE
    * [Pull request #1001](https://bitbucket.org/osrf/gazebo/pull-request/1001)
    * [Pull request #1014](https://bitbucket.org/osrf/gazebo/pull-request/1014)
    * [Pull request #1015](https://bitbucket.org/osrf/gazebo/pull-request/1015)
    * [Pull request #1016](https://bitbucket.org/osrf/gazebo/pull-request/1016)
1. New command line tool
    * [Pull request #972](https://bitbucket.org/osrf/gazebo/pull-request/972)
1. Graphical user interface improvements
    * [Pull request #971](https://bitbucket.org/osrf/gazebo/pull-request/971)
    * [Pull request #1013](https://bitbucket.org/osrf/gazebo/pull-request/1013)
    * [Pull request #989](https://bitbucket.org/osrf/gazebo/pull-request/989)
1. Created a friction pyramid class
    * [Pull request #935](https://bitbucket.org/osrf/gazebo/pull-request/935)
1. Added GetWorldEnergy functions to Model, Joint, and Link
    * [Pull request #1017](https://bitbucket.org/osrf/gazebo/pull-request/1017)
1. Preparing Gazebo for admission into Ubuntu
    * [Pull request #969](https://bitbucket.org/osrf/gazebo/pull-request/969)
    * [Pull request #998](https://bitbucket.org/osrf/gazebo/pull-request/998)
    * [Pull request #1002](https://bitbucket.org/osrf/gazebo/pull-request/1002)
1. Add method for querying if useImplicitStiffnessDamping flag is set for a given joint
    * [Issue #629](https://bitbucket.org/osrf/gazebo/issue/629)
    * [Pull request #1006](https://bitbucket.org/osrf/gazebo/pull-request/1006)
1. Fix joint axis frames
    * [Issue #494](https://bitbucket.org/osrf/gazebo/issue/494)
    * [Pull request #963](https://bitbucket.org/osrf/gazebo/pull-request/963)
1. Compute joint anchor pose relative to parent
    * [Issue #1029](https://bitbucket.org/osrf/gazebo/issue/1029)
    * [Pull request #982](https://bitbucket.org/osrf/gazebo/pull-request/982)
1. Cleanup the installed worlds
    * [Issue #1036](https://bitbucket.org/osrf/gazebo/issue/1036)
    * [Pull request #984](https://bitbucket.org/osrf/gazebo/pull-request/984)
1. Update to the GPS sensor
    * [Issue #1059](https://bitbucket.org/osrf/gazebo/issue/1059)
    * [Pull request #984](https://bitbucket.org/osrf/gazebo/pull-request/984)
1. Removed libtool from plugin loading
    * [Pull request #981](https://bitbucket.org/osrf/gazebo/pull-request/981)
1. Added functions to get inertial information for a link in the world frame.
    * [Pull request #1005](https://bitbucket.org/osrf/gazebo/pull-request/1005)

## Gazebo 2.0

### Gazebo 2.2.6 (2015-09-28)

1. Backport fixes to setup.sh from pull request #1430 to 2.2 branch
    * [Pull request 1889](https://bitbucket.org/osrf/gazebo/pull-request/1889)
1. Fix heightmap texture loading (2.2)
    * [Pull request 1596](https://bitbucket.org/osrf/gazebo/pull-request/1596)
1. Prevent out of bounds array access in SkidSteerDrivePlugin (found by cppcheck 1.68)
    * [Pull request 1379](https://bitbucket.org/osrf/gazebo/pull-request/1379)
1. Fix build with boost 1.57 for 2.2 branch (#1399)
    * [Pull request 1358](https://bitbucket.org/osrf/gazebo/pull-request/1358)
1. Fix manpage test failures by incrementing year to 2015
    * [Pull request 1361](https://bitbucket.org/osrf/gazebo/pull-request/1361)
1. Fix build for OS X 10.10 (#1304, #1289)
    * [Pull request 1346](https://bitbucket.org/osrf/gazebo/pull-request/1346)
1. Restore ODELink ABI, use Link variables instead (#1354)
    * [Pull request 1347](https://bitbucket.org/osrf/gazebo/pull-request/1347)
1. Fix inertia_ratio test
    * [Pull request 1344](https://bitbucket.org/osrf/gazebo/pull-request/1344)
1. backport collision visual fix -> 2.2
    * [Pull request 1343](https://bitbucket.org/osrf/gazebo/pull-request/1343)
1. Fix two code_check errors on 2.2
    * [Pull request 1314](https://bitbucket.org/osrf/gazebo/pull-request/1314)
1. issue #243 fix Link::GetWorldLinearAccel and Link::GetWorldAngularAccel for ODE
    * [Pull request 1284](https://bitbucket.org/osrf/gazebo/pull-request/1284)

### Gazebo 2.2.3 (2014-04-29)

1. Removed redundant call to World::Init
    * [Pull request #1107](https://bitbucket.org/osrf/gazebo/pull-request/1107)
    * [Issue #1208](https://bitbucket.org/osrf/gazebo/issue/1208)
1. Return proper error codes when gazebo exits
    * [Pull request #1085](https://bitbucket.org/osrf/gazebo/pull-request/1085)
    * [Issue #1178](https://bitbucket.org/osrf/gazebo/issue/1178)
1. Fixed Camera::GetWorldRotation().
    * [Pull request #1071](https://bitbucket.org/osrf/gazebo/pull-request/1071)
    * [Issue #1087](https://bitbucket.org/osrf/gazebo/issue/1087)
1. Fixed memory leak in image conversion
    * [Pull request #1073](https://bitbucket.org/osrf/gazebo/pull-request/1073)

### Gazebo 2.2.1 (xxxx-xx-xx)

1. Fix heightmap model texture loading.
    * [Pull request #1596](https://bitbucket.org/osrf/gazebo/pull-request/1596)

### Gazebo 2.2.0 (2014-01-10)

1. Fix compilation when using OGRE-1.9 (full support is being worked on)
    * [Issue #994](https://bitbucket.org/osrf/gazebo/issue/994)
    * [Issue #995](https://bitbucket.org/osrf/gazebo/issue/995)
    * [Issue #996](https://bitbucket.org/osrf/gazebo/issue/996)
    * [Pull request #883](https://bitbucket.org/osrf/gazebo/pull-request/883)
1. Added unit test for issue 624.
    * [Issue #624](https://bitbucket.org/osrf/gazebo/issue/624).
    * [Pull request #889](https://bitbucket.org/osrf/gazebo/pull-request/889)
1. Use 3x3 PCF shadows for smoother shadows.
    * [Pull request #887](https://bitbucket.org/osrf/gazebo/pull-request/887)
1. Update manpage copyright to 2014.
    * [Pull request #893](https://bitbucket.org/osrf/gazebo/pull-request/893)
1. Added friction integration test .
    * [Pull request #885](https://bitbucket.org/osrf/gazebo/pull-request/885)
1. Fix joint anchor when link pose is not specified.
    * [Issue #978](https://bitbucket.org/osrf/gazebo/issue/978)
    * [Pull request #862](https://bitbucket.org/osrf/gazebo/pull-request/862)
1. Added (ESC) tooltip for GUI Selection Mode icon.
    * [Issue #993](https://bitbucket.org/osrf/gazebo/issue/993)
    * [Pull request #888](https://bitbucket.org/osrf/gazebo/pull-request/888)
1. Removed old comment about resolved issue.
    * [Issue #837](https://bitbucket.org/osrf/gazebo/issue/837)
    * [Pull request #880](https://bitbucket.org/osrf/gazebo/pull-request/880)
1. Made SimbodyLink::Get* function thread-safe
    * [Issue #918](https://bitbucket.org/osrf/gazebo/issue/918)
    * [Pull request #872](https://bitbucket.org/osrf/gazebo/pull-request/872)
1. Suppressed spurious gzlog messages in ODE::Body
    * [Issue #983](https://bitbucket.org/osrf/gazebo/issue/983)
    * [Pull request #875](https://bitbucket.org/osrf/gazebo/pull-request/875)
1. Fixed Force Torque Sensor Test by properly initializing some values.
    * [Issue #982](https://bitbucket.org/osrf/gazebo/issue/982)
    * [Pull request #869](https://bitbucket.org/osrf/gazebo/pull-request/869)
1. Added breakable joint plugin to support breakable walls.
    * [Pull request #865](https://bitbucket.org/osrf/gazebo/pull-request/865)
1. Used different tuple syntax to fix compilation on OSX mavericks.
    * [Issue #947](https://bitbucket.org/osrf/gazebo/issue/947)
    * [Pull request #858](https://bitbucket.org/osrf/gazebo/pull-request/858)
1. Fixed sonar test and deprecation warning.
    * [Pull request #856](https://bitbucket.org/osrf/gazebo/pull-request/856)
1. Speed up test compilation.
    * Part of [Issue #955](https://bitbucket.org/osrf/gazebo/issue/955)
    * [Pull request #846](https://bitbucket.org/osrf/gazebo/pull-request/846)
1. Added Joint::SetEffortLimit API
    * [Issue #923](https://bitbucket.org/osrf/gazebo/issue/923)
    * [Pull request #808](https://bitbucket.org/osrf/gazebo/pull-request/808)
1. Made bullet output less verbose.
    * [Pull request #839](https://bitbucket.org/osrf/gazebo/pull-request/839)
1. Convergence acceleration and stability tweak to make atlas_v3 stable
    * [Issue #895](https://bitbucket.org/osrf/gazebo/issue/895)
    * [Pull request #772](https://bitbucket.org/osrf/gazebo/pull-request/772)
1. Added colors, textures and world files for the SPL RoboCup environment
    * [Pull request #838](https://bitbucket.org/osrf/gazebo/pull-request/838)
1. Fixed bitbucket_pullrequests tool to work with latest BitBucket API.
    * [Issue #933](https://bitbucket.org/osrf/gazebo/issue/933)
    * [Pull request #841](https://bitbucket.org/osrf/gazebo/pull-request/841)
1. Fixed cppcheck warnings.
    * [Pull request #842](https://bitbucket.org/osrf/gazebo/pull-request/842)

### Gazebo 2.1.0 (2013-11-08)
1. Fix mainwindow unit test
    * [Pull request #752](https://bitbucket.org/osrf/gazebo/pull-request/752)
1. Visualize moment of inertia
    * Pull request [#745](https://bitbucket.org/osrf/gazebo/pull-request/745), [#769](https://bitbucket.org/osrf/gazebo/pull-request/769), [#787](https://bitbucket.org/osrf/gazebo/pull-request/787)
    * [Issue #203](https://bitbucket.org/osrf/gazebo/issue/203)
1. Update tool to count lines of code
    * [Pull request #758](https://bitbucket.org/osrf/gazebo/pull-request/758)
1. Implement World::Clear
    * Pull request [#785](https://bitbucket.org/osrf/gazebo/pull-request/785), [#804](https://bitbucket.org/osrf/gazebo/pull-request/804)
1. Improve Bullet support
    * [Pull request #805](https://bitbucket.org/osrf/gazebo/pull-request/805)
1. Fix doxygen spacing
    * [Pull request #740](https://bitbucket.org/osrf/gazebo/pull-request/740)
1. Add tool to generate model images for thepropshop.org
    * [Pull request #734](https://bitbucket.org/osrf/gazebo/pull-request/734)
1. Added paging support for terrains
    * [Pull request #707](https://bitbucket.org/osrf/gazebo/pull-request/707)
1. Added plugin path to LID_LIBRARY_PATH in setup.sh
    * [Pull request #750](https://bitbucket.org/osrf/gazebo/pull-request/750)
1. Fix for OSX
    * [Pull request #766](https://bitbucket.org/osrf/gazebo/pull-request/766)
    * [Pull request #786](https://bitbucket.org/osrf/gazebo/pull-request/786)
    * [Issue #906](https://bitbucket.org/osrf/gazebo/issue/906)
1. Update copyright information
    * [Pull request #771](https://bitbucket.org/osrf/gazebo/pull-request/771)
1. Enable screen dependent tests
    * [Pull request #764](https://bitbucket.org/osrf/gazebo/pull-request/764)
    * [Issue #811](https://bitbucket.org/osrf/gazebo/issue/811)
1. Fix gazebo command line help message
    * [Pull request #775](https://bitbucket.org/osrf/gazebo/pull-request/775)
    * [Issue #898](https://bitbucket.org/osrf/gazebo/issue/898)
1. Fix man page test
    * [Pull request #774](https://bitbucket.org/osrf/gazebo/pull-request/774)
1. Improve load time by reducing calls to RTShader::Update
    * [Pull request #773](https://bitbucket.org/osrf/gazebo/pull-request/773)
    * [Issue #877](https://bitbucket.org/osrf/gazebo/issue/877)
1. Fix joint visualization
    * [Pull request #776](https://bitbucket.org/osrf/gazebo/pull-request/776)
    * [Pull request #802](https://bitbucket.org/osrf/gazebo/pull-request/802)
    * [Issue #464](https://bitbucket.org/osrf/gazebo/issue/464)
1. Add helpers to fix NaN
    * [Pull request #742](https://bitbucket.org/osrf/gazebo/pull-request/742)
1. Fix model resizing via the GUI
    * [Pull request #763](https://bitbucket.org/osrf/gazebo/pull-request/763)
    * [Issue #885](https://bitbucket.org/osrf/gazebo/issue/885)
1. Simplify gzlog test by using sha1
    * [Pull request #781](https://bitbucket.org/osrf/gazebo/pull-request/781)
    * [Issue #837](https://bitbucket.org/osrf/gazebo/issue/837)
1. Enable cppcheck for header files
    * [Pull request #782](https://bitbucket.org/osrf/gazebo/pull-request/782)
    * [Issue #907](https://bitbucket.org/osrf/gazebo/issue/907)
1. Fix broken regression test
    * [Pull request #784](https://bitbucket.org/osrf/gazebo/pull-request/784)
    * [Issue #884](https://bitbucket.org/osrf/gazebo/issue/884)
1. All simbody and dart to pass tests
    * [Pull request #790](https://bitbucket.org/osrf/gazebo/pull-request/790)
    * [Issue #873](https://bitbucket.org/osrf/gazebo/issue/873)
1. Fix camera rotation from SDF
    * [Pull request #789](https://bitbucket.org/osrf/gazebo/pull-request/789)
    * [Issue #920](https://bitbucket.org/osrf/gazebo/issue/920)
1. Fix bitbucket pullrequest command line tool to match new API
    * [Pull request #803](https://bitbucket.org/osrf/gazebo/pull-request/803)
1. Fix transceiver spawn errors in tests
    * [Pull request #811](https://bitbucket.org/osrf/gazebo/pull-request/811)
    * [Pull request #814](https://bitbucket.org/osrf/gazebo/pull-request/814)

### Gazebo 2.0.0 (2013-10-08)
1. Refactor code check tool.
    * [Pull Request #669](https://bitbucket.org/osrf/gazebo/pull-request/669)
1. Added pull request tool for Bitbucket.
    * [Pull Request #670](https://bitbucket.org/osrf/gazebo/pull-request/670)
    * [Pull Request #691](https://bitbucket.org/osrf/gazebo/pull-request/671)
1. New wireless receiver and transmitter sensor models.
    * [Pull Request #644](https://bitbucket.org/osrf/gazebo/pull-request/644)
    * [Pull Request #675](https://bitbucket.org/osrf/gazebo/pull-request/675)
    * [Pull Request #727](https://bitbucket.org/osrf/gazebo/pull-request/727)
1. Audio support using OpenAL.
    * [Pull Request #648](https://bitbucket.org/osrf/gazebo/pull-request/648)
    * [Pull Request #704](https://bitbucket.org/osrf/gazebo/pull-request/704)
1. Simplify command-line parsing of gztopic echo output.
    * [Pull Request #674](https://bitbucket.org/osrf/gazebo/pull-request/674)
    * Resolves: [Issue #795](https://bitbucket.org/osrf/gazebo/issue/795)
1. Use UNIX directories through the user of GNUInstallDirs cmake module.
    * [Pull Request #676](https://bitbucket.org/osrf/gazebo/pull-request/676)
    * [Pull Request #681](https://bitbucket.org/osrf/gazebo/pull-request/681)
1. New GUI interactions for object manipulation.
    * [Pull Request #634](https://bitbucket.org/osrf/gazebo/pull-request/634)
1. Fix for OSX menubar.
    * [Pull Request #677](https://bitbucket.org/osrf/gazebo/pull-request/677)
1. Remove internal SDF directories and dependencies.
    * [Pull Request #680](https://bitbucket.org/osrf/gazebo/pull-request/680)
1. Add minimum version for sdformat.
    * [Pull Request #682](https://bitbucket.org/osrf/gazebo/pull-request/682)
    * Resolves: [Issue #818](https://bitbucket.org/osrf/gazebo/issue/818)
1. Allow different gtest parameter types with ServerFixture
    * [Pull Request #686](https://bitbucket.org/osrf/gazebo/pull-request/686)
    * Resolves: [Issue #820](https://bitbucket.org/osrf/gazebo/issue/820)
1. GUI model scaling when using Bullet.
    * [Pull Request #683](https://bitbucket.org/osrf/gazebo/pull-request/683)
1. Fix typo in cmake config.
    * [Pull Request #694](https://bitbucket.org/osrf/gazebo/pull-request/694)
    * Resolves: [Issue #824](https://bitbucket.org/osrf/gazebo/issue/824)
1. Remove gazebo include subdir from pkgconfig and cmake config.
    * [Pull Request #691](https://bitbucket.org/osrf/gazebo/pull-request/691)
1. Torsional spring demo
    * [Pull Request #693](https://bitbucket.org/osrf/gazebo/pull-request/693)
1. Remove repeated call to SetAxis in Joint.cc
    * [Pull Request #695](https://bitbucket.org/osrf/gazebo/pull-request/695)
    * Resolves: [Issue #823](https://bitbucket.org/osrf/gazebo/issue/823)
1. Add test for rotational joints.
    * [Pull Request #697](https://bitbucket.org/osrf/gazebo/pull-request/697)
    * Resolves: [Issue #820](https://bitbucket.org/osrf/gazebo/issue/820)
1. Fix compilation of tests using Joint base class
    * [Pull Request #701](https://bitbucket.org/osrf/gazebo/pull-request/701)
1. Terrain paging implemented.
    * [Pull Request #687](https://bitbucket.org/osrf/gazebo/pull-request/687)
1. Improve timeout error reporting in ServerFixture
    * [Pull Request #705](https://bitbucket.org/osrf/gazebo/pull-request/705)
1. Fix mouse picking for cases where visuals overlap with the laser
    * [Pull Request #709](https://bitbucket.org/osrf/gazebo/pull-request/709)
1. Fix string literals for OSX
    * [Pull Request #712](https://bitbucket.org/osrf/gazebo/pull-request/712)
    * Resolves: [Issue #803](https://bitbucket.org/osrf/gazebo/issue/803)
1. Support for ENABLE_TESTS_COMPILATION cmake parameter
    * [Pull Request #708](https://bitbucket.org/osrf/gazebo/pull-request/708)
1. Updated system gui plugin
    * [Pull Request #702](https://bitbucket.org/osrf/gazebo/pull-request/702)
1. Fix force torque unit test issue
    * [Pull Request #673](https://bitbucket.org/osrf/gazebo/pull-request/673)
    * Resolves: [Issue #813](https://bitbucket.org/osrf/gazebo/issue/813)
1. Use variables to control auto generation of CFlags
    * [Pull Request #699](https://bitbucket.org/osrf/gazebo/pull-request/699)
1. Remove deprecated functions.
    * [Pull Request #715](https://bitbucket.org/osrf/gazebo/pull-request/715)
1. Fix typo in `Camera.cc`
    * [Pull Request #719](https://bitbucket.org/osrf/gazebo/pull-request/719)
    * Resolves: [Issue #846](https://bitbucket.org/osrf/gazebo/issue/846)
1. Performance improvements
    * [Pull Request #561](https://bitbucket.org/osrf/gazebo/pull-request/561)
1. Fix gripper model.
    * [Pull Request #713](https://bitbucket.org/osrf/gazebo/pull-request/713)
    * Resolves: [Issue #314](https://bitbucket.org/osrf/gazebo/issue/314)
1. First part of Simbody integration
    * [Pull Request #716](https://bitbucket.org/osrf/gazebo/pull-request/716)

## Gazebo 1.9

### Gazebo 1.9.6 (2014-04-29)

1. Refactored inertia ratio reduction for ODE
    * [Pull request #1114](https://bitbucket.org/osrf/gazebo/pull-request/1114)
1. Improved collada loading performance
    * [Pull request #1075](https://bitbucket.org/osrf/gazebo/pull-request/1075)

### Gazebo 1.9.3 (2014-01-10)

1. Add thickness to plane to remove shadow flickering.
    * [Pull request #886](https://bitbucket.org/osrf/gazebo/pull-request/886)
1. Temporary GUI shadow toggle fix.
    * [Issue #925](https://bitbucket.org/osrf/gazebo/issue/925)
    * [Pull request #868](https://bitbucket.org/osrf/gazebo/pull-request/868)
1. Fix memory access bugs with libc++ on mavericks.
    * [Issue #965](https://bitbucket.org/osrf/gazebo/issue/965)
    * [Pull request #857](https://bitbucket.org/osrf/gazebo/pull-request/857)
    * [Pull request #881](https://bitbucket.org/osrf/gazebo/pull-request/881)
1. Replaced printf with cout in gztopic hz.
    * [Issue #969](https://bitbucket.org/osrf/gazebo/issue/969)
    * [Pull request #854](https://bitbucket.org/osrf/gazebo/pull-request/854)
1. Add Dark grey material and fix indentation.
    * [Pull request #851](https://bitbucket.org/osrf/gazebo/pull-request/851)
1. Fixed sonar sensor unit test.
    * [Pull request #848](https://bitbucket.org/osrf/gazebo/pull-request/848)
1. Convergence acceleration and stability tweak to make atlas_v3 stable.
    * [Pull request #845](https://bitbucket.org/osrf/gazebo/pull-request/845)
1. Update gtest to 1.7.0 to resolve problems with libc++.
    * [Issue #947](https://bitbucket.org/osrf/gazebo/issue/947)
    * [Pull request #827](https://bitbucket.org/osrf/gazebo/pull-request/827)
1. Fixed LD_LIBRARY_PATH for plugins.
    * [Issue #957](https://bitbucket.org/osrf/gazebo/issue/957)
    * [Pull request #844](https://bitbucket.org/osrf/gazebo/pull-request/844)
1. Fix transceiver sporadic errors.
    * Backport of [pull request #811](https://bitbucket.org/osrf/gazebo/pull-request/811)
    * [Pull request #836](https://bitbucket.org/osrf/gazebo/pull-request/836)
1. Modified the MsgTest to be deterministic with time checks.
    * [Pull request #843](https://bitbucket.org/osrf/gazebo/pull-request/843)
1. Fixed seg fault in LaserVisual.
    * [Issue #950](https://bitbucket.org/osrf/gazebo/issue/950)
    * [Pull request #832](https://bitbucket.org/osrf/gazebo/pull-request/832)
1. Implemented the option to disable tests that need a working screen to run properly.
    * Backport of [Pull request #764](https://bitbucket.org/osrf/gazebo/pull-request/764)
    * [Pull request #837](https://bitbucket.org/osrf/gazebo/pull-request/837)
1. Cleaned up gazebo shutdown.
    * [Pull request #829](https://bitbucket.org/osrf/gazebo/pull-request/829)
1. Fixed bug associated with loading joint child links.
    * [Issue #943](https://bitbucket.org/osrf/gazebo/issue/943)
    * [Pull request #820](https://bitbucket.org/osrf/gazebo/pull-request/820)

### Gazebo 1.9.2 (2013-11-08)
1. Fix enable/disable sky and clouds from SDF
    * [Pull request #809](https://bitbucket.org/osrf/gazebo/pull-request/809])
1. Fix occasional blank GUI screen on startup
    * [Pull request #815](https://bitbucket.org/osrf/gazebo/pull-request/815])
1. Fix GPU laser when interacting with heightmaps
    * [Pull request #796](https://bitbucket.org/osrf/gazebo/pull-request/796])
1. Added API/ABI checker command line tool
    * [Pull request #765](https://bitbucket.org/osrf/gazebo/pull-request/765])
1. Added gtest version information
    * [Pull request #801](https://bitbucket.org/osrf/gazebo/pull-request/801])
1. Fix GUI world saving
    * [Pull request #806](https://bitbucket.org/osrf/gazebo/pull-request/806])
1. Enable anti-aliasing for camera sensor
    * [Pull request #800](https://bitbucket.org/osrf/gazebo/pull-request/800])
1. Make sensor noise deterministic
    * [Pull request #788](https://bitbucket.org/osrf/gazebo/pull-request/788])
1. Fix build problem
    * [Issue #901](https://bitbucket.org/osrf/gazebo/issue/901)
    * [Pull request #778](https://bitbucket.org/osrf/gazebo/pull-request/778])
1. Fix a typo in Camera.cc
    * [Pull request #720](https://bitbucket.org/osrf/gazebo/pull-request/720])
    * [Issue #846](https://bitbucket.org/osrf/gazebo/issue/846)
1. Fix OSX menu bar
    * [Pull request #688](https://bitbucket.org/osrf/gazebo/pull-request/688])
1. Fix gazebo::init by calling sdf::setFindCallback() before loading the sdf in gzfactory.
    * [Pull request #678](https://bitbucket.org/osrf/gazebo/pull-request/678])
    * [Issue #817](https://bitbucket.org/osrf/gazebo/issue/817)

### Gazebo 1.9.1 (2013-08-20)
* Deprecate header files that require case-sensitive filesystem (e.g. Common.hh, Physics.hh) [https://bitbucket.org/osrf/gazebo/pull-request/638/fix-for-775-deprecate-headers-that-require]
* Initial support for building on Mac OS X [https://bitbucket.org/osrf/gazebo/pull-request/660/osx-support-for-gazebo-19] [https://bitbucket.org/osrf/gazebo/pull-request/657/cmake-fixes-for-osx]
* Fixes for various issues [https://bitbucket.org/osrf/gazebo/pull-request/635/fix-for-issue-792/diff] [https://bitbucket.org/osrf/gazebo/pull-request/628/allow-scoped-and-non-scoped-joint-names-to/diff] [https://bitbucket.org/osrf/gazebo/pull-request/636/fix-build-dependency-in-message-generation/diff] [https://bitbucket.org/osrf/gazebo/pull-request/639/make-the-unversioned-setupsh-a-copy-of-the/diff] [https://bitbucket.org/osrf/gazebo/pull-request/650/added-missing-lib-to-player-client-library/diff] [https://bitbucket.org/osrf/gazebo/pull-request/656/install-gzmode_create-without-sh-suffix/diff]

### Gazebo 1.9.0 (2013-07-23)
* Use external package [sdformat](https://bitbucket.org/osrf/sdformat) for sdf parsing, refactor the `Element::GetValue*` function calls, and deprecate Gazebo's internal sdf parser [https://bitbucket.org/osrf/gazebo/pull-request/627]
* Improved ROS support ([[Tutorials#ROS_Integration |documentation here]]) [https://bitbucket.org/osrf/gazebo/pull-request/559]
* Added Sonar, Force-Torque, and Tactile Pressure sensors [https://bitbucket.org/osrf/gazebo/pull-request/557], [https://bitbucket.org/osrf/gazebo/pull-request/567]
* Add compile-time defaults for environment variables so that sourcing setup.sh is unnecessary in most cases [https://bitbucket.org/osrf/gazebo/pull-request/620]
* Enable user camera to follow objects in client window [https://bitbucket.org/osrf/gazebo/pull-request/603]
* Install protobuf message files for use in custom messages [https://bitbucket.org/osrf/gazebo/pull-request/614]
* Change default compilation flags to improve debugging [https://bitbucket.org/osrf/gazebo/pull-request/617]
* Change to supported relative include paths [https://bitbucket.org/osrf/gazebo/pull-request/594]
* Fix display of laser scans when sensor is rotated [https://bitbucket.org/osrf/gazebo/pull-request/599]

## Gazebo 1.8

### Gazebo 1.8.7 (2013-07-16)
* Fix bug in URDF parsing of Vector3 elements [https://bitbucket.org/osrf/gazebo/pull-request/613]
* Fix compilation errors with newest libraries [https://bitbucket.org/osrf/gazebo/pull-request/615]

### Gazebo 1.8.6 (2013-06-07)
* Fix inertia lumping in the URDF parser[https://bitbucket.org/osrf/gazebo/pull-request/554]
* Fix for ODEJoint CFM damping sign error [https://bitbucket.org/osrf/gazebo/pull-request/586]
* Fix transport memory growth[https://bitbucket.org/osrf/gazebo/pull-request/584]
* Reduce log file data in order to reduce buffer growth that results in out of memory kernel errors[https://bitbucket.org/osrf/gazebo/pull-request/587]

### Gazebo 1.8.5 (2013-06-04)
* Fix Gazebo build for machines without a valid display.[https://bitbucket.org/osrf/gazebo/commits/37f00422eea03365b839a632c1850431ee6a1d67]

### Gazebo 1.8.4 (2013-06-03)
* Fix UDRF to SDF converter so that URDF gazebo extensions are applied to all collisions in a link.[https://bitbucket.org/osrf/gazebo/pull-request/579]
* Prevent transport layer from locking when a gzclient connects to a gzserver over a connection with high latency.[https://bitbucket.org/osrf/gazebo/pull-request/572]
* Improve performance and fix uninitialized conditional jumps.[https://bitbucket.org/osrf/gazebo/pull-request/571]

### Gazebo 1.8.3 (2013-06-03)
* Fix for gzlog hanging when gzserver is not present or not responsive[https://bitbucket.org/osrf/gazebo/pull-request/577]
* Fix occasional segfault when generating log files[https://bitbucket.org/osrf/gazebo/pull-request/575]
* Performance improvement to ODE[https://bitbucket.org/osrf/gazebo/pull-request/556]
* Fix node initialization[https://bitbucket.org/osrf/gazebo/pull-request/570]
* Fix GPU laser Hz rate reduction when sensor moved away from world origin[https://bitbucket.org/osrf/gazebo/pull-request/566]
* Fix incorrect lighting in camera sensors when GPU laser is subscribe to[https://bitbucket.org/osrf/gazebo/pull-request/563]

### Gazebo 1.8.2 (2013-05-28)
* ODE performance improvements[https://bitbucket.org/osrf/gazebo/pull-request/535][https://bitbucket.org/osrf/gazebo/pull-request/537]
* Fixed tests[https://bitbucket.org/osrf/gazebo/pull-request/538][https://bitbucket.org/osrf/gazebo/pull-request/541][https://bitbucket.org/osrf/gazebo/pull-request/542]
* Fixed sinking vehicle bug[https://bitbucket.org/osrf/drcsim/issue/300] in pull-request[https://bitbucket.org/osrf/gazebo/pull-request/538]
* Fix GPU sensor throttling[https://bitbucket.org/osrf/gazebo/pull-request/536]
* Reduce string comparisons for better performance[https://bitbucket.org/osrf/gazebo/pull-request/546]
* Contact manager performance improvements[https://bitbucket.org/osrf/gazebo/pull-request/543]
* Transport performance improvements[https://bitbucket.org/osrf/gazebo/pull-request/548]
* Reduce friction noise[https://bitbucket.org/osrf/gazebo/pull-request/545]

### Gazebo 1.8.1 (2013-05-22)
* Please note that 1.8.1 contains a bug[https://bitbucket.org/osrf/drcsim/issue/300] that causes interpenetration between objects in resting contact to grow slowly.  Please update to 1.8.2 for the patch.
* Added warm starting[https://bitbucket.org/osrf/gazebo/pull-request/529]
* Reduced console output[https://bitbucket.org/osrf/gazebo/pull-request/533]
* Improved off screen rendering performance[https://bitbucket.org/osrf/gazebo/pull-request/530]
* Performance improvements [https://bitbucket.org/osrf/gazebo/pull-request/535] [https://bitbucket.org/osrf/gazebo/pull-request/537]

### Gazebo 1.8.0 (2013-05-17)
* Fixed slider axis [https://bitbucket.org/osrf/gazebo/pull-request/527]
* Fixed heightmap shadows [https://bitbucket.org/osrf/gazebo/pull-request/525]
* Fixed model and canonical link pose [https://bitbucket.org/osrf/gazebo/pull-request/519]
* Fixed OSX message header[https://bitbucket.org/osrf/gazebo/pull-request/524]
* Added zlib compression for logging [https://bitbucket.org/osrf/gazebo/pull-request/515]
* Allow clouds to be disabled in cameras [https://bitbucket.org/osrf/gazebo/pull-request/507]
* Camera rendering performance [https://bitbucket.org/osrf/gazebo/pull-request/528]


## Gazebo 1.7

### Gazebo 1.7.3 (2013-05-08)
* Fixed log cleanup (again) [https://bitbucket.org/osrf/gazebo/pull-request/511/fix-log-cleanup-logic]

### Gazebo 1.7.2 (2013-05-07)
* Fixed log cleanup [https://bitbucket.org/osrf/gazebo/pull-request/506/fix-gzlog-stop-command-line]
* Minor documentation fix [https://bitbucket.org/osrf/gazebo/pull-request/488/minor-documentation-fix]

### Gazebo 1.7.1 (2013-04-19)
* Fixed tests
* IMU sensor receives time stamped data from links
* Fix saving image frames [https://bitbucket.org/osrf/gazebo/pull-request/466/fix-saving-frames/diff]
* Wireframe rendering in GUI [https://bitbucket.org/osrf/gazebo/pull-request/414/allow-rendering-of-models-in-wireframe]
* Improved logging performance [https://bitbucket.org/osrf/gazebo/pull-request/457/improvements-to-gzlog-filter-and-logging]
* Viscous mud model [https://bitbucket.org/osrf/gazebo/pull-request/448/mud-plugin/diff]

## Gazebo 1.6

### Gazebo 1.6.3 (2013-04-15)
* Fixed a [critical SDF bug](https://bitbucket.org/osrf/gazebo/pull-request/451)
* Fixed a [laser offset bug](https://bitbucket.org/osrf/gazebo/pull-request/449)

### Gazebo 1.6.2 (2013-04-14)
* Fix for fdir1 physics property [https://bitbucket.org/osrf/gazebo/pull-request/429/fixes-to-treat-fdir1-better-1-rotate-into/diff]
* Fix for force torque sensor [https://bitbucket.org/osrf/gazebo/pull-request/447]
* SDF documentation fix [https://bitbucket.org/osrf/gazebo/issue/494/joint-axis-reference-frame-doesnt-match]

### Gazebo 1.6.1 (2013-04-05)
* Switch default build type to Release.

### Gazebo 1.6.0 (2013-04-05)
* Improvements to inertia in rubble pile
* Various Bullet integration advances.
* Noise models for ray, camera, and imu sensors.
* SDF 1.4, which accommodates more physics engine parameters and also some sensor noise models.
* Initial support for making movies from within Gazebo.
* Many performance improvements.
* Many bug fixes.
* Progress toward to building on OS X.

## Gazebo 1.5

### Gazebo 1.5.0 (2013-03-11)
* Partial integration of Bullet
  * Includes: cubes, spheres, cylinders, planes, meshes, revolute joints, ray sensors
* GUI Interface for log writing.
* Threaded sensors.
* Multi-camera sensor.

* Fixed the following issues:
 * [https://bitbucket.org/osrf/gazebo/issue/236 Issue #236]
 * [https://bitbucket.org/osrf/gazebo/issue/507 Issue #507]
 * [https://bitbucket.org/osrf/gazebo/issue/530 Issue #530]
 * [https://bitbucket.org/osrf/gazebo/issue/279 Issue #279]
 * [https://bitbucket.org/osrf/gazebo/issue/529 Issue #529]
 * [https://bitbucket.org/osrf/gazebo/issue/239 Issue #239]
 * [https://bitbucket.org/osrf/gazebo/issue/5 Issue #5]

## Gazebo 1.4

### Gazebo 1.4.0 (2013-02-01)
* New Features:
 * GUI elements to display messages from the server.
 * Multi-floor building editor and creator.
 * Improved sensor visualizations.
 * Improved mouse interactions

* Fixed the following issues:
 * [https://bitbucket.org/osrf/gazebo/issue/16 Issue #16]
 * [https://bitbucket.org/osrf/gazebo/issue/142 Issue #142]
 * [https://bitbucket.org/osrf/gazebo/issue/229 Issue #229]
 * [https://bitbucket.org/osrf/gazebo/issue/277 Issue #277]
 * [https://bitbucket.org/osrf/gazebo/issue/291 Issue #291]
 * [https://bitbucket.org/osrf/gazebo/issue/310 Issue #310]
 * [https://bitbucket.org/osrf/gazebo/issue/320 Issue #320]
 * [https://bitbucket.org/osrf/gazebo/issue/329 Issue #329]
 * [https://bitbucket.org/osrf/gazebo/issue/333 Issue #333]
 * [https://bitbucket.org/osrf/gazebo/issue/334 Issue #334]
 * [https://bitbucket.org/osrf/gazebo/issue/335 Issue #335]
 * [https://bitbucket.org/osrf/gazebo/issue/341 Issue #341]
 * [https://bitbucket.org/osrf/gazebo/issue/350 Issue #350]
 * [https://bitbucket.org/osrf/gazebo/issue/384 Issue #384]
 * [https://bitbucket.org/osrf/gazebo/issue/431 Issue #431]
 * [https://bitbucket.org/osrf/gazebo/issue/433 Issue #433]
 * [https://bitbucket.org/osrf/gazebo/issue/453 Issue #453]
 * [https://bitbucket.org/osrf/gazebo/issue/456 Issue #456]
 * [https://bitbucket.org/osrf/gazebo/issue/457 Issue #457]
 * [https://bitbucket.org/osrf/gazebo/issue/459 Issue #459]

## Gazebo 1.3

### Gazebo 1.3.1 (2012-12-14)
* Fixed the following issues:
 * [https://bitbucket.org/osrf/gazebo/issue/297 Issue #297]
* Other bugs fixed:
 * [https://bitbucket.org/osrf/gazebo/pull-request/164/ Fix light bounding box to disable properly when deselected]
 * [https://bitbucket.org/osrf/gazebo/pull-request/169/ Determine correct local IP address, to make remote clients work properly]
 * Various test fixes

### Gazebo 1.3.0 (2012-12-03)
* Fixed the following issues:
 * [https://bitbucket.org/osrf/gazebo/issue/233 Issue #233]
 * [https://bitbucket.org/osrf/gazebo/issue/238 Issue #238]
 * [https://bitbucket.org/osrf/gazebo/issue/2 Issue #2]
 * [https://bitbucket.org/osrf/gazebo/issue/95 Issue #95]
 * [https://bitbucket.org/osrf/gazebo/issue/97 Issue #97]
 * [https://bitbucket.org/osrf/gazebo/issue/90 Issue #90]
 * [https://bitbucket.org/osrf/gazebo/issue/253 Issue #253]
 * [https://bitbucket.org/osrf/gazebo/issue/163 Issue #163]
 * [https://bitbucket.org/osrf/gazebo/issue/91 Issue #91]
 * [https://bitbucket.org/osrf/gazebo/issue/245 Issue #245]
 * [https://bitbucket.org/osrf/gazebo/issue/242 Issue #242]
 * [https://bitbucket.org/osrf/gazebo/issue/156 Issue #156]
 * [https://bitbucket.org/osrf/gazebo/issue/78 Issue #78]
 * [https://bitbucket.org/osrf/gazebo/issue/36 Issue #36]
 * [https://bitbucket.org/osrf/gazebo/issue/104 Issue #104]
 * [https://bitbucket.org/osrf/gazebo/issue/249 Issue #249]
 * [https://bitbucket.org/osrf/gazebo/issue/244 Issue #244]
 * [https://bitbucket.org/osrf/gazebo/issue/36 Issue #36]

* New features:
 * Default camera view changed to look down at the origin from a height of 2 meters at location (5, -5, 2).
 * Record state data using the '-r' command line option, playback recorded state data using the '-p' command line option
 * Adjust placement of lights using the mouse.
 * Reduced the startup time.
 * Added visual reference for GUI mouse movements.
 * SDF version 1.3 released (changes from 1.2 listed below):
     - added `name` to `<camera name="cam_name"/>`
     - added `pose` to `<camera><pose>...</pose></camera>`
     - removed `filename` from `<mesh><filename>...</filename><mesh>`, use uri only.
     - recovered `provide_feedback` under `<joint>`, allowing calling `physics::Joint::GetForceTorque` in plugins.
     - added `imu` under `<sensor>`.

## Gazebo 1.2

### Gazebo 1.2.6 (2012-11-08)
* Fixed a transport issue with the GUI. Fixed saving the world via the GUI. Added more documentation. ([https://bitbucket.org/osrf/gazebo/pull-request/43/fixed-a-transport-issue-with-the-gui-fixed/diff pull request #43])
* Clean up mutex usage. ([https://bitbucket.org/osrf/gazebo/pull-request/54/fix-mutex-in-modellistwidget-using-boost/diff pull request #54])
* Fix OGRE path determination ([https://bitbucket.org/osrf/gazebo/pull-request/58/fix-ogre-paths-so-this-also-works-with/diff pull request #58], [https://bitbucket.org/osrf/gazebo/pull-request/68/fix-ogre-plugindir-determination/diff pull request #68])
* Fixed a couple of crashes and model selection/dragging problems ([https://bitbucket.org/osrf/gazebo/pull-request/59/fixed-a-couple-of-crashes-and-model/diff pull request #59])

### Gazebo 1.2.5 (2012-10-22)
* Step increment update while paused fixed ([https://bitbucket.org/osrf/gazebo/pull-request/45/fix-proper-world-stepinc-count-we-were/diff pull request #45])
* Actually call plugin destructors on shutdown ([https://bitbucket.org/osrf/gazebo/pull-request/51/fixed-a-bug-which-prevent-a-plugin/diff pull request #51])
* Don't crash on bad SDF input ([https://bitbucket.org/osrf/gazebo/pull-request/52/fixed-loading-of-bad-sdf-files/diff pull request #52])
* Fix cleanup of ray sensors on model deletion ([https://bitbucket.org/osrf/gazebo/pull-request/53/deleting-a-model-with-a-ray-sensor-did/diff pull request #53])
* Fix loading / deletion of improperly specified models ([https://bitbucket.org/osrf/gazebo/pull-request/56/catch-when-loading-bad-models-joint/diff pull request #56])

### Gazebo 1.2.4 (10-19-2012:08:00:52)
*  Style fixes ([https://bitbucket.org/osrf/gazebo/pull-request/30/style-fixes/diff pull request #30]).
*  Fix joint position control ([https://bitbucket.org/osrf/gazebo/pull-request/49/fixed-position-joint-control/diff pull request #49])

### Gazebo 1.2.3 (10-16-2012:18:39:54)
*  Disabled selection highlighting due to bug ([https://bitbucket.org/osrf/gazebo/pull-request/44/disabled-selection-highlighting-fixed/diff pull request #44]).
*  Fixed saving a world via the GUI.

### Gazebo 1.2.2 (10-16-2012:15:12:22)
*  Skip search for system install of libccd, use version inside gazebo ([https://bitbucket.org/osrf/gazebo/pull-request/39/skip-search-for-system-install-of-libccd/diff pull request #39]).
*  Fixed sensor initialization race condition ([https://bitbucket.org/osrf/gazebo/pull-request/42/fix-sensor-initializaiton-race-condition pull request #42]).

### Gazebo 1.2.1 (10-15-2012:21:32:55)
*  Properly removed projectors attached to deleted models ([https://bitbucket.org/osrf/gazebo/pull-request/37/remove-projectors-that-are-attached-to/diff pull request #37]).
*  Fix model plugin loading bug ([https://bitbucket.org/osrf/gazebo/pull-request/31/moving-bool-first-in-model-and-world pull request #31]).
*  Fix light insertion and visualization of models prior to insertion ([https://bitbucket.org/osrf/gazebo/pull-request/35/fixed-light-insertion-and-visualization-of/diff pull request #35]).
*  Fixed GUI manipulation of static objects ([https://bitbucket.org/osrf/gazebo/issue/63/moving-static-objects-does-not-move-the issue #63] [https://bitbucket.org/osrf/gazebo/pull-request/38/issue-63-bug-patch-moving-static-objects/diff pull request #38]).
*  Fixed GUI selection bug ([https://bitbucket.org/osrf/gazebo/pull-request/40/fixed-selection-of-multiple-objects-at/diff pull request #40])

### Gazebo 1.2.0 (10-04-2012:20:01:20)
*  Updated GUI: new style, improved mouse controls, and removal of non-functional items.
*  Model database: An online repository of models.
*  Numerous bug fixes
*  APT repository hosted at [http://osrfoundation.org OSRF]
*  Improved process control prevents zombie processes<|MERGE_RESOLUTION|>--- conflicted
+++ resolved
@@ -1,12 +1,10 @@
 ## Gazebo 7.0
 
-<<<<<<< HEAD
 1. Use opaque pointers in the gui/JointControlWidget class.
     * [Pull request #2052](https://bitbucket.org/osrf/gazebo/pull-request/2052)
-=======
+
 1 Use opaque pointers in the gui/ConfigWidget class.
     * [Pull request #2028](https://bitbucket.org/osrf/gazebo/pull-request/2028)
->>>>>>> e26819b0
 
 1. Use opaque pointers in the gui/GLWidget class.
     * [Pull request #2051](https://bitbucket.org/osrf/gazebo/pull-request/2051)
