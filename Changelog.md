## Gazebo 5.0

### Gazebo 5.0.0
1. Added a events::Event::resetWorld event that is triggered when World::Reset is called.
    * [Pull request #1332](https://bitbucket.org/osrf/gazebo/pull-request/1332)
    * [Issue #1375](https://bitbucket.org/osrf/gazebo/issue/1375)
 
1. Fixed `math::Box::GetCenter` functionality.
    * [Pull request #1278](https://bitbucket.org/osrf/gazebo/pull-request/1278)
    * [Issue #1327](https://bitbucket.org/osrf/gazebo/issue/1327)

1. Added a GUI timer plugin that facilitates the display and control a timer inside the Gazebo UI.
    * [Pull request #1270](https://bitbucket.org/osrf/gazebo/pull-request/1270)

1. Added ability to load plugins via SDF.
    * [Pull request #1261](https://bitbucket.org/osrf/gazebo/pull-request/1261)

1. Added GUIEvent to hide/show the left GUI pane.
    * [Pull request #1269](https://bitbucket.org/osrf/gazebo/pull-request/1269)

1. Modified KeyEventHandler and GLWidget so that hotkeys can be suppressed by custom KeyEvents set up by developers
    * [Pull request #1251](https://bitbucket.org/osrf/gazebo/pull-request/1251)

1. Added ability to read the directory where the log files are stored.
    * [Pull request #1277](https://bitbucket.org/osrf/gazebo/pull-request/1277)

1. Implemented a simulation cloner
    * [Pull request #1180](https://bitbucket.org/osrf/gazebo/pull-request/1180/clone-a-simulation)

1. Added GUI overlay plugins. Users can now write a Gazebo + QT plugin that displays widgets over the render window.
  * [Pull request #1181](https://bitbucket.org/osrf/gazebo/pull-request/1181)

1. Change behavior of Joint::SetVelocity, add Joint::SetVelocityLimit(unsigned int, double)
  * [Pull request #1218](https://bitbucket.org/osrf/gazebo/pull-request/1218)
  * [Issue #964](https://bitbucket.org/osrf/gazebo/issue/964)

1. Implement Coulomb joint friction for ODE
  * [Pull request #1221](https://bitbucket.org/osrf/gazebo/pull-request/1221)
  * [Issue #381](https://bitbucket.org/osrf/gazebo/issue/381)

1. Implemented camera lens distortion.
  * [Pull request #1213](https://bitbucket.org/osrf/gazebo/pull-request/1213)

1. Kill rogue gzservers left over from failed INTEGRATION_world_clone tests
   and improve robustness of `UNIT_gz_TEST`
  * [Pull request #1232](https://bitbucket.org/osrf/gazebo/pull-request/1232)
  * [Issue #1299](https://bitbucket.org/osrf/gazebo/issue/1299)

1. Added RenderWidget::ShowToolbar to toggle visibility of top toolbar.
  * [Pull request #1248](https://bitbucket.org/osrf/gazebo/pull-request/1248)

1. Fix joint axis visualization.
  * [Pull request #1258](https://bitbucket.org/osrf/gazebo/pull-request/1258)

1. Change UserCamera view control via joysticks. Clean up rate control vs. pose control.
   see UserCamera::OnJoyPose and UserCamera::OnJoyTwist. Added view twist control toggle
   with joystick button 1.
  * [Pull request #1249](https://bitbucket.org/osrf/gazebo/pull-request/1249)

1. Added RenderWidget::GetToolbar to get the top toolbar and change its actions on ModelEditor.
    * [Pull request #1263](https://bitbucket.org/osrf/gazebo/pull-request/1263)

1. Added accessor for MainWindow graphical widget to GuiIface.
    * [Pull request #1250](https://bitbucket.org/osrf/gazebo/pull-request/1250)

1. Added a ConfigWidget class that takes in a google protobuf message and generates widgets for configuring the fields in the message
    * [Pull request #1285](https://bitbucket.org/osrf/gazebo/pull-request/1285)

1. Added GLWidget::OnModelEditor when model editor is triggered, and MainWindow::OnEditorGroup to manually uncheck editor actions.
    * [Pull request #1283](https://bitbucket.org/osrf/gazebo/pull-request/1283)

1. Added Collision, Geometry, Inertial, Surface Msg-to-SDF conversion functions.
    * [Pull request #1315](https://bitbucket.org/osrf/gazebo/pull-request/1315)

1. Added "button modifier" fields (control, shift, and alt) to common::KeyEvent.
    * [Pull request #1325](https://bitbucket.org/osrf/gazebo/pull-request/1325)

1. Building editor updates
    1. Fixed inspector resizing.
        * [Pull request #1230](https://bitbucket.org/osrf/gazebo/pull-request/1230)
        * [Issue #395](https://bitbucket.org/osrf/gazebo/issue/395)

    1. Doors and windows move proportionally with wall.
        * [Pull request #1231](https://bitbucket.org/osrf/gazebo/pull-request/1231)
        * [Issue #368](https://bitbucket.org/osrf/gazebo/issue/368)

    1. Inspector dialogs stay on top.
        * [Pull request #1229](https://bitbucket.org/osrf/gazebo/pull-request/1229)
        * [Issue #417](https://bitbucket.org/osrf/gazebo/issue/417)

    1. Make model name editable on palette.
        * [Pull request #1239](https://bitbucket.org/osrf/gazebo/pull-request/1239)

    1. Import background image and improve add/delete levels.
        * [Pull request #1214](https://bitbucket.org/osrf/gazebo/pull-request/1214)
        * [Issue #422](https://bitbucket.org/osrf/gazebo/issue/422)
        * [Issue #361](https://bitbucket.org/osrf/gazebo/issue/361)

    1. Fix changing draw mode.
        * [Pull request #1233](https://bitbucket.org/osrf/gazebo/pull-request/1233)
        * [Issue #405](https://bitbucket.org/osrf/gazebo/issue/405)

    1. Tips on palette's top-right corner.
        * [Pull request #1241](https://bitbucket.org/osrf/gazebo/pull-request/1241)

    1. New buttons and layout for the palette.
        * [Pull request #1242](https://bitbucket.org/osrf/gazebo/pull-request/1242)

    1. Individual wall segments instead of polylines.
        * [Pull request #1246](https://bitbucket.org/osrf/gazebo/pull-request/1246)
        * [Issue #389](https://bitbucket.org/osrf/gazebo/issue/389)
        * [Issue #415](https://bitbucket.org/osrf/gazebo/issue/415)

    1. Fix exiting and saving, exiting when there's nothing drawn, fix text on popups.
        * [Pull request #1296](https://bitbucket.org/osrf/gazebo/pull-request/1296)

    1. Display measure for selected wall segment.
        * [Pull request #1291](https://bitbucket.org/osrf/gazebo/pull-request/1291)
        * [Issue #366](https://bitbucket.org/osrf/gazebo/issue/366)

    1. Highlight selected item's 3D visual.
        * [Pull request #1292](https://bitbucket.org/osrf/gazebo/pull-request/1292)

    1. Added color picker to inspector dialogs.
        * [Pull request #1298](https://bitbucket.org/osrf/gazebo/pull-request/1298)

    1. Snapping on by default, off holding Shift. Improved snapping.
        * [Pull request #1304](https://bitbucket.org/osrf/gazebo/pull-request/1304)

    1. Snap walls to length increments, moved scale to SegmentItem and added Get/SetScale, added SegmentItem::SnapAngle and SegmentItem::SnapLength.
        * [Pull request #1311](https://bitbucket.org/osrf/gazebo/pull-request/1311)
    1. Make buildings available in "Insert Models" tab, improve save flow.
        * [Pull request #1312](https://bitbucket.org/osrf/gazebo/pull-request/1312)

    1. Added EditorItem::SetHighlighted.
        * [Pull request #1308](https://bitbucket.org/osrf/gazebo/pull-request/1308)

    1. Current level is transparent, lower levels opaque, higher levels invisible.
        * [Pull request #1303](https://bitbucket.org/osrf/gazebo/pull-request/1303)

    1. Detach all child manips when item is deleted, added BuildingMaker::DetachAllChildren.
        * [Pull request #1316](https://bitbucket.org/osrf/gazebo/pull-request/1316)

    1. Enabled multi-selection and align tool inside model editor.
        * [Pull request #1302](https://bitbucket.org/osrf/gazebo/pull-request/1302)
        * [Issue #1323](https://bitbucket.org/osrf/gazebo/issue/1323)

    1. Added texture picker to inspector dialogs.
        * [Pull request #1306](https://bitbucket.org/osrf/gazebo/pull-request/1306)

<<<<<<< HEAD

=======
>>>>>>> 7faa17a2
    1. Measures for doors and windows. Added RectItem::angleOnWall and related Get/Set.
        * [Pull request #1322](https://bitbucket.org/osrf/gazebo/pull-request/1322)
        * [Issue #370](https://bitbucket.org/osrf/gazebo/issue/370)

1. Model editor updates
    1. Fix adding/removing event filters .
        * [Pull request #1279](https://bitbucket.org/osrf/gazebo/pull-request/1279)


## Gazebo 4.0

### Gazebo 4.x.x (yyyy-mm-dd)

### Gazebo 4.1.0 (2014-11-20)

1. Add ArrangePlugin for arranging groups of models.
   Also add Model::ResetPhysicsStates to call Link::ResetPhysicsStates
   recursively on all links in model.
    * [Pull request #1208](https://bitbucket.org/osrf/gazebo/pull-request/1208)
1. The `gz model` command line tool will output model info using either `-i` for complete info, or `-p` for just the model pose.
    * [Pull request #1212](https://bitbucket.org/osrf/gazebo/pull-request/1212)
    * [DRCSim Issue #389](https://bitbucket.org/osrf/drcsim/issue/389)
1. Added SignalStats class for computing incremental signal statistics.
    * [Pull request #1198](https://bitbucket.org/osrf/gazebo/pull-request/1198)
1. Add InitialVelocityPlugin to setting the initial state of links
    * [Pull request #1237](https://bitbucket.org/osrf/gazebo/pull-request/1237)
1. Added Quaternion::Integrate function.
    * [Pull request #1255](https://bitbucket.org/osrf/gazebo/pull-request/1255)
1. Added ConvertJointType functions, display more joint info on model list.
    * [Pull request #1259](https://bitbucket.org/osrf/gazebo/pull-request/1259)
1. Added ModelListWidget::AddProperty, removed unnecessary checks on ModelListWidget.
    * [Pull request #1271](https://bitbucket.org/osrf/gazebo/pull-request/1271)
1. Fix loading collada meshes with unsupported input semantics.
    * [Pull request #1319](https://bitbucket.org/osrf/gazebo/pull-request/1319)

### Gazebo 4.0.2 (2014-09-23)

1. Fix and improve mechanism to generate pkgconfig libs
    * [Pull request #1027](https://bitbucket.org/osrf/gazebo/pull-request/1027)
    * [Issue #1284](https://bitbucket.org/osrf/gazebo/issue/1284)
1. Added arat.world
    * [Pull request #1205](https://bitbucket.org/osrf/gazebo/pull-request/1205)
1. Update gzprop to output zip files.
    * [Pull request #1197](https://bitbucket.org/osrf/gazebo/pull-request/1197)
1. Make Collision::GetShape a const function
    * [Pull requset #1189](https://bitbucket.org/osrf/gazebo/pull-request/1189)
1. Install missing physics headers
    * [Pull requset #1183](https://bitbucket.org/osrf/gazebo/pull-request/1183)
1. Remove SimbodyLink::AddTorque console message
    * [Pull requset #1185](https://bitbucket.org/osrf/gazebo/pull-request/1185)
1. Fix log xml
    * [Pull requset #1188](https://bitbucket.org/osrf/gazebo/pull-request/1188)

### Gazebo 4.0.0 (2014-08-08)

1. Added lcov support to cmake
    * [Pull request #1047](https://bitbucket.org/osrf/gazebo/pull-request/1047)
1. Fixed memory leak in image conversion
    * [Pull request #1057](https://bitbucket.org/osrf/gazebo/pull-request/1057)
1. Removed deprecated function
    * [Pull request #1067](https://bitbucket.org/osrf/gazebo/pull-request/1067)
1. Improved collada loading performance
    * [Pull request #1066](https://bitbucket.org/osrf/gazebo/pull-request/1066)
    * [Pull request #1082](https://bitbucket.org/osrf/gazebo/pull-request/1082)
    * [Issue #1134](https://bitbucket.org/osrf/gazebo/issue/1134)
1. Implemented a collada exporter
    * [Pull request #1064](https://bitbucket.org/osrf/gazebo/pull-request/1064)
1. Force torque sensor now makes use of sensor's pose.
    * [Pull request #1076](https://bitbucket.org/osrf/gazebo/pull-request/1076)
    * [Issue #940](https://bitbucket.org/osrf/gazebo/issue/940)
1. Fix Model::GetLinks segfault
    * [Pull request #1093](https://bitbucket.org/osrf/gazebo/pull-request/1093)
1. Fix deleting and saving lights in gzserver
    * [Pull request #1094](https://bitbucket.org/osrf/gazebo/pull-request/1094)
    * [Issue #1182](https://bitbucket.org/osrf/gazebo/issue/1182)
    * [Issue #346](https://bitbucket.org/osrf/gazebo/issue/346)
1. Fix Collision::GetWorldPose. The pose of a collision would not update properly.
    * [Pull request #1049](https://bitbucket.org/osrf/gazebo/pull-request/1049)
    * [Issue #1124](https://bitbucket.org/osrf/gazebo/issue/1124)
1. Fixed the animate_box and animate_joints examples
    * [Pull request #1086](https://bitbucket.org/osrf/gazebo/pull-request/1086)
1. Integrated Oculus Rift functionality
    * [Pull request #1074](https://bitbucket.org/osrf/gazebo/pull-request/1074)
    * [Pull request #1136](https://bitbucket.org/osrf/gazebo/pull-request/1136)
    * [Pull request #1139](https://bitbucket.org/osrf/gazebo/pull-request/1139)
1. Updated Base::GetScopedName
    * [Pull request #1104](https://bitbucket.org/osrf/gazebo/pull-request/1104)
1. Fix collada loader from adding duplicate materials into a Mesh
    * [Pull request #1105](https://bitbucket.org/osrf/gazebo/pull-request/1105)
    * [Issue #1180](https://bitbucket.org/osrf/gazebo/issue/1180)
1. Integrated Razer Hydra functionality
    * [Pull request #1083](https://bitbucket.org/osrf/gazebo/pull-request/1083)
    * [Pull request #1109](https://bitbucket.org/osrf/gazebo/pull-request/1109)
1. Added ability to copy and paste models in the GUI
    * [Pull request #1103](https://bitbucket.org/osrf/gazebo/pull-request/1103)
1. Removed unnecessary inclusion of gazebo.hh and common.hh in plugins
    * [Pull request #1111](https://bitbucket.org/osrf/gazebo/pull-request/1111)
1. Added ability to specify custom road textures
    * [Pull request #1027](https://bitbucket.org/osrf/gazebo/pull-request/1027)
1. Added support for DART 4.1
    * [Pull request #1113](https://bitbucket.org/osrf/gazebo/pull-request/1113)
    * [Pull request #1132](https://bitbucket.org/osrf/gazebo/pull-request/1132)
    * [Pull request #1134](https://bitbucket.org/osrf/gazebo/pull-request/1134)
    * [Pull request #1154](https://bitbucket.org/osrf/gazebo/pull-request/1154)
1. Allow position of joints to be directly set.
    * [Pull request #1097](https://bitbucket.org/osrf/gazebo/pull-request/1097)
    * [Issue #1138](https://bitbucket.org/osrf/gazebo/issue/1138)
1. Added extruded polyline geometry
    * [Pull request #1026](https://bitbucket.org/osrf/gazebo/pull-request/1026)
1. Fixed actor animation
    * [Pull request #1133](https://bitbucket.org/osrf/gazebo/pull-request/1133)
    * [Pull request #1141](https://bitbucket.org/osrf/gazebo/pull-request/1141)
1. Generate a versioned cmake config file
    * [Pull request #1153](https://bitbucket.org/osrf/gazebo/pull-request/1153)
    * [Issue #1226](https://bitbucket.org/osrf/gazebo/issue/1226)
1. Added KMeans class
    * [Pull request #1147](https://bitbucket.org/osrf/gazebo/pull-request/1147)
1. Added --summary-range feature to bitbucket pullrequest tool
    * [Pull request #1156](https://bitbucket.org/osrf/gazebo/pull-request/1156)
1. Updated web links
    * [Pull request #1159](https://bitbucket.org/osrf/gazebo/pull-request/1159)
1. Update tests
    * [Pull request #1155](https://bitbucket.org/osrf/gazebo/pull-request/1155)
    * [Pull request #1143](https://bitbucket.org/osrf/gazebo/pull-request/1143)
    * [Pull request #1138](https://bitbucket.org/osrf/gazebo/pull-request/1138)
    * [Pull request #1140](https://bitbucket.org/osrf/gazebo/pull-request/1140)
    * [Pull request #1127](https://bitbucket.org/osrf/gazebo/pull-request/1127)
    * [Pull request #1115](https://bitbucket.org/osrf/gazebo/pull-request/1115)
    * [Pull request #1102](https://bitbucket.org/osrf/gazebo/pull-request/1102)
    * [Pull request #1087](https://bitbucket.org/osrf/gazebo/pull-request/1087)
    * [Pull request #1084](https://bitbucket.org/osrf/gazebo/pull-request/1084)

## Gazebo 3.0

### Gazebo 3.x.x (yyyy-mm-dd)

1. Fixed sonar and wireless sensor visualization
    * [Pull request #1254](https://bitbucket.org/osrf/gazebo/pull-request/1254)
1. Update visual bounding box when model is selected
    * [Pull request #1280](https://bitbucket.org/osrf/gazebo/pull-request/1280)

### Gazebo 3.1.0 (2014-08-08)

1. Implemented Simbody::Link::Set*Vel
    * [Pull request #1160](https://bitbucket.org/osrf/gazebo/pull-request/1160)
    * [Issue #1012](https://bitbucket.org/osrf/gazebo/issue/1012)
1. Added World::RemoveModel function
    * [Pull request #1106](https://bitbucket.org/osrf/gazebo/pull-request/1106)
    * [Issue #1177](https://bitbucket.org/osrf/gazebo/issue/1177)
1. Fix exit from camera follow mode using the escape key
    * [Pull request #1137](https://bitbucket.org/osrf/gazebo/pull-request/1137)
    * [Issue #1220](https://bitbucket.org/osrf/gazebo/issue/1220)
1. Added support for SDF joint spring stiffness and reference positions
    * [Pull request #1117](https://bitbucket.org/osrf/gazebo/pull-request/1117)
1. Removed the gzmodel_create script
    * [Pull request #1130](https://bitbucket.org/osrf/gazebo/pull-request/1130)
1. Added Vector2 dot product
    * [Pull request #1101](https://bitbucket.org/osrf/gazebo/pull-request/1101)
1. Added SetPositionPID and SetVelocityPID to JointController
    * [Pull request #1091](https://bitbucket.org/osrf/gazebo/pull-request/1091)
1. Fix gzclient startup crash with ogre 1.9
    * [Pull request #1098](https://bitbucket.org/osrf/gazebo/pull-request/1098)
    * [Issue #996](https://bitbucket.org/osrf/gazebo/issue/996)
1. Update the bitbucket_pullrequests tool
    * [Pull request #1108](https://bitbucket.org/osrf/gazebo/pull-request/1108)
1. Light properties now remain in place after move by the user via the GUI.
    * [Pull request #1110](https://bitbucket.org/osrf/gazebo/pull-request/1110)
    * [Issue #1211](https://bitbucket.org/osrf/gazebo/issue/1211)
1. Allow position of joints to be directly set.
    * [Pull request #1096](https://bitbucket.org/osrf/gazebo/pull-request/1096)
    * [Issue #1138](https://bitbucket.org/osrf/gazebo/issue/1138)

### Gazebo 3.0.0 (2014-04-11)

1. Fix bug when deleting the sun light
    * [Pull request #1088](https://bitbucket.org/osrf/gazebo/pull-request/1088)
    * [Issue #1133](https://bitbucket.org/osrf/gazebo/issue/1133)
1. Fix ODE screw joint
    * [Pull request #1078](https://bitbucket.org/osrf/gazebo/pull-request/1078)
    * [Issue #1167](https://bitbucket.org/osrf/gazebo/issue/1167)
1. Update joint integration tests
    * [Pull request #1081](https://bitbucket.org/osrf/gazebo/pull-request/1081)
1. Fixed false positives in cppcheck.
    * [Pull request #1061](https://bitbucket.org/osrf/gazebo/pull-request/1061)
1. Made joint axis reference frame relative to child, and updated simbody and dart accordingly.
    * [Pull request #1069](https://bitbucket.org/osrf/gazebo/pull-request/1069)
    * [Issue #494](https://bitbucket.org/osrf/gazebo/issue/494)
    * [Issue #1143](https://bitbucket.org/osrf/gazebo/issue/1143)
1. Added ability to pass vector of strings to SetupClient and SetupServer
    * [Pull request #1068](https://bitbucket.org/osrf/gazebo/pull-request/1068)
    * [Issue #1132](https://bitbucket.org/osrf/gazebo/issue/1132)
1. Fix error correction in screw constraints for ODE
    * [Pull request #1159](https://bitbucket.org/osrf/gazebo/pull-request/1159)
    * [Issue #1159](https://bitbucket.org/osrf/gazebo/issue/1159)
1. Improved pkgconfig with SDF
    * [Pull request #1062](https://bitbucket.org/osrf/gazebo/pull-request/1062)
1. Added a plugin to simulate aero dynamics
    * [Pull request #905](https://bitbucket.org/osrf/gazebo/pull-request/905)
1. Updated bullet support
    * [Issue #1069](https://bitbucket.org/osrf/gazebo/issue/1069)
    * [Pull request #1011](https://bitbucket.org/osrf/gazebo/pull-request/1011)
    * [Pull request #996](https://bitbucket.org/osrf/gazebo/pull-request/966)
    * [Pull request #1024](https://bitbucket.org/osrf/gazebo/pull-request/1024)
1. Updated simbody support
    * [Pull request #995](https://bitbucket.org/osrf/gazebo/pull-request/995)
1. Updated worlds to SDF 1.5
    * [Pull request #1021](https://bitbucket.org/osrf/gazebo/pull-request/1021)
1. Improvements to ODE
    * [Pull request #1001](https://bitbucket.org/osrf/gazebo/pull-request/1001)
    * [Pull request #1014](https://bitbucket.org/osrf/gazebo/pull-request/1014)
    * [Pull request #1015](https://bitbucket.org/osrf/gazebo/pull-request/1015)
    * [Pull request #1016](https://bitbucket.org/osrf/gazebo/pull-request/1016)
1. New command line tool
    * [Pull request #972](https://bitbucket.org/osrf/gazebo/pull-request/972)
1. Graphical user interface improvements
    * [Pull request #971](https://bitbucket.org/osrf/gazebo/pull-request/971)
    * [Pull request #1013](https://bitbucket.org/osrf/gazebo/pull-request/1013)
    * [Pull request #989](https://bitbucket.org/osrf/gazebo/pull-request/989)
1. Created a friction pyramid class
    * [Pull request #935](https://bitbucket.org/osrf/gazebo/pull-request/935)
1. Added GetWorldEnergy functions to Model, Joint, and Link
    * [Pull request #1017](https://bitbucket.org/osrf/gazebo/pull-request/1017)
1. Preparing Gazebo for admission into Ubuntu
    * [Pull request #969](https://bitbucket.org/osrf/gazebo/pull-request/969)
    * [Pull request #998](https://bitbucket.org/osrf/gazebo/pull-request/998)
    * [Pull request #1002](https://bitbucket.org/osrf/gazebo/pull-request/1002)
1. Add method for querying if useImplicitStiffnessDamping flag is set for a given joint
    * [Issue #629](https://bitbucket.org/osrf/gazebo/issue/629)
    * [Pull request #1006](https://bitbucket.org/osrf/gazebo/pull-request/1006)
1. Fix joint axis frames
    * [Issue #494](https://bitbucket.org/osrf/gazebo/issue/494)
    * [Pull request #963](https://bitbucket.org/osrf/gazebo/pull-request/963)
1. Compute joint anchor pose relative to parent
    * [Issue #1029](https://bitbucket.org/osrf/gazebo/issue/1029)
    * [Pull request #982](https://bitbucket.org/osrf/gazebo/pull-request/982)
1. Cleanup the installed worlds
    * [Issue #1036](https://bitbucket.org/osrf/gazebo/issue/1036)
    * [Pull request #984](https://bitbucket.org/osrf/gazebo/pull-request/984)
1. Update to the GPS sensor
    * [Issue #1059](https://bitbucket.org/osrf/gazebo/issue/1059)
    * [Pull request #984](https://bitbucket.org/osrf/gazebo/pull-request/984)
1. Removed libtool from plugin loading
    * [Pull request #981](https://bitbucket.org/osrf/gazebo/pull-request/981)
1. Added functions to get inertial information for a link in the world frame.
    * [Pull request #1005](https://bitbucket.org/osrf/gazebo/pull-request/1005)

## Gazebo 2.0

### Gazebo 2.2.3 (2014-04-29)

1. Removed redundant call to World::Init
    * [Pull request #1107](https://bitbucket.org/osrf/gazebo/pull-request/1107)
    * [Issue #1208](https://bitbucket.org/osrf/gazebo/issue/1208)
1. Return proper error codes when gazebo exits
    * [Pull request #1085](https://bitbucket.org/osrf/gazebo/pull-request/1085)
    * [Issue #1178](https://bitbucket.org/osrf/gazebo/issue/1178)
1. Fixed Camera::GetWorldRotation().
    * [Pull request #1071](https://bitbucket.org/osrf/gazebo/pull-request/1071)
    * [Issue #1087](https://bitbucket.org/osrf/gazebo/issue/1087)
1. Fixed memory leak in image conversion
    * [Pull request #1073](https://bitbucket.org/osrf/gazebo/pull-request/1073)

### Gazebo 2.2.0 (2014-01-10)

1. Fix compilation when using OGRE-1.9 (full support is being worked on)
    * [Issue #994](https://bitbucket.org/osrf/gazebo/issue/994)
    * [Issue #995](https://bitbucket.org/osrf/gazebo/issue/995)
    * [Issue #996](https://bitbucket.org/osrf/gazebo/issue/996)
    * [Pull request #883](https://bitbucket.org/osrf/gazebo/pull-request/883)
1. Added unit test for issue 624.
    * [Issue #624](https://bitbucket.org/osrf/gazebo/issue/624).
    * [Pull request #889](https://bitbucket.org/osrf/gazebo/pull-request/889)
1. Use 3x3 PCF shadows for smoother shadows.
    * [Pull request #887](https://bitbucket.org/osrf/gazebo/pull-request/887)
1. Update manpage copyright to 2014.
    * [Pull request #893](https://bitbucket.org/osrf/gazebo/pull-request/893)
1. Added friction integration test .
    * [Pull request #885](https://bitbucket.org/osrf/gazebo/pull-request/885)
1. Fix joint anchor when link pose is not specified.
    * [Issue #978](https://bitbucket.org/osrf/gazebo/issue/978)
    * [Pull request #862](https://bitbucket.org/osrf/gazebo/pull-request/862)
1. Added (ESC) tooltip for GUI Selection Mode icon.
    * [Issue #993](https://bitbucket.org/osrf/gazebo/issue/993)
    * [Pull request #888](https://bitbucket.org/osrf/gazebo/pull-request/888)
1. Removed old comment about resolved issue.
    * [Issue #837](https://bitbucket.org/osrf/gazebo/issue/837)
    * [Pull request #880](https://bitbucket.org/osrf/gazebo/pull-request/880)
1. Made SimbodyLink::Get* function thread-safe
    * [Issue #918](https://bitbucket.org/osrf/gazebo/issue/918)
    * [Pull request #872](https://bitbucket.org/osrf/gazebo/pull-request/872)
1. Suppressed spurious gzlog messages in ODE::Body
    * [Issue #983](https://bitbucket.org/osrf/gazebo/issue/983)
    * [Pull request #875](https://bitbucket.org/osrf/gazebo/pull-request/875)
1. Fixed Force Torque Sensor Test by properly initializing some values.
    * [Issue #982](https://bitbucket.org/osrf/gazebo/issue/982)
    * [Pull request #869](https://bitbucket.org/osrf/gazebo/pull-request/869)
1. Added breakable joint plugin to support breakable walls.
    * [Pull request #865](https://bitbucket.org/osrf/gazebo/pull-request/865)
1. Used different tuple syntax to fix compilation on OSX mavericks.
    * [Issue #947](https://bitbucket.org/osrf/gazebo/issue/947)
    * [Pull request #858](https://bitbucket.org/osrf/gazebo/pull-request/858)
1. Fixed sonar test and deprecation warning.
    * [Pull request #856](https://bitbucket.org/osrf/gazebo/pull-request/856)
1. Speed up test compilation.
    * Part of [Issue #955](https://bitbucket.org/osrf/gazebo/issue/955)
    * [Pull request #846](https://bitbucket.org/osrf/gazebo/pull-request/846)
1. Added Joint::SetEffortLimit API
    * [Issue #923](https://bitbucket.org/osrf/gazebo/issue/923)
    * [Pull request #808](https://bitbucket.org/osrf/gazebo/pull-request/808)
1. Made bullet output less verbose.
    * [Pull request #839](https://bitbucket.org/osrf/gazebo/pull-request/839)
1. Convergence acceleration and stability tweak to make atlas_v3 stable
    * [Issue #895](https://bitbucket.org/osrf/gazebo/issue/895)
    * [Pull request #772](https://bitbucket.org/osrf/gazebo/pull-request/772)
1. Added colors, textures and world files for the SPL RoboCup environment
    * [Pull request #838](https://bitbucket.org/osrf/gazebo/pull-request/838)
1. Fixed bitbucket_pullrequests tool to work with latest BitBucket API.
    * [Issue #933](https://bitbucket.org/osrf/gazebo/issue/933)
    * [Pull request #841](https://bitbucket.org/osrf/gazebo/pull-request/841)
1. Fixed cppcheck warnings.
    * [Pull request #842](https://bitbucket.org/osrf/gazebo/pull-request/842)

### Gazebo 2.1.0 (2013-11-08)
1. Fix mainwindow unit test
    * [Pull request #752](https://bitbucket.org/osrf/gazebo/pull-request/752)
1. Visualize moment of inertia
    * Pull request [#745](https://bitbucket.org/osrf/gazebo/pull-request/745), [#769](https://bitbucket.org/osrf/gazebo/pull-request/769), [#787](https://bitbucket.org/osrf/gazebo/pull-request/787)
    * [Issue #203](https://bitbucket.org/osrf/gazebo/issue/203)
1. Update tool to count lines of code
    * [Pull request #758](https://bitbucket.org/osrf/gazebo/pull-request/758)
1. Implement World::Clear
    * Pull request [#785](https://bitbucket.org/osrf/gazebo/pull-request/785), [#804](https://bitbucket.org/osrf/gazebo/pull-request/804)
1. Improve Bullet support
    * [Pull request #805](https://bitbucket.org/osrf/gazebo/pull-request/805)
1. Fix doxygen spacing
    * [Pull request #740](https://bitbucket.org/osrf/gazebo/pull-request/740)
1. Add tool to generate model images for thepropshop.org
    * [Pull request #734](https://bitbucket.org/osrf/gazebo/pull-request/734)
1. Added paging support for terrains
    * [Pull request #707](https://bitbucket.org/osrf/gazebo/pull-request/707)
1. Added plugin path to LID_LIBRARY_PATH in setup.sh
    * [Pull request #750](https://bitbucket.org/osrf/gazebo/pull-request/750)
1. Fix for OSX
    * [Pull request #766](https://bitbucket.org/osrf/gazebo/pull-request/766)
    * [Pull request #786](https://bitbucket.org/osrf/gazebo/pull-request/786)
    * [Issue #906](https://bitbucket.org/osrf/gazebo/issue/906)
1. Update copyright information
    * [Pull request #771](https://bitbucket.org/osrf/gazebo/pull-request/771)
1. Enable screen dependent tests
    * [Pull request #764](https://bitbucket.org/osrf/gazebo/pull-request/764)
    * [Issue #811](https://bitbucket.org/osrf/gazebo/issue/811)
1. Fix gazebo command line help message
    * [Pull request #775](https://bitbucket.org/osrf/gazebo/pull-request/775)
    * [Issue #898](https://bitbucket.org/osrf/gazebo/issue/898)
1. Fix man page test
    * [Pull request #774](https://bitbucket.org/osrf/gazebo/pull-request/774)
1. Improve load time by reducing calls to RTShader::Update
    * [Pull request #773](https://bitbucket.org/osrf/gazebo/pull-request/773)
    * [Issue #877](https://bitbucket.org/osrf/gazebo/issue/877)
1. Fix joint visualization
    * [Pull request #776](https://bitbucket.org/osrf/gazebo/pull-request/776)
    * [Pull request #802](https://bitbucket.org/osrf/gazebo/pull-request/802)
    * [Issue #464](https://bitbucket.org/osrf/gazebo/issue/464)
1. Add helpers to fix NaN
    * [Pull request #742](https://bitbucket.org/osrf/gazebo/pull-request/742)
1. Fix model resizing via the GUI
    * [Pull request #763](https://bitbucket.org/osrf/gazebo/pull-request/763)
    * [Issue #885](https://bitbucket.org/osrf/gazebo/issue/885)
1. Simplify gzlog test by using sha1
    * [Pull request #781](https://bitbucket.org/osrf/gazebo/pull-request/781)
    * [Issue #837](https://bitbucket.org/osrf/gazebo/issue/837)
1. Enable cppcheck for header files
    * [Pull request #782](https://bitbucket.org/osrf/gazebo/pull-request/782)
    * [Issue #907](https://bitbucket.org/osrf/gazebo/issue/907)
1. Fix broken regression test
    * [Pull request #784](https://bitbucket.org/osrf/gazebo/pull-request/784)
    * [Issue #884](https://bitbucket.org/osrf/gazebo/issue/884)
1. All simbody and dart to pass tests
    * [Pull request #790](https://bitbucket.org/osrf/gazebo/pull-request/790)
    * [Issue #873](https://bitbucket.org/osrf/gazebo/issue/873)
1. Fix camera rotation from SDF
    * [Pull request #789](https://bitbucket.org/osrf/gazebo/pull-request/789)
    * [Issue #920](https://bitbucket.org/osrf/gazebo/issue/920)
1. Fix bitbucket pullrequest command line tool to match new API
    * [Pull request #803](https://bitbucket.org/osrf/gazebo/pull-request/803)
1. Fix transceiver spawn errors in tests
    * [Pull request #811](https://bitbucket.org/osrf/gazebo/pull-request/811)
    * [Pull request #814](https://bitbucket.org/osrf/gazebo/pull-request/814)

### Gazebo 2.0.0 (2013-10-08)
1. Refactor code check tool.
    * [Pull Request #669](https://bitbucket.org/osrf/gazebo/pull-request/669)
1. Added pull request tool for Bitbucket.
    * [Pull Request #670](https://bitbucket.org/osrf/gazebo/pull-request/670)
    * [Pull Request #691](https://bitbucket.org/osrf/gazebo/pull-request/671)
1. New wireless receiver and transmitter sensor models.
    * [Pull Request #644](https://bitbucket.org/osrf/gazebo/pull-request/644)
    * [Pull Request #675](https://bitbucket.org/osrf/gazebo/pull-request/675)
    * [Pull Request #727](https://bitbucket.org/osrf/gazebo/pull-request/727)
1. Audio support using OpenAL.
    * [Pull Request #648](https://bitbucket.org/osrf/gazebo/pull-request/648)
    * [Pull Request #704](https://bitbucket.org/osrf/gazebo/pull-request/704)
1. Simplify command-line parsing of gztopic echo output.
    * [Pull Request #674](https://bitbucket.org/osrf/gazebo/pull-request/674)
    * Resolves: [Issue #795](https://bitbucket.org/osrf/gazebo/issue/795)
1. Use UNIX directories through the user of GNUInstallDirs cmake module.
    * [Pull Request #676](https://bitbucket.org/osrf/gazebo/pull-request/676)
    * [Pull Request #681](https://bitbucket.org/osrf/gazebo/pull-request/681)
1. New GUI interactions for object manipulation.
    * [Pull Request #634](https://bitbucket.org/osrf/gazebo/pull-request/634)
1. Fix for OSX menubar.
    * [Pull Request #677](https://bitbucket.org/osrf/gazebo/pull-request/677)
1. Remove internal SDF directories and dependencies.
    * [Pull Request #680](https://bitbucket.org/osrf/gazebo/pull-request/680)
1. Add minimum version for sdformat.
    * [Pull Request #682](https://bitbucket.org/osrf/gazebo/pull-request/682)
    * Resolves: [Issue #818](https://bitbucket.org/osrf/gazebo/issue/818)
1. Allow different gtest parameter types with ServerFixture
    * [Pull Request #686](https://bitbucket.org/osrf/gazebo/pull-request/686)
    * Resolves: [Issue #820](https://bitbucket.org/osrf/gazebo/issue/820)
1. GUI model scaling when using Bullet.
    * [Pull Request #683](https://bitbucket.org/osrf/gazebo/pull-request/683)
1. Fix typo in cmake config.
    * [Pull Request #694](https://bitbucket.org/osrf/gazebo/pull-request/694)
    * Resolves: [Issue #824](https://bitbucket.org/osrf/gazebo/issue/824)
1. Remove gazebo include subdir from pkgconfig and cmake config.
    * [Pull Request #691](https://bitbucket.org/osrf/gazebo/pull-request/691)
1. Torsional spring demo
    * [Pull Request #693](https://bitbucket.org/osrf/gazebo/pull-request/693)
1. Remove repeated call to SetAxis in Joint.cc
    * [Pull Request #695](https://bitbucket.org/osrf/gazebo/pull-request/695)
    * Resolves: [Issue #823](https://bitbucket.org/osrf/gazebo/issue/823)
1. Add test for rotational joints.
    * [Pull Request #697](https://bitbucket.org/osrf/gazebo/pull-request/697)
    * Resolves: [Issue #820](https://bitbucket.org/osrf/gazebo/issue/820)
1. Fix compilation of tests using Joint base class
    * [Pull Request #701](https://bitbucket.org/osrf/gazebo/pull-request/701)
1. Terrain paging implemented.
    * [Pull Request #687](https://bitbucket.org/osrf/gazebo/pull-request/687)
1. Improve timeout error reporting in ServerFixture
    * [Pull Request #705](https://bitbucket.org/osrf/gazebo/pull-request/705)
1. Fix mouse picking for cases where visuals overlap with the laser
    * [Pull Request #709](https://bitbucket.org/osrf/gazebo/pull-request/709)
1. Fix string literals for OSX
    * [Pull Request #712](https://bitbucket.org/osrf/gazebo/pull-request/712)
    * Resolves: [Issue #803](https://bitbucket.org/osrf/gazebo/issue/803)
1. Support for ENABLE_TESTS_COMPILATION cmake parameter
    * [Pull Request #708](https://bitbucket.org/osrf/gazebo/pull-request/708)
1. Updated system gui plugin
    * [Pull Request #702](https://bitbucket.org/osrf/gazebo/pull-request/702)
1. Fix force torque unit test issue
    * [Pull Request #673](https://bitbucket.org/osrf/gazebo/pull-request/673)
    * Resolves: [Issue #813](https://bitbucket.org/osrf/gazebo/issue/813)
1. Use variables to control auto generation of CFlags
    * [Pull Request #699](https://bitbucket.org/osrf/gazebo/pull-request/699)
1. Remove deprecated functions.
    * [Pull Request #715](https://bitbucket.org/osrf/gazebo/pull-request/715)
1. Fix typo in `Camera.cc`
    * [Pull Request #719](https://bitbucket.org/osrf/gazebo/pull-request/719)
    * Resolves: [Issue #846](https://bitbucket.org/osrf/gazebo/issue/846)
1. Performance improvements
    * [Pull Request #561](https://bitbucket.org/osrf/gazebo/pull-request/561)
1. Fix gripper model.
    * [Pull Request #713](https://bitbucket.org/osrf/gazebo/pull-request/713)
    * Resolves: [Issue #314](https://bitbucket.org/osrf/gazebo/issue/314)
1. First part of Simbody integration
    * [Pull Request #716](https://bitbucket.org/osrf/gazebo/pull-request/716)

## Gazebo 1.9

### Gazebo 1.9.6 (2014-04-29)

1. Refactored inertia ratio reduction for ODE
    * [Pull request #1114](https://bitbucket.org/osrf/gazebo/pull-request/1114)
1. Improved collada loading performance
    * [Pull request #1075](https://bitbucket.org/osrf/gazebo/pull-request/1075)

### Gazebo 1.9.3 (2014-01-10)

1. Add thickness to plane to remove shadow flickering.
    * [Pull request #886](https://bitbucket.org/osrf/gazebo/pull-request/886)
1. Temporary GUI shadow toggle fix.
    * [Issue #925](https://bitbucket.org/osrf/gazebo/issue/925)
    * [Pull request #868](https://bitbucket.org/osrf/gazebo/pull-request/868)
1. Fix memory access bugs with libc++ on mavericks.
    * [Issue #965](https://bitbucket.org/osrf/gazebo/issue/965)
    * [Pull request #857](https://bitbucket.org/osrf/gazebo/pull-request/857)
    * [Pull request #881](https://bitbucket.org/osrf/gazebo/pull-request/881)
1. Replaced printf with cout in gztopic hz.
    * [Issue #969](https://bitbucket.org/osrf/gazebo/issue/969)
    * [Pull request #854](https://bitbucket.org/osrf/gazebo/pull-request/854)
1. Add Dark grey material and fix indentation.
    * [Pull request #851](https://bitbucket.org/osrf/gazebo/pull-request/851)
1. Fixed sonar sensor unit test.
    * [Pull request #848](https://bitbucket.org/osrf/gazebo/pull-request/848)
1. Convergence acceleration and stability tweak to make atlas_v3 stable.
    * [Pull request #845](https://bitbucket.org/osrf/gazebo/pull-request/845)
1. Update gtest to 1.7.0 to resolve problems with libc++.
    * [Issue #947](https://bitbucket.org/osrf/gazebo/issue/947)
    * [Pull request #827](https://bitbucket.org/osrf/gazebo/pull-request/827)
1. Fixed LD_LIBRARY_PATH for plugins.
    * [Issue #957](https://bitbucket.org/osrf/gazebo/issue/957)
    * [Pull request #844](https://bitbucket.org/osrf/gazebo/pull-request/844)
1. Fix transceiver sporadic errors.
    * Backport of [pull request #811](https://bitbucket.org/osrf/gazebo/pull-request/811)
    * [Pull request #836](https://bitbucket.org/osrf/gazebo/pull-request/836)
1. Modified the MsgTest to be deterministic with time checks.
    * [Pull request #843](https://bitbucket.org/osrf/gazebo/pull-request/843)
1. Fixed seg fault in LaserVisual.
    * [Issue #950](https://bitbucket.org/osrf/gazebo/issue/950)
    * [Pull request #832](https://bitbucket.org/osrf/gazebo/pull-request/832)
1. Implemented the option to disable tests that need a working screen to run properly.
    * Backport of [Pull request #764](https://bitbucket.org/osrf/gazebo/pull-request/764)
    * [Pull request #837](https://bitbucket.org/osrf/gazebo/pull-request/837)
1. Cleaned up gazebo shutdown.
    * [Pull request #829](https://bitbucket.org/osrf/gazebo/pull-request/829)
1. Fixed bug associated with loading joint child links.
    * [Issue #943](https://bitbucket.org/osrf/gazebo/issue/943)
    * [Pull request #820](https://bitbucket.org/osrf/gazebo/pull-request/820)

### Gazebo 1.9.2 (2013-11-08)
1. Fix enable/disable sky and clouds from SDF
    * [Pull request #809](https://bitbucket.org/osrf/gazebo/pull-request/809])
1. Fix occasional blank GUI screen on startup
    * [Pull request #815](https://bitbucket.org/osrf/gazebo/pull-request/815])
1. Fix GPU laser when interacting with heightmaps
    * [Pull request #796](https://bitbucket.org/osrf/gazebo/pull-request/796])
1. Added API/ABI checker command line tool
    * [Pull request #765](https://bitbucket.org/osrf/gazebo/pull-request/765])
1. Added gtest version information
    * [Pull request #801](https://bitbucket.org/osrf/gazebo/pull-request/801])
1. Fix GUI world saving
    * [Pull request #806](https://bitbucket.org/osrf/gazebo/pull-request/806])
1. Enable anti-aliasing for camera sensor
    * [Pull request #800](https://bitbucket.org/osrf/gazebo/pull-request/800])
1. Make sensor noise deterministic
    * [Pull request #788](https://bitbucket.org/osrf/gazebo/pull-request/788])
1. Fix build problem
    * [Issue #901](https://bitbucket.org/osrf/gazebo/issue/901)
    * [Pull request #778](https://bitbucket.org/osrf/gazebo/pull-request/778])
1. Fix a typo in Camera.cc
    * [Pull request #720](https://bitbucket.org/osrf/gazebo/pull-request/720])
    * [Issue #846](https://bitbucket.org/osrf/gazebo/issue/846)
1. Fix OSX menu bar
    * [Pull request #688](https://bitbucket.org/osrf/gazebo/pull-request/688])
1. Fix gazebo::init by calling sdf::setFindCallback() before loading the sdf in gzfactory.
    * [Pull request #678](https://bitbucket.org/osrf/gazebo/pull-request/678])
    * [Issue #817](https://bitbucket.org/osrf/gazebo/issue/817)

### Gazebo 1.9.1 (2013-08-20)
* Deprecate header files that require case-sensitive filesystem (e.g. Common.hh, Physics.hh) [https://bitbucket.org/osrf/gazebo/pull-request/638/fix-for-775-deprecate-headers-that-require]
* Initial support for building on Mac OS X [https://bitbucket.org/osrf/gazebo/pull-request/660/osx-support-for-gazebo-19] [https://bitbucket.org/osrf/gazebo/pull-request/657/cmake-fixes-for-osx]
* Fixes for various issues [https://bitbucket.org/osrf/gazebo/pull-request/635/fix-for-issue-792/diff] [https://bitbucket.org/osrf/gazebo/pull-request/628/allow-scoped-and-non-scoped-joint-names-to/diff] [https://bitbucket.org/osrf/gazebo/pull-request/636/fix-build-dependency-in-message-generation/diff] [https://bitbucket.org/osrf/gazebo/pull-request/639/make-the-unversioned-setupsh-a-copy-of-the/diff] [https://bitbucket.org/osrf/gazebo/pull-request/650/added-missing-lib-to-player-client-library/diff] [https://bitbucket.org/osrf/gazebo/pull-request/656/install-gzmode_create-without-sh-suffix/diff]

### Gazebo 1.9.0 (2013-07-23)
* Use external package [sdformat](https://bitbucket.org/osrf/sdformat) for sdf parsing, refactor the `Element::GetValue*` function calls, and deprecate Gazebo's internal sdf parser [https://bitbucket.org/osrf/gazebo/pull-request/627]
* Improved ROS support ([[Tutorials#ROS_Integration |documentation here]]) [https://bitbucket.org/osrf/gazebo/pull-request/559]
* Added Sonar, Force-Torque, and Tactile Pressure sensors [https://bitbucket.org/osrf/gazebo/pull-request/557], [https://bitbucket.org/osrf/gazebo/pull-request/567]
* Add compile-time defaults for environment variables so that sourcing setup.sh is unnecessary in most cases [https://bitbucket.org/osrf/gazebo/pull-request/620]
* Enable user camera to follow objects in client window [https://bitbucket.org/osrf/gazebo/pull-request/603]
* Install protobuf message files for use in custom messages [https://bitbucket.org/osrf/gazebo/pull-request/614]
* Change default compilation flags to improve debugging [https://bitbucket.org/osrf/gazebo/pull-request/617]
* Change to supported relative include paths [https://bitbucket.org/osrf/gazebo/pull-request/594]
* Fix display of laser scans when sensor is rotated [https://bitbucket.org/osrf/gazebo/pull-request/599]

## Gazebo 1.8

### Gazebo 1.8.7 (2013-07-16)
* Fix bug in URDF parsing of Vector3 elements [https://bitbucket.org/osrf/gazebo/pull-request/613]
* Fix compilation errors with newest libraries [https://bitbucket.org/osrf/gazebo/pull-request/615]

### Gazebo 1.8.6 (2013-06-07)
* Fix inertia lumping in the URDF parser[https://bitbucket.org/osrf/gazebo/pull-request/554]
* Fix for ODEJoint CFM damping sign error [https://bitbucket.org/osrf/gazebo/pull-request/586]
* Fix transport memory growth[https://bitbucket.org/osrf/gazebo/pull-request/584]
* Reduce log file data in order to reduce buffer growth that results in out of memory kernel errors[https://bitbucket.org/osrf/gazebo/pull-request/587]

### Gazebo 1.8.5 (2013-06-04)
* Fix Gazebo build for machines without a valid display.[https://bitbucket.org/osrf/gazebo/commits/37f00422eea03365b839a632c1850431ee6a1d67]

### Gazebo 1.8.4 (2013-06-03)
* Fix UDRF to SDF converter so that URDF gazebo extensions are applied to all collisions in a link.[https://bitbucket.org/osrf/gazebo/pull-request/579]
* Prevent transport layer from locking when a gzclient connects to a gzserver over a connection with high latency.[https://bitbucket.org/osrf/gazebo/pull-request/572]
* Improve performance and fix uninitialized conditional jumps.[https://bitbucket.org/osrf/gazebo/pull-request/571]

### Gazebo 1.8.3 (2013-06-03)
* Fix for gzlog hanging when gzserver is not present or not responsive[https://bitbucket.org/osrf/gazebo/pull-request/577]
* Fix occasional segfault when generating log files[https://bitbucket.org/osrf/gazebo/pull-request/575]
* Performance improvement to ODE[https://bitbucket.org/osrf/gazebo/pull-request/556]
* Fix node initialization[https://bitbucket.org/osrf/gazebo/pull-request/570]
* Fix GPU laser Hz rate reduction when sensor moved away from world origin[https://bitbucket.org/osrf/gazebo/pull-request/566]
* Fix incorrect lighting in camera sensors when GPU laser is subscribe to[https://bitbucket.org/osrf/gazebo/pull-request/563]

### Gazebo 1.8.2 (2013-05-28)
* ODE performance improvements[https://bitbucket.org/osrf/gazebo/pull-request/535][https://bitbucket.org/osrf/gazebo/pull-request/537]
* Fixed tests[https://bitbucket.org/osrf/gazebo/pull-request/538][https://bitbucket.org/osrf/gazebo/pull-request/541][https://bitbucket.org/osrf/gazebo/pull-request/542]
* Fixed sinking vehicle bug[https://bitbucket.org/osrf/drcsim/issue/300] in pull-request[https://bitbucket.org/osrf/gazebo/pull-request/538]
* Fix GPU sensor throttling[https://bitbucket.org/osrf/gazebo/pull-request/536]
* Reduce string comparisons for better performance[https://bitbucket.org/osrf/gazebo/pull-request/546]
* Contact manager performance improvements[https://bitbucket.org/osrf/gazebo/pull-request/543]
* Transport performance improvements[https://bitbucket.org/osrf/gazebo/pull-request/548]
* Reduce friction noise[https://bitbucket.org/osrf/gazebo/pull-request/545]

### Gazebo 1.8.1 (2013-05-22)
* Please note that 1.8.1 contains a bug[https://bitbucket.org/osrf/drcsim/issue/300] that causes interpenetration between objects in resting contact to grow slowly.  Please update to 1.8.2 for the patch.
* Added warm starting[https://bitbucket.org/osrf/gazebo/pull-request/529]
* Reduced console output[https://bitbucket.org/osrf/gazebo/pull-request/533]
* Improved off screen rendering performance[https://bitbucket.org/osrf/gazebo/pull-request/530]
* Performance improvements [https://bitbucket.org/osrf/gazebo/pull-request/535] [https://bitbucket.org/osrf/gazebo/pull-request/537]

### Gazebo 1.8.0 (2013-05-17)
* Fixed slider axis [https://bitbucket.org/osrf/gazebo/pull-request/527]
* Fixed heightmap shadows [https://bitbucket.org/osrf/gazebo/pull-request/525]
* Fixed model and canonical link pose [https://bitbucket.org/osrf/gazebo/pull-request/519]
* Fixed OSX message header[https://bitbucket.org/osrf/gazebo/pull-request/524]
* Added zlib compression for logging [https://bitbucket.org/osrf/gazebo/pull-request/515]
* Allow clouds to be disabled in cameras [https://bitbucket.org/osrf/gazebo/pull-request/507]
* Camera rendering performance [https://bitbucket.org/osrf/gazebo/pull-request/528]


## Gazebo 1.7

### Gazebo 1.7.3 (2013-05-08)
* Fixed log cleanup (again) [https://bitbucket.org/osrf/gazebo/pull-request/511/fix-log-cleanup-logic]

### Gazebo 1.7.2 (2013-05-07)
* Fixed log cleanup [https://bitbucket.org/osrf/gazebo/pull-request/506/fix-gzlog-stop-command-line]
* Minor documentation fix [https://bitbucket.org/osrf/gazebo/pull-request/488/minor-documentation-fix]

### Gazebo 1.7.1 (2013-04-19)
* Fixed tests
* IMU sensor receives time stamped data from links
* Fix saving image frames [https://bitbucket.org/osrf/gazebo/pull-request/466/fix-saving-frames/diff]
* Wireframe rendering in GUI [https://bitbucket.org/osrf/gazebo/pull-request/414/allow-rendering-of-models-in-wireframe]
* Improved logging performance [https://bitbucket.org/osrf/gazebo/pull-request/457/improvements-to-gzlog-filter-and-logging]
* Viscous mud model [https://bitbucket.org/osrf/gazebo/pull-request/448/mud-plugin/diff]

## Gazebo 1.6

### Gazebo 1.6.3 (2013-04-15)
* Fixed a [critical SDF bug](https://bitbucket.org/osrf/gazebo/pull-request/451)
* Fixed a [laser offset bug](https://bitbucket.org/osrf/gazebo/pull-request/449)

### Gazebo 1.6.2 (2013-04-14)
* Fix for fdir1 physics property [https://bitbucket.org/osrf/gazebo/pull-request/429/fixes-to-treat-fdir1-better-1-rotate-into/diff]
* Fix for force torque sensor [https://bitbucket.org/osrf/gazebo/pull-request/447]
* SDF documentation fix [https://bitbucket.org/osrf/gazebo/issue/494/joint-axis-reference-frame-doesnt-match]

### Gazebo 1.6.1 (2013-04-05)
* Switch default build type to Release.

### Gazebo 1.6.0 (2013-04-05)
* Improvements to inertia in rubble pile
* Various Bullet integration advances.
* Noise models for ray, camera, and imu sensors.
* SDF 1.4, which accommodates more physics engine parameters and also some sensor noise models.
* Initial support for making movies from within Gazebo.
* Many performance improvements.
* Many bug fixes.
* Progress toward to building on OS X.

## Gazebo 1.5

### Gazebo 1.5.0 (2013-03-11)
* Partial integration of Bullet
  * Includes: cubes, spheres, cylinders, planes, meshes, revolute joints, ray sensors
* GUI Interface for log writing.
* Threaded sensors.
* Multi-camera sensor.

* Fixed the following issues:
 * [https://bitbucket.org/osrf/gazebo/issue/236 Issue #236]
 * [https://bitbucket.org/osrf/gazebo/issue/507 Issue #507]
 * [https://bitbucket.org/osrf/gazebo/issue/530 Issue #530]
 * [https://bitbucket.org/osrf/gazebo/issue/279 Issue #279]
 * [https://bitbucket.org/osrf/gazebo/issue/529 Issue #529]
 * [https://bitbucket.org/osrf/gazebo/issue/239 Issue #239]
 * [https://bitbucket.org/osrf/gazebo/issue/5 Issue #5]

## Gazebo 1.4

### Gazebo 1.4.0 (2013-02-01)
* New Features:
 * GUI elements to display messages from the server.
 * Multi-floor building editor and creator.
 * Improved sensor visualizations.
 * Improved mouse interactions

* Fixed the following issues:
 * [https://bitbucket.org/osrf/gazebo/issue/16 Issue #16]
 * [https://bitbucket.org/osrf/gazebo/issue/142 Issue #142]
 * [https://bitbucket.org/osrf/gazebo/issue/229 Issue #229]
 * [https://bitbucket.org/osrf/gazebo/issue/277 Issue #277]
 * [https://bitbucket.org/osrf/gazebo/issue/291 Issue #291]
 * [https://bitbucket.org/osrf/gazebo/issue/310 Issue #310]
 * [https://bitbucket.org/osrf/gazebo/issue/320 Issue #320]
 * [https://bitbucket.org/osrf/gazebo/issue/329 Issue #329]
 * [https://bitbucket.org/osrf/gazebo/issue/333 Issue #333]
 * [https://bitbucket.org/osrf/gazebo/issue/334 Issue #334]
 * [https://bitbucket.org/osrf/gazebo/issue/335 Issue #335]
 * [https://bitbucket.org/osrf/gazebo/issue/341 Issue #341]
 * [https://bitbucket.org/osrf/gazebo/issue/350 Issue #350]
 * [https://bitbucket.org/osrf/gazebo/issue/384 Issue #384]
 * [https://bitbucket.org/osrf/gazebo/issue/431 Issue #431]
 * [https://bitbucket.org/osrf/gazebo/issue/433 Issue #433]
 * [https://bitbucket.org/osrf/gazebo/issue/453 Issue #453]
 * [https://bitbucket.org/osrf/gazebo/issue/456 Issue #456]
 * [https://bitbucket.org/osrf/gazebo/issue/457 Issue #457]
 * [https://bitbucket.org/osrf/gazebo/issue/459 Issue #459]

## Gazebo 1.3

### Gazebo 1.3.1 (2012-12-14)
* Fixed the following issues:
 * [https://bitbucket.org/osrf/gazebo/issue/297 Issue #297]
* Other bugs fixed:
 * [https://bitbucket.org/osrf/gazebo/pull-request/164/ Fix light bounding box to disable properly when deselected]
 * [https://bitbucket.org/osrf/gazebo/pull-request/169/ Determine correct local IP address, to make remote clients work properly]
 * Various test fixes

### Gazebo 1.3.0 (2012-12-03)
* Fixed the following issues:
 * [https://bitbucket.org/osrf/gazebo/issue/233 Issue #233]
 * [https://bitbucket.org/osrf/gazebo/issue/238 Issue #238]
 * [https://bitbucket.org/osrf/gazebo/issue/2 Issue #2]
 * [https://bitbucket.org/osrf/gazebo/issue/95 Issue #95]
 * [https://bitbucket.org/osrf/gazebo/issue/97 Issue #97]
 * [https://bitbucket.org/osrf/gazebo/issue/90 Issue #90]
 * [https://bitbucket.org/osrf/gazebo/issue/253 Issue #253]
 * [https://bitbucket.org/osrf/gazebo/issue/163 Issue #163]
 * [https://bitbucket.org/osrf/gazebo/issue/91 Issue #91]
 * [https://bitbucket.org/osrf/gazebo/issue/245 Issue #245]
 * [https://bitbucket.org/osrf/gazebo/issue/242 Issue #242]
 * [https://bitbucket.org/osrf/gazebo/issue/156 Issue #156]
 * [https://bitbucket.org/osrf/gazebo/issue/78 Issue #78]
 * [https://bitbucket.org/osrf/gazebo/issue/36 Issue #36]
 * [https://bitbucket.org/osrf/gazebo/issue/104 Issue #104]
 * [https://bitbucket.org/osrf/gazebo/issue/249 Issue #249]
 * [https://bitbucket.org/osrf/gazebo/issue/244 Issue #244]
 * [https://bitbucket.org/osrf/gazebo/issue/36 Issue #36]

* New features:
 * Default camera view changed to look down at the origin from a height of 2 meters at location (5, -5, 2).
 * Record state data using the '-r' command line option, playback recorded state data using the '-p' command line option
 * Adjust placement of lights using the mouse.
 * Reduced the startup time.
 * Added visual reference for GUI mouse movements.
 * SDF version 1.3 released (changes from 1.2 listed below):
     - added `name` to `<camera name="cam_name"/>`
     - added `pose` to `<camera><pose>...</pose></camera>`
     - removed `filename` from `<mesh><filename>...</filename><mesh>`, use uri only.
     - recovered `provide_feedback` under `<joint>`, allowing calling `physics::Joint::GetForceTorque` in plugins.
     - added `imu` under `<sensor>`.

## Gazebo 1.2

### Gazebo 1.2.6 (2012-11-08)
* Fixed a transport issue with the GUI. Fixed saving the world via the GUI. Added more documentation. ([https://bitbucket.org/osrf/gazebo/pull-request/43/fixed-a-transport-issue-with-the-gui-fixed/diff pull request #43])
* Clean up mutex usage. ([https://bitbucket.org/osrf/gazebo/pull-request/54/fix-mutex-in-modellistwidget-using-boost/diff pull request #54])
* Fix OGRE path determination ([https://bitbucket.org/osrf/gazebo/pull-request/58/fix-ogre-paths-so-this-also-works-with/diff pull request #58], [https://bitbucket.org/osrf/gazebo/pull-request/68/fix-ogre-plugindir-determination/diff pull request #68])
* Fixed a couple of crashes and model selection/dragging problems ([https://bitbucket.org/osrf/gazebo/pull-request/59/fixed-a-couple-of-crashes-and-model/diff pull request #59])

### Gazebo 1.2.5 (2012-10-22)
* Step increment update while paused fixed ([https://bitbucket.org/osrf/gazebo/pull-request/45/fix-proper-world-stepinc-count-we-were/diff pull request #45])
* Actually call plugin destructors on shutdown ([https://bitbucket.org/osrf/gazebo/pull-request/51/fixed-a-bug-which-prevent-a-plugin/diff pull request #51])
* Don't crash on bad SDF input ([https://bitbucket.org/osrf/gazebo/pull-request/52/fixed-loading-of-bad-sdf-files/diff pull request #52])
* Fix cleanup of ray sensors on model deletion ([https://bitbucket.org/osrf/gazebo/pull-request/53/deleting-a-model-with-a-ray-sensor-did/diff pull request #53])
* Fix loading / deletion of improperly specified models ([https://bitbucket.org/osrf/gazebo/pull-request/56/catch-when-loading-bad-models-joint/diff pull request #56])

### Gazebo 1.2.4 (10-19-2012:08:00:52)
*  Style fixes ([https://bitbucket.org/osrf/gazebo/pull-request/30/style-fixes/diff pull request #30]).
*  Fix joint position control ([https://bitbucket.org/osrf/gazebo/pull-request/49/fixed-position-joint-control/diff pull request #49])

### Gazebo 1.2.3 (10-16-2012:18:39:54)
*  Disabled selection highlighting due to bug ([https://bitbucket.org/osrf/gazebo/pull-request/44/disabled-selection-highlighting-fixed/diff pull request #44]).
*  Fixed saving a world via the GUI.

### Gazebo 1.2.2 (10-16-2012:15:12:22)
*  Skip search for system install of libccd, use version inside gazebo ([https://bitbucket.org/osrf/gazebo/pull-request/39/skip-search-for-system-install-of-libccd/diff pull request #39]).
*  Fixed sensor initialization race condition ([https://bitbucket.org/osrf/gazebo/pull-request/42/fix-sensor-initializaiton-race-condition pull request #42]).

### Gazebo 1.2.1 (10-15-2012:21:32:55)
*  Properly removed projectors attached to deleted models ([https://bitbucket.org/osrf/gazebo/pull-request/37/remove-projectors-that-are-attached-to/diff pull request #37]).
*  Fix model plugin loading bug ([https://bitbucket.org/osrf/gazebo/pull-request/31/moving-bool-first-in-model-and-world pull request #31]).
*  Fix light insertion and visualization of models prior to insertion ([https://bitbucket.org/osrf/gazebo/pull-request/35/fixed-light-insertion-and-visualization-of/diff pull request #35]).
*  Fixed GUI manipulation of static objects ([https://bitbucket.org/osrf/gazebo/issue/63/moving-static-objects-does-not-move-the issue #63] [https://bitbucket.org/osrf/gazebo/pull-request/38/issue-63-bug-patch-moving-static-objects/diff pull request #38]).
*  Fixed GUI selection bug ([https://bitbucket.org/osrf/gazebo/pull-request/40/fixed-selection-of-multiple-objects-at/diff pull request #40])

### Gazebo 1.2.0 (10-04-2012:20:01:20)
*  Updated GUI: new style, improved mouse controls, and removal of non-functional items.
*  Model database: An online repository of models.
*  Numerous bug fixes
*  APT repository hosted at [http://osrfoundation.org OSRF]
*  Improved process control prevents zombie processes<|MERGE_RESOLUTION|>--- conflicted
+++ resolved
@@ -148,10 +148,6 @@
     1. Added texture picker to inspector dialogs.
         * [Pull request #1306](https://bitbucket.org/osrf/gazebo/pull-request/1306)
 
-<<<<<<< HEAD
-
-=======
->>>>>>> 7faa17a2
     1. Measures for doors and windows. Added RectItem::angleOnWall and related Get/Set.
         * [Pull request #1322](https://bitbucket.org/osrf/gazebo/pull-request/1322)
         * [Issue #370](https://bitbucket.org/osrf/gazebo/issue/370)
