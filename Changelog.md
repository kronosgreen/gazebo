## Gazebo 7

## Gazebo 7.x.x (2016-xx-xx)

<<<<<<< HEAD
1. Use precision 2 for FPS display in TimePanel
    * [Pull request 2405](https://bitbucket.org/osrf/gazebo/pull-request/2405)
=======
1. Switch ImuSensor::worldToReference transform from Pose to Quaternion
    * [Pull request 2410](https://bitbucket.org/osrf/gazebo/pull-request/2410)
    * [Issue 1959](https://bitbucket.org/osrf/gazebo/issues/1959)

1. Include Boost_LIBRARIES  in the linking of gazebo_physics
    * [Pull request 2402](https://bitbucket.org/osrf/gazebo/pull-request/2402)

1. Use XML_SUCCESS enum instead of XML_NO_ERROR, which has been deleted in tinyxml2 4.0
    * [Pull request 2397](https://bitbucket.org/osrf/gazebo/pull-request/2397)

1. Ignore ffmpeg deprecation warnings to clean up CI since they are noted in #2002
    * [Pull request 2388](https://bitbucket.org/osrf/gazebo/pull-request/2388)
>>>>>>> 86d95e30

1. Fix InertiaVisual for non-diagonal inertia matrices
    * [Pull request 2354](https://bitbucket.org/osrf/gazebo/pull-request/2354)

## Gazebo 7.3.1 (2016-07-13)

1. Fix homebrew test failure of UNIT_ApplyWrenchDialog_TEST
    * [Pull request 2393](https://bitbucket.org/osrf/gazebo/pull-request/2393)

1. Fix MainWindow crash when window is minimized and maximized
    * [Pull request 2392](https://bitbucket.org/osrf/gazebo/pull-request/2392)
    * [Issue 2003](https://bitbucket.org/osrf/gazebo/issues/2003)

## Gazebo 7.3.0 (2016-07-12)

1. Fix selecting ApplyWrenchVisual's force torque visuals
    * [Pull request 2377](https://bitbucket.org/osrf/gazebo/pull-request/2377)
    * [Issue 1999](https://bitbucket.org/osrf/gazebo/issues/1999)

1. Use ignition math in gazebo::msgs
    * [Pull request 2389](https://bitbucket.org/osrf/gazebo/pull-request/2389)

1. Parse command-line options for GUI plugins in Server to fix parsing of
   positional argument for world file.
   This fixes command-line parsing for `gazebo -g gui_plugin.so`.
    * [Pull request 2387](https://bitbucket.org/osrf/gazebo/pull-request/2387)

1. Added a harness plugin that supports lowering a model at a controlled rate
    * [Pull request 2346](https://bitbucket.org/osrf/gazebo/pull-request/2346)

1. Fix ogre log test on xenial+nvidia
    * [Pull request 2374](https://bitbucket.org/osrf/gazebo/pull-request/2374)

1. Redirect QT messages to Gazebo's console message handling system.
    * [Pull request 2375](https://bitbucket.org/osrf/gazebo/pull-request/2375)

1. Fix buoyancy plugin when multiple link tags are used within the plugin
    * [Pull request 2369](https://bitbucket.org/osrf/gazebo/pull-request/2369)

1. Remove contact filters with names that contain `::`
    * [Pull request 2363](https://bitbucket.org/osrf/gazebo/pull-request/2363)
    * [Issue 1805](https://bitbucket.org/osrf/gazebo/issues/1805)

1. Fix Model Manipulator switching between local and global frames
    * [Pull request 2361](https://bitbucket.org/osrf/gazebo/pull-request/2361)

1. Remove duplicate code from cmake config file caused by bad merge
    * [Pull request 2347](https://bitbucket.org/osrf/gazebo/pull-request/2347)

1. Properly cleanup pointers when destroying a world with joints.
    * [Pull request 2309](https://bitbucket.org/osrf/gazebo/pull-request/2309)

1. Fix right click view options after deleting and respawning a model.
    * [Pull request 2349](https://bitbucket.org/osrf/gazebo/pull-request/2349)
    * [Issue 1985](https://bitbucket.org/osrf/gazebo/issues/1985)

1. Implement missing function: LogicalCamera::Topic()
    * [Pull request 2343](https://bitbucket.org/osrf/gazebo/pull-request/2343)
    * [Issue 1980](https://bitbucket.org/osrf/gazebo/issues/1980)

## Gazebo 7.2.0 (2016-06-13)

1. Backport single pixel selection buffer for mouse picking
    * [Pull request 2338](https://bitbucket.org/osrf/gazebo/pull-request/2338)

1. Prevent mouse pan and orbit from deselecting entities in model editor
    * [Pull request 2333](https://bitbucket.org/osrf/gazebo/pull-request/2333)

1. Handle model manipulation tool RTS shortcuts in keyPress
    * [Pull request 2312](https://bitbucket.org/osrf/gazebo/pull-request/2312)

1. Reset ODE joint force feedback after world reset
    * [Pull request 2255](https://bitbucket.org/osrf/gazebo/pull-request/2255)

1. Update model editor snap to grid modifier key
    * [Pull request 2259](https://bitbucket.org/osrf/gazebo/pull-request/2259)
    * [Issue #1583](https://bitbucket.org/osrf/gazebo/issues/1583)

1. PIMPLize gui/model/ModelEditorPalette
    * [Pull request 2279](https://bitbucket.org/osrf/gazebo/pull-request/2279)

1. Properly cleanup pointers when destroying a blank world.
    * [Pull request 2220](https://bitbucket.org/osrf/gazebo/pull-request/2220)

1. Properly cleanup pointers when destroying a world with models and lights.
    * [Pull request 2263](https://bitbucket.org/osrf/gazebo/pull-request/2263)

1. Fix view control mouse focus in model editor
    * [Pull request 2315](https://bitbucket.org/osrf/gazebo/pull-request/2315)
    * [Issue #1791](https://bitbucket.org/osrf/gazebo/issues/1791)

1. Server generates unique model names in case of overlap
    * [Pull request 2296](https://bitbucket.org/osrf/gazebo/pull-request/2296)
    * [Issue 510](https://bitbucket.org/osrf/gazebo/issues/510)

1. Model Editor: Select and align nested models
    * [Pull request 2282](https://bitbucket.org/osrf/gazebo/pull-request/2282)

## Gazebo 7.1.0 (2016-04-07)

1. fix: remove back projection
    * [Pull request 2201](https://bitbucket.org/osrf/gazebo/pull-request/2201)
    * A contribution from Yuki Furuta

1. Fix oculus 2 camera field of view
    * [Pull request 2157](https://bitbucket.org/osrf/gazebo/pull-request/2157)

1. Added BeforePhysicsUpdate world event
    * [Pull request 2128](https://bitbucket.org/osrf/gazebo/pull-request/2128)
    * A contribution from Martin Pecka

1. Update `gz sdf -c` command line tool to use the new `sdf::convertFile` API.
    * [Pull request #2227](https://bitbucket.org/osrf/gazebo/pull-requests/2227)

1. Backport depth camera OSX fix
    * [Pull request 2233](https://bitbucket.org/osrf/gazebo/pull-request/2233)

1. Feat load collision.sdf only once
    * [Pull request 2236](https://bitbucket.org/osrf/gazebo/pull-request/2236)

1. Update gui/building/Item API
    * [Pull request 2228](https://bitbucket.org/osrf/gazebo/pull-request/2228)

1. Semantic version class to compare model versions in the model database.
    * [Pull request 2207](https://bitbucket.org/osrf/gazebo/pull-request/2207)

1. Backport issue 1834 fix to gazebo7
    * [Pull request 2222](https://bitbucket.org/osrf/gazebo/pull-request/2222)

1. Backport ImagesView_TEST changes
    * [Pull request 2217](https://bitbucket.org/osrf/gazebo/pull-request/2217)

1. Backport pull request #2189 (mutex in Transport::Conection)
    * [Pull request 2208](https://bitbucket.org/osrf/gazebo/pull-request/2208)

1. Process insertions on World::SetState
    * [Pull request #2200](https://bitbucket.org/osrf/gazebo/pull-requests/2200)

1. Process deletions on World::SetState
    * [Pull request #2204](https://bitbucket.org/osrf/gazebo/pull-requests/2204)

1. Fix ray-cylinder collision
    * [Pull request 2124](https://bitbucket.org/osrf/gazebo/pull-request/2124)

1. Fix editing physics parameters in gzclient, update test
    * [Pull request 2192](https://bitbucket.org/osrf/gazebo/pull-request/2192)

1. Fix Audio Decoder test failure
    * [Pull request 2193](https://bitbucket.org/osrf/gazebo/pull-request/2193)

1. Add layers to building levels
    * [Pull request 2180](https://bitbucket.org/osrf/gazebo/pull-request/2180)

1. Allow dynamically adding links to a model.
    * [Pull request #2185](https://bitbucket.org/osrf/gazebo/pull-requests/2185)

1. Fix editing physics parameters in gzclient, update test
    * [Pull request #2192](https://bitbucket.org/osrf/gazebo/pull-requests/2192)
    * [Issue #1876](https://bitbucket.org/osrf/gazebo/issues/1876)

1. Model database selects the latest model version.
    * [Pull request #2207](https://bitbucket.org/osrf/gazebo/pull-requests/2207)

1. Only link relevant libraries to tests
    * [Pull request 2130](https://bitbucket.org/osrf/gazebo/pull-request/2130)

1. PIMPLize gui/model/ModelCreator
    * [Pull request 2171](https://bitbucket.org/osrf/gazebo/pull-request/2171)

1. backport warning and test fixes from pull request #2177
    * [Pull request 2179](https://bitbucket.org/osrf/gazebo/pull-request/2179)

1. Prevent xml parser error from crashing LogPlay on osx -> gazebo7
    * [Pull request 2174](https://bitbucket.org/osrf/gazebo/pull-request/2174)

1. PIMPLize gui/building/ScaleWidget
    * [Pull request 2164](https://bitbucket.org/osrf/gazebo/pull-request/2164)

1. Fix using Shift key while scaling inside the model editor
    * [Pull request 2165](https://bitbucket.org/osrf/gazebo/pull-request/2165)

1. Backport fix for ign-math explicit constructors -> gazebo7
    * [Pull request 2163](https://bitbucket.org/osrf/gazebo/pull-request/2163)

1. Display physics engine type in the GUI
    * [Pull request #2155](https://bitbucket.org/osrf/gazebo/pull-requests/2155)
    * [Issue #1121](https://bitbucket.org/osrf/gazebo/issues/1121)
    * A contribution from Mohamd Ayman

1. Fix compilation against ffmpeg3 (libavcodec)
    * [Pull request #2154](https://bitbucket.org/osrf/gazebo/pull-request/2154)

1. Append a missing </gazebo_log> tag to log files when played.
    * [Pull request #2143](https://bitbucket.org/osrf/gazebo/pull-request/2143)

1. Add helper function QTestFixture::ProcessEventsAndDraw
    * [Pull request #2147](https://bitbucket.org/osrf/gazebo/pull-request/2147)

1. Add qt resources to gazebo gui library
    * [Pull request 2134](https://bitbucket.org/osrf/gazebo/pull-request/2134)

1. Undo scaling during simulation
    * [Pull request #2108](https://bitbucket.org/osrf/gazebo/pull-request/2108)

1. Fix SensorManager::SensorContainer::RunLoop sensor update time assertion
    * [Pull request #2115](https://bitbucket.org/osrf/gazebo/pull-request/2115)

1. Fix use of not initialized static attribute in Light class
    * [Pull request 2075](https://bitbucket.org/osrf/gazebo/pull-request/2075)
    * A contribution from Silvio Traversaro

1. Install GuiTypes header
    * [Pull request 2106](https://bitbucket.org/osrf/gazebo/pull-request/2106)

1. Removes one function call and replaces a manual swap with std::swap in ODE heightfield.
    * [Pull request #2114](https://bitbucket.org/osrf/gazebo/pull-request/2114)

1. New world event: BeforePhysicsUpdate
    * [Pull request #2128](https://bitbucket.org/osrf/gazebo/pull-request/2128)
    * [Issue #1851](https://bitbucket.org/osrf/gazebo/issues/1851)

1. Model editor: Fix setting relative pose after alignment during joint creation.
    * [Issue #1844](https://bitbucket.org/osrf/gazebo/issues/1844)
    * [Pull request #2150](https://bitbucket.org/osrf/gazebo/pull-request/2150)

1. Model editor: Fix saving and spawning model with its original name
    * [Pull request #2183](https://bitbucket.org/osrf/gazebo/pull-request/2183)

1. Model editor: Fix inserting custom links
    * [Pull request #2222](https://bitbucket.org/osrf/gazebo/pull-request/2222)
    * [Issue #1834](https://bitbucket.org/osrf/gazebo/issues/1834)

1. Model editor: Reset visual / collision insertion / deletion
        * [Pull request #2254](https://bitbucket.org/osrf/gazebo/pull-request/2254)
        * [Issue #1777](https://bitbucket.org/osrf/gazebo/issues/1777)
        * [Issue #1852](https://bitbucket.org/osrf/gazebo/issues/1852)

1. Building editor: Add layers to building levels
    * [Pull request #2180](https://bitbucket.org/osrf/gazebo/pull-request/2180)
    * [Issue #1806](https://bitbucket.org/osrf/gazebo/issues/1806)

1. Building editor: Update gui/building/Item API
    * [Pull request #2228](https://bitbucket.org/osrf/gazebo/pull-request/2228)

## Gazebo 7.0.0 (2016-01-25)

1. Add FollowerPlugin
    * [Pull request #2085](https://bitbucket.org/osrf/gazebo/pull-request/2085)

1. Fix circular dependency so that physics does not call the sensors API.
    * [Pull request #2089](https://bitbucket.org/osrf/gazebo/pull-request/2089)
    * [Issue #1516](https://bitbucket.org/osrf/gazebo/issues/1516)

1. Add Gravity and MagneticField API to World class to match sdformat change.
    * [SDFormat pull request 247](https://bitbucket.org/osrf/sdformat/pull-requests/247)
    * [Issue #1823](https://bitbucket.org/osrf/gazebo/issues/1823)
    * [Pull request #2090](https://bitbucket.org/osrf/gazebo/pull-request/2090)

1. Use opaque pointers and deprecate functions in the rendering library
    * [Pull request #2069](https://bitbucket.org/osrf/gazebo/pull-request/2069)
    * [Pull request #2064](https://bitbucket.org/osrf/gazebo/pull-request/2064)
    * [Pull request #2066](https://bitbucket.org/osrf/gazebo/pull-request/2066)
    * [Pull request #2069](https://bitbucket.org/osrf/gazebo/pull-request/2069)
    * [Pull request #2074](https://bitbucket.org/osrf/gazebo/pull-request/2074)
    * [Pull request #2076](https://bitbucket.org/osrf/gazebo/pull-request/2076)
    * [Pull request #2070](https://bitbucket.org/osrf/gazebo/pull-request/2070)
    * [Pull request #2071](https://bitbucket.org/osrf/gazebo/pull-request/2071)
    * [Pull request #2084](https://bitbucket.org/osrf/gazebo/pull-request/2084)
    * [Pull request #2073](https://bitbucket.org/osrf/gazebo/pull-request/2073)

1. Use opaque pointers for the Master class.
    * [Pull request #2036](https://bitbucket.org/osrf/gazebo/pull-request/2036)

1. Use opaque pointers in the gui library
    * [Pull request #2057](https://bitbucket.org/osrf/gazebo/pull-request/2057)
    * [Pull request #2037](https://bitbucket.org/osrf/gazebo/pull-request/2037)
    * [Pull request #2052](https://bitbucket.org/osrf/gazebo/pull-request/2052)
    * [Pull request #2053](https://bitbucket.org/osrf/gazebo/pull-request/2053)
    * [Pull request #2028](https://bitbucket.org/osrf/gazebo/pull-request/2028)
    * [Pull request #2051](https://bitbucket.org/osrf/gazebo/pull-request/2051)
    * [Pull request #2027](https://bitbucket.org/osrf/gazebo/pull-request/2027)
    * [Pull request #2026](https://bitbucket.org/osrf/gazebo/pull-request/2026)
    * [Pull request #2029](https://bitbucket.org/osrf/gazebo/pull-request/2029)
    * [Pull request #2042](https://bitbucket.org/osrf/gazebo/pull-request/2042)

1. Use more opaque pointers.
    * [Pull request #2022](https://bitbucket.org/osrf/gazebo/pull-request/2022)
    * [Pull request #2025](https://bitbucket.org/osrf/gazebo/pull-request/2025)
    * [Pull request #2043](https://bitbucket.org/osrf/gazebo/pull-request/2043)
    * [Pull request #2044](https://bitbucket.org/osrf/gazebo/pull-request/2044)
    * [Pull request #2065](https://bitbucket.org/osrf/gazebo/pull-request/2065)
    * [Pull request #2067](https://bitbucket.org/osrf/gazebo/pull-request/2067)
    * [Pull request #2079](https://bitbucket.org/osrf/gazebo/pull-request/2079)

1. Fix visual transparency issues
    * [Pull request #2031](https://bitbucket.org/osrf/gazebo/pull-request/2031)
    * [Issue #1726](https://bitbucket.org/osrf/gazebo/issue/1726)
    * [Issue #1790](https://bitbucket.org/osrf/gazebo/issue/1790)

1. Implemented private data pointer for the RTShaderSystem class. Minimized shader updates to once per render update.
    * [Pull request #2003](https://bitbucket.org/osrf/gazebo/pull-request/2003)

1. Updating physics library to use ignition math.
    * [Pull request #2007](https://bitbucket.org/osrf/gazebo/pull-request/2007)

1. Switching to ignition math for the rendering library.
    * [Pull request #1993](https://bitbucket.org/osrf/gazebo/pull-request/1993)
    * [Pull request #1994](https://bitbucket.org/osrf/gazebo/pull-request/1994)
    * [Pull request #1995](https://bitbucket.org/osrf/gazebo/pull-request/1995)
    * [Pull request #1996](https://bitbucket.org/osrf/gazebo/pull-request/1996)

1. Removed deprecations
    * [Pull request #1992]((https://bitbucket.org/osrf/gazebo/pull-request/1992)

1. Add ability to set the pose of a visual from a link.
    * [Pull request #1963](https://bitbucket.org/osrf/gazebo/pull-request/1963)

1. Copy visual visibility flags on clone
    * [Pull request #2008](https://bitbucket.org/osrf/gazebo/pull-request/2008)

1. Publish camera sensor image size when rendering is not enabled
    * [Pull request #1969](https://bitbucket.org/osrf/gazebo/pull-request/1969)

1. Added Poissons Ratio and Elastic Modulus for ODE.
    * [Pull request #1974](https://bitbucket.org/osrf/gazebo/pull-request/1974)

1. Update rest web plugin to publish response messages and display login user name in toolbar.
    * [Pull request #1956](https://bitbucket.org/osrf/gazebo/pull-request/1956)

1. Improve overall speed of log playback. Added new functions to LogPlay.
   Use tinyxml2 for playback.
    * [Pull request #1931](https://bitbucket.org/osrf/gazebo/pull-request/1931)

1. Improve SVG import. Added support for transforms in paths.
    * [Pull request #1981](https://bitbucket.org/osrf/gazebo/pull-request/1981)

1. Enter time during log playback
    * [Pull request #2000](https://bitbucket.org/osrf/gazebo/pull-request/2000)

1. Added Ignition Transport dependency.
    * [Pull request #1930](https://bitbucket.org/osrf/gazebo/pull-request/1930)

1. Make latched subscribers receive the message only once
    * [Issue #1789](https://bitbucket.org/osrf/gazebo/issue/1789)
    * [Pull request #2019](https://bitbucket.org/osrf/gazebo/pull-request/2019)

1. Implemented transport clear buffers
    * [Pull request #2017](https://bitbucket.org/osrf/gazebo/pull-request/2017)

1. KeyEvent constructor should be in a source file. Removed a few visibility
flags from c functions. Windows did not like `CPPTYPE_*` in
`gazebo/gui/ConfigWidget.cc`, so I replaced it with `TYPE_*`.
    * [Pull request #1943](https://bitbucket.org/osrf/gazebo/pull-request/1943)

1. Added wide angle camera sensor.
    * [Pull request #1866](https://bitbucket.org/osrf/gazebo/pull-request/1866)

1. Change the `near` and `far` members of `gazebo/msgs/logical_camera_sensors.proto` to `near_clip` and `far_clip`
    + [Pull request #1942](https://bitbucket.org/osrf/gazebo/pull-request/1942)

1. Resolve issue #1702
    * [Issue #1702](https://bitbucket.org/osrf/gazebo/issue/1702)
    * [Pull request #1905](https://bitbucket.org/osrf/gazebo/pull-request/1905)
    * [Pull request #1913](https://bitbucket.org/osrf/gazebo/pull-request/1913)
    * [Pull request #1914](https://bitbucket.org/osrf/gazebo/pull-request/1914)

1. Update physics when the world is reset
    * [Pull request #1903](https://bitbucket.org/osrf/gazebo/pull-request/1903)

1. Light and light state for the server side
    * [Pull request #1920](https://bitbucket.org/osrf/gazebo/pull-request/1920)

1. Add scale to model state so scaling works on log/playback.
    * [Pull request #2020](https://bitbucket.org/osrf/gazebo/pull-request/2020)

1. Added tests for WorldState
    * [Pull request #1968](https://bitbucket.org/osrf/gazebo/pull-request/1968)

1. Rename Reset to Reset Time in time widget
    * [Pull request #1892](https://bitbucket.org/osrf/gazebo/pull-request/1892)
    * [Issue #1730](https://bitbucket.org/osrf/gazebo/issue/1730)

1. Set QTestfFxture to verbose
    * [Pull request #1944](https://bitbucket.org/osrf/gazebo/pull-request/1944)
    * [Issue #1756](https://bitbucket.org/osrf/gazebo/issue/1756)

1. Added torsional friction
    * [Pull request #1831](https://bitbucket.org/osrf/gazebo/pull-request/1831)

1. Support loading and spawning nested models
    * [Pull request #1868](https://bitbucket.org/osrf/gazebo/pull-request/1868)
    * [Pull request #1895](https://bitbucket.org/osrf/gazebo/pull-request/1895)

1. Undo user motion commands during simulation, added physics::UserCmdManager and gui::UserCmdHistory.
    * [Pull request #1934](https://bitbucket.org/osrf/gazebo/pull-request/1934)

1. Forward user command messages for undo.
    * [Pull request #2009](https://bitbucket.org/osrf/gazebo/pull-request/2009)

1. Undo reset commands during simulation, forwarding commands
    * [Pull request #1986](https://bitbucket.org/osrf/gazebo/pull-request/1986)

1. Undo apply force / torque during simulation
    * [Pull request #2030](https://bitbucket.org/osrf/gazebo/pull-request/2030)

1. Add function to get the derived scale of a Visual
    * [Pull request #1881](https://bitbucket.org/osrf/gazebo/pull-request/1881)

1. Added EnumIface, which supports iterators over enums.
    * [Pull request #1847](https://bitbucket.org/osrf/gazebo/pull-request/1847)

1. Added RegionEventBoxPlugin - fires events when models enter / exit the region
    * [Pull request #1856](https://bitbucket.org/osrf/gazebo/pull-request/1856)

1. Added tests for checking the playback control via messages.
    * [Pull request #1885](https://bitbucket.org/osrf/gazebo/pull-request/1885)

1. Added LoadArgs() function to ServerFixture for being able to load a server
using the same arguments used in the command line.
    * [Pull request #1874](https://bitbucket.org/osrf/gazebo/pull-request/1874)

1. Added battery class, plugins and test world.
    * [Pull request #1872](https://bitbucket.org/osrf/gazebo/pull-request/1872)

1. Display gearbox and screw joint properties in property tree
    * [Pull request #1838](https://bitbucket.org/osrf/gazebo/pull-request/1838)

1. Set window flags for dialogs and file dialogs
    * [Pull request #1816](https://bitbucket.org/osrf/gazebo/pull-request/1816)

1. Fix minimum window height
   * [Pull request #1977](https://bitbucket.org/osrf/gazebo/pull-request/1977)
   * [Issue #1706](https://bitbucket.org/osrf/gazebo/issue/1706)

1. Add option to reverse alignment direction
   * [Pull request #2040](https://bitbucket.org/osrf/gazebo/pull-request/2040)
   * [Issue #1242](https://bitbucket.org/osrf/gazebo/issue/1242)

1. Fix unadvertising a publisher - only unadvertise topic if it is the last publisher.
   * [Pull request #2005](https://bitbucket.org/osrf/gazebo/pull-request/2005)
   * [Issue #1782](https://bitbucket.org/osrf/gazebo/issue/1782)

1. Log playback GUI for multistep, rewind, forward and seek
    * [Pull request #1791](https://bitbucket.org/osrf/gazebo/pull-request/1791)

1. Added Apply Force/Torque movable text
    * [Pull request #1789](https://bitbucket.org/osrf/gazebo/pull-request/1789)

1. Added cascade parameter (apply to children) for Visual SetMaterial, SetAmbient, SetEmissive, SetSpecular, SetDiffuse, SetTransparency
    * [Pull request #1851](https://bitbucket.org/osrf/gazebo/pull-request/1851)

1. Tweaks to Data Logger, such as multiline text edit for path
    * [Pull request #1800](https://bitbucket.org/osrf/gazebo/pull-request/1800)

1. Added TopToolbar and hide / disable several widgets according to WindowMode
    * [Pull request #1869](https://bitbucket.org/osrf/gazebo/pull-request/1869)

1. Added Visual::IsAncestorOf and Visual::IsDescendantOf
    * [Pull request #1850](https://bitbucket.org/osrf/gazebo/pull-request/1850)

1. Added msgs::PluginFromSDF and tests
    * [Pull request #1858](https://bitbucket.org/osrf/gazebo/pull-request/1858)

1. Added msgs::CollisionFromSDF msgs::SurfaceFromSDF and msgs::FrictionFromSDF
    * [Pull request #1900](https://bitbucket.org/osrf/gazebo/pull-request/1900)

1. Added hotkeys chart dialog
    * [Pull request #1835](https://bitbucket.org/osrf/gazebo/pull-request/1835)

1. Space bar to play / pause
   * [Pull request #2023](https://bitbucket.org/osrf/gazebo/pull-request/2023)
   * [Issue #1798](https://bitbucket.org/osrf/gazebo/issue/1798)

1. Make it possible to create custom ConfigWidgets
    * [Pull request #1861](https://bitbucket.org/osrf/gazebo/pull-request/1861)

1. AddItem / RemoveItem / Clear enum config widgets
    * [Pull request #1878](https://bitbucket.org/osrf/gazebo/pull-request/1878)

1. Make all child ConfigWidgets emit signals.
    * [Pull request #1884](https://bitbucket.org/osrf/gazebo/pull-request/1884)

1. Refactored makers
    * [Pull request #1828](https://bitbucket.org/osrf/gazebo/pull-request/1828)

1. Added gui::Conversions to convert between Gazebo and Qt
    * [Pull request #2034](https://bitbucket.org/osrf/gazebo/pull-request/2034)

1. Model editor updates
    1. Support adding model plugins in model editor
        * [Pull request #2060](https://bitbucket.org/osrf/gazebo/pull-request/2060)

    1. Added support for copying and pasting top level nested models
        * [Pull request #2006](https://bitbucket.org/osrf/gazebo/pull-request/2006)

    1. Make non-editable background models white in model editor
        * [Pull request #1950](https://bitbucket.org/osrf/gazebo/pull-request/1950)

    1. Choose / swap parent and child links in joint inspector
        * [Pull request #1887](https://bitbucket.org/osrf/gazebo/pull-request/1887)
        * [Issue #1500](https://bitbucket.org/osrf/gazebo/issue/1500)

    1. Presets combo box for Vector3 config widget
        * [Pull request #1954](https://bitbucket.org/osrf/gazebo/pull-request/1954)

    1. Added support for more joint types (gearbox and fixed joints).
        * [Pull request #1794](https://bitbucket.org/osrf/gazebo/pull-request/1794)

    1. Added support for selecting links and joints, opening context menu and inspectors in Schematic View.
        * [Pull request #1787](https://bitbucket.org/osrf/gazebo/pull-request/1787)

    1. Color-coded edges in Schematic View to match joint color.
        * [Pull request #1781](https://bitbucket.org/osrf/gazebo/pull-request/1781)

    1. Scale link mass and inertia when a link is scaled
        * [Pull request #1836](https://bitbucket.org/osrf/gazebo/pull-request/1836)

    1. Added icons for child and parent link in joint inspector
        * [Pull request #1953](https://bitbucket.org/osrf/gazebo/pull-request/1953)

    1. Load and save nested models
        * [Pull request #1894](https://bitbucket.org/osrf/gazebo/pull-request/1894)

    1. Display model plugins on the left panel and added model plugin inspector
        * [Pull request #1863](https://bitbucket.org/osrf/gazebo/pull-request/1863)

    1. Context menu and deletion for model plugins
        * [Pull request #1890](https://bitbucket.org/osrf/gazebo/pull-request/1890)

    1. Delete self from inspector
        * [Pull request #1904](https://bitbucket.org/osrf/gazebo/pull-request/1904)
        * [Issue #1543](https://bitbucket.org/osrf/gazebo/issue/1543)

    1. Apply inspector changes in real time and add reset button
        * [Pull request #1945](https://bitbucket.org/osrf/gazebo/pull-request/1945)
        * [Issue #1472](https://bitbucket.org/osrf/gazebo/issue/1472)

    1. Set physics to be paused when exiting model editor mode
        * [Pull request #1893](https://bitbucket.org/osrf/gazebo/pull-request/1893)
        * [Issue #1734](https://bitbucket.org/osrf/gazebo/issue/1734)

    1. Add Insert tab to model editor
        * [Pull request #1924](https://bitbucket.org/osrf/gazebo/pull-request/1924)

    1. Support inserting nested models from model maker
        * [Pull request #1982](https://bitbucket.org/osrf/gazebo/pull-request/1982)

    1. Added joint creation dialog
        * [Pull request #2021](https://bitbucket.org/osrf/gazebo/pull-request/2021)

    1. Added reverse checkboxes to joint creation dialog
        * [Pull request #2086](https://bitbucket.org/osrf/gazebo/pull-request/2086)

    1. Use opaque pointers in the model editor
        * [Pull request #2056](https://bitbucket.org/osrf/gazebo/pull-request/2056)
        * [Pull request #2059](https://bitbucket.org/osrf/gazebo/pull-request/2059)
        * [Pull request #2087](https://bitbucket.org/osrf/gazebo/pull-request/2087)

    1. Support joint creation between links in nested model.
        * [Pull request #2080](https://bitbucket.org/osrf/gazebo/pull-request/2080)

1. Building editor updates

    1. Use opaque pointers in the building editor
        * [Pull request #2041](https://bitbucket.org/osrf/gazebo/pull-request/2041)
        * [Pull request #2039](https://bitbucket.org/osrf/gazebo/pull-request/2039)
        * [Pull request #2055](https://bitbucket.org/osrf/gazebo/pull-request/2055)
        * [Pull request #2032](https://bitbucket.org/osrf/gazebo/pull-request/2032)
        * [Pull request #2082](https://bitbucket.org/osrf/gazebo/pull-request/2082)
        * [Pull request #2038](https://bitbucket.org/osrf/gazebo/pull-request/2038)
        * [Pull request #2033](https://bitbucket.org/osrf/gazebo/pull-request/2033)

    1. Use opaque pointers for GrabberHandle, add *LinkedGrabbers functions
        * [Pull request #2034](https://bitbucket.org/osrf/gazebo/pull-request/2034)

    1. Removed unused class: BuildingItem
        * [Pull request #2045](https://bitbucket.org/osrf/gazebo/pull-request/2045)

    1. Use opaque pointers for BuildingModelManip, move attachment logic to BuildingMaker
        * [Pull request #2046](https://bitbucket.org/osrf/gazebo/pull-request/2046)

    1. Use opaque pointers for all Dialog classes, add conversion from QPointF, move common logic to BaseInspectorDialog.
        * [Pull request #2083](https://bitbucket.org/osrf/gazebo/pull-request/2083)

## Gazebo 6.0

### Gazebo 6.X.X (201X-XX-XX)

1. Fix buoyancy plugin when multiple link tags are used within the plugin
    * [Pull request 2369](https://bitbucket.org/osrf/gazebo/pull-request/2369)

1. Fix race condition in ~TimePanelPrivate (#1919)
    * [Pull request 2250](https://bitbucket.org/osrf/gazebo/pull-request/2250)

### Gazebo 6.6.0 (2016-04-07)

1. fix: remove back projection
    * [Pull request 2201](https://bitbucket.org/osrf/gazebo/pull-request/2201)
    * A contribution from Yuki Furuta

1. Backport depth camera OSX fix and test
    * [Pull request 2230](https://bitbucket.org/osrf/gazebo/pull-request/2230)

1. Add missing tinyxml includes (gazebo6)
    * [Pull request 2218](https://bitbucket.org/osrf/gazebo/pull-request/2218)

1. Fix ray-cylinder collision in ode
    * [Pull request 2125](https://bitbucket.org/osrf/gazebo/pull-request/2125)

1. backport fixes for ffmpeg3 to gazebo6 (from pull request #2154)
    * [Pull request 2162](https://bitbucket.org/osrf/gazebo/pull-request/2162)

1. Install shapes_bitmask.world
    * [Pull request 2104](https://bitbucket.org/osrf/gazebo/pull-request/2104)

1. Add gazebo_client to gazebo.pc (gazebo6)
    * [Pull request 2102](https://bitbucket.org/osrf/gazebo/pull-request/2102)

1. Fix removing multiple camera sensors that have the same camera name
    * [Pull request 2081](https://bitbucket.org/osrf/gazebo/pull-request/2081)

1. Ensure that LINK_FRAME_VISUAL arrow components are deleted (#1812)
    * [Pull request 2078](https://bitbucket.org/osrf/gazebo/pull-request/2078)

1. add migration notes for gazebo::setupClient to gazebo::client::setup
    * [Pull request 2068](https://bitbucket.org/osrf/gazebo/pull-request/2068)

1. Update inertia properties during simulation: part 2
    * [Pull request 1984](https://bitbucket.org/osrf/gazebo/pull-request/1984)

1. Fix minimum window height
    * [Pull request 2002](https://bitbucket.org/osrf/gazebo/pull-request/2002)

1. Backport gpu laser test fix
    * [Pull request 1999](https://bitbucket.org/osrf/gazebo/pull-request/1999)

1. Relax physics tolerances for single-precision bullet (gazebo6)
    * [Pull request 1997](https://bitbucket.org/osrf/gazebo/pull-request/1997)

1. Fix minimum window height
    * [Pull request 1998](https://bitbucket.org/osrf/gazebo/pull-request/1998)

1. backport model editor fixed joint option to gazebo6
    * [Pull request 1957](https://bitbucket.org/osrf/gazebo/pull-request/1957)

1. Update shaders once per render update
    * [Pull request 1991](https://bitbucket.org/osrf/gazebo/pull-request/1991)

1. Relax physics tolerances for single-precision bullet
    * [Pull request 1976](https://bitbucket.org/osrf/gazebo/pull-request/1976)

1. Fix visual transparency issues
    * [Pull request 1967](https://bitbucket.org/osrf/gazebo/pull-request/1967)

1. fix memory corruption in transport/Publisher.cc
    * [Pull request 1951](https://bitbucket.org/osrf/gazebo/pull-request/1951)

1. Add test for SphericalCoordinates::LocalFromGlobal
    * [Pull request 1959](https://bitbucket.org/osrf/gazebo/pull-request/1959)

### Gazebo 6.5.1 (2015-10-29)

1. Fix removing multiple camera sensors that have the same camera name.
    * [Pull request #2081](https://bitbucket.org/osrf/gazebo/pull-request/2081)
    * [Issue #1811](https://bitbucket.org/osrf/gazebo/issues/1811)

1. Backport model editor toolbar fixed joint option from [pull request #1794](https://bitbucket.org/osrf/gazebo/pull-request/1794)
    * [Pull request #1957](https://bitbucket.org/osrf/gazebo/pull-request/1957)

1. Fix minimum window height
    * Backport of [pull request #1977](https://bitbucket.org/osrf/gazebo/pull-request/1977)
    * [Pull request #1998](https://bitbucket.org/osrf/gazebo/pull-request/1998)
    * [Issue #1706](https://bitbucket.org/osrf/gazebo/issue/1706)

1. Fix visual transparency issues
    * [Pull request #1967](https://bitbucket.org/osrf/gazebo/pull-request/1967)
    * [Issue #1726](https://bitbucket.org/osrf/gazebo/issue/1726)

### Gazebo 6.5.0 (2015-10-22)

1. Added ability to convert from spherical coordinates to local coordinates.
    * [Pull request #1955](https://bitbucket.org/osrf/gazebo/pull-request/1955)

### Gazebo 6.4.0 (2015-10-14)

1. Fix ABI problem. Make `Sensor::SetPose` function non virtual.
    * [Pull request #1947](https://bitbucket.org/osrf/gazebo/pull-request/1947)

1. Update inertia properties during simulation
    * [Pull request #1909](https://bitbucket.org/osrf/gazebo/pull-requests/1909)
    * [Design document](https://bitbucket.org/osrf/gazebo_design/src/default/inertia_resize/inertia_resize.md)

1. Fix transparency correction for opaque materials
    * [Pull request #1946](https://bitbucket.org/osrf/gazebo/pull-requests/1946/fix-transparency-correction-for-opaque/diff)

### Gazebo 6.3.0 (2015-10-06)

1. Added `Sensor::SetPose` function
    * [Pull request #1935](https://bitbucket.org/osrf/gazebo/pull-request/1935)

### Gazebo 6.2.0 (2015-10-02)

1. Update physics when the world is reset
    * Backport of [pull request #1903](https://bitbucket.org/osrf/gazebo/pull-request/1903)
    * [Pull request #1916](https://bitbucket.org/osrf/gazebo/pull-request/1916)
    * [Issue #101](https://bitbucket.org/osrf/gazebo/issue/101)

1. Added Copy constructor and assignment operator to MouseEvent
    * [Pull request #1855](https://bitbucket.org/osrf/gazebo/pull-request/1855)

### Gazebo 6.1.0 (2015-08-02)

1. Added logical_camera sensor.
    * [Pull request #1845](https://bitbucket.org/osrf/gazebo/pull-request/1845)

1. Added RandomVelocityPlugin, which applies a random velocity to a model's link.
    * [Pull request #1839](https://bitbucket.org/osrf/gazebo/pull-request/1839)

1. Sim events for joint position, velocity and applied force
    * [Pull request #1849](https://bitbucket.org/osrf/gazebo/pull-request/1849)

### Gazebo 6.0.0 (2015-07-27)

1. Added magnetometer sensor. A contribution from Andrew Symington.
    * [Pull request #1788](https://bitbucket.org/osrf/gazebo/pull-request/1788)

1. Added altimeter sensor. A contribution from Andrew Symington.
    * [Pull request #1792](https://bitbucket.org/osrf/gazebo/pull-request/1792)

1. Implement more control options for log playback:
  1. Rewind: The simulation starts from the beginning.
  1. Forward: The simulation jumps to the end of the log file.
  1. Seek: The simulation jumps to a specific point specified by its simulation
  time.
      * [Pull request #1737](https://bitbucket.org/osrf/gazebo/pull-request/1737)

1. Added Gazebo splash screen
    * [Pull request #1745](https://bitbucket.org/osrf/gazebo/pull-request/1745)

1. Added a transporter plugin which allows models to move from one location
   to another based on their location and the location of transporter pads.
    * [Pull request #1738](https://bitbucket.org/osrf/gazebo/pull-request/1738)

1. Implement forward/backwards multi-step for log playback. Now, the semantics
of a multi-step while playing back a log session are different from a multi-step
during a live simulation. While playback, a multi-step simulates all the
intermediate steps as before, but the client only perceives a single step.
E.g: You have a log file containing a 1 hour simulation session. You want to
jump to the minute 00H::30M::00S to check a specific aspect of the simulation.
You should not see continuous updates until minute 00H:30M:00S. Instead, you
should visualize a single jump to the specific instant of the simulation that
you are interested.
    * [Pull request #1623](https://bitbucket.org/osrf/gazebo/pull-request/1623)

1. Added browse button to log record dialog.
    * [Pull request #1719](https://bitbucket.org/osrf/gazebo/pull-request/1719)

1. Improved SVG support: arcs in paths, and contours made of multiple paths.
    * [Pull request #1608](https://bitbucket.org/osrf/gazebo/pull-request/1608)

1. Added simulation iterations to the world state.
    * [Pull request #1722](https://bitbucket.org/osrf/gazebo/pull-request/1722)

1. Added multiple LiftDrag plugins to the cessna_demo.world to allow the Cessna
C-172 model to fly.
    * [Pull request #1715](https://bitbucket.org/osrf/gazebo/pull-request/1715)

1. Added a plugin to control a Cessna C-172 via messages (CessnaPlugin), and a
GUI plugin to test this functionality with the keyboard (CessnaGUIPlugin). Added
world with the Cessna model and the two previous plugins loaded
(cessna_demo.world).
    * [Pull request #1712](https://bitbucket.org/osrf/gazebo/pull-request/1712)

1. Added world with OSRF building and an elevator
    * [Pull request #1697](https://bitbucket.org/osrf/gazebo/pull-request/1697)

1. Fixed collide bitmask by changing default value from 0x1 to 0xffff.
    * [Pull request #1696](https://bitbucket.org/osrf/gazebo/pull-request/1696)

1. Added a plugin to control an elevator (ElevatorPlugin), and an OccupiedEvent plugin that sends a message when a model is within a specified region.
    * [Pull request #1694](https://bitbucket.org/osrf/gazebo/pull-request/1694)
    * [Pull request #1775](https://bitbucket.org/osrf/gazebo/pull-request/1775)

1. Added Layers tab and meta information for visuals.
    * [Pull request #1674](https://bitbucket.org/osrf/gazebo/pull-request/1674)

1. Added countdown behavior for common::Timer and exposed the feature in TimerGUIPlugin.
    * [Pull request #1690](https://bitbucket.org/osrf/gazebo/pull-request/1690)

1. Added BuoyancyPlugin for simulating the buoyancy of an object in a column of fluid.
    * [Pull request #1622](https://bitbucket.org/osrf/gazebo/pull-request/1622)

1. Added ComputeVolume function for simple shape subclasses of Shape.hh.
    * [Pull request #1605](https://bitbucket.org/osrf/gazebo/pull-request/1605)

1. Add option to parallelize the ODE quickstep constraint solver,
which solves an LCP twice with different parameters in order
to corrected for position projection errors.
    * [Pull request #1561](https://bitbucket.org/osrf/gazebo/pull-request/1561)

1. Get/Set user camera pose in GUI.
    * [Pull request #1649](https://bitbucket.org/osrf/gazebo/pull-request/1649)
    * [Issue #1595](https://bitbucket.org/osrf/gazebo/issue/1595)

1. Added ViewAngleWidget, removed hard-coded reset view and removed MainWindow::Reset(). Also added GLWidget::GetSelectedVisuals().
    * [Pull request #1768](https://bitbucket.org/osrf/gazebo/pull-request/1768)
    * [Issue #1507](https://bitbucket.org/osrf/gazebo/issue/1507)

1. Windows support. This consists mostly of numerous small changes to support
compilation on Windows.
    * [Pull request #1616](https://bitbucket.org/osrf/gazebo/pull-request/1616)
    * [Pull request #1618](https://bitbucket.org/osrf/gazebo/pull-request/1618)
    * [Pull request #1620](https://bitbucket.org/osrf/gazebo/pull-request/1620)
    * [Pull request #1625](https://bitbucket.org/osrf/gazebo/pull-request/1625)
    * [Pull request #1626](https://bitbucket.org/osrf/gazebo/pull-request/1626)
    * [Pull request #1627](https://bitbucket.org/osrf/gazebo/pull-request/1627)
    * [Pull request #1628](https://bitbucket.org/osrf/gazebo/pull-request/1628)
    * [Pull request #1629](https://bitbucket.org/osrf/gazebo/pull-request/1629)
    * [Pull request #1630](https://bitbucket.org/osrf/gazebo/pull-request/1630)
    * [Pull request #1631](https://bitbucket.org/osrf/gazebo/pull-request/1631)
    * [Pull request #1632](https://bitbucket.org/osrf/gazebo/pull-request/1632)
    * [Pull request #1633](https://bitbucket.org/osrf/gazebo/pull-request/1633)
    * [Pull request #1635](https://bitbucket.org/osrf/gazebo/pull-request/1635)
    * [Pull request #1637](https://bitbucket.org/osrf/gazebo/pull-request/1637)
    * [Pull request #1639](https://bitbucket.org/osrf/gazebo/pull-request/1639)
    * [Pull request #1647](https://bitbucket.org/osrf/gazebo/pull-request/1647)
    * [Pull request #1650](https://bitbucket.org/osrf/gazebo/pull-request/1650)
    * [Pull request #1651](https://bitbucket.org/osrf/gazebo/pull-request/1651)
    * [Pull request #1653](https://bitbucket.org/osrf/gazebo/pull-request/1653)
    * [Pull request #1654](https://bitbucket.org/osrf/gazebo/pull-request/1654)
    * [Pull request #1657](https://bitbucket.org/osrf/gazebo/pull-request/1657)
    * [Pull request #1658](https://bitbucket.org/osrf/gazebo/pull-request/1658)
    * [Pull request #1659](https://bitbucket.org/osrf/gazebo/pull-request/1659)
    * [Pull request #1660](https://bitbucket.org/osrf/gazebo/pull-request/1660)
    * [Pull request #1661](https://bitbucket.org/osrf/gazebo/pull-request/1661)
    * [Pull request #1669](https://bitbucket.org/osrf/gazebo/pull-request/1669)
    * [Pull request #1670](https://bitbucket.org/osrf/gazebo/pull-request/1670)
    * [Pull request #1672](https://bitbucket.org/osrf/gazebo/pull-request/1672)
    * [Pull request #1682](https://bitbucket.org/osrf/gazebo/pull-request/1682)
    * [Pull request #1683](https://bitbucket.org/osrf/gazebo/pull-request/1683)

1. Install `libgazebo_server_fixture`. This will facilitate tests external to the main gazebo repository. See `examples/stand_alone/test_fixture`.
    * [Pull request #1606](https://bitbucket.org/osrf/gazebo/pull-request/1606)

1. Laser visualization renders light blue for rays that do not hit obstacles, and dark blue for other rays.
    * [Pull request #1607](https://bitbucket.org/osrf/gazebo/pull-request/1607)
    * [Issue #1576](https://bitbucket.org/osrf/gazebo/issue/1576)

1. Add VisualType enum to Visual and clean up visuals when entity is deleted.
    * [Pull request #1614](https://bitbucket.org/osrf/gazebo/pull-request/1614)

1. Alert user of connection problems when using the REST service plugin
    * [Pull request #1655](https://bitbucket.org/osrf/gazebo/pull-request/1655)
    * [Issue #1574](https://bitbucket.org/osrf/gazebo/issue/1574)

1. ignition-math is now a dependency.
    + [http://ignitionrobotics.org/libraries/math](http://ignitionrobotics.org/libraries/math)
    + [Gazebo::math migration](https://bitbucket.org/osrf/gazebo/src/583edbeb90759d43d994cc57c0797119dd6d2794/ign-math-migration.md)

1. Detect uuid library during compilation.
    * [Pull request #1655](https://bitbucket.org/osrf/gazebo/pull-request/1655)
    * [Issue #1572](https://bitbucket.org/osrf/gazebo/issue/1572)

1. New accessors in LogPlay class.
    * [Pull request #1577](https://bitbucket.org/osrf/gazebo/pull-request/1577)

1. Added a plugin to send messages to an existing website.
   Added gui::MainWindow::AddMenu and msgs/rest_error, msgs/rest_login, msgs rest/post
    * [Pull request #1524](https://bitbucket.org/osrf/gazebo/pull-request/1524)

1. Fix deprecation warnings when using SDFormat 3.0.2, 3.0.3 prereleases
    * [Pull request #1568](https://bitbucket.org/osrf/gazebo/pull-request/1568)

1. Use GAZEBO_CFLAGS or GAZEBO_CXX_FLAGS in CMakeLists.txt for example plugins
    * [Pull request #1573](https://bitbucket.org/osrf/gazebo/pull-request/1573)

1. Added Link::OnWrenchMsg subscriber with test
    * [Pull request #1582](https://bitbucket.org/osrf/gazebo/pull-request/1582)

1. Show/hide GUI overlays using the menu bar.
    * [Pull request #1555](https://bitbucket.org/osrf/gazebo/pull-request/1555)

1. Added world origin indicator rendering::OriginVisual.
    * [Pull request #1700](https://bitbucket.org/osrf/gazebo/pull-request/1700)

1. Show/hide toolbars using the menu bars and shortcut.
   Added MainWindow::CloneAction.
   Added Window menu to Model Editor.
    * [Pull request #1584](https://bitbucket.org/osrf/gazebo/pull-request/1584)

1. Added event to show/hide toolbars.
    * [Pull request #1707](https://bitbucket.org/osrf/gazebo/pull-request/1707)

1. Added optional start/stop/reset buttons to timer GUI plugin.
    * [Pull request #1576](https://bitbucket.org/osrf/gazebo/pull-request/1576)

1. Timer GUI Plugin: Treat negative positions as positions from the ends
    * [Pull request #1703](https://bitbucket.org/osrf/gazebo/pull-request/1703)

1. Added Visual::GetDepth() and Visual::GetNthAncestor()
    * [Pull request #1613](https://bitbucket.org/osrf/gazebo/pull-request/1613)

1. Added a context menu for links
    * [Pull request #1589](https://bitbucket.org/osrf/gazebo/pull-request/1589)

1. Separate TimePanel's display into TimeWidget and LogPlayWidget.
    * [Pull request #1564](https://bitbucket.org/osrf/gazebo/pull-request/1564)

1. Display confirmation message after log is saved
    * [Pull request #1646](https://bitbucket.org/osrf/gazebo/pull-request/1646)

1. Added LogPlayView to display timeline and LogPlaybackStatistics message type.
    * [Pull request #1724](https://bitbucket.org/osrf/gazebo/pull-request/1724)

1. Added Time::FormattedString and removed all other FormatTime functions.
    * [Pull request #1710](https://bitbucket.org/osrf/gazebo/pull-request/1710)

1. Added support for Oculus DK2
    * [Pull request #1526](https://bitbucket.org/osrf/gazebo/pull-request/1526)

1. Use collide_bitmask from SDF to perform collision filtering
    * [Pull request #1470](https://bitbucket.org/osrf/gazebo/pull-request/1470)

1. Pass Coulomb surface friction parameters to DART.
    * [Pull request #1420](https://bitbucket.org/osrf/gazebo/pull-request/1420)

1. Added ModelAlign::SetHighlighted
    * [Pull request #1598](https://bitbucket.org/osrf/gazebo/pull-request/1598)

1. Added various Get functions to Visual. Also added a ConvertGeometryType function to msgs.
    * [Pull request #1402](https://bitbucket.org/osrf/gazebo/pull-request/1402)

1. Get and Set visibility of SelectionObj's handles, with unit test.
    * [Pull request #1417](https://bitbucket.org/osrf/gazebo/pull-request/1417)

1. Set material of SelectionObj's handles.
    * [Pull request #1472](https://bitbucket.org/osrf/gazebo/pull-request/1472)

1. Add SelectionObj::Fini with tests and make Visual::Fini virtual
    * [Pull request #1685](https://bitbucket.org/osrf/gazebo/pull-request/1685)

1. Allow link selection with the mouse if parent model already selected.
    * [Pull request #1409](https://bitbucket.org/osrf/gazebo/pull-request/1409)

1. Added ModelRightMenu::EntityTypes.
    * [Pull request #1414](https://bitbucket.org/osrf/gazebo/pull-request/1414)

1. Scale joint visuals according to link size.
    * [Pull request #1591](https://bitbucket.org/osrf/gazebo/pull-request/1591)
    * [Issue #1563](https://bitbucket.org/osrf/gazebo/issue/1563)

1. Added Gazebo/CoM material.
    * [Pull request #1439](https://bitbucket.org/osrf/gazebo/pull-request/1439)

1. Added arc parameter to MeshManager::CreateTube
    * [Pull request #1436](https://bitbucket.org/osrf/gazebo/pull-request/1436)

1. Added View Inertia and InertiaVisual, changed COMVisual to sphere proportional to mass.
    * [Pull request #1445](https://bitbucket.org/osrf/gazebo/pull-request/1445)

1. Added View Link Frame and LinkFrameVisual. Visual::SetTransparency goes into texture_unit.
    * [Pull request #1762](https://bitbucket.org/osrf/gazebo/pull-request/1762)
    * [Issue #853](https://bitbucket.org/osrf/gazebo/issue/853)

1. Changed the position of Save and Cancel buttons on editor dialogs
    * [Pull request #1442](https://bitbucket.org/osrf/gazebo/pull-request/1442)
    * [Issue #1377](https://bitbucket.org/osrf/gazebo/issue/1377)

1. Fixed Visual material updates
    * [Pull request #1454](https://bitbucket.org/osrf/gazebo/pull-request/1454)
    * [Issue #1455](https://bitbucket.org/osrf/gazebo/issue/1455)

1. Added Matrix3::Inverse() and tests
    * [Pull request #1481](https://bitbucket.org/osrf/gazebo/pull-request/1481)

1. Implemented AddLinkForce for ODE.
    * [Pull request #1456](https://bitbucket.org/osrf/gazebo/pull-request/1456)

1. Updated ConfigWidget class to parse enum values.
    * [Pull request #1518](https://bitbucket.org/osrf/gazebo/pull-request/1518)

1. Added PresetManager to physics libraries and corresponding integration test.
    * [Pull request #1471](https://bitbucket.org/osrf/gazebo/pull-request/1471)

1. Sync name and location on SaveDialog.
    * [Pull request #1563](https://bitbucket.org/osrf/gazebo/pull-request/1563)

1. Added Apply Force/Torque dialog
    * [Pull request #1600](https://bitbucket.org/osrf/gazebo/pull-request/1600)

1. Added Apply Force/Torque visuals
    * [Pull request #1619](https://bitbucket.org/osrf/gazebo/pull-request/1619)

1. Added Apply Force/Torque OnMouseRelease and ActivateWindow
    * [Pull request #1699](https://bitbucket.org/osrf/gazebo/pull-request/1699)

1. Added Apply Force/Torque mouse interactions, modes, activation
    * [Pull request #1731](https://bitbucket.org/osrf/gazebo/pull-request/1731)

1. Added inertia pose getter for COMVisual and COMVisual_TEST
    * [Pull request #1581](https://bitbucket.org/osrf/gazebo/pull-request/1581)

1. Model editor updates
    1. Joint preview using JointVisuals.
        * [Pull request #1369](https://bitbucket.org/osrf/gazebo/pull-request/1369)

    1. Added inspector for configuring link, visual, and collision properties.
        * [Pull request #1408](https://bitbucket.org/osrf/gazebo/pull-request/1408)

    1. Saving, exiting, generalizing SaveDialog.
        * [Pull request #1401](https://bitbucket.org/osrf/gazebo/pull-request/1401)

    1. Inspectors redesign
        * [Pull request #1586](https://bitbucket.org/osrf/gazebo/pull-request/1586)

    1. Edit existing model.
        * [Pull request #1425](https://bitbucket.org/osrf/gazebo/pull-request/1425)

    1. Add joint inspector to link's context menu.
        * [Pull request #1449](https://bitbucket.org/osrf/gazebo/pull-request/1449)
        * [Issue #1443](https://bitbucket.org/osrf/gazebo/issue/1443)

    1. Added button to select mesh file on inspector.
        * [Pull request #1460](https://bitbucket.org/osrf/gazebo/pull-request/1460)
        * [Issue #1450](https://bitbucket.org/osrf/gazebo/issue/1450)

    1. Renamed Part to Link.
        * [Pull request #1478](https://bitbucket.org/osrf/gazebo/pull-request/1478)

    1. Fix snapping inside editor.
        * [Pull request #1489](https://bitbucket.org/osrf/gazebo/pull-request/1489)
        * [Issue #1457](https://bitbucket.org/osrf/gazebo/issue/1457)

    1. Moved DataLogger from Window menu to the toolbar and moved screenshot button to the right.
        * [Pull request #1665](https://bitbucket.org/osrf/gazebo/pull-request/1665)

    1. Keep loaded model's name.
        * [Pull request #1516](https://bitbucket.org/osrf/gazebo/pull-request/1516)
        * [Issue #1504](https://bitbucket.org/osrf/gazebo/issue/1504)

    1. Added ExtrudeDialog.
        * [Pull request #1483](https://bitbucket.org/osrf/gazebo/pull-request/1483)

    1. Hide time panel inside editor and keep main window's paused state.
        * [Pull request #1500](https://bitbucket.org/osrf/gazebo/pull-request/1500)

    1. Fixed pose issues and added ModelCreator_TEST.
        * [Pull request #1509](https://bitbucket.org/osrf/gazebo/pull-request/1509)
        * [Issue #1497](https://bitbucket.org/osrf/gazebo/issue/1497)
        * [Issue #1509](https://bitbucket.org/osrf/gazebo/issue/1509)

    1. Added list of links and joints.
        * [Pull request #1515](https://bitbucket.org/osrf/gazebo/pull-request/1515)
        * [Issue #1418](https://bitbucket.org/osrf/gazebo/issue/1418)

    1. Expose API to support adding items to the palette.
        * [Pull request #1565](https://bitbucket.org/osrf/gazebo/pull-request/1565)

    1. Added menu for toggling joint visualization
        * [Pull request #1551](https://bitbucket.org/osrf/gazebo/pull-request/1551)
        * [Issue #1483](https://bitbucket.org/osrf/gazebo/issue/1483)

    1. Add schematic view to model editor
        * [Pull request #1562](https://bitbucket.org/osrf/gazebo/pull-request/1562)

1. Building editor updates
    1. Make palette tips tooltip clickable to open.
        * [Pull request #1519](https://bitbucket.org/osrf/gazebo/pull-request/1519)
        * [Issue #1370](https://bitbucket.org/osrf/gazebo/issue/1370)

    1. Add measurement unit to building inspectors.
        * [Pull request #1741](https://bitbucket.org/osrf/gazebo/pull-request/1741)
        * [Issue #1363](https://bitbucket.org/osrf/gazebo/issue/1363)

    1. Add `BaseInspectorDialog` as a base class for inspectors.
        * [Pull request #1749](https://bitbucket.org/osrf/gazebo/pull-request/1749)

## Gazebo 5.0

### Gazebo 5.x.x

1. Fix mouse picking with transparent visuals
    * [Pull request 2305](https://bitbucket.org/osrf/gazebo/pull-request/2305)
    * [Issue #1956](https://bitbucket.org/osrf/gazebo/issue/1956)

1. Backport fix for DepthCamera visibility mask
    * [Pull request 2286](https://bitbucket.org/osrf/gazebo/pull-request/2286)
    * [Pull request 2287](https://bitbucket.org/osrf/gazebo/pull-request/2287)

1. Backport sensor reset fix
    * [Pull request 2272](https://bitbucket.org/osrf/gazebo/pull-request/2272)
    * [Issue #1917](https://bitbucket.org/osrf/gazebo/issue/1917)

1. Fix model snap tool highlighting
    * [Pull request 2293](https://bitbucket.org/osrf/gazebo/pull-request/2293)
    * [Issue #1955](https://bitbucket.org/osrf/gazebo/issue/1955)

### Gazebo 5.3.0 (2015-04-07)

1. fix: remove back projection
    * [Pull request 2201](https://bitbucket.org/osrf/gazebo/pull-request/2201)
    * A contribution from Yuki Furuta

1. Backport depth camera OSX fix and test
    * [Pull request 2230](https://bitbucket.org/osrf/gazebo/pull-request/2230)

1. Add missing tinyxml includes
    * [Pull request 2216](https://bitbucket.org/osrf/gazebo/pull-request/2216)

1. backport fixes for ffmpeg3 to gazebo5 (from pull request #2154)
    * [Pull request 2161](https://bitbucket.org/osrf/gazebo/pull-request/2161)

1. Check for valid display using xwininfo -root
    * [Pull request 2111](https://bitbucket.org/osrf/gazebo/pull-request/2111)

1. Don't search for sdformat4 on gazebo5, since gazebo5 can't handle sdformat protocol 1.6
    * [Pull request 2092](https://bitbucket.org/osrf/gazebo/pull-request/2092)

1. Fix minimum window height
    * [Pull request 2002](https://bitbucket.org/osrf/gazebo/pull-request/2002)

1. Relax physics tolerances for single-precision bullet
    * [Pull request 1976](https://bitbucket.org/osrf/gazebo/pull-request/1976)

1. Try finding sdformat 4 in gazebo5 branch
    * [Pull request 1972](https://bitbucket.org/osrf/gazebo/pull-request/1972)

1. Fix_send_message (backport of pull request #1951)
    * [Pull request 1964](https://bitbucket.org/osrf/gazebo/pull-request/1964)
    * A contribution from Samuel Lekieffre

1. Export the media path in the cmake config file.
    * [Pull request 1933](https://bitbucket.org/osrf/gazebo/pull-request/1933)

1. Shorten gearbox test since it is failing via timeout on osx
    * [Pull request 1937](https://bitbucket.org/osrf/gazebo/pull-request/1937)

### Gazebo 5.2.1 (2015-10-02)

1. Fix minimum window height
    * Backport of [pull request #1977](https://bitbucket.org/osrf/gazebo/pull-request/1977)
    * [Pull request #2002](https://bitbucket.org/osrf/gazebo/pull-request/2002)
    * [Issue #1706](https://bitbucket.org/osrf/gazebo/issue/1706)

### Gazebo 5.2.0 (2015-10-02)

1. Initialize sigact struct fields that valgrind said were being used uninitialized
    * [Pull request #1809](https://bitbucket.org/osrf/gazebo/pull-request/1809)

1. Add missing ogre includes to ensure macros are properly defined
    * [Pull request #1813](https://bitbucket.org/osrf/gazebo/pull-request/1813)

1. Use ToSDF functions to simplify physics_friction test
    * [Pull request #1808](https://bitbucket.org/osrf/gazebo/pull-request/1808)

1. Added lines to laser sensor visualization
    * [Pull request #1742](https://bitbucket.org/osrf/gazebo/pull-request/1742)
    * [Issue #935](https://bitbucket.org/osrf/gazebo/issue/935)

1. Fix BulletSliderJoint friction for bullet 2.83
    * [Pull request #1686](https://bitbucket.org/osrf/gazebo/pull-request/1686)

1. Fix heightmap model texture loading.
    * [Pull request #1592](https://bitbucket.org/osrf/gazebo/pull-request/1592)

1. Disable failing pr2 test for dart
    * [Pull request #1540](https://bitbucket.org/osrf/gazebo/pull-request/1540)
    * [Issue #1435](https://bitbucket.org/osrf/gazebo/issue/1435)

### Gazebo 5.1.0 (2015-03-20)
1. Backport pull request #1527 (FindOGRE.cmake for non-Debian systems)
  * [Pull request #1532](https://bitbucket.org/osrf/gazebo/pull-request/1532)

1. Respect system cflags when not using USE_UPSTREAM_CFLAGS
  * [Pull request #1531](https://bitbucket.org/osrf/gazebo/pull-request/1531)

1. Allow light manipulation
  * [Pull request #1529](https://bitbucket.org/osrf/gazebo/pull-request/1529)

1. Allow sdformat 2.3.1+ or 3+ and fix tests
  * [Pull request #1484](https://bitbucket.org/osrf/gazebo/pull-request/1484)

1. Add Link::GetWorldAngularMomentum function and test.
  * [Pull request #1482](https://bitbucket.org/osrf/gazebo/pull-request/1482)

1. Preserve previous GAZEBO_MODEL_PATH values when sourcing setup.sh
  * [Pull request #1430](https://bitbucket.org/osrf/gazebo/pull-request/1430)

1. Implement Coulomb joint friction for DART
  * [Pull request #1427](https://bitbucket.org/osrf/gazebo/pull-request/1427)
  * [Issue #1281](https://bitbucket.org/osrf/gazebo/issue/1281)

1. Fix simple shape normals.
    * [Pull request #1477](https://bitbucket.org/osrf/gazebo/pull-request/1477)
    * [Issue #1369](https://bitbucket.org/osrf/gazebo/issue/1369)

1. Use Msg-to-SDF conversion functions in tests, add ServerFixture::SpawnModel(msgs::Model).
    * [Pull request #1466](https://bitbucket.org/osrf/gazebo/pull-request/1466)

1. Added Model Msg-to-SDF conversion functions and test.
    * [Pull request #1429](https://bitbucket.org/osrf/gazebo/pull-request/1429)

1. Added Joint Msg-to-SDF conversion functions and test.
    * [Pull request #1419](https://bitbucket.org/osrf/gazebo/pull-request/1419)

1. Added Visual, Material Msg-to-SDF conversion functions and ShaderType to string conversion functions.
    * [Pull request #1415](https://bitbucket.org/osrf/gazebo/pull-request/1415)

1. Implement Coulomb joint friction for BulletSliderJoint
  * [Pull request #1452](https://bitbucket.org/osrf/gazebo/pull-request/1452)
  * [Issue #1348](https://bitbucket.org/osrf/gazebo/issue/1348)

### Gazebo 5.0.0 (2015-01-27)
1. Support for using [digital elevation maps](http://gazebosim.org/tutorials?tut=dem) has been added to debian packages.

1. C++11 support (C++11 compatible compiler is now required)
    * [Pull request #1340](https://bitbucket.org/osrf/gazebo/pull-request/1340)

1. Implemented private data pointer for the World class.
    * [Pull request #1383](https://bitbucket.org/osrf/gazebo/pull-request/1383)

1. Implemented private data pointer for the Scene class.
    * [Pull request #1385](https://bitbucket.org/osrf/gazebo/pull-request/1385)

1. Added a events::Event::resetWorld event that is triggered when World::Reset is called.
    * [Pull request #1332](https://bitbucket.org/osrf/gazebo/pull-request/1332)
    * [Issue #1375](https://bitbucket.org/osrf/gazebo/issue/1375)

1. Fixed `math::Box::GetCenter` functionality.
    * [Pull request #1278](https://bitbucket.org/osrf/gazebo/pull-request/1278)
    * [Issue #1327](https://bitbucket.org/osrf/gazebo/issue/1327)

1. Added a GUI timer plugin that facilitates the display and control a timer inside the Gazebo UI.
    * [Pull request #1270](https://bitbucket.org/osrf/gazebo/pull-request/1270)

1. Added ability to load plugins via SDF.
    * [Pull request #1261](https://bitbucket.org/osrf/gazebo/pull-request/1261)

1. Added GUIEvent to hide/show the left GUI pane.
    * [Pull request #1269](https://bitbucket.org/osrf/gazebo/pull-request/1269)

1. Modified KeyEventHandler and GLWidget so that hotkeys can be suppressed by custom KeyEvents set up by developers
    * [Pull request #1251](https://bitbucket.org/osrf/gazebo/pull-request/1251)

1. Added ability to read the directory where the log files are stored.
    * [Pull request #1277](https://bitbucket.org/osrf/gazebo/pull-request/1277)

1. Implemented a simulation cloner
    * [Pull request #1180](https://bitbucket.org/osrf/gazebo/pull-request/1180/clone-a-simulation)

1. Added GUI overlay plugins. Users can now write a Gazebo + QT plugin that displays widgets over the render window.
  * [Pull request #1181](https://bitbucket.org/osrf/gazebo/pull-request/1181)

1. Change behavior of Joint::SetVelocity, add Joint::SetVelocityLimit(unsigned int, double)
  * [Pull request #1218](https://bitbucket.org/osrf/gazebo/pull-request/1218)
  * [Issue #964](https://bitbucket.org/osrf/gazebo/issue/964)

1. Implement Coulomb joint friction for ODE
  * [Pull request #1221](https://bitbucket.org/osrf/gazebo/pull-request/1221)
  * [Issue #381](https://bitbucket.org/osrf/gazebo/issue/381)

1. Implement Coulomb joint friction for BulletHingeJoint
  * [Pull request #1317](https://bitbucket.org/osrf/gazebo/pull-request/1317)
  * [Issue #1348](https://bitbucket.org/osrf/gazebo/issue/1348)

1. Implemented camera lens distortion.
  * [Pull request #1213](https://bitbucket.org/osrf/gazebo/pull-request/1213)

1. Kill rogue gzservers left over from failed INTEGRATION_world_clone tests
   and improve robustness of `UNIT_gz_TEST`
  * [Pull request #1232](https://bitbucket.org/osrf/gazebo/pull-request/1232)
  * [Issue #1299](https://bitbucket.org/osrf/gazebo/issue/1299)

1. Added RenderWidget::ShowToolbar to toggle visibility of top toolbar.
  * [Pull request #1248](https://bitbucket.org/osrf/gazebo/pull-request/1248)

1. Fix joint axis visualization.
  * [Pull request #1258](https://bitbucket.org/osrf/gazebo/pull-request/1258)

1. Change UserCamera view control via joysticks. Clean up rate control vs. pose control.
   see UserCamera::OnJoyPose and UserCamera::OnJoyTwist. Added view twist control toggle
   with joystick button 1.
  * [Pull request #1249](https://bitbucket.org/osrf/gazebo/pull-request/1249)

1. Added RenderWidget::GetToolbar to get the top toolbar and change its actions on ModelEditor.
    * [Pull request #1263](https://bitbucket.org/osrf/gazebo/pull-request/1263)

1. Added accessor for MainWindow graphical widget to GuiIface.
    * [Pull request #1250](https://bitbucket.org/osrf/gazebo/pull-request/1250)

1. Added a ConfigWidget class that takes in a google protobuf message and generates widgets for configuring the fields in the message
    * [Pull request #1285](https://bitbucket.org/osrf/gazebo/pull-request/1285)

1. Added GLWidget::OnModelEditor when model editor is triggered, and MainWindow::OnEditorGroup to manually uncheck editor actions.
    * [Pull request #1283](https://bitbucket.org/osrf/gazebo/pull-request/1283)

1. Added Collision, Geometry, Inertial, Surface Msg-to-SDF conversion functions.
    * [Pull request #1315](https://bitbucket.org/osrf/gazebo/pull-request/1315)

1. Added "button modifier" fields (control, shift, and alt) to common::KeyEvent.
    * [Pull request #1325](https://bitbucket.org/osrf/gazebo/pull-request/1325)

1. Added inputs for environment variable GAZEBO_GUI_INI_FILE for reading a custom .ini file.
    * [Pull request #1252](https://bitbucket.org/osrf/gazebo/pull-request/1252)

1. Fixed crash on "permission denied" bug, added insert_model integration test.
    * [Pull request #1329](https://bitbucket.org/osrf/gazebo/pull-request/1329/)

1. Enable simbody joint tests, implement `SimbodyJoint::GetParam`, create
   `Joint::GetParam`, fix bug in `BulletHingeJoint::SetParam`.
    * [Pull request #1404](https://bitbucket.org/osrf/gazebo/pull-request/1404/)

1. Building editor updates
    1. Fixed inspector resizing.
        * [Pull request #1230](https://bitbucket.org/osrf/gazebo/pull-request/1230)
        * [Issue #395](https://bitbucket.org/osrf/gazebo/issue/395)

    1. Doors and windows move proportionally with wall.
        * [Pull request #1231](https://bitbucket.org/osrf/gazebo/pull-request/1231)
        * [Issue #368](https://bitbucket.org/osrf/gazebo/issue/368)

    1. Inspector dialogs stay on top.
        * [Pull request #1229](https://bitbucket.org/osrf/gazebo/pull-request/1229)
        * [Issue #417](https://bitbucket.org/osrf/gazebo/issue/417)

    1. Make model name editable on palette.
        * [Pull request #1239](https://bitbucket.org/osrf/gazebo/pull-request/1239)

    1. Import background image and improve add/delete levels.
        * [Pull request #1214](https://bitbucket.org/osrf/gazebo/pull-request/1214)
        * [Issue #422](https://bitbucket.org/osrf/gazebo/issue/422)
        * [Issue #361](https://bitbucket.org/osrf/gazebo/issue/361)

    1. Fix changing draw mode.
        * [Pull request #1233](https://bitbucket.org/osrf/gazebo/pull-request/1233)
        * [Issue #405](https://bitbucket.org/osrf/gazebo/issue/405)

    1. Tips on palette's top-right corner.
        * [Pull request #1241](https://bitbucket.org/osrf/gazebo/pull-request/1241)

    1. New buttons and layout for the palette.
        * [Pull request #1242](https://bitbucket.org/osrf/gazebo/pull-request/1242)

    1. Individual wall segments instead of polylines.
        * [Pull request #1246](https://bitbucket.org/osrf/gazebo/pull-request/1246)
        * [Issue #389](https://bitbucket.org/osrf/gazebo/issue/389)
        * [Issue #415](https://bitbucket.org/osrf/gazebo/issue/415)

    1. Fix exiting and saving, exiting when there's nothing drawn, fix text on popups.
        * [Pull request #1296](https://bitbucket.org/osrf/gazebo/pull-request/1296)

    1. Display measure for selected wall segment.
        * [Pull request #1291](https://bitbucket.org/osrf/gazebo/pull-request/1291)
        * [Issue #366](https://bitbucket.org/osrf/gazebo/issue/366)

    1. Highlight selected item's 3D visual.
        * [Pull request #1292](https://bitbucket.org/osrf/gazebo/pull-request/1292)

    1. Added color picker to inspector dialogs.
        * [Pull request #1298](https://bitbucket.org/osrf/gazebo/pull-request/1298)

    1. Snapping on by default, off holding Shift. Improved snapping.
        * [Pull request #1304](https://bitbucket.org/osrf/gazebo/pull-request/1304)

    1. Snap walls to length increments, moved scale to SegmentItem and added Get/SetScale, added SegmentItem::SnapAngle and SegmentItem::SnapLength.
        * [Pull request #1311](https://bitbucket.org/osrf/gazebo/pull-request/1311)

    1. Make buildings available in "Insert Models" tab, improve save flow.
        * [Pull request #1312](https://bitbucket.org/osrf/gazebo/pull-request/1312)

    1. Added EditorItem::SetHighlighted.
        * [Pull request #1308](https://bitbucket.org/osrf/gazebo/pull-request/1308)

    1. Current level is transparent, lower levels opaque, higher levels invisible.
        * [Pull request #1303](https://bitbucket.org/osrf/gazebo/pull-request/1303)

    1. Detach all child manips when item is deleted, added BuildingMaker::DetachAllChildren.
        * [Pull request #1316](https://bitbucket.org/osrf/gazebo/pull-request/1316)

    1. Added texture picker to inspector dialogs.
        * [Pull request #1306](https://bitbucket.org/osrf/gazebo/pull-request/1306)

    1. Measures for doors and windows. Added RectItem::angleOnWall and related Get/Set.
        * [Pull request #1322](https://bitbucket.org/osrf/gazebo/pull-request/1322)
        * [Issue #370](https://bitbucket.org/osrf/gazebo/issue/370)

    1. Added Gazebo/BuildingFrame material to display holes for doors and windows on walls.
        * [Pull request #1338](https://bitbucket.org/osrf/gazebo/pull-request/1338)

    1. Added Gazebo/Bricks material to be used as texture on the building editor.
        * [Pull request #1333](https://bitbucket.org/osrf/gazebo/pull-request/1333)

    1. Pick colors from the palette and assign on 3D view. Added mouse and key event handlers to BuildingMaker, and events to communicate from BuildingModelManip to EditorItem.
        * [Pull request #1336](https://bitbucket.org/osrf/gazebo/pull-request/1336)

    1. Pick textures from the palette and assign in 3D view.
        * [Pull request #1368](https://bitbucket.org/osrf/gazebo/pull-request/1368)

1. Model editor updates
    1. Fix adding/removing event filters .
        * [Pull request #1279](https://bitbucket.org/osrf/gazebo/pull-request/1279)

    1. Enabled multi-selection and align tool inside model editor.
        * [Pull request #1302](https://bitbucket.org/osrf/gazebo/pull-request/1302)
        * [Issue #1323](https://bitbucket.org/osrf/gazebo/issue/1323)

    1. Enabled snap mode inside model editor.
        * [Pull request #1331](https://bitbucket.org/osrf/gazebo/pull-request/1331)
        * [Issue #1318](https://bitbucket.org/osrf/gazebo/issue/1318)

    1. Implemented copy/pasting of links.
        * [Pull request #1330](https://bitbucket.org/osrf/gazebo/pull-request/1330)

1. GUI publishes model selection information on ~/selection topic.
    * [Pull request #1318](https://bitbucket.org/osrf/gazebo/pull-request/1318)

## Gazebo 4.0

### Gazebo 4.x.x (2015-xx-xx)

1. Fix build for Bullet 2.83, enable angle wrapping for BulletHingeJoint
    * [Pull request #1664](https://bitbucket.org/osrf/gazebo/pull-request/1664)

### Gazebo 4.1.3 (2015-05-07)

1. Fix saving visual geom SDF values
    * [Pull request #1597](https://bitbucket.org/osrf/gazebo/pull-request/1597)
1. Fix heightmap model texture loading.
    * [Pull request #1595](https://bitbucket.org/osrf/gazebo/pull-request/1595)
1. Fix visual collision scale on separate client
    * [Pull request #1585](https://bitbucket.org/osrf/gazebo/pull-request/1585)
1. Fix several clang compiler warnings
    * [Pull request #1594](https://bitbucket.org/osrf/gazebo/pull-request/1594)
1. Fix blank save / browse dialogs
    * [Pull request #1544](https://bitbucket.org/osrf/gazebo/pull-request/1544)

### Gazebo 4.1.2 (2015-03-20)

1. Fix quaternion documentation: target Gazebo_4.1
    * [Pull request #1525](https://bitbucket.org/osrf/gazebo/pull-request/1525)
1. Speed up World::Step in loops
    * [Pull request #1492](https://bitbucket.org/osrf/gazebo/pull-request/1492)
1. Reduce selection buffer updates -> 4.1
    * [Pull request #1494](https://bitbucket.org/osrf/gazebo/pull-request/1494)
1. Fix loading of SimbodyPhysics parameters
    * [Pull request #1474](https://bitbucket.org/osrf/gazebo/pull-request/1474)
1. Fix heightmap on OSX -> 4.1
    * [Pull request #1455](https://bitbucket.org/osrf/gazebo/pull-request/1455)
1. Remove extra pose tag in a world file that should not be there
    * [Pull request #1458](https://bitbucket.org/osrf/gazebo/pull-request/1458)
1. Better fix for #236 for IMU that doesn't require ABI changes
    * [Pull request #1448](https://bitbucket.org/osrf/gazebo/pull-request/1448)
1. Fix regression of #236 for ImuSensor in 4.1
    * [Pull request #1446](https://bitbucket.org/osrf/gazebo/pull-request/1446)
1. Preserve previous GAZEBO_MODEL_PATH values when sourcing setup.sh
    * [Pull request #1430](https://bitbucket.org/osrf/gazebo/pull-request/1430)
1. issue #857: fix segfault for simbody screw joint when setting limits due to uninitialized limitForce.
    * [Pull request #1423](https://bitbucket.org/osrf/gazebo/pull-request/1423)
1. Allow multiple contact sensors per link (#960)
    * [Pull request #1413](https://bitbucket.org/osrf/gazebo/pull-request/1413)
1. Fix for issue #351, ODE World Step
    * [Pull request #1406](https://bitbucket.org/osrf/gazebo/pull-request/1406)
1. Disable failing InelasticCollision/0 test (#1394)
    * [Pull request #1405](https://bitbucket.org/osrf/gazebo/pull-request/1405)
1. Prevent out of bounds array access in SkidSteerDrivePlugin (found by cppcheck 1.68)
    * [Pull request #1379](https://bitbucket.org/osrf/gazebo/pull-request/1379)

### Gazebo 4.1.1 (2015-01-15)

1. Fix BulletPlaneShape bounding box (#1265)
    * [Pull request #1367](https://bitbucket.org/osrf/gazebo/pull-request/1367)
1. Fix dart linking errors on osx
    * [Pull request #1372](https://bitbucket.org/osrf/gazebo/pull-request/1372)
1. Update to player interfaces
    * [Pull request #1324](https://bitbucket.org/osrf/gazebo/pull-request/1324)
1. Handle GpuLaser name collisions (#1403)
    * [Pull request #1360](https://bitbucket.org/osrf/gazebo/pull-request/1360)
1. Add checks for handling array's with counts of zero, and read specular values
    * [Pull request #1339](https://bitbucket.org/osrf/gazebo/pull-request/1339)
1. Fix model list widget test
    * [Pull request #1327](https://bitbucket.org/osrf/gazebo/pull-request/1327)
1. Fix ogre includes
    * [Pull request #1323](https://bitbucket.org/osrf/gazebo/pull-request/1323)

### Gazebo 4.1.0 (2014-11-20)

1. Modified GUI rendering to improve the rendering update rate.
    * [Pull request #1487](https://bitbucket.org/osrf/gazebo/pull-request/1487)
1. Add ArrangePlugin for arranging groups of models.
   Also add Model::ResetPhysicsStates to call Link::ResetPhysicsStates
   recursively on all links in model.
    * [Pull request #1208](https://bitbucket.org/osrf/gazebo/pull-request/1208)
1. The `gz model` command line tool will output model info using either `-i` for complete info, or `-p` for just the model pose.
    * [Pull request #1212](https://bitbucket.org/osrf/gazebo/pull-request/1212)
    * [DRCSim Issue #389](https://bitbucket.org/osrf/drcsim/issue/389)
1. Added SignalStats class for computing incremental signal statistics.
    * [Pull request #1198](https://bitbucket.org/osrf/gazebo/pull-request/1198)
1. Add InitialVelocityPlugin to setting the initial state of links
    * [Pull request #1237](https://bitbucket.org/osrf/gazebo/pull-request/1237)
1. Added Quaternion::Integrate function.
    * [Pull request #1255](https://bitbucket.org/osrf/gazebo/pull-request/1255)
1. Added ConvertJointType functions, display more joint info on model list.
    * [Pull request #1259](https://bitbucket.org/osrf/gazebo/pull-request/1259)
1. Added ModelListWidget::AddProperty, removed unnecessary checks on ModelListWidget.
    * [Pull request #1271](https://bitbucket.org/osrf/gazebo/pull-request/1271)
1. Fix loading collada meshes with unsupported input semantics.
    * [Pull request #1319](https://bitbucket.org/osrf/gazebo/pull-request/1319)

### Gazebo 4.0.2 (2014-09-23)

1. Fix and improve mechanism to generate pkgconfig libs
    * [Pull request #1207](https://bitbucket.org/osrf/gazebo/pull-request/1207)
    * [Issue #1284](https://bitbucket.org/osrf/gazebo/issue/1284)
1. Added arat.world
    * [Pull request #1205](https://bitbucket.org/osrf/gazebo/pull-request/1205)
1. Update gzprop to output zip files.
    * [Pull request #1197](https://bitbucket.org/osrf/gazebo/pull-request/1197)
1. Make Collision::GetShape a const function
    * [Pull requset #1189](https://bitbucket.org/osrf/gazebo/pull-request/1189)
1. Install missing physics headers
    * [Pull requset #1183](https://bitbucket.org/osrf/gazebo/pull-request/1183)
1. Remove SimbodyLink::AddTorque console message
    * [Pull requset #1185](https://bitbucket.org/osrf/gazebo/pull-request/1185)
1. Fix log xml
    * [Pull requset #1188](https://bitbucket.org/osrf/gazebo/pull-request/1188)

### Gazebo 4.0.0 (2014-08-08)

1. Added lcov support to cmake
    * [Pull request #1047](https://bitbucket.org/osrf/gazebo/pull-request/1047)
1. Fixed memory leak in image conversion
    * [Pull request #1057](https://bitbucket.org/osrf/gazebo/pull-request/1057)
1. Removed deprecated function
    * [Pull request #1067](https://bitbucket.org/osrf/gazebo/pull-request/1067)
1. Improved collada loading performance
    * [Pull request #1066](https://bitbucket.org/osrf/gazebo/pull-request/1066)
    * [Pull request #1082](https://bitbucket.org/osrf/gazebo/pull-request/1082)
    * [Issue #1134](https://bitbucket.org/osrf/gazebo/issue/1134)
1. Implemented a collada exporter
    * [Pull request #1064](https://bitbucket.org/osrf/gazebo/pull-request/1064)
1. Force torque sensor now makes use of sensor's pose.
    * [Pull request #1076](https://bitbucket.org/osrf/gazebo/pull-request/1076)
    * [Issue #940](https://bitbucket.org/osrf/gazebo/issue/940)
1. Fix Model::GetLinks segfault
    * [Pull request #1093](https://bitbucket.org/osrf/gazebo/pull-request/1093)
1. Fix deleting and saving lights in gzserver
    * [Pull request #1094](https://bitbucket.org/osrf/gazebo/pull-request/1094)
    * [Issue #1182](https://bitbucket.org/osrf/gazebo/issue/1182)
    * [Issue #346](https://bitbucket.org/osrf/gazebo/issue/346)
1. Fix Collision::GetWorldPose. The pose of a collision would not update properly.
    * [Pull request #1049](https://bitbucket.org/osrf/gazebo/pull-request/1049)
    * [Issue #1124](https://bitbucket.org/osrf/gazebo/issue/1124)
1. Fixed the animate_box and animate_joints examples
    * [Pull request #1086](https://bitbucket.org/osrf/gazebo/pull-request/1086)
1. Integrated Oculus Rift functionality
    * [Pull request #1074](https://bitbucket.org/osrf/gazebo/pull-request/1074)
    * [Pull request #1136](https://bitbucket.org/osrf/gazebo/pull-request/1136)
    * [Pull request #1139](https://bitbucket.org/osrf/gazebo/pull-request/1139)
1. Updated Base::GetScopedName
    * [Pull request #1104](https://bitbucket.org/osrf/gazebo/pull-request/1104)
1. Fix collada loader from adding duplicate materials into a Mesh
    * [Pull request #1105](https://bitbucket.org/osrf/gazebo/pull-request/1105)
    * [Issue #1180](https://bitbucket.org/osrf/gazebo/issue/1180)
1. Integrated Razer Hydra functionality
    * [Pull request #1083](https://bitbucket.org/osrf/gazebo/pull-request/1083)
    * [Pull request #1109](https://bitbucket.org/osrf/gazebo/pull-request/1109)
1. Added ability to copy and paste models in the GUI
    * [Pull request #1103](https://bitbucket.org/osrf/gazebo/pull-request/1103)
1. Removed unnecessary inclusion of gazebo.hh and common.hh in plugins
    * [Pull request #1111](https://bitbucket.org/osrf/gazebo/pull-request/1111)
1. Added ability to specify custom road textures
    * [Pull request #1027](https://bitbucket.org/osrf/gazebo/pull-request/1027)
1. Added support for DART 4.1
    * [Pull request #1113](https://bitbucket.org/osrf/gazebo/pull-request/1113)
    * [Pull request #1132](https://bitbucket.org/osrf/gazebo/pull-request/1132)
    * [Pull request #1134](https://bitbucket.org/osrf/gazebo/pull-request/1134)
    * [Pull request #1154](https://bitbucket.org/osrf/gazebo/pull-request/1154)
1. Allow position of joints to be directly set.
    * [Pull request #1097](https://bitbucket.org/osrf/gazebo/pull-request/1097)
    * [Issue #1138](https://bitbucket.org/osrf/gazebo/issue/1138)
1. Added extruded polyline geometry
    * [Pull request #1026](https://bitbucket.org/osrf/gazebo/pull-request/1026)
1. Fixed actor animation
    * [Pull request #1133](https://bitbucket.org/osrf/gazebo/pull-request/1133)
    * [Pull request #1141](https://bitbucket.org/osrf/gazebo/pull-request/1141)
1. Generate a versioned cmake config file
    * [Pull request #1153](https://bitbucket.org/osrf/gazebo/pull-request/1153)
    * [Issue #1226](https://bitbucket.org/osrf/gazebo/issue/1226)
1. Added KMeans class
    * [Pull request #1147](https://bitbucket.org/osrf/gazebo/pull-request/1147)
1. Added --summary-range feature to bitbucket pullrequest tool
    * [Pull request #1156](https://bitbucket.org/osrf/gazebo/pull-request/1156)
1. Updated web links
    * [Pull request #1159](https://bitbucket.org/osrf/gazebo/pull-request/1159)
1. Update tests
    * [Pull request #1155](https://bitbucket.org/osrf/gazebo/pull-request/1155)
    * [Pull request #1143](https://bitbucket.org/osrf/gazebo/pull-request/1143)
    * [Pull request #1138](https://bitbucket.org/osrf/gazebo/pull-request/1138)
    * [Pull request #1140](https://bitbucket.org/osrf/gazebo/pull-request/1140)
    * [Pull request #1127](https://bitbucket.org/osrf/gazebo/pull-request/1127)
    * [Pull request #1115](https://bitbucket.org/osrf/gazebo/pull-request/1115)
    * [Pull request #1102](https://bitbucket.org/osrf/gazebo/pull-request/1102)
    * [Pull request #1087](https://bitbucket.org/osrf/gazebo/pull-request/1087)
    * [Pull request #1084](https://bitbucket.org/osrf/gazebo/pull-request/1084)

## Gazebo 3.0

### Gazebo 3.x.x (yyyy-mm-dd)

1. Fixed sonar and wireless sensor visualization
    * [Pull request #1254](https://bitbucket.org/osrf/gazebo/pull-request/1254)
1. Update visual bounding box when model is selected
    * [Pull request #1280](https://bitbucket.org/osrf/gazebo/pull-request/1280)

### Gazebo 3.1.0 (2014-08-08)

1. Implemented Simbody::Link::Set*Vel
    * [Pull request #1160](https://bitbucket.org/osrf/gazebo/pull-request/1160)
    * [Issue #1012](https://bitbucket.org/osrf/gazebo/issue/1012)
1. Added World::RemoveModel function
    * [Pull request #1106](https://bitbucket.org/osrf/gazebo/pull-request/1106)
    * [Issue #1177](https://bitbucket.org/osrf/gazebo/issue/1177)
1. Fix exit from camera follow mode using the escape key
    * [Pull request #1137](https://bitbucket.org/osrf/gazebo/pull-request/1137)
    * [Issue #1220](https://bitbucket.org/osrf/gazebo/issue/1220)
1. Added support for SDF joint spring stiffness and reference positions
    * [Pull request #1117](https://bitbucket.org/osrf/gazebo/pull-request/1117)
1. Removed the gzmodel_create script
    * [Pull request #1130](https://bitbucket.org/osrf/gazebo/pull-request/1130)
1. Added Vector2 dot product
    * [Pull request #1101](https://bitbucket.org/osrf/gazebo/pull-request/1101)
1. Added SetPositionPID and SetVelocityPID to JointController
    * [Pull request #1091](https://bitbucket.org/osrf/gazebo/pull-request/1091)
1. Fix gzclient startup crash with ogre 1.9
    * [Pull request #1098](https://bitbucket.org/osrf/gazebo/pull-request/1098)
    * [Issue #996](https://bitbucket.org/osrf/gazebo/issue/996)
1. Update the bitbucket_pullrequests tool
    * [Pull request #1108](https://bitbucket.org/osrf/gazebo/pull-request/1108)
1. Light properties now remain in place after move by the user via the GUI.
    * [Pull request #1110](https://bitbucket.org/osrf/gazebo/pull-request/1110)
    * [Issue #1211](https://bitbucket.org/osrf/gazebo/issue/1211)
1. Allow position of joints to be directly set.
    * [Pull request #1096](https://bitbucket.org/osrf/gazebo/pull-request/1096)
    * [Issue #1138](https://bitbucket.org/osrf/gazebo/issue/1138)

### Gazebo 3.0.0 (2014-04-11)

1. Fix bug when deleting the sun light
    * [Pull request #1088](https://bitbucket.org/osrf/gazebo/pull-request/1088)
    * [Issue #1133](https://bitbucket.org/osrf/gazebo/issue/1133)
1. Fix ODE screw joint
    * [Pull request #1078](https://bitbucket.org/osrf/gazebo/pull-request/1078)
    * [Issue #1167](https://bitbucket.org/osrf/gazebo/issue/1167)
1. Update joint integration tests
    * [Pull request #1081](https://bitbucket.org/osrf/gazebo/pull-request/1081)
1. Fixed false positives in cppcheck.
    * [Pull request #1061](https://bitbucket.org/osrf/gazebo/pull-request/1061)
1. Made joint axis reference frame relative to child, and updated simbody and dart accordingly.
    * [Pull request #1069](https://bitbucket.org/osrf/gazebo/pull-request/1069)
    * [Issue #494](https://bitbucket.org/osrf/gazebo/issue/494)
    * [Issue #1143](https://bitbucket.org/osrf/gazebo/issue/1143)
1. Added ability to pass vector of strings to SetupClient and SetupServer
    * [Pull request #1068](https://bitbucket.org/osrf/gazebo/pull-request/1068)
    * [Issue #1132](https://bitbucket.org/osrf/gazebo/issue/1132)
1. Fix error correction in screw constraints for ODE
    * [Pull request #1070](https://bitbucket.org/osrf/gazebo/pull-request/1070)
    * [Issue #1159](https://bitbucket.org/osrf/gazebo/issue/1159)
1. Improved pkgconfig with SDF
    * [Pull request #1062](https://bitbucket.org/osrf/gazebo/pull-request/1062)
1. Added a plugin to simulate aero dynamics
    * [Pull request #905](https://bitbucket.org/osrf/gazebo/pull-request/905)
1. Updated bullet support
    * [Issue #1069](https://bitbucket.org/osrf/gazebo/issue/1069)
    * [Pull request #1011](https://bitbucket.org/osrf/gazebo/pull-request/1011)
    * [Pull request #996](https://bitbucket.org/osrf/gazebo/pull-request/966)
    * [Pull request #1024](https://bitbucket.org/osrf/gazebo/pull-request/1024)
1. Updated simbody support
    * [Pull request #995](https://bitbucket.org/osrf/gazebo/pull-request/995)
1. Updated worlds to SDF 1.5
    * [Pull request #1021](https://bitbucket.org/osrf/gazebo/pull-request/1021)
1. Improvements to ODE
    * [Pull request #1001](https://bitbucket.org/osrf/gazebo/pull-request/1001)
    * [Pull request #1014](https://bitbucket.org/osrf/gazebo/pull-request/1014)
    * [Pull request #1015](https://bitbucket.org/osrf/gazebo/pull-request/1015)
    * [Pull request #1016](https://bitbucket.org/osrf/gazebo/pull-request/1016)
1. New command line tool
    * [Pull request #972](https://bitbucket.org/osrf/gazebo/pull-request/972)
1. Graphical user interface improvements
    * [Pull request #971](https://bitbucket.org/osrf/gazebo/pull-request/971)
    * [Pull request #1013](https://bitbucket.org/osrf/gazebo/pull-request/1013)
    * [Pull request #989](https://bitbucket.org/osrf/gazebo/pull-request/989)
1. Created a friction pyramid class
    * [Pull request #935](https://bitbucket.org/osrf/gazebo/pull-request/935)
1. Added GetWorldEnergy functions to Model, Joint, and Link
    * [Pull request #1017](https://bitbucket.org/osrf/gazebo/pull-request/1017)
1. Preparing Gazebo for admission into Ubuntu
    * [Pull request #969](https://bitbucket.org/osrf/gazebo/pull-request/969)
    * [Pull request #998](https://bitbucket.org/osrf/gazebo/pull-request/998)
    * [Pull request #1002](https://bitbucket.org/osrf/gazebo/pull-request/1002)
1. Add method for querying if useImplicitStiffnessDamping flag is set for a given joint
    * [Issue #629](https://bitbucket.org/osrf/gazebo/issue/629)
    * [Pull request #1006](https://bitbucket.org/osrf/gazebo/pull-request/1006)
1. Fix joint axis frames
    * [Issue #494](https://bitbucket.org/osrf/gazebo/issue/494)
    * [Pull request #963](https://bitbucket.org/osrf/gazebo/pull-request/963)
1. Compute joint anchor pose relative to parent
    * [Issue #1029](https://bitbucket.org/osrf/gazebo/issue/1029)
    * [Pull request #982](https://bitbucket.org/osrf/gazebo/pull-request/982)
1. Cleanup the installed worlds
    * [Issue #1036](https://bitbucket.org/osrf/gazebo/issue/1036)
    * [Pull request #984](https://bitbucket.org/osrf/gazebo/pull-request/984)
1. Update to the GPS sensor
    * [Issue #1059](https://bitbucket.org/osrf/gazebo/issue/1059)
    * [Pull request #978](https://bitbucket.org/osrf/gazebo/pull-request/978)
1. Removed libtool from plugin loading
    * [Pull request #981](https://bitbucket.org/osrf/gazebo/pull-request/981)
1. Added functions to get inertial information for a link in the world frame.
    * [Pull request #1005](https://bitbucket.org/osrf/gazebo/pull-request/1005)

## Gazebo 2.0

### Gazebo 2.2.6 (2015-09-28)

1. Backport fixes to setup.sh from pull request #1430 to 2.2 branch
    * [Pull request 1889](https://bitbucket.org/osrf/gazebo/pull-request/1889)
1. Fix heightmap texture loading (2.2)
    * [Pull request 1596](https://bitbucket.org/osrf/gazebo/pull-request/1596)
1. Prevent out of bounds array access in SkidSteerDrivePlugin (found by cppcheck 1.68)
    * [Pull request 1379](https://bitbucket.org/osrf/gazebo/pull-request/1379)
1. Fix build with boost 1.57 for 2.2 branch (#1399)
    * [Pull request 1358](https://bitbucket.org/osrf/gazebo/pull-request/1358)
1. Fix manpage test failures by incrementing year to 2015
    * [Pull request 1361](https://bitbucket.org/osrf/gazebo/pull-request/1361)
1. Fix build for OS X 10.10 (#1304, #1289)
    * [Pull request 1346](https://bitbucket.org/osrf/gazebo/pull-request/1346)
1. Restore ODELink ABI, use Link variables instead (#1354)
    * [Pull request 1347](https://bitbucket.org/osrf/gazebo/pull-request/1347)
1. Fix inertia_ratio test
    * [Pull request 1344](https://bitbucket.org/osrf/gazebo/pull-request/1344)
1. backport collision visual fix -> 2.2
    * [Pull request 1343](https://bitbucket.org/osrf/gazebo/pull-request/1343)
1. Fix two code_check errors on 2.2
    * [Pull request 1314](https://bitbucket.org/osrf/gazebo/pull-request/1314)
1. issue #243 fix Link::GetWorldLinearAccel and Link::GetWorldAngularAccel for ODE
    * [Pull request 1284](https://bitbucket.org/osrf/gazebo/pull-request/1284)

### Gazebo 2.2.3 (2014-04-29)

1. Removed redundant call to World::Init
    * [Pull request #1107](https://bitbucket.org/osrf/gazebo/pull-request/1107)
    * [Issue #1208](https://bitbucket.org/osrf/gazebo/issue/1208)
1. Return proper error codes when gazebo exits
    * [Pull request #1085](https://bitbucket.org/osrf/gazebo/pull-request/1085)
    * [Issue #1178](https://bitbucket.org/osrf/gazebo/issue/1178)
1. Fixed Camera::GetWorldRotation().
    * [Pull request #1071](https://bitbucket.org/osrf/gazebo/pull-request/1071)
    * [Issue #1087](https://bitbucket.org/osrf/gazebo/issue/1087)
1. Fixed memory leak in image conversion
    * [Pull request #1073](https://bitbucket.org/osrf/gazebo/pull-request/1073)

### Gazebo 2.2.1 (xxxx-xx-xx)

1. Fix heightmap model texture loading.
    * [Pull request #1596](https://bitbucket.org/osrf/gazebo/pull-request/1596)

### Gazebo 2.2.0 (2014-01-10)

1. Fix compilation when using OGRE-1.9 (full support is being worked on)
    * [Issue #994](https://bitbucket.org/osrf/gazebo/issue/994)
    * [Issue #995](https://bitbucket.org/osrf/gazebo/issue/995)
    * [Issue #996](https://bitbucket.org/osrf/gazebo/issue/996)
    * [Pull request #883](https://bitbucket.org/osrf/gazebo/pull-request/883)
1. Added unit test for issue 624.
    * [Issue #624](https://bitbucket.org/osrf/gazebo/issue/624).
    * [Pull request #889](https://bitbucket.org/osrf/gazebo/pull-request/889)
1. Use 3x3 PCF shadows for smoother shadows.
    * [Pull request #887](https://bitbucket.org/osrf/gazebo/pull-request/887)
1. Update manpage copyright to 2014.
    * [Pull request #893](https://bitbucket.org/osrf/gazebo/pull-request/893)
1. Added friction integration test .
    * [Pull request #885](https://bitbucket.org/osrf/gazebo/pull-request/885)
1. Fix joint anchor when link pose is not specified.
    * [Issue #978](https://bitbucket.org/osrf/gazebo/issue/978)
    * [Pull request #862](https://bitbucket.org/osrf/gazebo/pull-request/862)
1. Added (ESC) tooltip for GUI Selection Mode icon.
    * [Issue #993](https://bitbucket.org/osrf/gazebo/issue/993)
    * [Pull request #888](https://bitbucket.org/osrf/gazebo/pull-request/888)
1. Removed old comment about resolved issue.
    * [Issue #837](https://bitbucket.org/osrf/gazebo/issue/837)
    * [Pull request #880](https://bitbucket.org/osrf/gazebo/pull-request/880)
1. Made SimbodyLink::Get* function thread-safe
    * [Issue #918](https://bitbucket.org/osrf/gazebo/issue/918)
    * [Pull request #872](https://bitbucket.org/osrf/gazebo/pull-request/872)
1. Suppressed spurious gzlog messages in ODE::Body
    * [Issue #983](https://bitbucket.org/osrf/gazebo/issue/983)
    * [Pull request #875](https://bitbucket.org/osrf/gazebo/pull-request/875)
1. Fixed Force Torque Sensor Test by properly initializing some values.
    * [Issue #982](https://bitbucket.org/osrf/gazebo/issue/982)
    * [Pull request #869](https://bitbucket.org/osrf/gazebo/pull-request/869)
1. Added breakable joint plugin to support breakable walls.
    * [Pull request #865](https://bitbucket.org/osrf/gazebo/pull-request/865)
1. Used different tuple syntax to fix compilation on OSX mavericks.
    * [Issue #947](https://bitbucket.org/osrf/gazebo/issue/947)
    * [Pull request #858](https://bitbucket.org/osrf/gazebo/pull-request/858)
1. Fixed sonar test and deprecation warning.
    * [Pull request #856](https://bitbucket.org/osrf/gazebo/pull-request/856)
1. Speed up test compilation.
    * Part of [Issue #955](https://bitbucket.org/osrf/gazebo/issue/955)
    * [Pull request #846](https://bitbucket.org/osrf/gazebo/pull-request/846)
1. Added Joint::SetEffortLimit API
    * [Issue #923](https://bitbucket.org/osrf/gazebo/issue/923)
    * [Pull request #808](https://bitbucket.org/osrf/gazebo/pull-request/808)
1. Made bullet output less verbose.
    * [Pull request #839](https://bitbucket.org/osrf/gazebo/pull-request/839)
1. Convergence acceleration and stability tweak to make atlas_v3 stable
    * [Issue #895](https://bitbucket.org/osrf/gazebo/issue/895)
    * [Pull request #772](https://bitbucket.org/osrf/gazebo/pull-request/772)
1. Added colors, textures and world files for the SPL RoboCup environment
    * [Pull request #838](https://bitbucket.org/osrf/gazebo/pull-request/838)
1. Fixed bitbucket_pullrequests tool to work with latest BitBucket API.
    * [Issue #933](https://bitbucket.org/osrf/gazebo/issue/933)
    * [Pull request #841](https://bitbucket.org/osrf/gazebo/pull-request/841)
1. Fixed cppcheck warnings.
    * [Pull request #842](https://bitbucket.org/osrf/gazebo/pull-request/842)

### Gazebo 2.1.0 (2013-11-08)
1. Fix mainwindow unit test
    * [Pull request #752](https://bitbucket.org/osrf/gazebo/pull-request/752)
1. Visualize moment of inertia
    * Pull request [#745](https://bitbucket.org/osrf/gazebo/pull-request/745), [#769](https://bitbucket.org/osrf/gazebo/pull-request/769), [#787](https://bitbucket.org/osrf/gazebo/pull-request/787)
    * [Issue #203](https://bitbucket.org/osrf/gazebo/issue/203)
1. Update tool to count lines of code
    * [Pull request #758](https://bitbucket.org/osrf/gazebo/pull-request/758)
1. Implement World::Clear
    * Pull request [#785](https://bitbucket.org/osrf/gazebo/pull-request/785), [#804](https://bitbucket.org/osrf/gazebo/pull-request/804)
1. Improve Bullet support
    * [Pull request #805](https://bitbucket.org/osrf/gazebo/pull-request/805)
1. Fix doxygen spacing
    * [Pull request #740](https://bitbucket.org/osrf/gazebo/pull-request/740)
1. Add tool to generate model images for thepropshop.org
    * [Pull request #734](https://bitbucket.org/osrf/gazebo/pull-request/734)
1. Added paging support for terrains
    * [Pull request #707](https://bitbucket.org/osrf/gazebo/pull-request/707)
1. Added plugin path to LID_LIBRARY_PATH in setup.sh
    * [Pull request #750](https://bitbucket.org/osrf/gazebo/pull-request/750)
1. Fix for OSX
    * [Pull request #766](https://bitbucket.org/osrf/gazebo/pull-request/766)
    * [Pull request #786](https://bitbucket.org/osrf/gazebo/pull-request/786)
    * [Issue #906](https://bitbucket.org/osrf/gazebo/issue/906)
1. Update copyright information
    * [Pull request #771](https://bitbucket.org/osrf/gazebo/pull-request/771)
1. Enable screen dependent tests
    * [Pull request #764](https://bitbucket.org/osrf/gazebo/pull-request/764)
    * [Issue #811](https://bitbucket.org/osrf/gazebo/issue/811)
1. Fix gazebo command line help message
    * [Pull request #775](https://bitbucket.org/osrf/gazebo/pull-request/775)
    * [Issue #898](https://bitbucket.org/osrf/gazebo/issue/898)
1. Fix man page test
    * [Pull request #774](https://bitbucket.org/osrf/gazebo/pull-request/774)
1. Improve load time by reducing calls to RTShader::Update
    * [Pull request #773](https://bitbucket.org/osrf/gazebo/pull-request/773)
    * [Issue #877](https://bitbucket.org/osrf/gazebo/issue/877)
1. Fix joint visualization
    * [Pull request #776](https://bitbucket.org/osrf/gazebo/pull-request/776)
    * [Pull request #802](https://bitbucket.org/osrf/gazebo/pull-request/802)
    * [Issue #464](https://bitbucket.org/osrf/gazebo/issue/464)
1. Add helpers to fix NaN
    * [Pull request #742](https://bitbucket.org/osrf/gazebo/pull-request/742)
1. Fix model resizing via the GUI
    * [Pull request #763](https://bitbucket.org/osrf/gazebo/pull-request/763)
    * [Issue #885](https://bitbucket.org/osrf/gazebo/issue/885)
1. Simplify gzlog test by using sha1
    * [Pull request #781](https://bitbucket.org/osrf/gazebo/pull-request/781)
    * [Issue #837](https://bitbucket.org/osrf/gazebo/issue/837)
1. Enable cppcheck for header files
    * [Pull request #782](https://bitbucket.org/osrf/gazebo/pull-request/782)
    * [Issue #907](https://bitbucket.org/osrf/gazebo/issue/907)
1. Fix broken regression test
    * [Pull request #784](https://bitbucket.org/osrf/gazebo/pull-request/784)
    * [Issue #884](https://bitbucket.org/osrf/gazebo/issue/884)
1. All simbody and dart to pass tests
    * [Pull request #790](https://bitbucket.org/osrf/gazebo/pull-request/790)
    * [Issue #873](https://bitbucket.org/osrf/gazebo/issue/873)
1. Fix camera rotation from SDF
    * [Pull request #789](https://bitbucket.org/osrf/gazebo/pull-request/789)
    * [Issue #920](https://bitbucket.org/osrf/gazebo/issue/920)
1. Fix bitbucket pullrequest command line tool to match new API
    * [Pull request #803](https://bitbucket.org/osrf/gazebo/pull-request/803)
1. Fix transceiver spawn errors in tests
    * [Pull request #811](https://bitbucket.org/osrf/gazebo/pull-request/811)
    * [Pull request #814](https://bitbucket.org/osrf/gazebo/pull-request/814)

### Gazebo 2.0.0 (2013-10-08)
1. Refactor code check tool.
    * [Pull Request #669](https://bitbucket.org/osrf/gazebo/pull-request/669)
1. Added pull request tool for Bitbucket.
    * [Pull Request #670](https://bitbucket.org/osrf/gazebo/pull-request/670)
    * [Pull Request #691](https://bitbucket.org/osrf/gazebo/pull-request/671)
1. New wireless receiver and transmitter sensor models.
    * [Pull Request #644](https://bitbucket.org/osrf/gazebo/pull-request/644)
    * [Pull Request #675](https://bitbucket.org/osrf/gazebo/pull-request/675)
    * [Pull Request #727](https://bitbucket.org/osrf/gazebo/pull-request/727)
1. Audio support using OpenAL.
    * [Pull Request #648](https://bitbucket.org/osrf/gazebo/pull-request/648)
    * [Pull Request #704](https://bitbucket.org/osrf/gazebo/pull-request/704)
1. Simplify command-line parsing of gztopic echo output.
    * [Pull Request #674](https://bitbucket.org/osrf/gazebo/pull-request/674)
    * Resolves: [Issue #795](https://bitbucket.org/osrf/gazebo/issue/795)
1. Use UNIX directories through the user of GNUInstallDirs cmake module.
    * [Pull Request #676](https://bitbucket.org/osrf/gazebo/pull-request/676)
    * [Pull Request #681](https://bitbucket.org/osrf/gazebo/pull-request/681)
1. New GUI interactions for object manipulation.
    * [Pull Request #634](https://bitbucket.org/osrf/gazebo/pull-request/634)
1. Fix for OSX menubar.
    * [Pull Request #677](https://bitbucket.org/osrf/gazebo/pull-request/677)
1. Remove internal SDF directories and dependencies.
    * [Pull Request #680](https://bitbucket.org/osrf/gazebo/pull-request/680)
1. Add minimum version for sdformat.
    * [Pull Request #682](https://bitbucket.org/osrf/gazebo/pull-request/682)
    * Resolves: [Issue #818](https://bitbucket.org/osrf/gazebo/issue/818)
1. Allow different gtest parameter types with ServerFixture
    * [Pull Request #686](https://bitbucket.org/osrf/gazebo/pull-request/686)
    * Resolves: [Issue #820](https://bitbucket.org/osrf/gazebo/issue/820)
1. GUI model scaling when using Bullet.
    * [Pull Request #683](https://bitbucket.org/osrf/gazebo/pull-request/683)
1. Fix typo in cmake config.
    * [Pull Request #694](https://bitbucket.org/osrf/gazebo/pull-request/694)
    * Resolves: [Issue #824](https://bitbucket.org/osrf/gazebo/issue/824)
1. Remove gazebo include subdir from pkgconfig and cmake config.
    * [Pull Request #691](https://bitbucket.org/osrf/gazebo/pull-request/691)
1. Torsional spring demo
    * [Pull Request #693](https://bitbucket.org/osrf/gazebo/pull-request/693)
1. Remove repeated call to SetAxis in Joint.cc
    * [Pull Request #695](https://bitbucket.org/osrf/gazebo/pull-request/695)
    * Resolves: [Issue #823](https://bitbucket.org/osrf/gazebo/issue/823)
1. Add test for rotational joints.
    * [Pull Request #697](https://bitbucket.org/osrf/gazebo/pull-request/697)
    * Resolves: [Issue #820](https://bitbucket.org/osrf/gazebo/issue/820)
1. Fix compilation of tests using Joint base class
    * [Pull Request #701](https://bitbucket.org/osrf/gazebo/pull-request/701)
1. Terrain paging implemented.
    * [Pull Request #687](https://bitbucket.org/osrf/gazebo/pull-request/687)
1. Improve timeout error reporting in ServerFixture
    * [Pull Request #705](https://bitbucket.org/osrf/gazebo/pull-request/705)
1. Fix mouse picking for cases where visuals overlap with the laser
    * [Pull Request #709](https://bitbucket.org/osrf/gazebo/pull-request/709)
1. Fix string literals for OSX
    * [Pull Request #712](https://bitbucket.org/osrf/gazebo/pull-request/712)
    * Resolves: [Issue #803](https://bitbucket.org/osrf/gazebo/issue/803)
1. Support for ENABLE_TESTS_COMPILATION cmake parameter
    * [Pull Request #708](https://bitbucket.org/osrf/gazebo/pull-request/708)
1. Updated system gui plugin
    * [Pull Request #702](https://bitbucket.org/osrf/gazebo/pull-request/702)
1. Fix force torque unit test issue
    * [Pull Request #673](https://bitbucket.org/osrf/gazebo/pull-request/673)
    * Resolves: [Issue #813](https://bitbucket.org/osrf/gazebo/issue/813)
1. Use variables to control auto generation of CFlags
    * [Pull Request #699](https://bitbucket.org/osrf/gazebo/pull-request/699)
1. Remove deprecated functions.
    * [Pull Request #715](https://bitbucket.org/osrf/gazebo/pull-request/715)
1. Fix typo in `Camera.cc`
    * [Pull Request #719](https://bitbucket.org/osrf/gazebo/pull-request/719)
    * Resolves: [Issue #846](https://bitbucket.org/osrf/gazebo/issue/846)
1. Performance improvements
    * [Pull Request #561](https://bitbucket.org/osrf/gazebo/pull-request/561)
1. Fix gripper model.
    * [Pull Request #713](https://bitbucket.org/osrf/gazebo/pull-request/713)
    * Resolves: [Issue #314](https://bitbucket.org/osrf/gazebo/issue/314)
1. First part of Simbody integration
    * [Pull Request #716](https://bitbucket.org/osrf/gazebo/pull-request/716)

## Gazebo 1.9

### Gazebo 1.9.6 (2014-04-29)

1. Refactored inertia ratio reduction for ODE
    * [Pull request #1114](https://bitbucket.org/osrf/gazebo/pull-request/1114)
1. Improved collada loading performance
    * [Pull request #1075](https://bitbucket.org/osrf/gazebo/pull-request/1075)

### Gazebo 1.9.3 (2014-01-10)

1. Add thickness to plane to remove shadow flickering.
    * [Pull request #886](https://bitbucket.org/osrf/gazebo/pull-request/886)
1. Temporary GUI shadow toggle fix.
    * [Issue #925](https://bitbucket.org/osrf/gazebo/issue/925)
    * [Pull request #868](https://bitbucket.org/osrf/gazebo/pull-request/868)
1. Fix memory access bugs with libc++ on mavericks.
    * [Issue #965](https://bitbucket.org/osrf/gazebo/issue/965)
    * [Pull request #857](https://bitbucket.org/osrf/gazebo/pull-request/857)
    * [Pull request #881](https://bitbucket.org/osrf/gazebo/pull-request/881)
1. Replaced printf with cout in gztopic hz.
    * [Issue #969](https://bitbucket.org/osrf/gazebo/issue/969)
    * [Pull request #854](https://bitbucket.org/osrf/gazebo/pull-request/854)
1. Add Dark grey material and fix indentation.
    * [Pull request #851](https://bitbucket.org/osrf/gazebo/pull-request/851)
1. Fixed sonar sensor unit test.
    * [Pull request #848](https://bitbucket.org/osrf/gazebo/pull-request/848)
1. Convergence acceleration and stability tweak to make atlas_v3 stable.
    * [Pull request #845](https://bitbucket.org/osrf/gazebo/pull-request/845)
1. Update gtest to 1.7.0 to resolve problems with libc++.
    * [Issue #947](https://bitbucket.org/osrf/gazebo/issue/947)
    * [Pull request #827](https://bitbucket.org/osrf/gazebo/pull-request/827)
1. Fixed LD_LIBRARY_PATH for plugins.
    * [Issue #957](https://bitbucket.org/osrf/gazebo/issue/957)
    * [Pull request #844](https://bitbucket.org/osrf/gazebo/pull-request/844)
1. Fix transceiver sporadic errors.
    * Backport of [pull request #811](https://bitbucket.org/osrf/gazebo/pull-request/811)
    * [Pull request #836](https://bitbucket.org/osrf/gazebo/pull-request/836)
1. Modified the MsgTest to be deterministic with time checks.
    * [Pull request #843](https://bitbucket.org/osrf/gazebo/pull-request/843)
1. Fixed seg fault in LaserVisual.
    * [Issue #950](https://bitbucket.org/osrf/gazebo/issue/950)
    * [Pull request #832](https://bitbucket.org/osrf/gazebo/pull-request/832)
1. Implemented the option to disable tests that need a working screen to run properly.
    * Backport of [Pull request #764](https://bitbucket.org/osrf/gazebo/pull-request/764)
    * [Pull request #837](https://bitbucket.org/osrf/gazebo/pull-request/837)
1. Cleaned up gazebo shutdown.
    * [Pull request #829](https://bitbucket.org/osrf/gazebo/pull-request/829)
1. Fixed bug associated with loading joint child links.
    * [Issue #943](https://bitbucket.org/osrf/gazebo/issue/943)
    * [Pull request #820](https://bitbucket.org/osrf/gazebo/pull-request/820)

### Gazebo 1.9.2 (2013-11-08)
1. Fix enable/disable sky and clouds from SDF
    * [Pull request #809](https://bitbucket.org/osrf/gazebo/pull-request/809])
1. Fix occasional blank GUI screen on startup
    * [Pull request #815](https://bitbucket.org/osrf/gazebo/pull-request/815])
1. Fix GPU laser when interacting with heightmaps
    * [Pull request #796](https://bitbucket.org/osrf/gazebo/pull-request/796])
1. Added API/ABI checker command line tool
    * [Pull request #765](https://bitbucket.org/osrf/gazebo/pull-request/765])
1. Added gtest version information
    * [Pull request #801](https://bitbucket.org/osrf/gazebo/pull-request/801])
1. Fix GUI world saving
    * [Pull request #806](https://bitbucket.org/osrf/gazebo/pull-request/806])
1. Enable anti-aliasing for camera sensor
    * [Pull request #800](https://bitbucket.org/osrf/gazebo/pull-request/800])
1. Make sensor noise deterministic
    * [Pull request #788](https://bitbucket.org/osrf/gazebo/pull-request/788])
1. Fix build problem
    * [Issue #901](https://bitbucket.org/osrf/gazebo/issue/901)
    * [Pull request #778](https://bitbucket.org/osrf/gazebo/pull-request/778])
1. Fix a typo in Camera.cc
    * [Pull request #720](https://bitbucket.org/osrf/gazebo/pull-request/720])
    * [Issue #846](https://bitbucket.org/osrf/gazebo/issue/846)
1. Fix OSX menu bar
    * [Pull request #688](https://bitbucket.org/osrf/gazebo/pull-request/688])
1. Fix gazebo::init by calling sdf::setFindCallback() before loading the sdf in gzfactory.
    * [Pull request #678](https://bitbucket.org/osrf/gazebo/pull-request/678])
    * [Issue #817](https://bitbucket.org/osrf/gazebo/issue/817)

### Gazebo 1.9.1 (2013-08-20)
* Deprecate header files that require case-sensitive filesystem (e.g. Common.hh, Physics.hh) [https://bitbucket.org/osrf/gazebo/pull-request/638/fix-for-775-deprecate-headers-that-require]
* Initial support for building on Mac OS X [https://bitbucket.org/osrf/gazebo/pull-request/660/osx-support-for-gazebo-19] [https://bitbucket.org/osrf/gazebo/pull-request/657/cmake-fixes-for-osx]
* Fixes for various issues [https://bitbucket.org/osrf/gazebo/pull-request/635/fix-for-issue-792/diff] [https://bitbucket.org/osrf/gazebo/pull-request/628/allow-scoped-and-non-scoped-joint-names-to/diff] [https://bitbucket.org/osrf/gazebo/pull-request/636/fix-build-dependency-in-message-generation/diff] [https://bitbucket.org/osrf/gazebo/pull-request/639/make-the-unversioned-setupsh-a-copy-of-the/diff] [https://bitbucket.org/osrf/gazebo/pull-request/650/added-missing-lib-to-player-client-library/diff] [https://bitbucket.org/osrf/gazebo/pull-request/656/install-gzmode_create-without-sh-suffix/diff]

### Gazebo 1.9.0 (2013-07-23)
* Use external package [sdformat](https://bitbucket.org/osrf/sdformat) for sdf parsing, refactor the `Element::GetValue*` function calls, and deprecate Gazebo's internal sdf parser [https://bitbucket.org/osrf/gazebo/pull-request/627]
* Improved ROS support ([[Tutorials#ROS_Integration |documentation here]]) [https://bitbucket.org/osrf/gazebo/pull-request/559]
* Added Sonar, Force-Torque, and Tactile Pressure sensors [https://bitbucket.org/osrf/gazebo/pull-request/557], [https://bitbucket.org/osrf/gazebo/pull-request/567]
* Add compile-time defaults for environment variables so that sourcing setup.sh is unnecessary in most cases [https://bitbucket.org/osrf/gazebo/pull-request/620]
* Enable user camera to follow objects in client window [https://bitbucket.org/osrf/gazebo/pull-request/603]
* Install protobuf message files for use in custom messages [https://bitbucket.org/osrf/gazebo/pull-request/614]
* Change default compilation flags to improve debugging [https://bitbucket.org/osrf/gazebo/pull-request/617]
* Change to supported relative include paths [https://bitbucket.org/osrf/gazebo/pull-request/594]
* Fix display of laser scans when sensor is rotated [https://bitbucket.org/osrf/gazebo/pull-request/599]

## Gazebo 1.8

### Gazebo 1.8.7 (2013-07-16)
* Fix bug in URDF parsing of Vector3 elements [https://bitbucket.org/osrf/gazebo/pull-request/613]
* Fix compilation errors with newest libraries [https://bitbucket.org/osrf/gazebo/pull-request/615]

### Gazebo 1.8.6 (2013-06-07)
* Fix inertia lumping in the URDF parser[https://bitbucket.org/osrf/gazebo/pull-request/554]
* Fix for ODEJoint CFM damping sign error [https://bitbucket.org/osrf/gazebo/pull-request/586]
* Fix transport memory growth[https://bitbucket.org/osrf/gazebo/pull-request/584]
* Reduce log file data in order to reduce buffer growth that results in out of memory kernel errors[https://bitbucket.org/osrf/gazebo/pull-request/587]

### Gazebo 1.8.5 (2013-06-04)
* Fix Gazebo build for machines without a valid display.[https://bitbucket.org/osrf/gazebo/commits/37f00422eea03365b839a632c1850431ee6a1d67]

### Gazebo 1.8.4 (2013-06-03)
* Fix UDRF to SDF converter so that URDF gazebo extensions are applied to all collisions in a link.[https://bitbucket.org/osrf/gazebo/pull-request/579]
* Prevent transport layer from locking when a gzclient connects to a gzserver over a connection with high latency.[https://bitbucket.org/osrf/gazebo/pull-request/572]
* Improve performance and fix uninitialized conditional jumps.[https://bitbucket.org/osrf/gazebo/pull-request/571]

### Gazebo 1.8.3 (2013-06-03)
* Fix for gzlog hanging when gzserver is not present or not responsive[https://bitbucket.org/osrf/gazebo/pull-request/577]
* Fix occasional segfault when generating log files[https://bitbucket.org/osrf/gazebo/pull-request/575]
* Performance improvement to ODE[https://bitbucket.org/osrf/gazebo/pull-request/556]
* Fix node initialization[https://bitbucket.org/osrf/gazebo/pull-request/570]
* Fix GPU laser Hz rate reduction when sensor moved away from world origin[https://bitbucket.org/osrf/gazebo/pull-request/566]
* Fix incorrect lighting in camera sensors when GPU laser is subscribe to[https://bitbucket.org/osrf/gazebo/pull-request/563]

### Gazebo 1.8.2 (2013-05-28)
* ODE performance improvements[https://bitbucket.org/osrf/gazebo/pull-request/535][https://bitbucket.org/osrf/gazebo/pull-request/537]
* Fixed tests[https://bitbucket.org/osrf/gazebo/pull-request/538][https://bitbucket.org/osrf/gazebo/pull-request/541][https://bitbucket.org/osrf/gazebo/pull-request/542]
* Fixed sinking vehicle bug[https://bitbucket.org/osrf/drcsim/issue/300] in pull-request[https://bitbucket.org/osrf/gazebo/pull-request/538]
* Fix GPU sensor throttling[https://bitbucket.org/osrf/gazebo/pull-request/536]
* Reduce string comparisons for better performance[https://bitbucket.org/osrf/gazebo/pull-request/546]
* Contact manager performance improvements[https://bitbucket.org/osrf/gazebo/pull-request/543]
* Transport performance improvements[https://bitbucket.org/osrf/gazebo/pull-request/548]
* Reduce friction noise[https://bitbucket.org/osrf/gazebo/pull-request/545]

### Gazebo 1.8.1 (2013-05-22)
* Please note that 1.8.1 contains a bug[https://bitbucket.org/osrf/drcsim/issue/300] that causes interpenetration between objects in resting contact to grow slowly.  Please update to 1.8.2 for the patch.
* Added warm starting[https://bitbucket.org/osrf/gazebo/pull-request/529]
* Reduced console output[https://bitbucket.org/osrf/gazebo/pull-request/533]
* Improved off screen rendering performance[https://bitbucket.org/osrf/gazebo/pull-request/530]
* Performance improvements [https://bitbucket.org/osrf/gazebo/pull-request/535] [https://bitbucket.org/osrf/gazebo/pull-request/537]

### Gazebo 1.8.0 (2013-05-17)
* Fixed slider axis [https://bitbucket.org/osrf/gazebo/pull-request/527]
* Fixed heightmap shadows [https://bitbucket.org/osrf/gazebo/pull-request/525]
* Fixed model and canonical link pose [https://bitbucket.org/osrf/gazebo/pull-request/519]
* Fixed OSX message header[https://bitbucket.org/osrf/gazebo/pull-request/524]
* Added zlib compression for logging [https://bitbucket.org/osrf/gazebo/pull-request/515]
* Allow clouds to be disabled in cameras [https://bitbucket.org/osrf/gazebo/pull-request/507]
* Camera rendering performance [https://bitbucket.org/osrf/gazebo/pull-request/528]


## Gazebo 1.7

### Gazebo 1.7.3 (2013-05-08)
* Fixed log cleanup (again) [https://bitbucket.org/osrf/gazebo/pull-request/511/fix-log-cleanup-logic]

### Gazebo 1.7.2 (2013-05-07)
* Fixed log cleanup [https://bitbucket.org/osrf/gazebo/pull-request/506/fix-gzlog-stop-command-line]
* Minor documentation fix [https://bitbucket.org/osrf/gazebo/pull-request/488/minor-documentation-fix]

### Gazebo 1.7.1 (2013-04-19)
* Fixed tests
* IMU sensor receives time stamped data from links
* Fix saving image frames [https://bitbucket.org/osrf/gazebo/pull-request/466/fix-saving-frames/diff]
* Wireframe rendering in GUI [https://bitbucket.org/osrf/gazebo/pull-request/414/allow-rendering-of-models-in-wireframe]
* Improved logging performance [https://bitbucket.org/osrf/gazebo/pull-request/457/improvements-to-gzlog-filter-and-logging]
* Viscous mud model [https://bitbucket.org/osrf/gazebo/pull-request/448/mud-plugin/diff]

## Gazebo 1.6

### Gazebo 1.6.3 (2013-04-15)
* Fixed a [critical SDF bug](https://bitbucket.org/osrf/gazebo/pull-request/451)
* Fixed a [laser offset bug](https://bitbucket.org/osrf/gazebo/pull-request/449)

### Gazebo 1.6.2 (2013-04-14)
* Fix for fdir1 physics property [https://bitbucket.org/osrf/gazebo/pull-request/429/fixes-to-treat-fdir1-better-1-rotate-into/diff]
* Fix for force torque sensor [https://bitbucket.org/osrf/gazebo/pull-request/447]
* SDF documentation fix [https://bitbucket.org/osrf/gazebo/issue/494/joint-axis-reference-frame-doesnt-match]

### Gazebo 1.6.1 (2013-04-05)
* Switch default build type to Release.

### Gazebo 1.6.0 (2013-04-05)
* Improvements to inertia in rubble pile
* Various Bullet integration advances.
* Noise models for ray, camera, and imu sensors.
* SDF 1.4, which accommodates more physics engine parameters and also some sensor noise models.
* Initial support for making movies from within Gazebo.
* Many performance improvements.
* Many bug fixes.
* Progress toward to building on OS X.

## Gazebo 1.5

### Gazebo 1.5.0 (2013-03-11)
* Partial integration of Bullet
  * Includes: cubes, spheres, cylinders, planes, meshes, revolute joints, ray sensors
* GUI Interface for log writing.
* Threaded sensors.
* Multi-camera sensor.

* Fixed the following issues:
 * [https://bitbucket.org/osrf/gazebo/issue/236 Issue #236]
 * [https://bitbucket.org/osrf/gazebo/issue/507 Issue #507]
 * [https://bitbucket.org/osrf/gazebo/issue/530 Issue #530]
 * [https://bitbucket.org/osrf/gazebo/issue/279 Issue #279]
 * [https://bitbucket.org/osrf/gazebo/issue/529 Issue #529]
 * [https://bitbucket.org/osrf/gazebo/issue/239 Issue #239]
 * [https://bitbucket.org/osrf/gazebo/issue/5 Issue #5]

## Gazebo 1.4

### Gazebo 1.4.0 (2013-02-01)
* New Features:
 * GUI elements to display messages from the server.
 * Multi-floor building editor and creator.
 * Improved sensor visualizations.
 * Improved mouse interactions

* Fixed the following issues:
 * [https://bitbucket.org/osrf/gazebo/issue/16 Issue #16]
 * [https://bitbucket.org/osrf/gazebo/issue/142 Issue #142]
 * [https://bitbucket.org/osrf/gazebo/issue/229 Issue #229]
 * [https://bitbucket.org/osrf/gazebo/issue/277 Issue #277]
 * [https://bitbucket.org/osrf/gazebo/issue/291 Issue #291]
 * [https://bitbucket.org/osrf/gazebo/issue/310 Issue #310]
 * [https://bitbucket.org/osrf/gazebo/issue/320 Issue #320]
 * [https://bitbucket.org/osrf/gazebo/issue/329 Issue #329]
 * [https://bitbucket.org/osrf/gazebo/issue/333 Issue #333]
 * [https://bitbucket.org/osrf/gazebo/issue/334 Issue #334]
 * [https://bitbucket.org/osrf/gazebo/issue/335 Issue #335]
 * [https://bitbucket.org/osrf/gazebo/issue/341 Issue #341]
 * [https://bitbucket.org/osrf/gazebo/issue/350 Issue #350]
 * [https://bitbucket.org/osrf/gazebo/issue/384 Issue #384]
 * [https://bitbucket.org/osrf/gazebo/issue/431 Issue #431]
 * [https://bitbucket.org/osrf/gazebo/issue/433 Issue #433]
 * [https://bitbucket.org/osrf/gazebo/issue/453 Issue #453]
 * [https://bitbucket.org/osrf/gazebo/issue/456 Issue #456]
 * [https://bitbucket.org/osrf/gazebo/issue/457 Issue #457]
 * [https://bitbucket.org/osrf/gazebo/issue/459 Issue #459]

## Gazebo 1.3

### Gazebo 1.3.1 (2012-12-14)
* Fixed the following issues:
 * [https://bitbucket.org/osrf/gazebo/issue/297 Issue #297]
* Other bugs fixed:
 * [https://bitbucket.org/osrf/gazebo/pull-request/164/ Fix light bounding box to disable properly when deselected]
 * [https://bitbucket.org/osrf/gazebo/pull-request/169/ Determine correct local IP address, to make remote clients work properly]
 * Various test fixes

### Gazebo 1.3.0 (2012-12-03)
* Fixed the following issues:
 * [https://bitbucket.org/osrf/gazebo/issue/233 Issue #233]
 * [https://bitbucket.org/osrf/gazebo/issue/238 Issue #238]
 * [https://bitbucket.org/osrf/gazebo/issue/2 Issue #2]
 * [https://bitbucket.org/osrf/gazebo/issue/95 Issue #95]
 * [https://bitbucket.org/osrf/gazebo/issue/97 Issue #97]
 * [https://bitbucket.org/osrf/gazebo/issue/90 Issue #90]
 * [https://bitbucket.org/osrf/gazebo/issue/253 Issue #253]
 * [https://bitbucket.org/osrf/gazebo/issue/163 Issue #163]
 * [https://bitbucket.org/osrf/gazebo/issue/91 Issue #91]
 * [https://bitbucket.org/osrf/gazebo/issue/245 Issue #245]
 * [https://bitbucket.org/osrf/gazebo/issue/242 Issue #242]
 * [https://bitbucket.org/osrf/gazebo/issue/156 Issue #156]
 * [https://bitbucket.org/osrf/gazebo/issue/78 Issue #78]
 * [https://bitbucket.org/osrf/gazebo/issue/36 Issue #36]
 * [https://bitbucket.org/osrf/gazebo/issue/104 Issue #104]
 * [https://bitbucket.org/osrf/gazebo/issue/249 Issue #249]
 * [https://bitbucket.org/osrf/gazebo/issue/244 Issue #244]

* New features:
 * Default camera view changed to look down at the origin from a height of 2 meters at location (5, -5, 2).
 * Record state data using the '-r' command line option, playback recorded state data using the '-p' command line option
 * Adjust placement of lights using the mouse.
 * Reduced the startup time.
 * Added visual reference for GUI mouse movements.
 * SDF version 1.3 released (changes from 1.2 listed below):
     - added `name` to `<camera name="cam_name"/>`
     - added `pose` to `<camera><pose>...</pose></camera>`
     - removed `filename` from `<mesh><filename>...</filename><mesh>`, use uri only.
     - recovered `provide_feedback` under `<joint>`, allowing calling `physics::Joint::GetForceTorque` in plugins.
     - added `imu` under `<sensor>`.

## Gazebo 1.2

### Gazebo 1.2.6 (2012-11-08)
* Fixed a transport issue with the GUI. Fixed saving the world via the GUI. Added more documentation. ([https://bitbucket.org/osrf/gazebo/pull-request/43/fixed-a-transport-issue-with-the-gui-fixed/diff pull request #43])
* Clean up mutex usage. ([https://bitbucket.org/osrf/gazebo/pull-request/54/fix-mutex-in-modellistwidget-using-boost/diff pull request #54])
* Fix OGRE path determination ([https://bitbucket.org/osrf/gazebo/pull-request/58/fix-ogre-paths-so-this-also-works-with/diff pull request #58], [https://bitbucket.org/osrf/gazebo/pull-request/68/fix-ogre-plugindir-determination/diff pull request #68])
* Fixed a couple of crashes and model selection/dragging problems ([https://bitbucket.org/osrf/gazebo/pull-request/59/fixed-a-couple-of-crashes-and-model/diff pull request #59])

### Gazebo 1.2.5 (2012-10-22)
* Step increment update while paused fixed ([https://bitbucket.org/osrf/gazebo/pull-request/45/fix-proper-world-stepinc-count-we-were/diff pull request #45])
* Actually call plugin destructors on shutdown ([https://bitbucket.org/osrf/gazebo/pull-request/51/fixed-a-bug-which-prevent-a-plugin/diff pull request #51])
* Don't crash on bad SDF input ([https://bitbucket.org/osrf/gazebo/pull-request/52/fixed-loading-of-bad-sdf-files/diff pull request #52])
* Fix cleanup of ray sensors on model deletion ([https://bitbucket.org/osrf/gazebo/pull-request/53/deleting-a-model-with-a-ray-sensor-did/diff pull request #53])
* Fix loading / deletion of improperly specified models ([https://bitbucket.org/osrf/gazebo/pull-request/56/catch-when-loading-bad-models-joint/diff pull request #56])

### Gazebo 1.2.4 (10-19-2012:08:00:52)
*  Style fixes ([https://bitbucket.org/osrf/gazebo/pull-request/30/style-fixes/diff pull request #30]).
*  Fix joint position control ([https://bitbucket.org/osrf/gazebo/pull-request/49/fixed-position-joint-control/diff pull request #49])

### Gazebo 1.2.3 (10-16-2012:18:39:54)
*  Disabled selection highlighting due to bug ([https://bitbucket.org/osrf/gazebo/pull-request/44/disabled-selection-highlighting-fixed/diff pull request #44]).
*  Fixed saving a world via the GUI.

### Gazebo 1.2.2 (10-16-2012:15:12:22)
*  Skip search for system install of libccd, use version inside gazebo ([https://bitbucket.org/osrf/gazebo/pull-request/39/skip-search-for-system-install-of-libccd/diff pull request #39]).
*  Fixed sensor initialization race condition ([https://bitbucket.org/osrf/gazebo/pull-request/42/fix-sensor-initializaiton-race-condition pull request #42]).

### Gazebo 1.2.1 (10-15-2012:21:32:55)
*  Properly removed projectors attached to deleted models ([https://bitbucket.org/osrf/gazebo/pull-request/37/remove-projectors-that-are-attached-to/diff pull request #37]).
*  Fix model plugin loading bug ([https://bitbucket.org/osrf/gazebo/pull-request/31/moving-bool-first-in-model-and-world pull request #31]).
*  Fix light insertion and visualization of models prior to insertion ([https://bitbucket.org/osrf/gazebo/pull-request/35/fixed-light-insertion-and-visualization-of/diff pull request #35]).
*  Fixed GUI manipulation of static objects ([https://bitbucket.org/osrf/gazebo/issue/63/moving-static-objects-does-not-move-the issue #63] [https://bitbucket.org/osrf/gazebo/pull-request/38/issue-63-bug-patch-moving-static-objects/diff pull request #38]).
*  Fixed GUI selection bug ([https://bitbucket.org/osrf/gazebo/pull-request/40/fixed-selection-of-multiple-objects-at/diff pull request #40])

### Gazebo 1.2.0 (10-04-2012:20:01:20)
*  Updated GUI: new style, improved mouse controls, and removal of non-functional items.
*  Model database: An online repository of models.
*  Numerous bug fixes
*  APT repository hosted at [http://osrfoundation.org OSRF]
*  Improved process control prevents zombie processes
<|MERGE_RESOLUTION|>--- conflicted
+++ resolved
@@ -2,10 +2,9 @@
 
 ## Gazebo 7.x.x (2016-xx-xx)
 
-<<<<<<< HEAD
 1. Use precision 2 for FPS display in TimePanel
     * [Pull request 2405](https://bitbucket.org/osrf/gazebo/pull-request/2405)
-=======
+
 1. Switch ImuSensor::worldToReference transform from Pose to Quaternion
     * [Pull request 2410](https://bitbucket.org/osrf/gazebo/pull-request/2410)
     * [Issue 1959](https://bitbucket.org/osrf/gazebo/issues/1959)
@@ -18,7 +17,6 @@
 
 1. Ignore ffmpeg deprecation warnings to clean up CI since they are noted in #2002
     * [Pull request 2388](https://bitbucket.org/osrf/gazebo/pull-request/2388)
->>>>>>> 86d95e30
 
 1. Fix InertiaVisual for non-diagonal inertia matrices
     * [Pull request 2354](https://bitbucket.org/osrf/gazebo/pull-request/2354)
