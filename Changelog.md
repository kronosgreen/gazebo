--- conflicted
+++ resolved
@@ -2,14 +2,12 @@
 
 ## Gazebo 7.x.x (2017-xx-xx)
 
-<<<<<<< HEAD
 1. Parallelize ODE physics with threaded islands parameter
     * [Pull request 2775](https://bitbucket.org/osrf/gazebo/pull-requests/2775)
-=======
+
 1. Logical camera uses <topic>
     * [Pull request 2777](https://bitbucket.org/osrf/gazebo/pull-requests/2777)
 
->>>>>>> 9b52310d
 1. Support off-diagonal inertia terms in bullet
     * [Pull request 2757](https://bitbucket.org/osrf/gazebo/pull-requests/2757)
 
