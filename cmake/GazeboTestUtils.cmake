--- conflicted
+++ resolved
@@ -29,21 +29,10 @@
 
 
     target_link_libraries(${BINARY_NAME}
-<<<<<<< HEAD
       gtest
       gtest_main
       gazebo_test_fixture
-=======
-      # This two libraries are need to workaround on bug 
-      # https://bitbucket.org/osrf/gazebo/issue/1516
-      gazebo_physics
-      gazebo_sensors
-      # libgazebo will bring all most of gazebo libraries as dependencies
->>>>>>> 8efc2024
       libgazebo
-      gazebo_test_fixture
-      gtest
-      gtest_main
       )
 
     add_test(${BINARY_NAME} ${CMAKE_CURRENT_BINARY_DIR}/${BINARY_NAME}
@@ -89,19 +78,8 @@
       )
 
     target_link_libraries(${BINARY_NAME}
-<<<<<<< HEAD
       libgazebo
       gazebo_gui
-      pthread
-=======
-      # This two libraries are need to workaround on bug 
-      # https://bitbucket.org/osrf/gazebo/issue/1516
-      gazebo_physics
-      gazebo_sensors
-      # gazebo_gui and libgazebo will bring all most of gazebo libraries as dependencies
-      libgazebo
-      gazebo_gui
->>>>>>> 8efc2024
       ${QT_QTTEST_LIBRARY}
       ${QT_LIBRARIES}
       )
