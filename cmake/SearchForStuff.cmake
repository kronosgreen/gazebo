--- conflicted
+++ resolved
@@ -319,10 +319,6 @@
   if (NOT BULLET_FOUND)
      pkg_check_modules(BULLET bullet2.82>=2.82)
   endif()
-<<<<<<< HEAD
-
-=======
->>>>>>> 691fc276
   if (BULLET_FOUND)
     set (HAVE_BULLET TRUE)
     add_definitions( -DLIBBULLET_VERSION=${BULLET_VERSION} )
