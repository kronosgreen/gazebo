--- conflicted
+++ resolved
@@ -79,10 +79,6 @@
 ########################################
 # Find packages
 
-<<<<<<< HEAD
-
-=======
->>>>>>> 5f9a1933
 # In Visual Studio we use configure.bat to trick all path cmake 
 # variables so let's consider that as a replacement for pkgconfig
 if (MSVC)
@@ -147,7 +143,6 @@
     set (HAVE_DART FALSE)
   endif()
 
-<<<<<<< HEAD
   #################################################
   # Find tinyxml. Only debian distributions package tinyxml with a pkg-config
   # Use pkg_check_modules and fallback to manual detection (needed, at least, for MacOS)
@@ -165,17 +160,6 @@
   endif()
 
   if (USE_EXTERNAL_TINYXML)
-=======
-  # Go for external tinyxml if not set
-  if (NOT DEFINED USE_EXTERNAL_TINYXML)
-    set (USE_EXTERNAL_TINYXML True)
-  endif()
-
-  if (USE_EXTERNAL_TINYXML)
-    #################################################
-    # Find tinyxml. Only debian distributions package tinyxml with a pkg-config
-    # Use pkg_check_modules and fallback to manual detection (needed, at least, for MacOS)
->>>>>>> 5f9a1933
     pkg_check_modules(tinyxml tinyxml)
     if (NOT tinyxml_FOUND)
         find_path (tinyxml_INCLUDE_DIRS tinyxml.h ${tinyxml_INCLUDE_DIRS} ENV CPATH)
@@ -228,13 +212,9 @@
     if (NOT LIBTAR_FOUND)
        BUILD_ERROR("Missing: libtar")
     endif()
-<<<<<<< HEAD
   else()
     set(libtar_LIBRARIES "")
   endif()
-=======
-  endif(NOT WIN32)
->>>>>>> 5f9a1933
 
   #################################################
   # Find TBB
@@ -543,7 +523,6 @@
   message (STATUS "Looking for libgdal - found")
   set (HAVE_GDAL ON CACHE BOOL "HAVE GDAL" FORCE)
 endif ()
-
 
 ########################################
 # Include man pages stuff
