--- conflicted
+++ resolved
@@ -493,17 +493,6 @@
 
 ########################################
 # Find Boost, if not specified manually
-<<<<<<< HEAD
-if (WIN32)
-  # Boost source compiles static lib by default
-  # and ogre use static too by default. No more
-  # reasons to choose boost static libs
-  set(Boost_USE_STATIC_LIBS        ON)
-  set(Boost_USE_MULTITHREADED      ON)
-  set(Boost_USE_STATIC_RUNTIME    OFF)
-endif()
-=======
->>>>>>> 3967f6dd
 include(FindBoost)
 find_package(Boost ${MIN_BOOST_VERSION} REQUIRED thread signals system filesystem program_options regex iostreams date_time)
 
