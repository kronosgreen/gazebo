include (${gazebo_cmake_dir}/GazeboUtils.cmake)
include (CheckCXXSourceCompiles)

include (${gazebo_cmake_dir}/FindOS.cmake)
include (FindPkgConfig)
include (${gazebo_cmake_dir}/FindFreeimage.cmake)

execute_process(COMMAND pkg-config --modversion protobuf
  OUTPUT_VARIABLE PROTOBUF_VERSION
  RESULT_VARIABLE protobuf_modversion_failed)

########################################
# 1. can not use GAZEBO_BUILD_TYPE_PROFILE is defined after include this module
# 2. TODO: TOUPPER is a hack until we fix the build system to support standard build names
if (CMAKE_BUILD_TYPE)
  string(TOUPPER ${CMAKE_BUILD_TYPE} TMP_CMAKE_BUILD_TYPE)
  if ("${TMP_CMAKE_BUILD_TYPE}" STREQUAL "PROFILE")
    include (${gazebo_cmake_dir}/FindGooglePerfTools.cmake)
    if (GOOGLE_PERFTOOLS_FOUND)
      message(STATUS "Include google-perftools")
    else()
      BUILD_ERROR("Need google/heap-profiler.h (libgoogle-perftools-dev) tools to compile in Profile mode")
    endif()
  endif()
endif()

########################################
if (PROTOBUF_VERSION LESS 2.3.0)
  BUILD_ERROR("Incorrect version: Gazebo requires protobuf version 2.3.0 or greater")
endif()

########################################
# The Google Protobuf library for message generation + serialization
find_package(Protobuf REQUIRED)
if (NOT PROTOBUF_FOUND)
  BUILD_ERROR ("Missing: Google Protobuf (libprotobuf-dev)")
endif()
if (NOT PROTOBUF_PROTOC_EXECUTABLE)
  BUILD_ERROR ("Missing: Google Protobuf Compiler (protobuf-compiler)")
endif()
if (NOT PROTOBUF_PROTOC_LIBRARY)
  BUILD_ERROR ("Missing: Google Protobuf Compiler Library (libprotoc-dev)")
endif()

if ("${CMAKE_BUILD_TYPE}" STREQUAL "Debug")
  set (GZ_PROTOBUF_LIBRARY ${PROTOBUF_LIBRARY_DEBUG})
  set (GZ_PROTOBUF_PROTOC_LIBRARY ${PROTOBUF_PROTOC_LIBRARY_DEBUG})
else()
  set (GZ_PROTOBUF_LIBRARY ${PROTOBUF_LIBRARY})
  set (GZ_PROTOBUF_PROTOC_LIBRARY ${PROTOBUF_PROTOC_LIBRARY})
endif()

########################################
include (FindOpenGL)
if (NOT OPENGL_FOUND)
  BUILD_ERROR ("Missing: OpenGL")
  set (HAVE_OPENGL FALSE)
else ()
 if (OPENGL_INCLUDE_DIR)
   APPEND_TO_CACHED_LIST(gazeboserver_include_dirs
                         ${gazeboserver_include_dirs_desc}
                         ${OPENGL_INCLUDE_DIR})
   set (HAVE_OPENGL TRUE)
   add_definitions(-DHAVE_OPENGL)
 endif()
 if (OPENGL_LIBRARIES)
   APPEND_TO_CACHED_LIST(gazeboserver_link_libs
                         ${gazeboserver_link_libs_desc}
                         ${OPENGL_LIBRARIES})
 endif()
endif ()

########################################
include (FindOpenAL)
if (NOT OPENAL_FOUND)
  BUILD_WARNING ("OpenAL not found, audio support will be disabled.")
  set (HAVE_OPENAL OFF CACHE BOOL "HAVE OpenAL" FORCE)
else ()
  set (HAVE_OPENAL ON CACHE BOOL "HAVE OpenAL" FORCE)
endif ()

########################################
find_package(HDF5 COMPONENTS C CXX)

if (NOT HDF5_FOUND)
  BUILD_WARNING("HDF5 not found")
else ()
  message(STATUS "HDF5 Found")
endif ()

########################################
# Find packages

# In Visual Studio we use configure.bat to trick all path cmake
# variables so let's consider that as a replacement for pkgconfig
if (MSVC)
  set (PKG_CONFIG_FOUND TRUE)
endif()

find_package(CURL)
if (CURL_FOUND)
  # FindCURL.cmake distributed with CMake exports
  # the CURL_INCLUDE_DIRS variable, while the pkg_check_modules
  # function exports the CURL_INCLUDEDIR variable.
  # TODO: once the configure.bat VS2013 based script has been removed,
  #       remove the call pkg_check_modules(CURL libcurl) and all the uses of
  #       CURL_LIBDIR and CURL_INCLUDEDIR and use directly the variables
  #       CURL_INCLUDE_DIRS and CURL_LIBRARIES provided by FindCURL.cmake
  set(CURL_INCLUDEDIR ${CURL_INCLUDE_DIRS})
endif ()

if (PKG_CONFIG_FOUND)
  if (NOT CURL_FOUND)
    pkg_check_modules(CURL libcurl)
  endif ()
  if (NOT CURL_FOUND)
    BUILD_ERROR ("Missing: libcurl. Required for connection to model database.")
  endif()

  pkg_check_modules(PROFILER libprofiler)
  if (PROFILER_FOUND)
    set (CMAKE_LINK_FLAGS_PROFILE "-Wl,--no-as-needed -lprofiler -Wl,--as-needed ${CMAKE_LINK_FLAGS_PROFILE}" CACHE INTERNAL "Link flags for profile")
  else ()
    find_library(PROFILER profiler)
    if (PROFILER)
      message (STATUS "Looking for libprofiler - found")
      set (CMAKE_LINK_FLAGS_PROFILE "-Wl,--no-as-needed -lprofiler -Wl,--as-needed ${CMAKE_LINK_FLAGS_PROFILE}" CACHE INTERNAL "Link flags for profile")
    else()
      message (STATUS "Looking for libprofiler - not found")
    endif()
  endif()

  pkg_check_modules(TCMALLOC libtcmalloc)
  if (TCMALLOC_FOUND)
    set (CMAKE_LINK_FLAGS_PROFILE "${CMAKE_LINK_FLAGS_PROFILE} -Wl,--no-as-needed -ltcmalloc -Wl,--no-as-needed"
      CACHE INTERNAL "Link flags for profile" FORCE)
  else ()
    find_library(TCMALLOC tcmalloc)
    if (TCMALLOC)
      message (STATUS "Looking for libtcmalloc - found")
      set (CMAKE_LINK_FLAGS_PROFILE "${CMAKE_LINK_FLAGS_PROFILE} -ltcmalloc"
        CACHE INTERNAL "Link flags for profile" FORCE)
    else ()
      message (STATUS "Looking for libtcmalloc - not found")
    endif()
  endif ()

  #################################################
  # Find Simbody
  set(SimTK_INSTALL_DIR ${SimTK_INSTALL_PREFIX})
  #list(APPEND CMAKE_MODULE_PATH ${SimTK_INSTALL_PREFIX}/share/cmake)
  find_package(Simbody)
  if (Simbody_FOUND)
    message (STATUS "Looking for Simbody - found")
    set (HAVE_SIMBODY TRUE)
  else()
    message (STATUS "Looking for Simbody - not found")
    BUILD_WARNING ("Simbody not found, for simbody physics engine option, please install libsimbody-dev.")
    set (HAVE_SIMBODY FALSE)
  endif()

  #################################################
  # Find DART
  set(DART_MIN_REQUIRED_VERSION 6)
  find_package(DART ${DART_MIN_REQUIRED_VERSION} OPTIONAL_COMPONENTS utils-urdf)
  if (DART_FOUND)
    message (STATUS "Looking for DART - found")
    set (HAVE_DART TRUE)
    if (DART_utils-urdf_FOUND)
      set (HAVE_DART_URDF TRUE)
    endif()
  else()
    message (STATUS "Looking for DART - not found")
    BUILD_WARNING ("DART ${DART_MIN_REQUIRED_VERSION} not found, for dart physics engine option, please install libdart${DART_MIN_REQUIRED_VERSION}-dev.")
    set (HAVE_DART FALSE)
  endif()

  #################################################
  # Find tinyxml. Only debian distributions package tinyxml with a pkg-config
  # Use pkg_check_modules and fallback to manual detection
  # (needed, at least, for MacOS)

  # Use system installation on UNIX and Apple, and internal copy on Windows
  if (UNIX OR APPLE)
    message (STATUS "Using system tinyxml.")
    set (USE_EXTERNAL_TINYXML True)
  elseif(WIN32)
    message (STATUS "Using internal tinyxml.")
    set (USE_EXTERNAL_TINYXML False)
    add_definitions(-DTIXML_USE_STL)
  else()
    message (STATUS "Unknown platform, unable to configure tinyxml.")
    BUILD_ERROR("Unknown platform")
  endif()

  if (USE_EXTERNAL_TINYXML)
    pkg_check_modules(tinyxml tinyxml)
    if (NOT tinyxml_FOUND)
        find_path (tinyxml_INCLUDE_DIRS tinyxml.h ${tinyxml_INCLUDE_DIRS} ENV CPATH)
        find_library(tinyxml_LIBRARIES NAMES tinyxml)
        set (tinyxml_FAIL False)
        if (NOT tinyxml_INCLUDE_DIRS)
          message (STATUS "Looking for tinyxml headers - not found")
          set (tinyxml_FAIL True)
        endif()
        if (NOT tinyxml_LIBRARIES)
          message (STATUS "Looking for tinyxml library - not found")
          set (tinyxml_FAIL True)
        endif()
    endif()

    if (tinyxml_FAIL)
      message (STATUS "Looking for tinyxml.h - not found")
      BUILD_ERROR("Missing: tinyxml")
    endif()
  else()
    # Needed in WIN32 since in UNIX the flag is added in the code installed
    message (STATUS "Skipping search for tinyxml")
    set (tinyxml_INCLUDE_DIRS "${CMAKE_SOURCE_DIR}/deps/win/tinyxml")
    set (tinyxml_LIBRARIES "")
    set (tinyxml_LIBRARY_DIRS "")
  endif()

  #################################################
  # Find tinyxml2. Only debian distributions package tinyxml with a pkg-config
  # Use pkg_check_modules and fallback to manual detection
  # (needed, at least, for MacOS)

  # Use system installation on UNIX and Apple, and internal copy on Windows
  if (UNIX OR APPLE)
    message (STATUS "Using system tinyxml2.")
    set (USE_EXTERNAL_TINYXML2 True)
  elseif(WIN32)
    message (STATUS "Using internal tinyxml2.")
    set (USE_EXTERNAL_TINYXML2 False)
  else()
    message (STATUS "Unknown platform, unable to configure tinyxml2.")
    BUILD_ERROR("Unknown platform")
  endif()

  if (USE_EXTERNAL_TINYXML2)
    pkg_check_modules(tinyxml2 tinyxml2)
    if (NOT tinyxml2_FOUND)
        find_path (tinyxml2_INCLUDE_DIRS tinyxml2.h ${tinyxml2_INCLUDE_DIRS} ENV CPATH)
        find_library(tinyxml2_LIBRARIES NAMES tinyxml2)
        set (tinyxml2_FAIL False)
        if (NOT tinyxml2_INCLUDE_DIRS)
          message (STATUS "Looking for tinyxml2 headers - not found")
          set (tinyxml2_FAIL True)
        endif()
        if (NOT tinyxml2_LIBRARIES)
          message (STATUS "Looking for tinyxml2 library - not found")
          set (tinyxml2_FAIL True)
        endif()
        if (NOT tinyxml2_LIBRARY_DIRS)
          message (STATUS "Looking for tinyxml2 library dirs - not found")
          set (tinyxml2_FAIL True)
        endif()
    endif()

    if (tinyxml2_FAIL)
      message (STATUS "Looking for tinyxml2.h - not found")
      BUILD_ERROR("Missing: tinyxml2")
    else()
      include_directories(${tinyxml2_INCLUDE_DIRS})
      link_directories(${tinyxml2_LIBRARY_DIRS})
    endif()
  else()
    # Needed in WIN32 since in UNIX the flag is added in the code installed
    message (STATUS "Skipping search for tinyxml2")
    set (tinyxml2_INCLUDE_DIRS "${CMAKE_SOURCE_DIR}/deps/tinyxml2")
    set (tinyxml2_LIBRARIES "")
    set (tinyxml2_LIBRARY_DIRS "")
  endif()

  if (NOT WIN32)
    #################################################
    # Find libtar.
    find_path (libtar_INCLUDE_DIRS libtar.h)
    find_library(libtar_LIBRARIES tar)
    set (LIBTAR_FOUND True)

    if (NOT libtar_INCLUDE_DIRS)
      message (STATUS "Looking for libtar.h - not found")
      set (LIBTAR_FOUND False)
    else ()
      message (STATUS "Looking for libtar.h - found")
      include_directories(${libtar_INCLUDE_DIRS})
    endif ()
    if (NOT libtar_LIBRARIES)
      message (STATUS "Looking for libtar.so - not found")
      set (LIBTAR_FOUND False)
    else ()
      message (STATUS "Looking for libtar.so - found")
    endif ()

    if (NOT LIBTAR_FOUND)
       BUILD_ERROR("Missing: libtar")
    endif()
  else()
    set(libtar_LIBRARIES "")
  endif()

  #################################################
  # Find TBB
  pkg_check_modules(TBB tbb)
  set (TBB_PKG_CONFIG "tbb")
  if (NOT TBB_FOUND)
    message(STATUS "TBB not found, attempting to detect manually")
    set (TBB_PKG_CONFIG "")

    find_library(tbb_library tbb ENV LD_LIBRARY_PATH)
    if (tbb_library)
      set(TBB_FOUND true)
      set(TBB_LIBRARIES ${tbb_library})
    else (tbb_library)
      BUILD_ERROR ("Missing: TBB - Threading Building Blocks")
    endif(tbb_library)
  endif (NOT TBB_FOUND)

  #################################################
  # Find OGRE
  # On Windows, we assume that all the OGRE* defines are passed in manually
  # to CMake.
  if (NOT WIN32)
    execute_process(COMMAND pkg-config --modversion OGRE
                    OUTPUT_VARIABLE OGRE_VERSION)
    string(REPLACE "\n" "" OGRE_VERSION ${OGRE_VERSION})

    string (REGEX REPLACE "^([0-9]+).*" "\\1"
      OGRE_MAJOR_VERSION "${OGRE_VERSION}")
    string (REGEX REPLACE "^[0-9]+\\.([0-9]+).*" "\\1"
      OGRE_MINOR_VERSION "${OGRE_VERSION}")
    string (REGEX REPLACE "^[0-9]+\\.[0-9]+\\.([0-9]+).*" "\\1"
      OGRE_PATCH_VERSION ${OGRE_VERSION})

    set(OGRE_VERSION
      ${OGRE_MAJOR_VERSION}.${OGRE_MINOR_VERSION}.${OGRE_PATCH_VERSION})
  endif()

  pkg_check_modules(OGRE-RTShaderSystem
                    OGRE-RTShaderSystem>=${MIN_OGRE_VERSION})

  if (OGRE-RTShaderSystem_FOUND)
    set(ogre_ldflags ${OGRE-RTShaderSystem_LDFLAGS})
    set(ogre_include_dirs ${OGRE-RTShaderSystem_INCLUDE_DIRS})
    set(ogre_libraries ${OGRE-RTShaderSystem_LIBRARIES})
    set(ogre_library_dirs ${OGRE-RTShaderSystem_LIBRARY_DIRS})
    set(ogre_cflags ${OGRE-RTShaderSystem_CFLAGS})

    set (INCLUDE_RTSHADER ON CACHE BOOL "Enable GPU shaders")
  else ()
    set (INCLUDE_RTSHADER OFF CACHE BOOL "Enable GPU shaders")
  endif ()

  pkg_check_modules(OGRE OGRE>=${MIN_OGRE_VERSION})

  if (NOT OGRE_FOUND)
    # If OGRE was not found, try with the standard find_package(OGRE)
    find_package(OGRE COMPONENTS RTShaderSystem Terrain Overlay Paging)
    # Add each component include directories to OGRE_INCLUDE_DIRS because
    # some OGRE components headers include without prefix headers contained
    # in other components (see http://www.ogre3d.org/forums/viewtopic.php?f=2&t=73222)
    list(APPEND OGRE_INCLUDE_DIRS ${OGRE_RTShaderSystem_INCLUDE_DIRS})
    list(APPEND OGRE_INCLUDE_DIRS ${OGRE_Terrain_INCLUDE_DIRS})
    list(APPEND OGRE_INCLUDE_DIRS ${OGRE_Overlay_INCLUDE_DIRS})
    list(APPEND OGRE_INCLUDE_DIRS ${OGRE_Paging_INCLUDE_DIRS})
    list(APPEND OGRE_LIBRARIES ${OGRE_RTShaderSystem_LIBRARIES})
    list(APPEND OGRE_LIBRARIES ${OGRE_Terrain_LIBRARIES})
    list(APPEND OGRE_LIBRARIES ${OGRE_Overlay_LIBRARIES})
    list(APPEND OGRE_LIBRARIES ${OGRE_Paging_LIBRARIES})
  endif ()

  if (NOT OGRE_FOUND)
    BUILD_ERROR("Missing: Ogre3d version >=${MIN_OGRE_VERSION}(http://www.orge3d.org)")
  else ()
    set(ogre_ldflags ${ogre_ldflags} ${OGRE_LDFLAGS})
    set(ogre_include_dirs ${ogre_include_dirs} ${OGRE_INCLUDE_DIRS})
    set(ogre_libraries ${ogre_libraries};${OGRE_LIBRARIES})
    set(ogre_library_dirs ${ogre_library_dirs} ${OGRE_LIBRARY_DIRS})
    set(ogre_cflags ${ogre_cflags} ${OGRE_CFLAGS})
  endif ()

  pkg_check_modules(OGRE-Terrain OGRE-Terrain)
  if (OGRE-Terrain_FOUND)
    set(ogre_ldflags ${ogre_ldflags} ${OGRE-Terrain_LDFLAGS})
    set(ogre_include_dirs ${ogre_include_dirs} ${OGRE-Terrain_INCLUDE_DIRS})
    set(ogre_libraries ${ogre_libraries};${OGRE-Terrain_LIBRARIES})
    set(ogre_library_dirs ${ogre_library_dirs} ${OGRE-Terrain_LIBRARY_DIRS})
    set(ogre_cflags ${ogre_cflags} ${OGRE-Terrain_CFLAGS})
  endif()

  pkg_check_modules(OGRE-Overlay OGRE-Overlay)
  if (OGRE-Overlay_FOUND)
    set(ogre_ldflags ${ogre_ldflags} ${OGRE-Overlay_LDFLAGS})
    set(ogre_include_dirs ${ogre_include_dirs} ${OGRE-Overlay_INCLUDE_DIRS})
    set(ogre_libraries ${ogre_libraries};${OGRE-Overlay_LIBRARIES})
    set(ogre_library_dirs ${ogre_library_dirs} ${OGRE-Overlay_LIBRARY_DIRS})
    set(ogre_cflags ${ogre_cflags} ${OGRE-Overlay_CFLAGS})
  endif()


  set (OGRE_INCLUDE_DIRS ${ogre_include_dirs}
       CACHE INTERNAL "Ogre include path")

  # Also find OGRE's plugin directory, which is provided in its .pc file as the
  # `plugindir` variable.  We have to call pkg-config manually to get it.
  # On Windows, we assume that all the OGRE* defines are passed in manually
  # to CMake.
  if (NOT WIN32)
    execute_process(COMMAND pkg-config --variable=plugindir OGRE
                    OUTPUT_VARIABLE _pkgconfig_invoke_result
                    RESULT_VARIABLE _pkgconfig_failed)
    if(_pkgconfig_failed)
      BUILD_WARNING ("Failed to find OGRE's plugin directory.  The build will succeed, but gazebo will likely fail to run.")
    else()
      # This variable will be substituted into cmake/setup.sh.in
      set (OGRE_PLUGINDIR ${_pkgconfig_invoke_result})
    endif()
  endif()

  ########################################
  # Check and find libccd (if needed)
  pkg_check_modules(CCD ccd>=1.4)
  if (NOT CCD_FOUND)
    message(STATUS "Using internal copy of libccd")
    set(CCD_INCLUDE_DIRS "${CMAKE_SOURCE_DIR}/deps/libccd/include")
    set(CCD_LIBRARY_DIRS "${CMAKE_BINARY_DIR}/deps/libccd")
    set(CCD_LIBRARIES gazebo_ccd)
  endif()

  ########################################
  # Find OpenAL
  # pkg_check_modules(OAL openal)
  # if (NOT OAL_FOUND)
  #   BUILD_WARNING ("Openal not found. Audio capabilities will be disabled.")
  #   set (HAVE_OPENAL FALSE)
  # else (NOT OAL_FOUND)
  #   set (HAVE_OPENAL TRUE)
  # endif ()

  ########################################
  # Find libswscale format
  pkg_check_modules(libswscale libswscale)
  if (NOT libswscale_FOUND)
    BUILD_WARNING ("libswscale not found. Audio-video capabilities will be disabled.")
  else()
    include_directories(${libswscale_INCLUDE_DIRS})
    link_directories(${libswscale_LIBRARY_DIRS})
  endif ()

  ########################################
  # Find AV device. Only check for this on linux.
  if (UNIX)
    pkg_check_modules(libavdevice libavdevice>=56.4.100)
    if (NOT libavdevice_FOUND)
      BUILD_WARNING ("libavdevice not found. Recording to a video device will be disabled.")
    else()
      include_directories(${libavdevice_INCLUDE_DIRS})
      link_directories(${libavdevice_LIBRARY_DIRS})
    endif ()
  endif ()

  if (NOT libavdevice_FOUND)
    set (HAVE_AVDEVICE False)
  else()
    set (HAVE_AVDEVICE True)
  endif()

  ########################################
  # Find AV format
  pkg_check_modules(libavformat libavformat)
  if (NOT libavformat_FOUND)
    BUILD_WARNING ("libavformat not found. Audio-video capabilities will be disabled.")
  else()
    include_directories(${libavformat_INCLUDE_DIRS})
    link_directories(${libavformat_LIBRARY_DIRS})
  endif ()

  ########################################
  # Find avcodec
  pkg_check_modules(libavcodec libavcodec)
  if (NOT libavcodec_FOUND)
    BUILD_WARNING ("libavcodec not found. Audio-video capabilities will be disabled.")
  else()
    include_directories(${libavcodec_INCLUDE_DIRS})
    link_directories(${libavcodec_LIBRARY_DIRS})
  endif ()

  ########################################
  # Find avutil
  pkg_check_modules(libavutil libavutil)
  if (NOT libavutil_FOUND)
    BUILD_WARNING ("libavutil not found. Audio-video capabilities will be disabled.")
  endif ()

  if (libavutil_FOUND AND libavformat_FOUND AND libavcodec_FOUND AND
      libswscale_FOUND)
    set (HAVE_FFMPEG TRUE)
  else ()
    set (HAVE_FFMPEG FALSE)
  endif ()

  ########################################
  # Find Player
  pkg_check_modules(PLAYER playercore>=3.0 playerc++ playerwkb)
  if (NOT PLAYER_FOUND)
    set (INCLUDE_PLAYER OFF CACHE BOOL "Build gazebo plugin for player")
    BUILD_WARNING ("Player not found, gazebo plugin for player will not be built.")
  else (NOT PLAYER_FOUND)
    set (INCLUDE_PLAYER ON CACHE BOOL "Build gazebo plugin for player")
    set (PLAYER_INCLUDE_DIRS ${PLAYER_INCLUDE_DIRS} CACHE INTERNAL
         "Player include directory")
    set (PLAYER_LINK_DIRS ${PLAYER_LINK_DIRS} CACHE INTERNAL
         "Player link directory")
    set (PLAYER_LINK_LIBS ${PLAYER_LIBRARIES} CACHE INTERNAL
         "Player libraries")
  endif ()

  ########################################
  # Find GNU Triangulation Surface Library
  pkg_check_modules(gts gts)
  if (gts_FOUND)
    message (STATUS "Looking for GTS - found")
    set (HAVE_GTS TRUE)
  else ()
    set (HAVE_GTS FALSE)
    BUILD_WARNING ("GNU Triangulation Surface library not found - Gazebo will not have CSG support.")
  endif ()

  #################################################
  # Find bullet
  # First and preferred option is to look for bullet standard pkgconfig,
  # so check it first. if it is not present, check for the OSRF
  # custom bullet2.82.pc file
  pkg_check_modules(BULLET bullet>=2.82)
  if (NOT BULLET_FOUND)
     pkg_check_modules(BULLET bullet2.82>=2.82)
  endif()

  if (BULLET_FOUND)
    set (HAVE_BULLET TRUE)
    add_definitions( -DLIBBULLET_VERSION=${BULLET_VERSION} )
  else()
    set (HAVE_BULLET FALSE)
    add_definitions( -DLIBBULLET_VERSION=0.0 )
    BUILD_WARNING ("Bullet > 2.82 not found, for bullet physics engine option, please install libbullet2.82-dev.")
  endif()

  if (BULLET_VERSION VERSION_GREATER 2.82)
    add_definitions( -DLIBBULLET_VERSION_GT_282 )
  endif()

  ########################################
  # Find libusb
  pkg_check_modules(libusb-1.0 libusb-1.0)
  if (NOT libusb-1.0_FOUND)
    BUILD_WARNING ("libusb-1.0 not found. USB peripherals support will be disabled.")
    set (HAVE_USB OFF CACHE BOOL "HAVE USB" FORCE)
  else()
    message (STATUS "Looking for libusb-1.0 - found. USB peripherals support enabled.")
    set (HAVE_USB ON CACHE BOOL "HAVE USB" FORCE)
    include_directories(${libusb-1.0_INCLUDE_DIRS})
    link_directories(${libusb-1.0_LIBRARY_DIRS})
  endif ()

  #################################################
  # Find Oculus SDK.
  pkg_check_modules(OculusVR OculusVR)

  if (HAVE_USB AND OculusVR_FOUND)
    message (STATUS "Oculus Rift support enabled.")
    set (HAVE_OCULUS ON CACHE BOOL "HAVE OCULUS" FORCE)
    include_directories(SYSTEM ${OculusVR_INCLUDE_DIRS})
    link_directories(${OculusVR_LIBRARY_DIRS})
  else ()
    BUILD_WARNING ("Oculus Rift support will be disabled.")
    set (HAVE_OCULUS OFF CACHE BOOL "HAVE OCULUS" FORCE)
  endif()
else (PKG_CONFIG_FOUND)
  set (BUILD_GAZEBO OFF CACHE INTERNAL "Build Gazebo" FORCE)
  BUILD_ERROR ("Error: pkg-config not found")
endif ()

########################################
# Find SDFormat
# try finding both sdformat 5 and 6 until we switch to 6
set (SDFormat_MIN_VERSION 5)
find_package(SDFormat 6 QUIET)
if (SDFormat_FOUND)
  message (STATUS "Looking for SDFormat 6 - found")
else ()
  # try finding both sdformat 5 and 6 until we switch to 6
  find_package(SDFormat ${SDFormat_MIN_VERSION})
  if (NOT SDFormat_FOUND)
    message (STATUS "Looking for SDFormat 5 or 6 - not found")
    BUILD_ERROR ("Missing: SDF version >=${SDFormat_MIN_VERSION} <= 6. Required for reading and writing SDF files.")
  else()
    message (STATUS "Looking for SDFormat ${SDFormat_MIN_VERSION} - found")
  endif()
endif()

########################################
# Find QT
find_package (Qt5Widgets)
if (NOT Qt5Widgets_FOUND)
  BUILD_ERROR("Missing: Qt5Widgets")
endif()

find_package (Qt5Core)
if (NOT Qt5Core_FOUND)
  BUILD_ERROR("Missing: Qt5Core")
endif()

find_package (Qt5OpenGL)
if (NOT Qt5OpenGL_FOUND)
  BUILD_ERROR("Missing: Qt5OpenGL")
endif()

find_package (Qt5Test)
if (NOT Qt5Test_FOUND)
  BUILD_ERROR("Missing: Qt5Test")
endif()

########################################
# Find Boost, if not specified manually
include(FindBoost)
find_package(Boost ${MIN_BOOST_VERSION} REQUIRED thread signals system filesystem program_options regex iostreams date_time)

if (NOT Boost_FOUND)
  set (BUILD_GAZEBO OFF CACHE INTERNAL "Build Gazebo" FORCE)
  BUILD_ERROR ("Boost not found. Please install thread signals system filesystem program_options regex date_time boost version ${MIN_BOOST_VERSION} or higher.")
endif()

########################################
# Find libdl
find_path(libdl_include_dir dlfcn.h /usr/include /usr/local/include)
if (NOT libdl_include_dir)
  message (STATUS "Looking for dlfcn.h - not found")
  BUILD_ERROR ("Missing libdl: Required for plugins.")
  set (libdl_include_dir /usr/include)
else (NOT libdl_include_dir)
  message (STATUS "Looking for dlfcn.h - found")
endif ()

find_library(libdl_library dl /usr/lib /usr/local/lib)
if (NOT libdl_library)
  message (STATUS "Looking for libdl - not found")
  BUILD_ERROR ("Missing libdl: Required for plugins.")
  set(libdl_library "")
else (NOT libdl_library)
  message (STATUS "Looking for libdl - found")
endif ()

########################################
# Find gdal
include (FindGDAL)
if (NOT GDAL_FOUND)
  message (STATUS "Looking for libgdal - not found")
  BUILD_WARNING ("GDAL not found, Digital elevation terrains support will be disabled.")
  set (HAVE_GDAL OFF CACHE BOOL "HAVE GDAL" FORCE)
else ()
  message (STATUS "Looking for libgdal - found")
  set (HAVE_GDAL ON CACHE BOOL "HAVE GDAL" FORCE)
endif ()

########################################
# Include man pages stuff
include (${gazebo_cmake_dir}/Ronn2Man.cmake)
include (${gazebo_cmake_dir}/Man.cmake)
add_manpage_target()

########################################
# Find Space Navigator header and library
find_library(SPNAV_LIBRARY NAMES spnav)
find_file(SPNAV_HEADER NAMES spnav.h)
if (SPNAV_LIBRARY AND SPNAV_HEADER)
  message(STATUS "Looking for libspnav and spnav.h - found")
  set(HAVE_SPNAV TRUE)
else()
  message(STATUS "Looking for libspnav and spnav.h - not found")
  set(HAVE_SPNAV FALSE)
endif()

########################################
# Find xsltproc, which is used by tools/check_test_ran.py
find_program(XSLTPROC xsltproc)
if (NOT EXISTS ${XSLTPROC})
  BUILD_WARNING("xsltproc not found. The check_test_ran.py script will cause tests to fail.")
endif()

########################################
# Find uuid-dev Library
#pkg_check_modules(uuid uuid)
#if (uuid_FOUND)
#  message (STATUS "Looking for uuid - found")
#  set (HAVE_UUID TRUE)
#else ()
#  set (HAVE_UUID FALSE)
#  BUILD_WARNING ("uuid-dev library not found - Gazebo will not have uuid support.")
#endif ()

########################################
# Find uuid
#  - In UNIX we use uuid library.
#  - In Windows the native RPC call, no dependency needed.
if (UNIX)
  pkg_check_modules(uuid uuid)
  if (uuid_FOUND)
    message (STATUS "Looking for uuid - found")
    set (HAVE_UUID TRUE)
  else ()
    set (HAVE_UUID FALSE)
    BUILD_WARNING ("uuid-dev library not found - Gazebo will not have uuid support.")
  endif ()
else()
  message (STATUS "Using Windows RPC UuidCreate function")
  set (HAVE_UUID TRUE)
endif()

########################################
# Find graphviz
include (${gazebo_cmake_dir}/FindGraphviz.cmake)
if (NOT GRAPHVIZ_FOUND)
  message (STATUS "Looking for libgraphviz-dev - not found")
  BUILD_WARNING ("Graphviz not found, Model editor's schematic view will be disabled.")
  set (HAVE_GRAPHVIZ OFF CACHE BOOL "HAVE GRAPHVIZ" FORCE)
else ()
  message (STATUS "Looking for libgraphviz-dev - found")
  set (HAVE_GRAPHVIZ ON CACHE BOOL "HAVE GRAPHVIZ" FORCE)
endif ()

########################################
# Find ignition msgs
find_package(ignition-msgs0 0.4 QUIET)
if (NOT ignition-msgs0_FOUND)
  message(STATUS "Looking for ignition-msgs0-config.cmake - not found")
  BUILD_ERROR ("Missing: Ignition msgs0 library.")
else()
  message(STATUS "Looking for ignition-msgs0-config.cmake - found")
  include_directories(${IGNITION-MSGS_INCLUDE_DIRS})
  link_directories(${IGNITION-MSGS_LIBRARY_DIRS})
endif()

########################################
# Find ignition math library
find_package(ignition-math3 QUIET)
if (NOT ignition-math3_FOUND)
  message(STATUS "Looking for ignition-math3-config.cmake - not found")
  find_package(ignition-math4 QUIET)
  if (NOT ignition-math4_FOUND)
    message(STATUS "Looking for ignition-math4-config.cmake - not found")
    BUILD_ERROR ("Missing: Ignition math (libignition-math3-dev or libignition-math4-dev)")
  else()
    message(STATUS "Looking for ignition-math4-config.cmake - found")
  endif()
else()
  message(STATUS "Looking for ignition-math3-config.cmake - found")
endif()

########################################
# Find the Ignition_Transport library
find_package(ignition-transport3 QUIET)
if (NOT ignition-transport3_FOUND)
  BUILD_ERROR ("Missing: Ignition Transport (libignition-transport3-dev)")
else()
  message(STATUS "Looking for ignition-transport3-config.cmake - found")

  set (CMAKE_CXX_FLAGS "${CMAKE_CXX_FLAGS} ${IGNITION-TRANSPORT_CXX_FLAGS}")
  include_directories(${IGNITION-TRANSPORT_INCLUDE_DIRS})
  link_directories(${IGNITION-TRANSPORT_LIBRARY_DIRS})
endif()

################################################################################
# Find the Ignition Fuel Tools library
find_package(ignition-fuel-tools0 QUIET)
if (NOT ignition-fuel-tools0_FOUND)
  message (STATUS "Looking for libignition-fuel-tools0 - not found")
  BUILD_WARNING ("Ignition Fuel Tools not found, Fuel support will be disabled")
  set (HAVE_IGNITION_FUEL_TOOLS OFF CACHE BOOL "HAVE HAVE_IGNITION_FUEL_TOOLS" FORCE)
  set (IGNITION_FUEL_TOOLS_PKGCONFIG "")
else()
  message (STATUS "Looking for libignition-fuel-tools0 - found")
<<<<<<< HEAD
  # Ignition common is needed only if Ignition Fuel support is enabled.
  find_package(ignition-common1 QUIET)
  if (NOT ignition-common1_FOUND)
    BUILD_WARNING ("Ignition Common not found, Fuel support will be disabled")
    set (HAVE_IGNITION_FUEL_TOOLS OFF CACHE BOOL "HAVE HAVE_IGNITION_FUEL_TOOLS" FORCE)
  else()
    message (STATUS "Found Ignition Common")
    set (HAVE_IGNITION_FUEL_TOOLS ON CACHE BOOL "HAVE HAVE_IGNITION_FUEL_TOOLS" FORCE)
    set (CMAKE_CXX_FLAGS "${CMAKE_CXX_FLAGS} ${IGNITION-FUEL-TOOLS_CXX_FLAGS}")
    include_directories(${IGNITION-FUEL-TOOLS_INCLUDE_DIRS})
    link_directories(${IGNITION-FUEL-TOOLS_LIBRARY_DIRS})
    set (CMAKE_CXX_FLAGS "${CMAKE_CXX_FLAGS} ${ignition-common1_CXX_FLAGS}")
    include_directories(${ignition-common1_INCLUDE_DIRS})
    link_directories(${ignition-common1_LIBRARY_DIRS})
  endif()
=======
  set (HAVE_IGNITION_FUEL_TOOLS ON CACHE BOOL "HAVE HAVE_IGNITION_FUEL_TOOLS" FORCE)
  set (IGNITION_FUEL_TOOLS_PKGCONFIG "ignition-fuel-tools0")
  set (CMAKE_CXX_FLAGS "${CMAKE_CXX_FLAGS} ${IGNITION-FUEL-TOOLS_CXX_FLAGS}")
  include_directories(${IGNITION-FUEL-TOOLS_INCLUDE_DIRS})
  link_directories(${IGNITION-FUEL-TOOLS_LIBRARY_DIRS})
>>>>>>> 3ff52441
endif()

################################################
# Find Valgrind for checking memory leaks in the
# tests
find_program(VALGRIND_PROGRAM NAMES valgrind PATH ${VALGRIND_ROOT}/bin)
option(GAZEBO_RUN_VALGRIND_TESTS "Run gazebo tests with Valgrind" FALSE)
mark_as_advanced(GAZEBO_RUN_VALGRIND_TESTS)
if (GAZEBO_RUN_VALGRIND_TESTS AND NOT VALGRIND_PROGRAM)
  BUILD_WARNING("valgrind not found. Memory check tests will be skipped.")
endif()

########################################
# Find OSVR SDK
find_library(OSVR_CLIENTKIT_LIBRARY NAMES osvrClientKit)
find_file(OSVR_CLIENTKIT_HEADER NAMES osvr/ClientKit/ClientKit.h)
if (OSVR_CLIENTKIT_LIBRARY AND OSVR_CLIENTKIT_HEADER)
  message(STATUS "Looking for libosvrClientKit and ClientKit.h - found")
  set(HAVE_OSVR TRUE)
else()
  message(STATUS "Looking for libosvrClientKit and ClientKit.h - not found")
  BUILD_WARNING("OpenSource Virtual Reality (OSVR) support will be disabled.")
  set(HAVE_OSVR FALSE)
endif()

########################################
# Find QWT (QT graphing library)
find_path(QWT_INCLUDE_DIR NAMES qwt.h PATHS
  /usr/include
  /usr/local/include
  /usr/local/lib/qwt.framework/Headers
  ${QWT_WIN_INCLUDE_DIR}

  PATH_SUFFIXES qwt qwt5
)

find_library(QWT_LIBRARY NAMES qwt-qt5 qwt PATHS
  /usr/lib
  /usr/local/lib
  /usr/local/lib/qwt.framework
  ${QWT_WIN_LIBRARY_DIR}
)

# version
set ( _VERSION_FILE ${QWT_INCLUDE_DIR}/qwt_global.h )
file ( STRINGS ${_VERSION_FILE} _VERSION_LINE REGEX "define[ ]+QWT_VERSION_STR" )
if ( _VERSION_LINE )
  string ( REGEX REPLACE ".*define[ ]+QWT_VERSION_STR[ ]+\"(.*)\".*" "\\1"
      QWT_VERSION_STRING "${_VERSION_LINE}" )
  string ( REGEX REPLACE "([0-9]+)\\.([0-9]+)\\.([0-9]+).*" "\\1"
      QWT_MAJOR_VERSION "${QWT_VERSION_STRING}" )
  string ( REGEX REPLACE "([0-9]+)\\.([0-9]+)\\.([0-9]+).*" "\\2"
      QWT_MINOR_VERSION "${QWT_VERSION_STRING}" )
  string ( REGEX REPLACE "([0-9]+)\\.([0-9]+)\\.([0-9]+).*" "\\3"
      QWT_PATCH_VERSION "${QWT_VERSION_STRING}" )
  set(QWT_VERSION
    ${QWT_MAJOR_VERSION}.${QWT_MINOR_VERSION}.${QWT_PATCH_VERSION})
endif ()

# in Windows, the path need to point to the parent to get correct qwt/foo headers
if (WIN32)
  SET(QWT_INCLUDE_DIR "${QWT_INCLUDE_DIR}\\..")
endif()

if (QWT_INCLUDE_DIR AND QWT_LIBRARY AND (NOT ${QWT_VERSION} VERSION_LESS 6.1.0))
  message (STATUS "Looking for qwt - found: version ${QWT_VERSION}")
else()
  message (STATUS "Looking for qwt >= 6.1.0 - not found")
  BUILD_ERROR ("Missing: libqwt-dev. Required for plotting.")
endif ()<|MERGE_RESOLUTION|>--- conflicted
+++ resolved
@@ -781,15 +781,16 @@
   set (IGNITION_FUEL_TOOLS_PKGCONFIG "")
 else()
   message (STATUS "Looking for libignition-fuel-tools0 - found")
-<<<<<<< HEAD
   # Ignition common is needed only if Ignition Fuel support is enabled.
   find_package(ignition-common1 QUIET)
   if (NOT ignition-common1_FOUND)
     BUILD_WARNING ("Ignition Common not found, Fuel support will be disabled")
     set (HAVE_IGNITION_FUEL_TOOLS OFF CACHE BOOL "HAVE HAVE_IGNITION_FUEL_TOOLS" FORCE)
+    set (IGNITION_FUEL_TOOLS_PKGCONFIG "")
   else()
     message (STATUS "Found Ignition Common")
     set (HAVE_IGNITION_FUEL_TOOLS ON CACHE BOOL "HAVE HAVE_IGNITION_FUEL_TOOLS" FORCE)
+    set (IGNITION_FUEL_TOOLS_PKGCONFIG "ignition-fuel-tools0")
     set (CMAKE_CXX_FLAGS "${CMAKE_CXX_FLAGS} ${IGNITION-FUEL-TOOLS_CXX_FLAGS}")
     include_directories(${IGNITION-FUEL-TOOLS_INCLUDE_DIRS})
     link_directories(${IGNITION-FUEL-TOOLS_LIBRARY_DIRS})
@@ -797,13 +798,6 @@
     include_directories(${ignition-common1_INCLUDE_DIRS})
     link_directories(${ignition-common1_LIBRARY_DIRS})
   endif()
-=======
-  set (HAVE_IGNITION_FUEL_TOOLS ON CACHE BOOL "HAVE HAVE_IGNITION_FUEL_TOOLS" FORCE)
-  set (IGNITION_FUEL_TOOLS_PKGCONFIG "ignition-fuel-tools0")
-  set (CMAKE_CXX_FLAGS "${CMAKE_CXX_FLAGS} ${IGNITION-FUEL-TOOLS_CXX_FLAGS}")
-  include_directories(${IGNITION-FUEL-TOOLS_INCLUDE_DIRS})
-  link_directories(${IGNITION-FUEL-TOOLS_LIBRARY_DIRS})
->>>>>>> 3ff52441
 endif()
 
 ################################################
