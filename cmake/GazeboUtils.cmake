--- conflicted
+++ resolved
@@ -149,8 +149,7 @@
   # Build all the tests
   foreach(GTEST_SOURCE_file ${ARGN})
     string(REGEX REPLACE ".cc" "" BINARY_NAME ${GTEST_SOURCE_file})
-    add_executable(${BINARY_NAME}
-      ${GTEST_SOURCE_file} ${GZ_BUILD_TESTS_EXTRA_EXE_SRCS})
+    add_executable(${BINARY_NAME} ${GTEST_SOURCE_file} ${GZ_BUILD_TESTS_EXTRA_EXE_SRCS})
 
     add_dependencies(${BINARY_NAME}
       gtest gtest_main
@@ -162,8 +161,6 @@
       gazebo_msgs
       gazebo_transport
       )
-  
-
 
     # Remove in Gazebo 1.8
     if (HAVE_SDF)
@@ -250,7 +247,6 @@
       gazebo_transport
       )
 
-<<<<<<< HEAD
     # Remove in Gazebo 1.8
     if (HAVE_SDF)
       target_link_libraries(${BINARY_NAME}
@@ -286,13 +282,9 @@
         )
     endif()
 
-    add_test(${BINARY_NAME} ${CMAKE_CURRENT_BINARY_DIR}/${BINARY_NAME} -xml)
-=======
-
     # QTest need and extra -o parameter to write logging information to a file
     add_test(${BINARY_NAME} ${CMAKE_CURRENT_BINARY_DIR}/${BINARY_NAME}
       -xml -o ${CMAKE_BINARY_DIR}/test_results/${BINARY_NAME}.xml)
->>>>>>> 98cec5f7
 
     set_tests_properties(${BINARY_NAME} PROPERTIES TIMEOUT 240)
 
