--- conflicted
+++ resolved
@@ -28,10 +28,6 @@
           <sor>1.4</sor>
         </solver>
       </ode>
-      <!--
-      <real_time_update_rate>1000</real_time_update_rate>
-      <max_step_size>0.001</max_step_size>
--->
     </physics>
 
     <!-- Light Source -->
@@ -410,7 +406,6 @@
       </link>
     </model>
 
-<<<<<<< HEAD
     <!-- hoops -->
     <include>
       <name>hoop0</name>
@@ -474,18 +469,11 @@
     </include>
 
     <model name="iris">
-=======
-
-    <model name="iris">>
->>>>>>> 791da569
       <pose>-3 0 1.5 0 0 0</pose>
       <include>
         <uri>model://iris_test</uri>
       </include>
-<<<<<<< HEAD
-
-=======
->>>>>>> 791da569
+
       <joint name='base_world' type='revolute'>
         <child>iris::base_link</child>
         <parent>world</parent>
@@ -518,10 +506,7 @@
           </ode>
         </physics>
       </joint>
-<<<<<<< HEAD
-
-=======
->>>>>>> 791da569
+
       <plugin name="drone" filename="libDronePlugin.so">
         <base_link>iris::base_link</base_link>
         <base_joint>base_world</base_joint>
