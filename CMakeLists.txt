cmake_minimum_required(VERSION 2.8.6 FATAL_ERROR)

if(COMMAND CMAKE_POLICY)
  CMAKE_POLICY(SET CMP0003 NEW)
  CMAKE_POLICY(SET CMP0004 NEW)
endif(COMMAND CMAKE_POLICY)

project (Gazebo)
string (TOLOWER ${PROJECT_NAME} PROJECT_NAME_LOWER)
string (TOUPPER ${PROJECT_NAME} PROJECT_NAME_UPPER)

option(BUILD_OSX_BUNDLE "Build MacOSX bundle" ON)

set (GAZEBO_MAJOR_VERSION 8)
set (GAZEBO_MINOR_VERSION 0)
# The patch version may have been bumped for prerelease purposes; be sure to
# check gazebo-release/ubuntu/debian/changelog@default to determine what the
# next patch version should be for a regular release.
set (GAZEBO_PATCH_VERSION 0)

set (GAZEBO_VERSION ${GAZEBO_MAJOR_VERSION}.${GAZEBO_MINOR_VERSION})
set (GAZEBO_VERSION_FULL ${GAZEBO_MAJOR_VERSION}.${GAZEBO_MINOR_VERSION}.${GAZEBO_PATCH_VERSION})

message (STATUS "${PROJECT_NAME} version ${GAZEBO_VERSION_FULL}")

set (gazebo_cmake_dir ${PROJECT_SOURCE_DIR}/cmake CACHE PATH "Location of CMake scripts")

########################################
# Package Creation:
include (${gazebo_cmake_dir}/gazebo_cpack.cmake)
set (CPACK_COMPONENTS_ALL_IN_ONE_PACKAGE 1)
set (CPACK_PACKAGE_VERSION "${GAZEBO_VERSION_FULL}")
set (CPACK_PACKAGE_VERSION_MAJOR "${GAZEBO_MAJOR_VERSION}")
set (CPACK_PACKAGE_VERSION_MINOR "${GAZEBO_MINOR_VERSION}")
set (CPACK_PACKAGE_VERSION_PATCH "${GAZEBO_PATCH_VERSION}")

if (CPACK_GENERATOR)
  message(STATUS "Found CPack generators: ${CPACK_GENERATOR}")

  configure_file("${gazebo_cmake_dir}/cpack_options.cmake.in" ${GAZEBO_CPACK_CFG_FILE} @ONLY)
  set(CPACK_PROJECT_CONFIG_FILE ${GAZEBO_CPACK_CFG_FILE})
  include (CPack)
endif()

# If we're configuring only to package source, stop here
if (PACKAGE_SOURCE_ONLY)
  message(WARNING "Configuration was done in PACKAGE_SOURCE_ONLY mode.  You can build a tarball (make package_source), but nothing else.")
  return()
endif()

# Documentation
add_subdirectory(doc)

# Configure documentation uploader
configure_file("${CMAKE_SOURCE_DIR}/cmake/upload_doc.sh.in"
  ${CMAKE_BINARY_DIR}/upload_doc.sh @ONLY)

# If we're configuring only to build docs, stop here
if (DOC_ONLY)
  message(WARNING "Configuration was done in DOC_ONLY mode.  You can build documentation (make doc), but nothing else.")
  return()
endif()

enable_testing()

# Use GNUInstallDirst to get canonical paths
include(GNUInstallDirs)

# with -fPIC
if(UNIX AND NOT WIN32)
  set (CMAKE_INSTALL_PREFIX "/usr" CACHE STRING "Install Prefix")
 find_program(CMAKE_UNAME uname /bin /usr/bin /usr/local/bin )
 if(CMAKE_UNAME)
   exec_program(uname ARGS -m OUTPUT_VARIABLE CMAKE_SYSTEM_PROCESSOR)
   set(CMAKE_SYSTEM_PROCESSOR ${CMAKE_SYSTEM_PROCESSOR} CACHE INTERNAL
     "processor type (i386 and x86_64)")
   if(CMAKE_SYSTEM_PROCESSOR MATCHES "x86_64")
     ADD_DEFINITIONS(-fPIC)
   endif(CMAKE_SYSTEM_PROCESSOR MATCHES "x86_64")
 endif(CMAKE_UNAME)
endif()

set (CMAKE_INCLUDE_DIRECTORIES_PROJECT_BEFORE ON)


# developer's option to cache PKG_CONFIG_PATH and
# LD_LIBRARY_PATH for local installs
if(PKG_CONFIG_PATH)
  set (ENV{PKG_CONFIG_PATH} ${PKG_CONFIG_PATH}:$ENV{PKG_CONFIG_PATH})
endif()
if(LD_LIBRARY_PATH)
  set (ENV{LD_LIBRARY_PATH} ${LD_LIBRARY_PATH}:$ENV{LD_LIBRARY_PATH})
endif()


set (INCLUDE_INSTALL_DIR "${CMAKE_INSTALL_INCLUDEDIR}/gazebo-${GAZEBO_MAJOR_VERSION}/gazebo")
set (LIB_INSTALL_DIR ${CMAKE_INSTALL_LIBDIR})
set (BIN_INSTALL_DIR ${CMAKE_INSTALL_BINDIR})

set (BUILD_GAZEBO ON CACHE INTERNAL "Build Gazebo" FORCE)
set (build_errors "" CACHE INTERNAL "build errors" FORCE)
set (build_warnings "" CACHE INTERNAL "build warnings" FORCE)


set (MIN_OGRE_VERSION 1.7.4 CACHE INTERNAL "Ogre version requirement" FORCE)
set (MIN_BOOST_VERSION 1.40.0 CACHE INTERNAL "Boost min version requirement" FORCE)

set (FREEIMAGE_MAJOR_VERSION 3 CACHE INTERNAL "FreeImage major version requirement" FORCE)
set (FREEIMAGE_MINOR_VERSION 9 CACHE INTERNAL "FreeImage minor version requirement" FORCE)
set (MIN_FREEIMAGE_VERSION ${FREEIMAGE_MAJOR_VERSION}.${FREEIMAGE_MINOR_VERSION}.0 CACHE INTERNAL "FreeImage version requirement" FORCE)

include (${gazebo_cmake_dir}/DissectVersion.cmake)

#####################################
# Check for low memory version to use in some tests
if(NOT DEFINED USE_LOW_MEMORY_TESTS)
  set (USE_LOW_MEMORY_TESTS FALSE)
  message (STATUS "High memory tests: enabled")
else()
  set (USE_LOW_MEMORY_TEST TRUE)
  message (STATUS "High memory tests: disabled, low memory versions will be used")
endif()

######################################
# Enable screen tests by default
if(NOT DEFINED ENABLE_SCREEN_TESTS)
  set(ENABLE_SCREEN_TESTS TRUE)
endif()

# MACOSX Bundle
if (BUILD_OSX_BUNDLE)
  # Need to disable all RPATH. It was added to gazebo libraries but not to gazebo binaries and BundleUtilities
  # failed trying to remove it from binaries.
  SET(CMAKE_SKIP_RPATH TRUE)
  #SET(CMAKE_MACOSX_RPATH TRUE)
  SET(BUNDLE_INSTALL_BINARY_DIR ${PROJECT_BINARY_DIR}/gazebo/Contents/MacOS/)
  SET(BUNDLE_DATA_DEST_DIR ${BUNDLE_INSTALL_BINARY_DIR}/../Resources)
  SET(CMAKE_INSTALL_FULL_DATAROOTDIR ${BUNDLE_DATA_DEST_DIR})
  SET(CMAKE_INSTALL_PREFIX "${CMAKE_BINARY_DIR}")
  SET(CMAKE_RUNTIME_OUTPUT_DIRECTORY ${CMAKE_BINARY_DIR}/bin)
<<<<<<< HEAD
  
=======

>>>>>>> 2e7d8867
  set (LIB_INSTALL_DIR ${CMAKE_INSTALL_PREFIX}/lib)
  set (BIN_INSTALL_DIR ${CMAKE_INSTALL_PREFIX}/bin)

  #SET(MACOSX_BUNDLE_ICON_FILE QtTest.icns)
  # set where in the bundle to put the icns file
  #SET_SOURCE_FILES_PROPERTIES(${CMAKE_CURRENT_SOURCE_DIR}/doc/qtest.icns
  #                            PROPERTIES MACOSX_PACKAGE_LOCATION Resources)
endif()

message (STATUS "\n\n====== Finding 3rd Party Packages ======")
include (${gazebo_cmake_dir}/SearchForStuff.cmake)
message (STATUS "----------------------------------------\n")

#####################################
# Define some variables that are going to be used in two places:
# 1. In CMake code to pass preprocessor definitions to certain source files
# (especially in common/CMakeLists.txt).
# 2. In the generation of cmake/setup.sh from cmake/setup.sh.in
set(GAZEBO_DEFAULT_MASTER_HOST localhost)
set(GAZEBO_DEFAULT_MASTER_PORT 11345)
set(GAZEBO_PLUGIN_PATH ${CMAKE_INSTALL_PREFIX}/${LIB_INSTALL_DIR}/gazebo-${GAZEBO_MAJOR_VERSION}/plugins)
set(GAZEBO_MODEL_PATH ${CMAKE_INSTALL_PREFIX}/${CMAKE_INSTALL_DATAROOTDIR}/gazebo-${GAZEBO_MAJOR_VERSION}/models)
set(GAZEBO_RESOURCE_PATH ${CMAKE_INSTALL_PREFIX}/${CMAKE_INSTALL_DATAROOTDIR}/gazebo-${GAZEBO_MAJOR_VERSION})
set(GAZEBO_MODEL_DATABASE_URI http://gazebosim.org/models)
set(OGRE_RESOURCE_PATH ${OGRE_PLUGINDIR})
# Seems that OGRE_PLUGINDIR can end in a newline, which will cause problems when
# we pass it to the compiler later.
string(REPLACE "\n" "" OGRE_RESOURCE_PATH ${OGRE_RESOURCE_PATH})


# Check for DRI capable Display
include (${gazebo_cmake_dir}/CheckDRIDisplay.cmake)

#####################################
MESSAGE(STATUS "Checking gazebo build type")
# Set the default build type
if (NOT CMAKE_BUILD_TYPE)
    set (CMAKE_BUILD_TYPE "RelWithDebInfo" CACHE STRING
        "Choose the type of build, options are: Debug Release RelWithDebInfo Profile Check" FORCE)
endif (NOT CMAKE_BUILD_TYPE)
# TODO: still convert to uppercase to keep backwards compatibility with
# uppercase old supported and deprecated modes
string(TOUPPER ${CMAKE_BUILD_TYPE} CMAKE_BUILD_TYPE_UPPERCASE)

if (NOT DEFINED HDF5_INSTRUMENT)
  set (HDF5_INSTRUMENT FALSE)
endif()

set (BUILD_TYPE_PROFILE FALSE)
set (BUILD_TYPE_RELEASE FALSE)
set (BUILD_TYPE_RELWITHDEBINFO FALSE)
set (BUILD_TYPE_DEBUG FALSE)
set (BUILD_TYPE_COVERAGE FALSE)

if ("${CMAKE_BUILD_TYPE_UPPERCASE}" STREQUAL "PROFILE")
  set (BUILD_TYPE_PROFILE TRUE)
elseif ("${CMAKE_BUILD_TYPE_UPPERCASE}" STREQUAL "RELEASE")
  set (BUILD_TYPE_RELEASE TRUE)
elseif ("${CMAKE_BUILD_TYPE_UPPERCASE}" STREQUAL "RELWITHDEBINFO")
  set (BUILD_TYPE_RELWITHDEBINFO TRUE)
elseif ("${CMAKE_BUILD_TYPE_UPPERCASE}" STREQUAL "DEBUG")
  set (BUILD_TYPE_DEBUG TRUE)
elseif ("${CMAKE_BUILD_TYPE_UPPERCASE}" STREQUAL "COVERAGE")
  BUILD_WARNING ("Simbody physics engine not supported during Coverage builds (issue #1849).")
  set (HAVE_SIMBODY FALSE)
  BUILD_WARNING ("DART physics engine not supported during Coverage builds (issue #1160).")
  set (HAVE_DART FALSE)
  set (BUILD_TYPE_COVERAGE TRUE)
  include (${gazebo_cmake_dir}/CodeCoverage.cmake)
  setup_target_for_coverage(coverage coverage)
else()
  build_error("CMAKE_BUILD_TYPE ${CMAKE_BUILD_TYPE} unknown. Valid options are: Debug Release RelWithDebInfo Profile Check")
endif()

#####################################
# Handle CFlags
# USE_UPSTREAM_CFLAGS (default TRUE)
if(NOT DEFINED USE_UPSTREAM_CFLAGS)
    set (USE_UPSTREAM_CFLAGS True)
endif()

unset (CMAKE_C_FLAGS_ALL CACHE)

# USE_HOST_CFLAGS (default TRUE)
# Will check building host machine for proper cflags
if(NOT DEFINED USE_HOST_CFLAGS OR USE_HOST_CFLAGS)
  message(STATUS "Enable host CFlags")
  include (${gazebo_cmake_dir}/HostCFlags.cmake)
endif()

# Will use predefined gazebo developers cflags
# this needs to be called after HostCFlags
if(USE_UPSTREAM_CFLAGS)
  # use gazebo own set of flags
  unset (CMAKE_CXX_FLAGS CACHE)
  message(STATUS "Enable upstream CFlags")
  include(${gazebo_cmake_dir}/DefaultCFlags.cmake)
endif()

# Check if warning options are avaliable for the compiler and return WARNING_CXX_FLAGS variable
if (MSVC)
  # Default Windows-MSVC.cmake sets MSVC warning flag to /W3. Add some extra warning excludes.
  set(WARN_LEVEL "/wd4005 /wd4068 /wd4244 /wd4267 /wd4996")
else()
  set(WARN_LEVEL "-Wall")
endif()
filter_valid_compiler_flags(${WARN_LEVEL}
  -Wextra -Wno-long-long -Wno-unused-value -Wfloat-equal -Wshadow
  -Wswitch-default -Wmissing-include-dirs -pedantic)

# Check and add visibility hidden by default. Only in UNIX
# Windows and MacosX does not handled properly the hidden compilation
if (UNIX AND NOT APPLE)
  filter_valid_compiler_flags(-fvisibility=hidden -fvisibility-inlines-hidden)
endif()

if (MSVC)
  # Unable to be filtered flags (failing due to limitations in filter_valid_compiler_warnings)
  # Handling exceptions rightly
  set(UNFILTERED_FLAGS "/EHsc")
endif()

# Visual Studio enables c++11 support by default
if (NOT MSVC)
  set(UNFILTERED_FLAGS "-std=c++11")
endif()

set (CMAKE_CXX_FLAGS "${CMAKE_CXX_FLAGS} ${VALID_CXX_FLAGS} ${UNFILTERED_FLAGS}")

#################################################
# OS Specific initialization
if (UNIX)
  gz_setup_unix()
else (WIN32)
  gz_setup_windows()
endif()

if(APPLE)
  gz_setup_apple()
endif()

# Main includes for compilation
include_directories(${PROJECT_SOURCE_DIR} ${PROJECT_BINARY_DIR})
include_directories(SYSTEM ${IGNITION-MATH_INCLUDE_DIRS})

#################################################
# Configure 3rd Party Packages after OS Specific initialization
message (STATUS "\n\n====== Configuring 3rd Party Packages ======")
add_subdirectory(deps)
message (STATUS "----------------------------------------\n")

#################################################
# Print warnings and errors
if ( build_warnings )
  message(STATUS "BUILD WARNINGS")
  foreach (msg ${build_warnings})
    message(STATUS ${msg})
  endforeach ()
  message(STATUS "END BUILD WARNINGS\n")
endif (build_warnings)

########### Add uninstall target ###############
configure_file(
  "${CMAKE_CURRENT_SOURCE_DIR}/cmake/cmake_uninstall.cmake.in"
  "${CMAKE_CURRENT_BINARY_DIR}/cmake/cmake_uninstall.cmake"
  IMMEDIATE @ONLY)
add_custom_target(uninstall
  "${CMAKE_COMMAND}" -P "${CMAKE_CURRENT_BINARY_DIR}/cmake/cmake_uninstall.cmake")

if (build_errors)
  message(STATUS "BUILD ERRORS: These must be resolved before compiling.")
  foreach (msg ${build_errors})
    message(STATUS ${msg})
  endforeach ()
  message(STATUS "END BUILD ERRORS\n")
  message (FATAL_ERROR "Errors encountered in build. Please see the BUILD ERRORS above.")
else (build_errors)

  ########################################
  # Write the config.h file
  configure_file (${gazebo_cmake_dir}/gazebo_config.h.in ${PROJECT_BINARY_DIR}/gazebo/gazebo_config.h)
  gz_install_includes("" ${PROJECT_BINARY_DIR}/gazebo/gazebo_config.h)

  configure_file(${CMAKE_SOURCE_DIR}/cmake/setup.sh.in ${PROJECT_BINARY_DIR}/setup.sh @ONLY)
  install(FILES ${CMAKE_CURRENT_BINARY_DIR}/setup.sh DESTINATION ${CMAKE_INSTALL_PREFIX}/${CMAKE_INSTALL_DATAROOTDIR}/gazebo-${GAZEBO_MAJOR_VERSION}/)
  # Also install the setup.sh in an unversioned location
  install(FILES ${CMAKE_CURRENT_BINARY_DIR}/setup.sh DESTINATION ${CMAKE_INSTALL_PREFIX}/${CMAKE_INSTALL_DATAROOTDIR}/gazebo/)


  if (DEFINED CMAKE_CXX_FLAGS)
    message (STATUS "Custom CFlags:${CMAKE_CXX_FLAGS}")
  else()
    message (STATUS "Use default CFlags")
  endif()
  message (STATUS "Build Type: ${CMAKE_BUILD_TYPE}")
  message (STATUS "Install path: ${CMAKE_INSTALL_PREFIX}")

  if (BUILD_GAZEBO)
    set(TEST_TYPE "UNIT")
    add_subdirectory(gazebo)
    add_subdirectory(media)
    add_subdirectory(test)
    add_subdirectory(tools)
    add_subdirectory(plugins)
    add_subdirectory(interfaces)
    add_subdirectory(worlds)
    add_subdirectory(models)
  endif (BUILD_GAZEBO)

  ########################################
  # Make the package config files
  set (pkgconfig_files gazebo_ode gazebo_transport gazebo)

  # set boost pkgconfig cflags
  set (Boost_PKGCONFIG_CFLAGS ${Boost_INCLUDE_DIRS})
  if (NOT "${Boost_PKGCONFIG_CFLAGS}" STREQUAL "")
    set (Boost_PKGCONFIG_CFLAGS "-I${Boost_PKGCONFIG_CFLAGS}")
  endif (NOT "${Boost_PKGCONFIG_CFLAGS}" STREQUAL "")
  string (REPLACE ";" " -I" Boost_PKGCONFIG_CFLAGS "${Boost_PKGCONFIG_CFLAGS}")

  # set boost pkgconfig libs
  set (Boost_PKGCONFIG_LIBS ${Boost_LIBRARY_DIRS})
  if (NOT "${Boost_PKGCONFIG_LIBS}" STREQUAL "")
    set (Boost_PKGCONFIG_LIBS "-L${Boost_PKGCONFIG_LIBS}")
  endif(NOT "${Boost_PKGCONFIG_LIBS}" STREQUAL "")
  string (REPLACE ";" " -L" Boost_PKGCONFIG_LIBS "${Boost_PKGCONFIG_LIBS}")

  foreach (b ${Boost_LIBRARIES})
    get_filename_component(bname ${b} NAME_WE)
    # Prefix always -l
    set (bname "-l${bname}")
    # Remove the prefix lib (not always present, like in pthread)
    string (REPLACE "lib" "" bname "${bname}")
    set (Boost_PKGCONFIG_LIBS "${Boost_PKGCONFIG_LIBS} ${bname}")
  endforeach(b)

  foreach (pkgconfig ${pkgconfig_files})
    configure_file(${CMAKE_SOURCE_DIR}/cmake/pkgconfig/${pkgconfig}.in ${CMAKE_CURRENT_BINARY_DIR}/cmake/pkgconfig/${pkgconfig}.pc @ONLY)
    install(FILES ${CMAKE_CURRENT_BINARY_DIR}/cmake/pkgconfig/${pkgconfig}.pc DESTINATION ${LIB_INSTALL_DIR}/pkgconfig COMPONENT pkgconfig)
  endforeach()

  ########################################
  # Make the cmake config files
  set(PKG_NAME ${PROJECT_NAME_UPPER})

  # Order is important, if A depends on B, please add B after A.
  # The list should have at the very end the libraries
  # without internal interdependencies
  set(PKG_LIBRARIES
    gazebo
    gazebo_client
    gazebo_gui
    gazebo_sensors
    gazebo_rendering
  )

  set(PKG_LIBRARIES ${PKG_LIBRARIES}
    gazebo_physics
    gazebo_ode
  )

  set(PKG_LIBRARIES ${PKG_LIBRARIES}
    gazebo_transport
    gazebo_msgs
    gazebo_util
    gazebo_common)

  # No other internal dependencies:
  set(PKG_LIBRARIES ${PKG_LIBRARIES}
    gazebo_gimpact
    gazebo_opcode
    gazebo_opende_ou
    gazebo_math
  )

  if (NOT CCD_FOUND)
    set(PKG_LIBRARIES ${PKG_LIBRARIES} gazebo_ccd)
  endif()

  set(cmake_conf_file "cmake/gazebo-config.cmake")
  set(cmake_conf_version_file "cmake/gazebo-config-version.cmake")
  configure_file("${CMAKE_CURRENT_SOURCE_DIR}/${cmake_conf_file}.in" "${CMAKE_CURRENT_BINARY_DIR}/${cmake_conf_file}" @ONLY)
  # Use write_basic_package_version_file to generate a ConfigVersion file that
  # allow users of gazebo to specify the API or version to depend on
  # TODO: keep this instruction until deprecate Ubuntu/Precise and update with
  # https://github.com/Kitware/CMake/blob/v2.8.8/Modules/CMakePackageConfigHelpers.cmake
  include(WriteBasicConfigVersionFile)
  write_basic_config_version_file(
      ${CMAKE_CURRENT_BINARY_DIR}/${cmake_conf_version_file}
      VERSION "${GAZEBO_VERSION_FULL}"
      COMPATIBILITY SameMajorVersion)
  install(FILES
            ${CMAKE_CURRENT_BINARY_DIR}/${cmake_conf_file}
            ${CMAKE_CURRENT_BINARY_DIR}/${cmake_conf_version_file}
          DESTINATION
	    ${LIB_INSTALL_DIR}/cmake/${PROJECT_NAME_LOWER}/
	  COMPONENT cmake)
  ########################################
  # If present, load platform-specific build hooks.  This system is used,
  # for example, by the Ubuntu overlay (in the gazebo-release repo), to
  # arrange for installation of Ubuntu-specific application-launching
  # configuration.
  if (EXISTS ${PROJECT_SOURCE_DIR}/cmake/packager-hooks/CMakeLists.txt)
    message(STATUS "Loading packager build hooks from cmake/packager-hooks")
    add_subdirectory(cmake/packager-hooks)
  endif()

  message(STATUS "Configuration successful. Type make to compile gazebo")
endif(build_errors)<|MERGE_RESOLUTION|>--- conflicted
+++ resolved
@@ -138,11 +138,7 @@
   SET(CMAKE_INSTALL_FULL_DATAROOTDIR ${BUNDLE_DATA_DEST_DIR})
   SET(CMAKE_INSTALL_PREFIX "${CMAKE_BINARY_DIR}")
   SET(CMAKE_RUNTIME_OUTPUT_DIRECTORY ${CMAKE_BINARY_DIR}/bin)
-<<<<<<< HEAD
-  
-=======
-
->>>>>>> 2e7d8867
+
   set (LIB_INSTALL_DIR ${CMAKE_INSTALL_PREFIX}/lib)
   set (BIN_INSTALL_DIR ${CMAKE_INSTALL_PREFIX}/bin)
 
@@ -286,7 +282,8 @@
 
 # Main includes for compilation
 include_directories(${PROJECT_SOURCE_DIR} ${PROJECT_BINARY_DIR})
-include_directories(SYSTEM ${IGNITION-MATH_INCLUDE_DIRS})
+include_directories(SYSTEM ${IGNITION-MATH_INCLUDE_DIRS}
+                           ${IGNITION-MSGS_INCLUDE_DIRS})
 
 #################################################
 # Configure 3rd Party Packages after OS Specific initialization
