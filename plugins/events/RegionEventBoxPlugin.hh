--- conflicted
+++ resolved
@@ -34,8 +34,6 @@
 
 namespace gazebo
 {
-<<<<<<< HEAD
-=======
   /// \brief A plugin that fires an event when another model enters the region
   /// defined by the size of this model's box visual.
   ///
@@ -48,7 +46,6 @@
   ///     </event>
   ///   </plugin>
   /// \endverbatim
->>>>>>> 0b5907b9
   class RegionEventBoxPlugin : public ModelPlugin
   {
     /// \brief Constructor
@@ -133,6 +130,7 @@
 
     /// \brief Pointer to event source object that emits sim events
     private: gazebo::EventSourcePtr eventSource;
+
   };
 }
 
