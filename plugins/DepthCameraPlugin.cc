--- conflicted
+++ resolved
@@ -24,12 +24,9 @@
 
 // Added this map to avoid breaking the ABI
 static std::map<DepthCameraPlugin*, event::ConnectionPtr>
-<<<<<<< HEAD
                                                 connection_reflectance_map;
-=======
+static std::map<DepthCameraPlugin*, event::ConnectionPtr>
                                                 connection_normals_map;
->>>>>>> 82fe16b9
-
 /////////////////////////////////////////////////
 DepthCameraPlugin::DepthCameraPlugin()
 : SensorPlugin(), width(0), height(0), depth(0)
@@ -44,15 +41,12 @@
   this->newImageFrameConnection.reset();
 
   std::map<DepthCameraPlugin*, event::ConnectionPtr>::iterator it;
-<<<<<<< HEAD
   it = connection_reflectance_map.find(this);
   it->second.reset();
   connection_reflectance_map.erase(it);
-=======
   it = connection_normals_map.find(this);
   it->second.reset();
   connection_normals_map.erase(it);
->>>>>>> 82fe16b9
 
   this->parentSensor.reset();
   this->depthCamera.reset();
@@ -92,28 +86,27 @@
         this, std::placeholders::_1, std::placeholders::_2,
         std::placeholders::_3, std::placeholders::_4, std::placeholders::_5));
 
-<<<<<<< HEAD
   event::ConnectionPtr newReflectanceFrameConnection =
     this->depthCamera->ConnectNewReflectanceFrame(
             std::bind(&DepthCameraPlugin::OnNewReflectanceFrame,
-=======
-  event::ConnectionPtr newNormalsFrameConnection =
-    this->depthCamera->ConnectNewNormalsPointCloud(
-            std::bind(&DepthCameraPlugin::OnNewNormalsFrame,
->>>>>>> 82fe16b9
             this, std::placeholders::_1, std::placeholders::_2,
             std::placeholders::_3, std::placeholders::_4,
             std::placeholders::_5));
 
-<<<<<<< HEAD
   connection_reflectance_map.
         insert(std::pair<DepthCameraPlugin*, event::ConnectionPtr>
                (this, newReflectanceFrameConnection));
-=======
+
+  event::ConnectionPtr newNormalsFrameConnection =
+    this->depthCamera->ConnectNewNormalsPointCloud(
+            std::bind(&DepthCameraPlugin::OnNewNormalsFrame,
+            this, std::placeholders::_1, std::placeholders::_2,
+            std::placeholders::_3, std::placeholders::_4,
+            std::placeholders::_5));
+
   connection_normals_map.
         insert(std::pair<DepthCameraPlugin*, event::ConnectionPtr>
                (this, newNormalsFrameConnection));
->>>>>>> 82fe16b9
 
   this->parentSensor->SetActive(true);
 }
@@ -165,11 +158,16 @@
 }
 
 /////////////////////////////////////////////////
-<<<<<<< HEAD
 void DepthCameraPlugin::OnNewReflectanceFrame(const float * /*_normals*/,
-=======
+                              unsigned int  /*_width*/,
+                              unsigned int /*_height*/,
+                              unsigned int /*_depth*/,
+                              const std::string &/*_format*/)
+{
+}
+
+/////////////////////////////////////////////////
 void DepthCameraPlugin::OnNewNormalsFrame(const float * /*_normals*/,
->>>>>>> 82fe16b9
                               unsigned int  /*_width*/,
                               unsigned int /*_height*/,
                               unsigned int /*_depth*/,
