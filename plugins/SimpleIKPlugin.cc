/*
 * Copyright (C) 2012-2013 Open Source Robotics Foundation
 *
 * Licensed under the Apache License, Version 2.0 (the "License");
 * you may not use this file except in compliance with the License.
 * You may obtain a copy of the License at
 *
 *     http://www.apache.org/licenses/LICENSE-2.0
 *
 * Unless required by applicable law or agreed to in writing, software
 * distributed under the License is distributed on an "AS IS" BASIS,
 * WITHOUT WARRANTIES OR CONDITIONS OF ANY KIND, either express or implied.
 * See the License for the specific language governing permissions and
 * limitations under the License.
 *
*/

#include <kdl/chainiksolver.hpp>
#include <kdl/chainiksolvervel_pinv.hpp>
#include <kdl/chainiksolvervel_wdls.hpp>
#include <kdl/chainiksolverpos_nr.hpp>
#include <kdl/chainiksolverpos_lma.hpp>

#include "gazebo/physics/Link.hh"
#include "gazebo/physics/Joint.hh"
#include "SimpleIKPlugin.hh"

using namespace gazebo;

GZ_REGISTER_MODEL_PLUGIN(SimpleIKPlugin)

/////////////////////////////////////////////////
SimpleIKPlugin::SimpleIKPlugin()
{
  this->iksolverVel = NULL;
}

/////////////////////////////////////////////////
SimpleIKPlugin::~SimpleIKPlugin()
{
  event::Events::DisconnectWorldUpdateBegin(this->updateConnection);
}

/////////////////////////////////////////////////
void SimpleIKPlugin::Load(physics::ModelPtr _parent, sdf::ElementPtr _sdf)
{
  this->restart = false;

  // Get the world name.
  this->model = _parent;
  this->world = this->model->GetWorld();

  this->goalModel = this->world->GetModel(_sdf->Get<std::string>("goal_model"));
  this->baseLink = this->model->GetLink(_sdf->Get<std::string>("base_link"));

  this->jointController = this->model->GetJointController();

  sdf::ElementPtr jointElem = _sdf->GetElement("joint");
  while (jointElem)
  {
    physics::JointPtr joint = this->model->GetJoint(
        jointElem->Get<std::string>());
    this->joints.push_back(joint);

    jointElem = jointElem->GetNextElement("joint");
  }

  math::Vector3 frame;
  frame = (joints[0]->GetChild()->GetWorldPose() -
           this->baseLink->GetWorldPose()).pos;

  this->chain.addSegment(KDL::Segment(
          KDL::Joint(KDL::Joint::None),
          KDL::Frame(KDL::Vector(frame.x, frame.y, frame.z))));

  for (unsigned int i = 0; i < this->joints.size(); ++i)
  {
    math::Vector3 frame;
    if (i < joints.size()-1)
    {
      frame = (joints[i+1]->GetChild()->GetWorldPose() -
              joints[i]->GetChild()->GetWorldPose()).pos;
    }
    else
      frame = _sdf->Get<math::Vector3>("ef_pos");


    math::Vector3 axis = joints[i]->GetLocalAxis(0);

    this->chain.addSegment(KDL::Segment(
          KDL::Joint(KDL::Vector(0, 0, 0),
            KDL::Vector(axis.x, axis.y, axis.z), KDL::Joint::RotAxis),
          KDL::Frame(KDL::Vector(frame.x, frame.y, frame.z))));
  }

  this->fkSolver = new KDL::ChainFkSolverPos_recursive(
      KDL::ChainFkSolverPos_recursive(this->chain));

  // Create joint array
  unsigned int nj = this->chain.getNrOfJoints();
  this->jointpositions = new KDL::JntArray(nj);

  for(unsigned int i = 0; i < nj; ++i)
  {
    (*this->jointpositions)(i) = 0;
  }

  // Create the frame that will contain the results
  KDL::Frame cartpos;

  // Calculate forward position kinematics
  this->fkSolver->JntToCart(*this->jointpositions, cartpos);
  math::Vector3 result(cartpos.p.x(), cartpos.p.y(), cartpos.p.z());

<<<<<<< HEAD

=======
>>>>>>> 561588a0
  math::Vector3 basePos = this->baseLink->GetWorldPose().pos;

  std::cout << "RESULT[" << result+basePos << "]\n";
  this->goalPos = this->goalModel->GetWorldPose().pos;

  this->goalPos = this->goalPos - basePos;

<<<<<<< HEAD
=======

>>>>>>> 561588a0
  this->iksolverVel = new KDL::ChainIkSolverVel_wdls(this->chain, 0.00001, 200);

  Eigen::Matrix<double,6,1> L;
  L(0)=1;L(1)=1;L(2)=1;
  L(3)=0.01;L(4)=0.01;L(5)=0.01;

  KDL::ChainIkSolverPos_LMA iksolverPos(this->chain, L);

  KDL::JntArray qResult(this->chain.getNrOfJoints());
  KDL::Frame destFrame(KDL::Vector(this->goalPos.x,
        this->goalPos.y, this->goalPos.z));
  int ikResult = iksolverPos.CartToJnt(*this->jointpositions, destFrame,
      qResult);

  for(unsigned int i = 0; i < nj; ++i)
  {
    this->jointController->SetJointPosition(
        this->joints[i]->GetScopedName(), qResult(i));

    this->jointController->SetPositionPID(this->joints[i]->GetScopedName(),
        common::PID(585, 8, 25.0));
  }
  this->fkSolver->JntToCart(qResult, cartpos);

  this->updateConnection = event::Events::ConnectWorldUpdateBegin(
      boost::bind(&SimpleIKPlugin::Update, this, _1));
}

/////////////////////////////////////////////////
void SimpleIKPlugin::Reset()
{
  /*this->jointController->SetJointPosition("atlas::r_arm_shy", 1.6896);
  this->jointController->SetJointPosition("atlas::r_arm_shx", 0.0803817);
  this->jointController->SetJointPosition("atlas::r_arm_ely", -0.0821502);
  this->jointController->SetJointPosition("atlas::r_arm_elx", -0.0392042);
  this->jointController->SetJointPosition("atlas::r_arm_wry", -0.128001);

  this->jointController->SetJointPosition("atlas::l_arm_shy", -1.6896);
  this->jointController->SetJointPosition("atlas::l_arm_shx", 0.0803817);
  this->jointController->SetJointPosition("atlas::l_arm_ely", 0.0821502);
  this->jointController->SetJointPosition("atlas::l_arm_elx", -0.0392042);
  this->jointController->SetJointPosition("atlas::l_arm_wry", 0.128001);
  */
  this->restart = true;
}

/////////////////////////////////////////////////
void SimpleIKPlugin::Update(const common::UpdateInfo & /*_info*/)
{
  if (this->restart)
  {
    math::Vector3 basePos = this->baseLink->GetWorldPose().pos;
    this->goalPos = this->goalModel->GetWorldPose().pos;
    this->goalPos = this->goalPos - basePos;

    Eigen::Matrix<double,6,1> L;
    L(0)=1;L(1)=1;L(2)=1;
    L(3)=0.01;L(4)=0.01;L(5)=0.01;

    for(unsigned int i = 0; i < 6; ++i)
    {
      (*this->jointpositions)(i) = 0;
    }

    KDL::ChainIkSolverPos_LMA iksolverPos(this->chain, L);

    KDL::JntArray qResult(this->chain.getNrOfJoints());
    KDL::Frame destFrame(KDL::Vector(this->goalPos.x,
          this->goalPos.y, this->goalPos.z));
    int ikResult = iksolverPos.CartToJnt(*this->jointpositions, destFrame,
        qResult);

    this->jointController->Reset();

    for(unsigned int i = 0; i < 6; ++i)
    {
      this->jointController->SetJointPosition(
          this->joints[i]->GetScopedName(), qResult(i));
    }

    this->restart = false;
    return;
  }

  int nj = 6;

  for(unsigned int i = 0; i < nj; ++i)
  {
    (*jointpositions)(i) =  this->joints[i]->GetAngle(0).Radian();
  }

  Eigen::Matrix<double,6,1> L;

  L(0)=1;L(1)=1;L(2)=1;
  L(3)=0.01;L(4)=0.01;L(5)=0.01;

  KDL::ChainIkSolverPos_LMA iksolverPos(this->chain, L);

  math::Vector3 basePos = this->baseLink->GetWorldPose().pos;
  this->goalPos = this->goalModel->GetWorldPose().pos - basePos;
  KDL::JntArray qResult(this->chain.getNrOfJoints());

  math::Quaternion rot = this->goalModel->GetWorldPose().rot;
  math::Matrix3 mat = rot.GetAsMatrix3();
  KDL::Rotation kdlRot(mat[0][0],mat[0][1], mat[0][2],
                       mat[1][0],mat[1][1], mat[1][2],
                       mat[2][0],mat[2][1], mat[2][2]);

  KDL::Vector kdlVec(this->goalPos.x, this->goalPos.y, this->goalPos.z);
  KDL::Frame destFrame(kdlRot, kdlVec);

  // if CartToHnt result < 0 then it couldn't find a result.
  // However, this is not very useful since the result will get the end
  // effector close to the goal.
  iksolverPos.CartToJnt(*this->jointpositions, destFrame, qResult);

  for(unsigned int i = 0; i < nj; ++i)
  {
    this->jointController->SetPositionTarget(
        this->joints[i]->GetScopedName(), qResult(i));
    /*this->jointController->SetJointPosition(
        this->joints[i]->GetScopedName(), qResult(i));
    (*jointpositions)(i) =  qResult(i);
    */
  }
}


/////////////////////////////////////////////////
/*void SimpleIKPlugin::Update(const common::UpdateInfo &_info)
{
  if ((_info.realTime - this->lastUpdateTime) <= this->updateRate)
  {
    for(unsigned int i = 0; i < 6; ++i)
    {
      double p = (*this->jointpositions)(i) +
        math::clamp(this->vels[i],-1.0, 1.0) * 0.001;
      (*this->jointpositions)(i) = p;

      this->jointController->SetJointPosition(
          this->joints[i]->GetScopedName(), (*this->jointpositions)(i));

    }
    return;
  }

  this->lastUpdateTime = _info.realTime;

  KDL::Frame cartpos;
  math::Vector3 efLocalPos, efGlobalPos;
  math::Vector3 goalGlobalPos, goalLocalPos;
  math::Vector3 velLocal, velGlobal;
  KDL::JntArray qResult(this->chain.getNrOfJoints());


  // Compute the current end effector location.
  this->fkSolver->JntToCart(*this->jointpositions, cartpos);

  // Get the local and global position of the end effector
  efLocalPos.Set(cartpos.p.x(), cartpos.p.y(), cartpos.p.z());
  efGlobalPos = efLocalPos + this->baseLink->GetWorldPose().pos;

  // Get the local and global position of the goal
  goalGlobalPos = this->goalModel->GetWorldPose().pos;
  goalLocalPos = goalGlobalPos - this->baseLink->GetWorldPose().pos;

  velLocal = goalLocalPos - efLocalPos;
  velGlobal = (goalGlobalPos - efGlobalPos);

  std::cout << "------------------------------------\n";
  std::cout << "EF Local Pos[" << efLocalPos << "]\n";
  std::cout << "Goal Local Pos[" << goalLocalPos << "]\n";
  std::cout << "Vel Local Pos[" << velLocal << "]\n";
  std::cout << "EF Global Pos[" << efGlobalPos << "]\n";
  std::cout << "Goal Global Pos[" << goalGlobalPos << "]\n";
  std::cout << "Vel Global Pos[" << velGlobal << "]\n";

  //for (int i = 0; i < this->joints.size(); ++i)
  //  {
  //  (*this->jointpositions)(i) = this->joints[i]->GetAngle(0).Radian();
  //  }

  KDL::Twist twist(KDL::Vector(velGlobal.x, velGlobal.y, velGlobal.z),
      KDL::Vector(0,0,0));
  int ikResult = this->iksolverVel->CartToJnt(*this->jointpositions,
      twist, qResult);
  if (ikResult < 0)
    gzerr << "Maximum number of iterations reached.";

  std::cout << "Number of Chains[" << this->chain.getNrOfJoints() << "]\n";

  double max = 0;
  int nj = this->chain.getNrOfJoints();
  for(unsigned int i = 0; i < nj; ++i)
  {
    std::cout << qResult(i) << std::endl;
    this->vels[i] = qResult(i);
    max = std::max(max, fabs(this->vels[i]));
  }

  std::cout << "max[" << max << "]\n";

  for(unsigned int i = 0; i < 6; ++i)
  {
    double p = (*this->jointpositions)(i) + math::clamp(this->vels[i],-1.0, 1.0) * 0.01;
    (*this->jointpositions)(i) = p;

    this->jointController->SetJointPosition(
        this->joints[i]->GetScopedName(), (*this->jointpositions)(i));
  }
    //this->jointController->SetVelocityTarget(
    //    this->joints[i]->GetScopedName(), qResult(i));

    //this->jointController->SetJointPosition(
    //    this->joints[i]->GetScopedName(), p);
}*/


  /*printf("\n");
  for(int i = 5; i >= 0; --i)
  {
    this->jointController->SetJointPosition(
        this->joints[i]->GetScopedName(), 0.0);
    this->jointController->Update();
    std::cout << "Name[" << this->joints[i]->GetScopedName() << "] Angle[" << this->joints[i]->GetAngle(0).Radian() << "]\n";
  }
  return;
  */

  /*
   double diff = 0.003;
   KDL::Frame cartpos;

   math::Vector3 pos, delta;
   math::Vector3 basePos = this->baseLink->GetWorldPose().pos;
   this->goalPos = this->goalModel->GetWorldPose().pos - basePos;
   */

 /*
   for (int i = this->joints.size()-1; i >= 0; --i)
   {
     double origAngle = (*this->jointpositions)(i);

     (*this->jointpositions)(i) = origAngle + diff;
     this->fkSolver->JntToCart(*this->jointpositions, cartpos);
     pos.Set(cartpos.p.x(), cartpos.p.y(), cartpos.p.z());
     delta =  pos - this->goalPos;
     double plusLength = delta.GetLength();

     (*this->jointpositions)(i) = origAngle - diff;
     this->fkSolver->JntToCart(*this->jointpositions, cartpos);
     pos.Set(cartpos.p.x(), cartpos.p.y(), cartpos.p.z());
     delta =  pos - this->goalPos;
     double minusLength = delta.GetLength();

     if (minusLength < plusLength)
       (*this->jointpositions)(i) = origAngle - diff;
     else
       (*this->jointpositions)(i) = origAngle + diff;

     // std::cout << "Joint[" << this->joints[i]->GetScopedName() << "]\n";
     this->jointController->SetJointPosition(
         this->joints[i]->GetScopedName(), (*this->jointpositions)(i));
   }

   this->fkSolver->JntToCart(*this->jointpositions, cartpos);

   pos.Set(cartpos.p.x(), cartpos.p.y(), cartpos.p.z());
   std::cout << "Hacked local[" << pos  << "] global[" << pos + this->baseLink->GetWorldPose().pos << "] Err[" << (this->goalPos - pos).GetLength() << "]\n";
   */

   /*
   KDL::JntArray qResult(this->chain.getNrOfJoints());
   KDL::Frame destFrame(KDL::Vector(this->goalPos.x,
         this->goalPos.y, this->goalPos.z));
   int ikResult = iksolverPos.CartToJnt(*this->jointpositions, destFrame,
       qResult);
       */

 //   unsigned int nj = this->chain.getNrOfJoints();
 //   for(unsigned int i = 0; i < nj; ++i)
 //   {
 //     (*this->jointpositions)(i) = this->joints[i]->GetAngle(0).Radian();
 //     std::cout << "Angle[" << i << "] [" << this->joints[i]->GetAngle(0).Radian() << "]\n";
 //   }
 //
 //   KDL::JntArray qResult(this->chain.getNrOfJoints());
 //   KDL::ChainIkSolverVel_pinv iksolverVel(this->chain);
 //
 //   this->fkSolver->JntToCart(*this->jointpositions, cartpos);
 //   math::Vector3 result(cartpos.p.x(), cartpos.p.y(), cartpos.p.z());
 //
 //   this->world->GetModel("left_arm_goal")->SetWorldPose(
 //       math::Pose(result+this->baseLink->GetWorldPose().pos,math::Quaternion()));
 //
 //   this->goalPos = this->goalModel->GetWorldPose().pos - (result+this->baseLink->GetWorldPose().pos);
 //
 //   //this->goalPos = this->goalPos - result;
 //
 //   std::cout << "EF Pos Local[" << result << "]\n";
 //   std::cout << "Goal Pos Global[" << this->goalModel->GetWorldPose().pos << "]\n";
 //   delta = this->goalPos;// - result;
 //
 //   std::cout << "Delta[" << delta << "]\n";
 // /*
 //   math::Vector3 rpyCurr = this->model->GetLink("r_hand")->GetWorldPose().rot.GetAsEuler();
 //   math::Vector3 rpyGoal =this->goalModel->GetWorldPose().rot.GetAsEuler();
 //   math::Vector3 rpyVel = rpyGoal - rpyCurr;
 //
 //   double qx, qy, qz, qw;
 //   cartpos.M.GetQuaternion(qx, qy, qz, qw);
 //   math::Quaternion cartQ(qw, qx, qy, qz);
 //   cartQ = cartQ * math::Quaternion(0,0,-1.5707);
 //
 //   math::Quaternion qDiff = this->goalModel->GetWorldPose().rot * cartQ.GetInverse();
 //
 //   std::cout << "EF Local Orient[" <<  cartQ.GetAsEuler() << "]\n";
 //   std::cout << "Goal Local Orient[" << (this->goalModel->GetWorldPose().rot * this->baseLink->GetWorldPose().rot).GetAsEuler() << "]\n";
 //   std::cout << "Orient Diff[" << qDiff.GetAsEuler() << "]\n";
 //
 //   math::Matrix3 mat = qDiff.GetAsMatrix3();
 //   KDL::Rotation kdlRot(mat[0][0],mat[0][1], mat[0][2],
 //                        mat[1][0],mat[1][1], mat[1][2],
 //                        mat[2][0],mat[2][1], mat[2][2]);
 //
 //   KDL::Vector twistOVel(qDiff.GetAsEuler().x *0.1, qDiff.GetAsEuler().y *0.1, qDiff.GetAsEuler().z*0.1);
 //
 //   std::cout << "Twist[" << twistOVel.data[0] << " " << twistOVel.data[1] << " " <<twistOVel.data[2] << "]\n";
 //
 //   KDL::Twist twist(KDL::Vector(delta.x, delta.y, delta.z), twistOVel);
 //   */
 //   KDL::Twist twist(KDL::Vector(delta.x, delta.y, delta.z), KDL::Vector(0,0,0));
 //
 //   int ikResult = iksolverVel.CartToJnt(*this->jointpositions, twist, qResult);
 //   if (ikResult < 0)
 //     std::cerr << "Maximum number of iterations reached.";

//   std::cout << "Number of joints[" << nj << "]\n";
//   for(unsigned int i = 0; i < nj; ++i)
//   {
//     //std::cout << qResult(i)*10. << std::endl;
//     // double p = (*this->jointpositions)(i) + qResult(i)*0.01;
//     // this->joints[i]->SetVelocity(0,qResult(i));
//
//      std::cout << "Name[" << this->joints[i]->GetScopedName() << "] Angle[" << i << "] [" << this->joints[i]->GetAngle(0).Radian() << "]\n";
//     this->jointController->SetJointPosition(
//         this->joints[i]->GetScopedName(), 0);
//     std::cout << "Name[" << this->joints[i]->GetScopedName() << "] Angle[" << i << "] [" << this->joints[i]->GetAngle(0).Radian() << "]\n";
//   }
//   for(unsigned int i = 0; i < nj; ++i)
//     std::cout << "Name[" << this->joints[i]->GetScopedName() << "] Angle[" << i << "] [" << this->joints[i]->GetAngle(0).Radian() << "]\n";
// }<|MERGE_RESOLUTION|>--- conflicted
+++ resolved
@@ -110,12 +110,9 @@
 
   // Calculate forward position kinematics
   this->fkSolver->JntToCart(*this->jointpositions, cartpos);
+
   math::Vector3 result(cartpos.p.x(), cartpos.p.y(), cartpos.p.z());
 
-<<<<<<< HEAD
-
-=======
->>>>>>> 561588a0
   math::Vector3 basePos = this->baseLink->GetWorldPose().pos;
 
   std::cout << "RESULT[" << result+basePos << "]\n";
@@ -123,10 +120,6 @@
 
   this->goalPos = this->goalPos - basePos;
 
-<<<<<<< HEAD
-=======
-
->>>>>>> 561588a0
   this->iksolverVel = new KDL::ChainIkSolverVel_wdls(this->chain, 0.00001, 200);
 
   Eigen::Matrix<double,6,1> L;
