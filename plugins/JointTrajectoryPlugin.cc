/*
 * Copyright 2012 Open Source Robotics Foundation
 *
 * Licensed under the Apache License, Version 2.0 (the "License");
 * you may not use this file except in compliance with the License.
 * You may obtain a copy of the License at
 *
 *     http://www.apache.org/licenses/LICENSE-2.0
 *
 * Unless required by applicable law or agreed to in writing, software
 * distributed under the License is distributed on an "AS IS" BASIS,
 * WITHOUT WARRANTIES OR CONDITIONS OF ANY KIND, either express or implied.
 * See the License for the specific language governing permissions and
 * limitations under the License.
 *
*/
/*
 * Desc: a test for setting joint angles
 * Author: John Hsu
 */

#include <plugins/JointTrajectoryPlugin.hh>

namespace gazebo
{
/////////////////////////////////////////////////
JointTrajectoryPlugin::JointTrajectoryPlugin()
{
}

/////////////////////////////////////////////////
JointTrajectoryPlugin::~JointTrajectoryPlugin()
{
  event::Events::DisconnectWorldUpdateStart(this->updateConnection);
}

/////////////////////////////////////////////////
void JointTrajectoryPlugin::Load(physics::ModelPtr _parent,
                                 sdf::ElementPtr _sdf)
{
  // Get the world name.
  this->model = _parent;
  this->world = this->model->GetWorld();

  // this->world->GetPhysicsEngine()->SetGravity(math::Vector3(0,0,0));
  // Get Joints
  sdf::ElementPtr jointElem = _sdf->GetElement("joint");
  while (jointElem)
  {
    // FIXME: below segfaults on second <joint></joint> entry, SDF problem?
    gzerr << jointElem->GetValueString() << "\n";

    physics::JointPtr j = this->model->GetJoint(jointElem->GetValueString());
    if (j)
    {
      this->joints.push_back(j);
    }
    else
    {
      j.reset();
    }
    jointElem = _sdf->GetNextElement("joint");
  }

  for (physics::Joint_V::const_iterator j = this->model->GetJoints().begin();
                        j != this->model->GetJoints().end(); ++j)
    (*j)->SetAngle(0, 0);

  // New Mechanism for Updating every World Cycle
  // Listen to the update event. This event is broadcast every
  // simulation iteration.
  this->updateConnection = event::Events::ConnectWorldUpdateStart(
      boost::bind(&JointTrajectoryPlugin::UpdateStates, this));
}

/////////////////////////////////////////////////
<<<<<<< HEAD
=======
void JointTrajectoryPlugin::FixLink(physics::LinkPtr _link)
{
  this->joint = this->world->GetPhysicsEngine()->CreateJoint("revolute",
      this->model);

  this->joint->SetModel(this->model);
  math::Pose pose = _link->GetWorldPose();
  // math::Pose  pose(math::Vector3(0, 0, 0.2), math::Quaternion(1, 0, 0, 0));
  this->joint->Load(physics::LinkPtr(), _link, pose);
  this->joint->SetAxis(0, math::Vector3(0, 0, 0));
  this->joint->SetHighStop(0, 0);
  this->joint->SetLowStop(0, 0);
  this->joint->SetAnchor(0, pose.pos);
  this->joint->Init();
}

/////////////////////////////////////////////////
void JointTrajectoryPlugin::UnfixLink()
{
  this->joint.reset();
}

/////////////////////////////////////////////////
>>>>>>> 75d39c4e
void JointTrajectoryPlugin::UpdateStates()
{
  common::Time cur_time = this->world->GetSimTime();

<<<<<<< HEAD
  for (unsigned int i = 0; i < this->joints.size(); ++i)
    this->joints[i]->SetAngle(0, cos(cur_time.Double()));
=======
  // for (physics::Joint_V::const_iterator j = this->model->GetJoints().begin();
  //                       j != this->model->GetJoints().end(); ++j)
  //   gzerr << cur_time << " " << (*j)->GetScopedName() << "\n";

  bool is_paused = this->world->IsPaused();
  if (!is_paused) this->world->SetPaused(true);

  std::map<std::string, double> joint_position_map;
  joint_position_map["simple_arm_gripper::simple_arm::arm_shoulder_pan_joint"]
    = cos(cur_time.Double());
  joint_position_map["simple_arm_gripper::simple_arm::arm_elbow_pan_joint"]
    = -cos(cur_time.Double());
  joint_position_map["simple_arm_gripper::simple_arm::arm_wrist_lift_joint"]
    = -0.35 + 0.45*cos(0.5*cur_time.Double());
  joint_position_map["simple_arm_gripper::simple_arm::arm_wrist_roll_joint"]
    = -2.9*cos(3.0*cur_time.Double());

  this->model->SetJointPositions(joint_position_map);

  // resume original pause-state
  this->world->SetPaused(is_paused);
>>>>>>> 75d39c4e
}

GZ_REGISTER_MODEL_PLUGIN(JointTrajectoryPlugin)
}<|MERGE_RESOLUTION|>--- conflicted
+++ resolved
@@ -36,31 +36,13 @@
 
 /////////////////////////////////////////////////
 void JointTrajectoryPlugin::Load(physics::ModelPtr _parent,
-                                 sdf::ElementPtr _sdf)
+                                 sdf::ElementPtr /*_sdf*/)
 {
   // Get the world name.
   this->model = _parent;
   this->world = this->model->GetWorld();
 
   // this->world->GetPhysicsEngine()->SetGravity(math::Vector3(0,0,0));
-  // Get Joints
-  sdf::ElementPtr jointElem = _sdf->GetElement("joint");
-  while (jointElem)
-  {
-    // FIXME: below segfaults on second <joint></joint> entry, SDF problem?
-    gzerr << jointElem->GetValueString() << "\n";
-
-    physics::JointPtr j = this->model->GetJoint(jointElem->GetValueString());
-    if (j)
-    {
-      this->joints.push_back(j);
-    }
-    else
-    {
-      j.reset();
-    }
-    jointElem = _sdf->GetNextElement("joint");
-  }
 
   for (physics::Joint_V::const_iterator j = this->model->GetJoints().begin();
                         j != this->model->GetJoints().end(); ++j)
@@ -74,8 +56,6 @@
 }
 
 /////////////////////////////////////////////////
-<<<<<<< HEAD
-=======
 void JointTrajectoryPlugin::FixLink(physics::LinkPtr _link)
 {
   this->joint = this->world->GetPhysicsEngine()->CreateJoint("revolute",
@@ -99,15 +79,10 @@
 }
 
 /////////////////////////////////////////////////
->>>>>>> 75d39c4e
 void JointTrajectoryPlugin::UpdateStates()
 {
   common::Time cur_time = this->world->GetSimTime();
 
-<<<<<<< HEAD
-  for (unsigned int i = 0; i < this->joints.size(); ++i)
-    this->joints[i]->SetAngle(0, cos(cur_time.Double()));
-=======
   // for (physics::Joint_V::const_iterator j = this->model->GetJoints().begin();
   //                       j != this->model->GetJoints().end(); ++j)
   //   gzerr << cur_time << " " << (*j)->GetScopedName() << "\n";
@@ -129,7 +104,6 @@
 
   // resume original pause-state
   this->world->SetPaused(is_paused);
->>>>>>> 75d39c4e
 }
 
 GZ_REGISTER_MODEL_PLUGIN(JointTrajectoryPlugin)
