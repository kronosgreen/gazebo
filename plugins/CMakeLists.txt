--- conflicted
+++ resolved
@@ -7,11 +7,7 @@
   ${PROTOBUF_INCLUDE_DIR}
   ${SDFormat_INCLUDE_DIRS}
   ${OGRE_INCLUDE_DIRS}
-<<<<<<< HEAD
-  ${IGNITION-MATH_INCLUDE_DIRS}
   ${Qt5Core_INCLUDE_DIRS}
-=======
->>>>>>> e04d8624
 )
 
 # Tinyxml are used since the plugins are linking against gazebo_common
