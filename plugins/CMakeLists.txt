--- conflicted
+++ resolved
@@ -70,11 +70,8 @@
   SkidSteerDrivePlugin
   SonarPlugin
   SphereAtlasDemoPlugin
-<<<<<<< HEAD
   TireFrictionPlugin
-=======
   TouchPlugin
->>>>>>> 7d9690ca
   VehiclePlugin)
 
 set (plugins_private_header
