--- conflicted
+++ resolved
@@ -43,10 +43,7 @@
   ActorPlugin
   ActuatorPlugin
   ArduCopterPlugin
-<<<<<<< HEAD
   ArduCopterIRLockPlugin
-=======
->>>>>>> 7d4b7320
   ArrangePlugin
   BlinkVisualPlugin
   BreakableJointPlugin
@@ -77,7 +74,6 @@
   RaySensorNoisePlugin
   RubblePlugin
   SkidSteerDrivePlugin
-  Small2dGimbalPlugin
   SonarPlugin
   SphereAtlasDemoPlugin
   VehiclePlugin
