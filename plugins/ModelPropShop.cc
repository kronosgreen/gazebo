--- conflicted
+++ resolved
@@ -186,13 +186,8 @@
   if (this->camera && this->scene)
     event::Events::preRender();
 
-<<<<<<< HEAD
   if (this->camera && this->scene->Initialized() &&
-      this->camera->GetInitialized())
-=======
-  if (this->camera && this->scene->GetInitialized() &&
       this->camera->Initialized())
->>>>>>> 75a718fb
   {
     rendering::VisualPtr vis = this->scene->GetVisual(this->modelName);
     if (vis)
