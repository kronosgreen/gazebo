/*
 * Copyright (C) 2012-2015 Open Source Robotics Foundation
 *
 * Licensed under the Apache License, Version 2.0 (the "License");
 * you may not use this file except in compliance with the License.
 * You may obtain a copy of the License at
 *
 *     http://www.apache.org/licenses/LICENSE-2.0
 *
 * Unless required by applicable law or agreed to in writing, software
 * distributed under the License is distributed on an "AS IS" BASIS,
 * WITHOUT WARRANTIES OR CONDITIONS OF ANY KIND, either express or implied.
 * See the License for the specific language governing permissions and
 * limitations under the License.
 *
*/
#ifdef _WIN32
  // Ensure that Winsock2.h is included before Windows.h, which can get
  // pulled in by anybody (e.g., Boost).
  #include <Winsock2.h>
#endif

#include <boost/program_options.hpp>

#include "gazebo/msgs/msgs.hh"
#include "gazebo/transport/transport.hh"
#include "gazebo/sensors/SensorsIface.hh"
#include "ModelPropShop.hh"

using namespace gazebo;
namespace po = boost::program_options;

// Register this plugin with the simulator
GZ_REGISTER_SYSTEM_PLUGIN(ModelPropShop)

/////////////////////////////////////////////
ModelPropShop::~ModelPropShop()
{
  rendering::fini();
}

/////////////////////////////////////////////
void ModelPropShop::Load(int _argc, char **_argv)
{
  // Turn off sensors.
  gazebo::sensors::disable();

  po::options_description v_desc("Options");
  v_desc.add_options()
    ("propshop-save", po::value<std::string>(),
     "Path to save image files into.")
    ("propshop-model", po::value<std::string>(), "Model to spawn.");

  po::options_description desc("Options");
  desc.add(v_desc);

  po::variables_map vm;
  try
  {
    po::store(po::command_line_parser(_argc, _argv).options(
          desc).allow_unregistered().run(), vm);
    po::notify(vm);
  } catch(boost::exception &_e)
  {
    std::cerr << "Error. Invalid arguments\n";
    return;
  }

  // Get the directory in which to save the images.
  if (vm.count("propshop-save"))
  {
    this->savePath = boost::filesystem::path(
        vm["propshop-save"].as<std::string>());
    if (!boost::filesystem::exists(this->savePath))
      boost::filesystem::create_directories(this->savePath);
  }
  else
    this->savePath = boost::filesystem::temp_directory_path();

  std::string modelFile;

  if (vm.count("propshop-model"))
    modelFile = vm["propshop-model"].as<std::string>();
  else
    return;

  std::ifstream ifs(modelFile.c_str());
  if (!ifs)
  {
    std::cerr << "Error: Unable to open file[" << modelFile << "]\n";
    return;
  }

  this->sdf.reset(new sdf::SDF());
  if (!sdf::init(this->sdf))
  {
    std::cerr << "ERROR: SDF parsing the xml failed" << std::endl;
    return;
  }

  if (!sdf::readFile(modelFile, this->sdf))
  {
    std::cerr << "Error: SDF parsing the xml failed\n";
    return;
  }

  sdf::ElementPtr modelElem = this->sdf->Root()->GetElement("model");
  this->modelName = modelElem->Get<std::string>("name");
}

/////////////////////////////////////////////
void ModelPropShop::Init()
{
  this->worldCreatedConn = event::Events::ConnectWorldCreated(
        boost::bind(&ModelPropShop::OnWorldCreated, this));

  this->updateConn = event::Events::ConnectWorldUpdateBegin(
        boost::bind(&ModelPropShop::Update, this));

  this->node = transport::NodePtr(new transport::Node());
  this->node->Init();
  this->pub = this->node->Advertise<msgs::ServerControl>(
      "/gazebo/server/control");

  this->factoryPub = this->node->Advertise<msgs::Factory>("~/factory");
}

/////////////////////////////////////////////
void ModelPropShop::OnWorldCreated()
{
  this->factoryPub->WaitForConnection();

  if (this->sdf)
  {
    msgs::Factory msg;
    msg.set_sdf(this->sdf->ToString());
    this->factoryPub->Publish(msg, true);
  }
}

/////////////////////////////////////////////
void ModelPropShop::Update()
{
  // Make sure to initialize the rendering engine in the same thread that will
  // capture images.
  if (!this->scene)
  {
    rendering::load();
    rendering::init();

    sdf::ElementPtr cameraSDF(new sdf::Element);
    sdf::initFile("camera.sdf", cameraSDF);

    this->scene = rendering::create_scene("default", false, true);
    this->camera = this->scene->CreateCamera("propshopcamera", false);
    this->camera->SetCaptureData(true);
    this->camera->Load(cameraSDF);
    this->camera->Init();
    this->camera->SetHFOV(static_cast<ignition::math::Angle>(IGN_DTOR(60)));
    this->camera->SetImageWidth(960);
    this->camera->SetImageHeight(540);
    this->camera->CreateRenderTexture("ModelPropShop_RttTex");

    // Create a light
    gazebo::msgs::Light lightMsg;
    lightMsg.set_name("propshop_light");
    lightMsg.set_type(gazebo::msgs::Light::DIRECTIONAL);
    gazebo::msgs::Set(lightMsg.mutable_diffuse(),
                      gazebo::common::Color(1, 1, 1, 1));
    gazebo::msgs::Set(lightMsg.mutable_specular(),
                      gazebo::common::Color(.2, .2, .2, 1));
    gazebo::msgs::Set(lightMsg.mutable_direction(),
                      ignition::math::Vector3d(-0.5, 0.1, -0.9));
    lightMsg.set_cast_shadows(false);
    lightMsg.set_range(1000);
    lightMsg.set_attenuation_constant(1);
    lightMsg.set_attenuation_linear(0);
    lightMsg.set_attenuation_quadratic(0);

    this->light.reset(new gazebo::rendering::Light(this->scene));
    light->LoadFromMsg(lightMsg);
    gazebo::rendering::RTShaderSystem::Instance()->UpdateShaders();
    return;
  }

  if (this->camera && this->scene)
    event::Events::preRender();

  if (this->camera && this->scene->GetInitialized() &&
      this->camera->GetInitialized())
  {
    rendering::VisualPtr vis = this->scene->GetVisual(this->modelName);
    if (vis)
    {
      math::Box bbox = vis->GetBoundingBox();

      // Compute model scaling.
      double scaling = 1.0 / bbox.GetSize().GetMax();

      // Compute the model translation.
      math::Vector3 trans = bbox.GetCenter();
      trans *= -scaling;

      // Normalize the size of the visual
      vis->SetScale(math::Vector3(scaling, scaling, scaling));
      vis->SetWorldPose(math::Pose(trans.x, trans.y, trans.z, 0, 0, 0));

      // Place the visual at the origin
      bbox = vis->GetBoundingBox();

      ignition::math::Pose3d pose;

      // Perspective view
<<<<<<< HEAD
      pose.pos.Set(1.6, -1.6, 1.2);
      pose.rot.SetFromEuler(0, GZ_DTOR(30), GZ_DTOR(-225));
      this->light->SetDirection(ignition::math::Vector3d(-0.4, 0.4, -0.4));
=======
      pose.Pos().Set(1.6, -1.6, 1.2);
      pose.Rot().Euler(0, IGN_DTOR(30), IGN_DTOR(-225));
      this->light->SetDirection(math::Vector3(-0.4, 0.4, -0.4));
>>>>>>> e5b3e0f3
      this->camera->SetWorldPose(pose);
      this->camera->Update();
      this->camera->Render(true);
      this->camera->PostRender();
      this->camera->SaveFrame((this->savePath / "1.png").string());

      // Top view
<<<<<<< HEAD
      pose.pos.Set(0, 0, 2.2);
      pose.rot.SetFromEuler(0, GZ_DTOR(90), 0);
      this->light->SetDirection(ignition::math::Vector3d(0, 0, -1.0));
=======
      pose.Pos().Set(0, 0, 2.2);
      pose.Rot().Euler(0, IGN_DTOR(90), 0);
      this->light->SetDirection(math::Vector3(0, 0, -1.0));
>>>>>>> e5b3e0f3
      this->camera->SetWorldPose(pose);
      this->camera->Update();
      this->camera->Render(true);
      this->camera->PostRender();
      this->camera->SaveFrame((this->savePath / "2.png").string());

      // Front view
<<<<<<< HEAD
      pose.pos.Set(2.2, 0, 0);
      pose.rot.SetFromEuler(0, 0, GZ_DTOR(-180));
      this->light->SetDirection(ignition::math::Vector3d(-0.6, 0.0, -0.4));
=======
      pose.Pos().Set(2.2, 0, 0);
      pose.Rot().Euler(0, 0, IGN_DTOR(-180));
      this->light->SetDirection(math::Vector3(-0.6, 0.0, -0.4));
>>>>>>> e5b3e0f3
      this->camera->SetWorldPose(pose);
      this->camera->Update();
      this->camera->Render(true);
      this->camera->PostRender();
      this->camera->SaveFrame((this->savePath / "3.png").string());

      // Side view
<<<<<<< HEAD
      pose.pos.Set(0, 2.2, 0);
      pose.rot.SetFromEuler(0, 0, GZ_DTOR(-90));
      this->light->SetDirection(ignition::math::Vector3d(0, -0.6, -0.4));
=======
      pose.Pos().Set(0, 2.2, 0);
      pose.Rot().Euler(0, 0, IGN_DTOR(-90));
      this->light->SetDirection(math::Vector3(0, -0.6, -0.4));
>>>>>>> e5b3e0f3
      this->camera->SetWorldPose(pose);
      this->camera->Update();
      this->camera->Render(true);
      this->camera->PostRender();
      this->camera->SaveFrame((this->savePath / "4.png").string());

      // Back view
<<<<<<< HEAD
      pose.pos.Set(-2.2, 0, 0);
      pose.rot.SetFromEuler(0, 0, 0);
      this->light->SetDirection(ignition::math::Vector3d(0.6, 0, -0.4));
=======
      pose.Pos().Set(-2.2, 0, 0);
      pose.Rot().Euler(0, 0, 0);
      this->light->SetDirection(math::Vector3(0.6, 0, -0.4));
>>>>>>> e5b3e0f3
      this->camera->SetWorldPose(pose);
      this->camera->Update();
      this->camera->Render(true);
      this->camera->PostRender();
      this->camera->SaveFrame((this->savePath / "5.png").string());

      event::Events::DisconnectWorldCreated(this->worldCreatedConn);
      this->worldCreatedConn.reset();

      event::Events::DisconnectWorldUpdateBegin(this->updateConn);
      this->updateConn.reset();

      // Clean up the camera.
      this->camera.reset();
      this->light.reset();
      this->scene->RemoveCamera("propshopcamera");

      // Tell the server to stop.
      msgs::ServerControl msg;
      msg.set_stop(true);
      this->pub->Publish(msg);
    }
  }
}<|MERGE_RESOLUTION|>--- conflicted
+++ resolved
@@ -211,15 +211,9 @@
       ignition::math::Pose3d pose;
 
       // Perspective view
-<<<<<<< HEAD
-      pose.pos.Set(1.6, -1.6, 1.2);
-      pose.rot.SetFromEuler(0, GZ_DTOR(30), GZ_DTOR(-225));
-      this->light->SetDirection(ignition::math::Vector3d(-0.4, 0.4, -0.4));
-=======
       pose.Pos().Set(1.6, -1.6, 1.2);
       pose.Rot().Euler(0, IGN_DTOR(30), IGN_DTOR(-225));
-      this->light->SetDirection(math::Vector3(-0.4, 0.4, -0.4));
->>>>>>> e5b3e0f3
+      this->light->SetDirection(ignition::math::Vector3d(-0.4, 0.4, -0.4));
       this->camera->SetWorldPose(pose);
       this->camera->Update();
       this->camera->Render(true);
@@ -227,15 +221,9 @@
       this->camera->SaveFrame((this->savePath / "1.png").string());
 
       // Top view
-<<<<<<< HEAD
-      pose.pos.Set(0, 0, 2.2);
-      pose.rot.SetFromEuler(0, GZ_DTOR(90), 0);
-      this->light->SetDirection(ignition::math::Vector3d(0, 0, -1.0));
-=======
       pose.Pos().Set(0, 0, 2.2);
       pose.Rot().Euler(0, IGN_DTOR(90), 0);
-      this->light->SetDirection(math::Vector3(0, 0, -1.0));
->>>>>>> e5b3e0f3
+      this->light->SetDirection(ignition::math::Vector3d(0, 0, -1.0));
       this->camera->SetWorldPose(pose);
       this->camera->Update();
       this->camera->Render(true);
@@ -243,15 +231,9 @@
       this->camera->SaveFrame((this->savePath / "2.png").string());
 
       // Front view
-<<<<<<< HEAD
-      pose.pos.Set(2.2, 0, 0);
-      pose.rot.SetFromEuler(0, 0, GZ_DTOR(-180));
-      this->light->SetDirection(ignition::math::Vector3d(-0.6, 0.0, -0.4));
-=======
       pose.Pos().Set(2.2, 0, 0);
       pose.Rot().Euler(0, 0, IGN_DTOR(-180));
-      this->light->SetDirection(math::Vector3(-0.6, 0.0, -0.4));
->>>>>>> e5b3e0f3
+      this->light->SetDirection(ignition::math::Vector3d(-0.6, 0.0, -0.4));
       this->camera->SetWorldPose(pose);
       this->camera->Update();
       this->camera->Render(true);
@@ -259,15 +241,9 @@
       this->camera->SaveFrame((this->savePath / "3.png").string());
 
       // Side view
-<<<<<<< HEAD
-      pose.pos.Set(0, 2.2, 0);
-      pose.rot.SetFromEuler(0, 0, GZ_DTOR(-90));
-      this->light->SetDirection(ignition::math::Vector3d(0, -0.6, -0.4));
-=======
       pose.Pos().Set(0, 2.2, 0);
       pose.Rot().Euler(0, 0, IGN_DTOR(-90));
-      this->light->SetDirection(math::Vector3(0, -0.6, -0.4));
->>>>>>> e5b3e0f3
+      this->light->SetDirection(ignition::math::Vector3d(0, -0.6, -0.4));
       this->camera->SetWorldPose(pose);
       this->camera->Update();
       this->camera->Render(true);
@@ -275,15 +251,9 @@
       this->camera->SaveFrame((this->savePath / "4.png").string());
 
       // Back view
-<<<<<<< HEAD
-      pose.pos.Set(-2.2, 0, 0);
-      pose.rot.SetFromEuler(0, 0, 0);
-      this->light->SetDirection(ignition::math::Vector3d(0.6, 0, -0.4));
-=======
       pose.Pos().Set(-2.2, 0, 0);
       pose.Rot().Euler(0, 0, 0);
-      this->light->SetDirection(math::Vector3(0.6, 0, -0.4));
->>>>>>> e5b3e0f3
+      this->light->SetDirection(ignition::math::Vector3d(0.6, 0, -0.4));
       this->camera->SetWorldPose(pose);
       this->camera->Update();
       this->camera->Render(true);
