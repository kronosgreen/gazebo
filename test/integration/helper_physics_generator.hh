--- conflicted
+++ resolved
@@ -25,29 +25,23 @@
 # define BULLET_SUPPORT , "bullet"
 #endif
 
-<<<<<<< HEAD
+#define SIMBODY_SUPPORT
 #define DART_SUPPORT
-
-#ifdef HAVE_DART
-# undef DART_SUPPORT
-# define DART_SUPPORT , "dart"
-=======
-#define SIMBODY_SUPPORT
 
 #ifdef HAVE_SIMBODY
 # undef SIMBODY_SUPPORT
 # define SIMBODY_SUPPORT , "simbody"
->>>>>>> 48c7baad
+#endif
+#ifdef HAVE_DART
+# undef DART_SUPPORT
+# define DART_SUPPORT , "dart"
 #endif
 
 /// \brief Helper macro to instantiate gtest for different physics engines
 #define PHYSICS_ENGINE_VALUES ::testing::Values("ode" \
   BULLET_SUPPORT \
-<<<<<<< HEAD
+  SIMBODY_SUPPORT \
   DART_SUPPORT \
-=======
-  SIMBODY_SUPPORT \
->>>>>>> 48c7baad
   )
 
 #endif