/*
 * Copyright 2013 Open Source Robotics Foundation
 *
 * Licensed under the Apache License, Version 2.0 (the "License");
 * you may not use this file except in compliance with the License.
 * You may obtain a copy of the License at
 *
 *     http://www.apache.org/licenses/LICENSE-2.0
 *
 * Unless required by applicable law or agreed to in writing, software
 * distributed under the License is distributed on an "AS IS" BASIS,
 * WITHOUT WARRANTIES OR CONDITIONS OF ANY KIND, either express or implied.
 * See the License for the specific language governing permissions and
 * limitations under the License.
 *
*/

#ifndef _HELPER_PHYSICS_GENERATOR_HH_
#define _HELPER_PHYSICS_GENERATOR_HH_

<<<<<<< HEAD
#define ODE_SUPPORT(testclass) INSTANTIATE_TEST_CASE_P(TestODE, \
    testclass, ::testing::Values("ode"));
#define BULLET_SUPPORT(testclass)
#define DART_SUPPORT(testclass)
=======
#define BULLET_SUPPORT
>>>>>>> 27433563

#ifdef HAVE_BULLET
# undef BULLET_SUPPORT
# define BULLET_SUPPORT , "bullet"
#endif

<<<<<<< HEAD
#ifdef HAVE_DART
#undef DART_SUPPORT
#define DART_SUPPORT(testclass) INSTANTIATE_TEST_CASE_P(TestDART, \
    testclass, ::testing::Values("dart"));
#endif

/// \brief Helper macro to instantiate gtest for using different physics engines
#define INSTANTIATE_PHYSICS_ENGINES_TEST(testclass) \
    ODE_SUPPORT(testclass) \
    BULLET_SUPPORT(testclass) \
    DART_SUPPORT(testclass)
=======
/// \brief Helper macro to instantiate gtest for different physics engines
#define PHYSICS_ENGINE_VALUES ::testing::Values("ode" \
  BULLET_SUPPORT \
  )
>>>>>>> 27433563

#endif<|MERGE_RESOLUTION|>--- conflicted
+++ resolved
@@ -18,37 +18,24 @@
 #ifndef _HELPER_PHYSICS_GENERATOR_HH_
 #define _HELPER_PHYSICS_GENERATOR_HH_
 
-<<<<<<< HEAD
-#define ODE_SUPPORT(testclass) INSTANTIATE_TEST_CASE_P(TestODE, \
-    testclass, ::testing::Values("ode"));
-#define BULLET_SUPPORT(testclass)
-#define DART_SUPPORT(testclass)
-=======
 #define BULLET_SUPPORT
->>>>>>> 27433563
 
 #ifdef HAVE_BULLET
 # undef BULLET_SUPPORT
 # define BULLET_SUPPORT , "bullet"
 #endif
 
-<<<<<<< HEAD
+#define DART_SUPPORT
+
 #ifdef HAVE_DART
-#undef DART_SUPPORT
-#define DART_SUPPORT(testclass) INSTANTIATE_TEST_CASE_P(TestDART, \
-    testclass, ::testing::Values("dart"));
+# undef DART_SUPPORT
+# define DART_SUPPORT , "dart"
 #endif
 
-/// \brief Helper macro to instantiate gtest for using different physics engines
-#define INSTANTIATE_PHYSICS_ENGINES_TEST(testclass) \
-    ODE_SUPPORT(testclass) \
-    BULLET_SUPPORT(testclass) \
-    DART_SUPPORT(testclass)
-=======
 /// \brief Helper macro to instantiate gtest for different physics engines
 #define PHYSICS_ENGINE_VALUES ::testing::Values("ode" \
   BULLET_SUPPORT \
+  DART_SUPPORT \
   )
->>>>>>> 27433563
 
 #endif