--- conflicted
+++ resolved
@@ -55,17 +55,6 @@
                                     const std::string &_jointType);
 };
 
-/// \brief Test removing worlds with joints. Inherits from JointTest to make
-/// use of SpawnJoint.
-class WorldRemoveJointsTest : public JointTest
-{
-  /// \brief Test removing worlds which contain joints.
-  /// \param[in] _physicsEngine Type of physics engine to use.
-  /// \param[in] _jointType Type of joint to spawn and test.
-  public: void RemoveWorldWithJoint(const std::string &_physicsEngine,
-                                    const std::string &_jointType);
-};
-
 /////////////////////////////////////////////////
 unsigned int WorldTopicCount(std::map<std::string, std::list<std::string>>
     &_msgTypes)
@@ -474,15 +463,12 @@
   RemoveWorldWithEntities(GetParam());
 }
 
-<<<<<<< HEAD
 /////////////////////////////////////////////////
 TEST_P(WorldRemoveTest, RemoveWorldWithSensors)
 {
   RemoveWorldWithSensors(GetParam());
 }
 
-=======
->>>>>>> 55ad6de4
 INSTANTIATE_TEST_CASE_P(WorldRemoveTest, WorldRemoveTest,
                         PHYSICS_ENGINE_VALUES);
 
@@ -510,30 +496,18 @@
 
   // Spawn a model with a joint
   auto joint = SpawnJoint(_jointType, false, false);
-<<<<<<< HEAD
-  ASSERT_TRUE(joint != NULL);
-
-  // Get world pointer
-  auto world = physics::get_world("default");
-  ASSERT_TRUE(world != NULL);
-=======
   ASSERT_TRUE(joint != nullptr);
 
   // Get world pointer
   auto world = physics::get_world("default");
   ASSERT_TRUE(world != nullptr);
->>>>>>> 55ad6de4
 
   auto worldPtrCount = world.use_count();
   EXPECT_GT(worldPtrCount, 1);
 
   // Get model pointer
   auto model = world->GetModel("joint_model0");
-<<<<<<< HEAD
-  ASSERT_TRUE(model != NULL);
-=======
   ASSERT_TRUE(model != nullptr);
->>>>>>> 55ad6de4
 
   // Check model has the joint
   EXPECT_EQ(model->GetJointCount(), 1u);
@@ -541,16 +515,6 @@
 
   // Get link pointers
   auto parentLink = model->GetLink("parent");
-<<<<<<< HEAD
-  ASSERT_TRUE(parentLink != NULL);
-
-  auto childLink = model->GetLink("child");
-  ASSERT_TRUE(childLink != NULL);
-
-  // Get physics engine pointer
-  auto physicsEngine = world->GetPhysicsEngine();
-  ASSERT_TRUE(physicsEngine != NULL);
-=======
   ASSERT_TRUE(parentLink != nullptr);
 
   auto childLink = model->GetLink("child");
@@ -559,7 +523,6 @@
   // Get physics engine pointer
   auto physicsEngine = world->GetPhysicsEngine();
   ASSERT_TRUE(physicsEngine != nullptr);
->>>>>>> 55ad6de4
 
   auto physicsEnginePtrCount = physicsEngine.use_count();
   EXPECT_GT(physicsEnginePtrCount, 1);
@@ -633,11 +596,7 @@
   // Check we can't get the world pointer
   gzmsg << "Expect exception when trying to get removed world:" << std::endl;
   EXPECT_THROW(world = physics::get_world("default"), common::Exception);
-<<<<<<< HEAD
-  EXPECT_TRUE(world == NULL);
-=======
   EXPECT_TRUE(world == nullptr);
->>>>>>> 55ad6de4
 
   // Check all topics related to that world are gone
   msgTypes = gazebo::transport::getAdvertisedTopics();
