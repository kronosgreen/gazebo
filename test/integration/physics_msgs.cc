/*
 * Copyright (C) 2012-2016 Open Source Robotics Foundation
 *
 * Licensed under the Apache License, Version 2.0 (the "License");
 * you may not use this file except in compliance with the License.
 * You may obtain a copy of the License at
 *
 *     http://www.apache.org/licenses/LICENSE-2.0
 *
 * Unless required by applicable law or agreed to in writing, software
 * distributed under the License is distributed on an "AS IS" BASIS,
 * WITHOUT WARRANTIES OR CONDITIONS OF ANY KIND, either express or implied.
 * See the License for the specific language governing permissions and
 * limitations under the License.
 *
*/
#include <string.h>

#include "gazebo/msgs/msgs.hh"
#include "gazebo/physics/physics.hh"
#include "gazebo/transport/transport.hh"
#include "gazebo/test/ServerFixture.hh"
#include "gazebo/test/helper_physics_generator.hh"

#ifdef HAVE_BULLET
#include "gazebo/physics/bullet/bullet_math_inc.h"
#endif

#define PHYSICS_TOL 1e-2
using namespace gazebo;

class PhysicsMsgsTest : public ServerFixture,
                        public testing::WithParamInterface<const char*>
{
  public: void MoveTool(const std::string &_physicsEngine);
  public: void SetGravity(const std::string &_physicsEngine);
  public: void LinkProperties(const std::string &_physicsEngine);
  public: void LinkPose(const std::string &_physicsEngine);
  public: void SimpleShapeResize(const std::string &_physicsEngine);
  public: void LinkVisualMsg(const std::string &_physicsEngine);
  public: void JointMsg(const std::string &_physicsEngine);
};

/////////////////////////////////////////////////
void PhysicsMsgsTest::SetGravity(const std::string &_physicsEngine)
{
  Load("worlds/empty.world", true, _physicsEngine);
  physics::WorldPtr world = physics::get_world("default");
  ASSERT_TRUE(world != NULL);

  // check the gravity vector
  physics::PhysicsEnginePtr physics = world->Physics();
  ASSERT_TRUE(physics != NULL);
  EXPECT_EQ(physics->GetType(), _physicsEngine);
  auto g = world->Gravity();

  // Assume gravity vector points down z axis only.
  EXPECT_EQ(g.X(), 0);
  EXPECT_EQ(g.Y(), 0);
  EXPECT_LE(g.Z(), -9.8);

  // Set Gravity by publishing to "~/physics"
  transport::PublisherPtr physicsPub =
    this->node->Advertise<msgs::Physics>("~/physics");
  msgs::Physics msg;
  // it doesn't actually seem to matter what type you set
  msg.set_type(msgs::Physics::Type_MIN);

  std::vector<ignition::math::Vector3d> gravityValues;
  gravityValues.push_back(ignition::math::Vector3d(0, 0, 9.81));
  gravityValues.push_back(ignition::math::Vector3d(0, 0, -20));
  gravityValues.push_back(ignition::math::Vector3d(0, 0, 20));
  gravityValues.push_back(ignition::math::Vector3d(0, 0, 0));
  gravityValues.push_back(ignition::math::Vector3d(0, 0, -9.81));
  gravityValues.push_back(ignition::math::Vector3d(1, 1, 9.81));
  gravityValues.push_back(ignition::math::Vector3d(2, 3, -20));
  gravityValues.push_back(ignition::math::Vector3d(2, -3, 20));
  gravityValues.push_back(ignition::math::Vector3d(-2, 3, 0));
  gravityValues.push_back(ignition::math::Vector3d(-2, -3, -9.81));

  for (auto const &gravity : gravityValues)
  {
    msgs::Set(msg.mutable_gravity(), gravity);
    physicsPub->Publish(msg);

    while (gravity != world->Gravity())
    {
      world->Step(1);
      common::Time::MSleep(1);
    }

    EXPECT_EQ(gravity, world->Gravity());
  }
}

/////////////////////////////////////////////////
void PhysicsMsgsTest::MoveTool(const std::string &_physicsEngine)
{
  Load("worlds/empty.world", true, _physicsEngine);
  physics::WorldPtr world = physics::get_world("default");
  ASSERT_TRUE(world != NULL);

  // set gravity to zero
  physics::PhysicsEnginePtr physics = world->Physics();
  ASSERT_TRUE(physics != NULL);
  EXPECT_EQ(physics->GetType(), _physicsEngine);
  world->SetGravity(ignition::math::Vector3d::Zero);

  // spawn a box
  std::string name = "test_box";
  double z0 = 5;
  ignition::math::Vector3d pos(0, 0, z0);
  ignition::math::Vector3d size(1, 1, 1);
  SpawnBox(name, size, pos, ignition::math::Vector3d::Zero);
  gzdbg << "SpawnBox called" << std::endl;

  // advertise on "~/model/modify"
  transport::PublisherPtr modelPub =
    this->node->Advertise<msgs::Model>("~/model/modify");

  // list of poses to move to
  std::vector<math::Pose> poses;
  poses.push_back(math::Pose(5, 0, z0, 0, 0, 0));
  poses.push_back(math::Pose(0, 8, z0, 0, 0, 0));
  poses.push_back(math::Pose(-99, 0, z0, 0, 0, 0));
  poses.push_back(math::Pose(0, 999, z0, 0, 0, 0));
  poses.push_back(math::Pose(123.456, 456.123, z0*10, 0.1, -0.2, 0.3));
  poses.push_back(math::Pose(-123.456, 456.123, z0*10, 0.2, 0.4, -0.6));
  poses.push_back(math::Pose(123.456, -456.123, z0*10, 0.3, -0.6, 0.9));
  poses.push_back(math::Pose(-123.456, -456.123, z0*10, -0.4, 0.8, -1.2));

  physics::ModelPtr model = world->ModelByName(name);
  ASSERT_TRUE(model != NULL);

  {
<<<<<<< HEAD
    math::Pose initialPose = model->GetWorldPose();
    EXPECT_EQ(pos, initialPose.pos.Ign());
=======
    math::Pose initialPose = model->WorldPose();
    EXPECT_EQ(pos, initialPose.pos);
>>>>>>> c244fee1
  }

  {
    msgs::Model msg;
    msg.set_name(name);
    msg.set_id(model->GetId());

    for (std::vector<math::Pose>::iterator iter = poses.begin();
         iter != poses.end(); ++iter)
    {
      msgs::Set(msg.mutable_pose(), (*iter).Ign());
      modelPub->Publish(msg);

      while (*iter != model->WorldPose())
      {
        world->Step(1);
        common::Time::MSleep(1);
      }

      // Take a few steps to verify the correct model pose.
      // dart has a failure mode that was not exposed without
      // this change to the test.
      world->Step(10);

      EXPECT_EQ(*iter, model->WorldPose());
    }
  }
}

/////////////////////////////////////////////////
void PhysicsMsgsTest::LinkProperties(const std::string &_physicsEngine)
{
  // TODO simbody currently fails this test
  if (_physicsEngine == "simbody")
  {
    gzerr << "Aborting LinkProperties test for Simbody" << std::endl;
    return;
  }

  Load("worlds/empty.world", true, _physicsEngine);
  physics::WorldPtr world = physics::get_world("default");
  ASSERT_TRUE(world != NULL);

  physics::PhysicsEnginePtr physics = world->Physics();
  ASSERT_TRUE(physics != NULL);
  EXPECT_EQ(physics->GetType(), _physicsEngine);

  // spawn a box
  std::string name = "test_box";
  double z0 = 5;
  ignition::math::Vector3d pos(0, 0, z0);
  ignition::math::Vector3d size(1, 1, 1);
  SpawnBox(name, size, pos, ignition::math::Vector3d::Zero);

  // advertise on "~/model/modify"
  transport::PublisherPtr modelPub =
    this->node->Advertise<msgs::Model>("~/model/modify");

  physics::ModelPtr model = world->ModelByName(name);
  ASSERT_TRUE(model != NULL);

  // change gravity mode and verify the msg gets through
  physics::LinkPtr link = model->GetLink();
  ASSERT_TRUE(link != NULL);

  // check default link gravity and kinematic properties
  {
    // gravity mode should be enabled by default
    EXPECT_TRUE(link->GetGravityMode());

    // TODO Bullet currently fails this test
    if (_physicsEngine != "bullet")
    {
      // kinematic mode should be disabled by default
      EXPECT_TRUE(!link->GetKinematic());
    }
    else
    {
      gzerr << "Skipping LinkProperties's kinematic test for Bullet" <<
          std::endl;
    }

    // self collide mode should be disabled by default
    EXPECT_TRUE(!link->GetSelfCollide());
  }

  {
    // change gravity mode and verify the msg gets through
    msgs::Model msg;
    msg.set_name(name);
    msg.set_id(model->GetId());

    msgs::Link *linkMsg = msg.add_link();
    linkMsg->set_id(link->GetId());
    linkMsg->set_name(link->GetScopedName());

    bool newGravityMode = false;
    EXPECT_TRUE(newGravityMode != link->GetGravityMode());
    linkMsg->set_gravity(newGravityMode);
    modelPub->Publish(msg);

    int sleep = 0;
    int maxSleep = 50;
    while (link->GetGravityMode() != newGravityMode && sleep < maxSleep)
    {
      world->Step(1);
      common::Time::MSleep(100);
      sleep++;
    }
    ASSERT_TRUE(link->GetGravityMode() == newGravityMode);
  }

  // TODO Bullet and DART currently fail this test
  if (_physicsEngine != "bullet" && _physicsEngine != "dart")
  {
    // change kinematic mode and verify the msg gets through
    msgs::Model msg;
    msg.set_name(name);
    msg.set_id(model->GetId());

    msgs::Link *linkMsg = msg.add_link();
    linkMsg->set_id(link->GetId());
    linkMsg->set_name(link->GetScopedName());

    bool newKinematicMode = true;
    EXPECT_TRUE(newKinematicMode != link->GetKinematic());
    linkMsg->set_kinematic(newKinematicMode);
    modelPub->Publish(msg);

    int sleep = 0;
    int maxSleep = 50;
    while (link->GetKinematic() != newKinematicMode && sleep < maxSleep)
    {
      world->Step(1);
      common::Time::MSleep(100);
      sleep++;
    }
    EXPECT_TRUE(link->GetKinematic() == newKinematicMode);
  }
  else
  {
    gzerr << "Skipping LinkProperties's kinematic test for "
          << _physicsEngine << std::endl;
  }

  {
    // change self collide mode and verify the msg gets through
    msgs::Model msg;
    msg.set_name(name);
    msg.set_id(model->GetId());

    msgs::Link *linkMsg = msg.add_link();
    linkMsg->set_id(link->GetId());
    linkMsg->set_name(link->GetName());

    bool newSelfCollideMode = true;
    EXPECT_TRUE(newSelfCollideMode != link->GetSelfCollide());
    linkMsg->set_self_collide(newSelfCollideMode);
    modelPub->Publish(msg);

    int sleep = 0;
    int maxSleep = 50;
    while (link->GetSelfCollide() != newSelfCollideMode && sleep < maxSleep)
    {
      world->Step(1);
      common::Time::MSleep(100);
      sleep++;
    }
    EXPECT_TRUE(link->GetSelfCollide() == newSelfCollideMode);
  }
}

/////////////////////////////////////////////////
void PhysicsMsgsTest::LinkPose(const std::string &_physicsEngine)
{
  Load("worlds/multilink_shape.world", true, _physicsEngine);
  physics::WorldPtr world = physics::get_world("default");
  ASSERT_TRUE(world != NULL);

  // set gravity to zero
  physics::PhysicsEnginePtr physics = world->Physics();
  ASSERT_TRUE(physics != NULL);
  EXPECT_EQ(physics->GetType(), _physicsEngine);
  world->SetGravity(ignition::math::Vector3d::Zero);

  // advertise on "~/model/modify"
  transport::PublisherPtr modelPub =
    this->node->Advertise<msgs::Model>("~/model/modify");

  double z0 = 5;
  // list of poses to move to
  std::vector<math::Pose> poses;
  poses.push_back(math::Pose(5, 0, z0, 0, 0, 0));
  poses.push_back(math::Pose(0, 8, z0, 0, 0, 0));
  poses.push_back(math::Pose(-99, 0, z0, 0, 0, 0));
  poses.push_back(math::Pose(0, 999, z0, 0, 0, 0));
  poses.push_back(math::Pose(123.456, 456.123, z0*10, 0.1, -0.2, 0.3));
  poses.push_back(math::Pose(-123.456, 456.123, z0*10, 0.2, 0.4, -0.6));
  poses.push_back(math::Pose(123.456, -456.123, z0*10, 0.3, -0.6, 0.9));
  poses.push_back(math::Pose(-123.456, -456.123, z0*10, -0.4, 0.8, -1.2));

  std::string name = "multilink";
  physics::ModelPtr model = world->ModelByName(name);
  ASSERT_TRUE(model != NULL);

  {
    for (unsigned int i = 0; i < model->GetLinks().size(); ++i)
    {
      physics::LinkPtr link = model->GetLinks()[i];
      ASSERT_TRUE(link != NULL);

      if (link->IsCanonicalLink())
        continue;

      for (std::vector<math::Pose>::iterator iter = poses.begin();
           iter != poses.end(); ++iter)
      {
        msgs::Model msg;
        msg.set_name(name);
        msg.set_id(model->GetId());

        msgs::Link *linkMsg = msg.add_link();
        linkMsg->set_id(link->GetId());
        linkMsg->set_name(link->GetScopedName());

        msgs::Set(linkMsg->mutable_pose(), (*iter).Ign());
        modelPub->Publish(msg);

        int sleep = 0;
        int maxSleep = 50;
        while (*iter != link->GetRelativePose() && sleep < maxSleep)
        {
          world->Step(1);
          common::Time::MSleep(1);
        }

        // Take a few steps to verify the correct link pose.
        // dart has a failure mode that was not exposed without
        // this change to the test.
        world->Step(10);

        EXPECT_EQ(*iter, link->GetRelativePose());
      }
    }
  }
}

////////////////////////////////////////////////////////////////////////
// SimpleShapeResize: (Test adapted from PhysicsTest::SpawnDrop)
// Load a world, check that gravity points along z axis, spawn simple
// shapes (box, sphere, cylinder), resize them to be smaller, verify that they
// then start falling.
////////////////////////////////////////////////////////////////////////
void PhysicsMsgsTest::SimpleShapeResize(const std::string &_physicsEngine)
{
  if (_physicsEngine == "dart")
  {
    gzerr << "Aborting test for DART, see issue #1175.\n";
    return;
  }

  // load an empty world
  Load("worlds/empty.world", true, _physicsEngine);
  physics::WorldPtr world = physics::get_world("default");
  ASSERT_TRUE(world != NULL);

  // check the gravity vector
  physics::PhysicsEnginePtr physics = world->Physics();
  ASSERT_TRUE(physics != NULL);
  EXPECT_EQ(physics->GetType(), _physicsEngine);
  auto g = world->Gravity();
  // Assume gravity vector points down z axis only.
  EXPECT_EQ(g.X(), 0);
  EXPECT_EQ(g.Y(), 0);
  EXPECT_LE(g.Z(), -9.8);

  // get physics time step
  double dt = physics->GetMaxStepSize();
  EXPECT_GT(dt, 0);

  // spawn some simple shapes with unit size
  double z0 = 0.5;
  std::map<std::string, ignition::math::Vector3d> modelPos;
  modelPos["test_box"] = ignition::math::Vector3d(0, 0, z0);
  modelPos["test_sphere"] = ignition::math::Vector3d(4, 0, z0);
  modelPos["test_cylinder"] = ignition::math::Vector3d(8, 0, z0);
  modelPos["test_non_unit_box"] = ignition::math::Vector3d(16, 0, z0);

  std::map<std::string, ignition::math::Vector3d> modelSize;
  modelSize["test_box"] = ignition::math::Vector3d::One;
  modelSize["test_sphere"] = ignition::math::Vector3d::One;
  modelSize["test_cylinder"] = ignition::math::Vector3d::One;
  modelSize["test_non_unit_box"] = ignition::math::Vector3d(3, 8, 1.0);

  SpawnBox("test_box", ignition::math::Vector3d(1, 1, 1), modelPos["test_box"],
      ignition::math::Vector3d::Zero);
  SpawnSphere("test_sphere", modelPos["test_sphere"],
      ignition::math::Vector3d::Zero);
  SpawnCylinder("test_cylinder", modelPos["test_cylinder"],
      ignition::math::Vector3d::Zero);
  SpawnBox("test_non_unit_box", modelSize["test_non_unit_box"],
      modelPos["test_non_unit_box"], ignition::math::Vector3d::Zero);

  // spawn another set of shapes and use messages to resize these
  modelPos["test_box2"] = ignition::math::Vector3d(0, 9, z0);
  modelPos["test_sphere2"] = ignition::math::Vector3d(4, 9, z0);
  modelPos["test_cylinder2"] = ignition::math::Vector3d(8, 9, z0);

  modelSize["test_box2"] = ignition::math::Vector3d::One;
  modelSize["test_sphere2"] = ignition::math::Vector3d::One;
  modelSize["test_cylinder2"] = ignition::math::Vector3d::One;

  SpawnBox("test_box2", ignition::math::Vector3d(1, 1, 1),
      modelPos["test_box2"],
      ignition::math::Vector3d::Zero);
  SpawnSphere("test_sphere2", modelPos["test_sphere2"],
      ignition::math::Vector3d::Zero);
  SpawnCylinder("test_cylinder2", modelPos["test_cylinder2"],
      ignition::math::Vector3d::Zero);

  // advertise on "~/model/modify" to generate resize messages
  transport::PublisherPtr modelPub =
    this->node->Advertise<msgs::Model>("~/model/modify");

  int steps = 2;
  physics::ModelPtr model;
  math::Pose pose1, pose2;
  ignition::math::Vector3d vel1, vel2;
  double x0, y0;

  // Allow objects to settle on ground_plane
  world->Step(100);

  // Verify the initial model pose is where we set it to be.
  for (auto const &iter : modelPos)
  {
    std::string name = iter.first;
    // Make sure the model is loaded
    model = world->ModelByName(name);
    EXPECT_TRUE(model != NULL);

<<<<<<< HEAD
    pose1 = model->GetWorldPose();
    x0 = modelPos[name].X();
    y0 = modelPos[name].Y();
=======
    pose1 = model->WorldPose();
    x0 = modelPos[name].x;
    y0 = modelPos[name].y;
>>>>>>> c244fee1

    EXPECT_NEAR(pose1.pos.x, x0, PHYSICS_TOL);
    EXPECT_NEAR(pose1.pos.y, y0, PHYSICS_TOL);
    EXPECT_NEAR(pose1.pos.z, z0, PHYSICS_TOL);
  }

  // resize model to half of it's size
  double scaleFactor = 0.5;
  for (auto const &iter : modelPos)
  {
    std::string name = iter.first;
    model = world->ModelByName(name);
    if (*(name.rbegin()) == '2')
    {
      // Use a message to resize this one
      msgs::Model msg;
      msg.set_name(name);
      msg.set_id(model->GetId());
      msgs::Set(msg.mutable_scale(),
          scaleFactor * ignition::math::Vector3d::One);
      modelPub->Publish(msg);
    }
    else
    {
      // Use physics API to resize
      model->SetScale(scaleFactor * ignition::math::Vector3d::One);
    }
  }

  // Predict time of contact with ground plane.
  double tHit = sqrt(2*(z0-0.5*scaleFactor) / (-g.Z()));
  // Time to advance, allow 0.5 s settling time.
  // This assumes inelastic collisions with the ground.
  double dtHit = tHit+0.5 - world->SimTime().Double();
  steps = ceil(dtHit / dt);
  EXPECT_GT(steps, 0);
  world->Step(steps);

  // Issue #856, simbody doesn't support shape resizes.
  if (_physicsEngine == "simbody")
  {
    gzerr << "Aborting test since simbody doesn't support shape resizes (#856)"
          << std::endl;
    return;
  }

  // This loop checks the velocity and pose of each model 0.5 seconds
  // after the time of predicted ground contact. The pose is expected to be
  // underneath the initial pose.
  for (auto const &iter : modelPos)
  {
    std::string name = iter.first;
    // Make sure the model is loaded
    model = world->ModelByName(name);
    if (model != NULL)
    {
      gzdbg << "Check ground contact of model " << name << '\n';
      // Check that model is resting on ground
<<<<<<< HEAD
      pose1 = model->GetWorldPose();
      x0 = modelPos[name].X();
      y0 = modelPos[name].Y();
=======
      pose1 = model->WorldPose();
      x0 = modelPos[name].x;
      y0 = modelPos[name].y;
>>>>>>> c244fee1
      double xTolerance = PHYSICS_TOL;
      double yTolerance = PHYSICS_TOL;
#ifdef HAVE_BULLET
      if (_physicsEngine == "bullet" && sizeof(btScalar) == 4)
      {
        if (name.find("test_box") != std::string::npos)
        {
          xTolerance *= 1.6;
          yTolerance *= 2.3;
        }
      }
#endif
      EXPECT_NEAR(pose1.pos.x, x0, xTolerance);
      EXPECT_NEAR(pose1.pos.y, y0, yTolerance);
      EXPECT_NEAR(pose1.pos.z, 0.5*scaleFactor, PHYSICS_TOL);
    }
    else
    {
      gzerr << "Error loading model " << name << '\n';
      EXPECT_TRUE(model != NULL);
    }
  }

  // verify geom msgs contain resized values.
  for (auto const &iter : modelPos)
  {
    std::string name = iter.first;
    model = world->ModelByName(name);
    msgs::Model modelMsg;
    model->FillMsg(modelMsg);

    EXPECT_EQ(msgs::ConvertIgn(modelMsg.scale()),
        scaleFactor * ignition::math::Vector3d::One);
    for (int i = 0; i < modelMsg.link_size(); ++i)
    {
      msgs::Link linkMsg = modelMsg.link(i);

      // verify visual geom msgs
      for (int j = 0; j < linkMsg.visual_size(); ++j)
      {
        msgs::Visual visualMsg = linkMsg.visual(j);
        msgs::Geometry geomMsg = visualMsg.geometry();
        if (geomMsg.has_box())
        {
          EXPECT_EQ(msgs::ConvertIgn(geomMsg.box().size()),
              modelSize[name] * scaleFactor);
        }
        else if (geomMsg.has_sphere())
        {
          EXPECT_DOUBLE_EQ(geomMsg.sphere().radius(),
              modelSize[name].X() * 0.5 * scaleFactor);
        }
        else if (geomMsg.has_cylinder())
        {
          EXPECT_DOUBLE_EQ(geomMsg.cylinder().radius(),
              modelSize[name].X() * 0.5 * scaleFactor);
          EXPECT_DOUBLE_EQ(geomMsg.cylinder().length(),
              modelSize[name].Z() * scaleFactor);
        }
      }

      // verify collision geom msgs
      for (int j = 0; j < linkMsg.collision_size(); ++j)
      {
        msgs::Collision collisionMsg = linkMsg.collision(j);
        msgs::Geometry geomMsg = collisionMsg.geometry();
        if (geomMsg.has_box())
        {
          EXPECT_EQ(msgs::ConvertIgn(geomMsg.box().size()),
              modelSize[name] * scaleFactor);
        }
        else if (geomMsg.has_sphere())
        {
          EXPECT_DOUBLE_EQ(geomMsg.sphere().radius(),
              modelSize[name].X() * 0.5 * scaleFactor);
        }
        else if (geomMsg.has_cylinder())
        {
          EXPECT_DOUBLE_EQ(geomMsg.cylinder().radius(),
              modelSize[name].X() * 0.5 * scaleFactor);
          EXPECT_DOUBLE_EQ(geomMsg.cylinder().length(),
              modelSize[name].Z() * scaleFactor);
        }
      }
    }
  }

  // verify geom sdfs contain resized values.
  for (auto const &iter : modelPos)
  {
    std::string name = iter.first;
    model = world->ModelByName(name);
    sdf::ElementPtr modelElem = model->GetSDF();

    EXPECT_TRUE(modelElem->HasElement("link"));
    sdf::ElementPtr linkElem = modelElem->GetElement("link");
    while (linkElem)
    {
      // verify visual geom sdf
      EXPECT_TRUE(linkElem->HasElement("visual"));
      sdf::ElementPtr visualElem = linkElem->GetElement("visual");

      EXPECT_TRUE(visualElem->HasElement("geometry"));
      sdf::ElementPtr visualGeomElem = visualElem->GetElement("geometry");
      if (visualGeomElem->HasElement("box"))
      {
        sdf::ElementPtr boxElem = visualGeomElem->GetElement("box");
        math::Vector3 size = boxElem->Get<math::Vector3>("size");
        EXPECT_EQ(size, modelSize[name] * scaleFactor);
      }
      else if (visualGeomElem->HasElement("sphere"))
      {
        sdf::ElementPtr sphereElem = visualGeomElem->GetElement("sphere");
        double radius = sphereElem->Get<double>("radius");
        EXPECT_EQ(radius, modelSize[name].X() * 0.5 * scaleFactor);
      }
      else if (visualGeomElem->HasElement("cylinder"))
      {
        sdf::ElementPtr cylinderElem = visualGeomElem->GetElement("cylinder");
        double radius = cylinderElem->Get<double>("radius");
        EXPECT_EQ(radius, modelSize[name].X() * 0.5 * scaleFactor);
        double length = cylinderElem->Get<double>("length");
        EXPECT_EQ(length, modelSize[name].Z() * scaleFactor);
      }

      // verify collision geom sdf
      EXPECT_TRUE(linkElem->HasElement("collision"));
      sdf::ElementPtr collisionElem = linkElem->GetElement("collision");

      EXPECT_TRUE(collisionElem->HasElement("geometry"));
      sdf::ElementPtr collisionGeomElem = collisionElem->GetElement("geometry");
      if (collisionGeomElem->HasElement("box"))
      {
        sdf::ElementPtr boxElem = collisionGeomElem->GetElement("box");
        math::Vector3 size = boxElem->Get<math::Vector3>("size");
        EXPECT_EQ(size, modelSize[name] * scaleFactor);
      }
      else if (collisionGeomElem->HasElement("sphere"))
      {
        sdf::ElementPtr sphereElem = collisionGeomElem->GetElement("sphere");
        double radius = sphereElem->Get<double>("radius");
        EXPECT_EQ(radius, modelSize[name].X() * 0.5 * scaleFactor);
      }
      else if (collisionGeomElem->HasElement("cylinder"))
      {
        sdf::ElementPtr cylinderElem =
            collisionGeomElem->GetElement("cylinder");
        double radius = cylinderElem->Get<double>("radius");
        EXPECT_EQ(radius, modelSize[name].X() * 0.5 * scaleFactor);
        double length = cylinderElem->Get<double>("length");
        EXPECT_EQ(length, modelSize[name].Z() * scaleFactor);
      }
      linkElem = linkElem->GetNextElement("link");
    }
  }
}

////////////////////////////////////////////////////////////////////////
void PhysicsMsgsTest::LinkVisualMsg(const std::string &_physicsEngine)
{
  // load an empty world
  Load("worlds/empty.world", true, _physicsEngine);
  physics::WorldPtr world = physics::get_world("default");
  ASSERT_TRUE(world != NULL);

  physics::PhysicsEnginePtr physics = world->Physics();
  ASSERT_TRUE(physics != NULL);
  EXPECT_EQ(physics->GetType(), _physicsEngine);

  std::ostringstream sdfStream;
  math::Pose pose(0, 0, 0, 0, 0, 0);
  math::Vector3 boxSize(1, 1, 1);
  sdfStream << "<sdf version='" << SDF_VERSION << "'>"
    << "<model name ='box_test'>"
    << "<allow_auto_disable>false</allow_auto_disable>"
    << "<link name ='body'>"
    << "  <pose>" << pose << "</pose>"
    << "  <inertial>"
    << "    <mass>4.0</mass>"
    << "    <inertia>"
    << "      <ixx>0.1667</ixx> <ixy>0.0</ixy> <ixz>0.0</ixz>"
    << "      <iyy>0.1667</iyy> <iyz>0.0</iyz>"
    << "      <izz>0.1667</izz>"
    << "    </inertia>"
    << "  </inertial>"
    << "  <collision name ='geom'>"
    << "    <geometry>"
    << "      <box><size>" << boxSize << "</size></box>"
    << "    </geometry>"
    << "  </collision>"
    << "  <visual name ='visual'>"
    << "    <geometry>"
    << "      <box><size>" << boxSize << "</size></box>"
    << "    </geometry>"
    << "  </visual>"
    << "  <visual name ='visual2'>"
    << "    <geometry>"
    << "      <box><size>" << boxSize << "</size></box>"
    << "    </geometry>"
    << "  </visual>"
    << "</link>"
    << "</model>"
    << "</sdf>";
  SpawnSDF(sdfStream.str());

  physics::ModelPtr model;
  model = world->ModelByName("box_test");
  EXPECT_TRUE(model != NULL);
  msgs::Model msg;
  model->FillMsg(msg);

  EXPECT_EQ(msg.link_size(), 1);
  msgs::Link linkMsg = msg.link(0);

  // 3 visuals to be created: 1 link body + 2 visuals
  EXPECT_EQ(linkMsg.visual_size(), 3);

  // verify link body visual
  msgs::Visual visualMsg = linkMsg.visual(0);
  EXPECT_EQ(visualMsg.name(), "box_test::body");
  EXPECT_TRUE(visualMsg.has_type());
  EXPECT_EQ(visualMsg.type(), msgs::Visual::LINK);
  EXPECT_FALSE(visualMsg.has_geometry());

  // verify remaining visual msgs
  for (int i = 1; i < linkMsg.visual_size(); ++i)
  {
    msgs::Visual visualMsg = linkMsg.visual(i);
    std::stringstream visName;
    visName << "box_test::body::visual";
    if (i > 1)
      visName << i;
    EXPECT_EQ(visualMsg.name(), visName.str());
    EXPECT_TRUE(visualMsg.has_type());
    EXPECT_EQ(visualMsg.type(), msgs::Visual::VISUAL);
    msgs::Geometry geomMsg = visualMsg.geometry();
    EXPECT_TRUE(geomMsg.has_box());
    EXPECT_EQ(msgs::ConvertIgn(geomMsg.box().size()), boxSize.Ign());
  }
}

////////////////////////////////////////////////////////////////////////
void PhysicsMsgsTest::JointMsg(const std::string &_physicsEngine)
{
  // load an empty world
  Load("worlds/empty.world", true, _physicsEngine);
  physics::WorldPtr world = physics::get_world("default");
  ASSERT_TRUE(world != NULL);

  physics::PhysicsEnginePtr physics = world->Physics();
  ASSERT_TRUE(physics != NULL);
  EXPECT_EQ(physics->GetType(), _physicsEngine);

  std::ostringstream sdfStream;
  sdfStream << "<sdf version='" << SDF_VERSION << "'>"
    << "<model name ='joint_msg_test'>"
    << "<link name ='link1'>"
    << "  <pose>0 0 0 0 0 0</pose>"
    << "  <collision name ='geom'>"
    << "    <geometry>"
    << "      <box><size>1 1 1</size></box>"
    << "    </geometry>"
    << "  </collision>"
    << "</link>"
    << "<link name ='link2'>"
    << "  <pose>0 1 0 0 0 0</pose>"
    << "  <collision name ='geom'>"
    << "    <geometry>"
    << "      <box><size>1 1 1</size></box>"
    << "    </geometry>"
    << "  </collision>"
    << "</link>"
    << "<link name ='link3'>"
    << "  <pose>0 0 1 0 0 0</pose>"
    << "  <collision name ='geom'>"
    << "    <geometry>"
    << "      <box><size>1 1 1</size></box>"
    << "    </geometry>"
    << "  </collision>"
    << "</link>"
    << "<joint name='revolute_joint' type='revolute'>"
    << "  <parent>link1</parent>"
    << "  <child>link2</child>"
    << "  <pose>0 0 0 0 0 0</pose>"
    << "  <axis>"
    << "    <xyz>1 0 0</xyz>"
    << "    <use_parent_model_frame>0</use_parent_model_frame>"
    << "    <limit>"
    << "      <lower>-1</lower>"
    << "      <upper>1</upper>"
    << "      <effort>-1</effort>"
    << "      <velocity>-1</velocity>"
    << "    </limit>"
    << "    <dynamics>"
    << "      <damping>0.2</damping>"
    << "      <friction>0.1</friction>"
    << "    </dynamics>"
    << "  </axis>"
    << "</joint>"
    << "<joint name='screw_joint' type='screw'>"
    << "  <parent>link2</parent>"
    << "  <child>link3</child>"
    << "  <pose>0 0.2 0 0 0 0</pose>"
    << "  <axis>"
    << "    <xyz>0 1 0</xyz>"
    << "    <use_parent_model_frame>0</use_parent_model_frame>"
    << "    <limit>"
    << "      <lower>-2</lower>"
    << "      <upper>2</upper>"
    << "      <effort>-0.7</effort>"
    << "      <velocity>-1</velocity>"
    << "    </limit>"
    << "    <dynamics>"
    << "      <damping>0.3</damping>"
    << "      <friction>0.2</friction>"
    << "    </dynamics>"
    << "  </axis>"
    << "  <thread_pitch>2</thread_pitch>"
    << "</joint>"
    << "<joint name='gearbox_joint' type='gearbox'>"
    << "  <parent>link3</parent>"
    << "  <child>link1</child>"
    << "  <pose>0 0 0.1 0 0 0</pose>"
    << "  <axis>"
    << "    <xyz>1 0 0</xyz>"
    << "    <use_parent_model_frame>0</use_parent_model_frame>"
    << "    <limit>"
    << "      <lower>-1e6</lower>"
    << "      <upper>1e6</upper>"
    << "      <effort>-0.9</effort>"
    << "      <velocity>-0.1</velocity>"
    << "    </limit>"
    << "    <dynamics>"
    << "      <damping>0.4</damping>"
    << "      <friction>0.11</friction>"
    << "    </dynamics>"
    << "  </axis>"
    << "  <axis2>"
    << "    <xyz>0 0 1</xyz>"
    << "    <use_parent_model_frame>1</use_parent_model_frame>"
    << "    <limit>"
    << "      <lower>-1e3</lower>"
    << "      <upper>1e3</upper>"
    << "      <effort>-0.8</effort>"
    << "      <velocity>-0.2</velocity>"
    << "    </limit>"
    << "    <dynamics>"
    << "      <damping>0.23</damping>"
    << "      <friction>0.32</friction>"
    << "    </dynamics>"
    << "  </axis2>"
    << "  <gearbox_ratio>6.6</gearbox_ratio>"
    << "  <gearbox_reference_body>link_2</gearbox_reference_body>"
    << "</joint>"
    << "</model>"
    << "</sdf>";
  SpawnSDF(sdfStream.str());

  physics::ModelPtr model;
  model = world->ModelByName("joint_msg_test");
  EXPECT_TRUE(model != NULL);
  msgs::Model msg;
  model->FillMsg(msg);

  // only ode supports gearbox joint
  int jointSize = 2;
  if (_physicsEngine == "ode")
    jointSize = 3;

  EXPECT_EQ(msg.joint_size(), jointSize);

  {
    msgs::Joint jointMsg = msg.joint(0);
    EXPECT_EQ(jointMsg.name(), "joint_msg_test::revolute_joint");
    EXPECT_EQ(jointMsg.parent(), "joint_msg_test::link1");
    EXPECT_EQ(jointMsg.child(), "joint_msg_test::link2");
    EXPECT_EQ(msgs::ConvertIgn(jointMsg.pose()),
        ignition::math::Pose3d(0, 0, 0, 0, 0, 0));
    EXPECT_TRUE(jointMsg.has_axis1());
    EXPECT_TRUE(!jointMsg.has_axis2());
    msgs::Axis axis1Msg = jointMsg.axis1();
    EXPECT_EQ(msgs::ConvertIgn(axis1Msg.xyz()),
        ignition::math::Vector3d(1, 0, 0));
    EXPECT_EQ(axis1Msg.use_parent_model_frame(), false);
    EXPECT_DOUBLE_EQ(axis1Msg.limit_lower(), -1);
    EXPECT_DOUBLE_EQ(axis1Msg.limit_upper(), 1);
    EXPECT_DOUBLE_EQ(axis1Msg.limit_effort(), -1);
    EXPECT_DOUBLE_EQ(axis1Msg.limit_velocity(), -1);
    EXPECT_DOUBLE_EQ(axis1Msg.damping(), 0.2);
    // only ode and bullet return correct hinge friction param value
    if (_physicsEngine == "ode" || _physicsEngine == "bullet")
      EXPECT_FLOAT_EQ(axis1Msg.friction(), 0.1);
  }

  {
    msgs::Joint jointMsg = msg.joint(1);
    EXPECT_EQ(jointMsg.name(), "joint_msg_test::screw_joint");
    EXPECT_EQ(jointMsg.parent(), "joint_msg_test::link2");
    EXPECT_EQ(jointMsg.child(), "joint_msg_test::link3");
    EXPECT_EQ(msgs::ConvertIgn(jointMsg.pose()),
        ignition::math::Pose3d(0, 0.2, 0, 0, 0, 0));
    EXPECT_TRUE(jointMsg.has_axis1());
    EXPECT_TRUE(jointMsg.has_axis2());
    msgs::Axis axis1Msg = jointMsg.axis1();
    EXPECT_EQ(msgs::ConvertIgn(axis1Msg.xyz()),
        ignition::math::Vector3d(0, 1, 0));
    EXPECT_EQ(axis1Msg.use_parent_model_frame(), false);
    EXPECT_DOUBLE_EQ(axis1Msg.limit_lower(), -2);
    EXPECT_DOUBLE_EQ(axis1Msg.limit_upper(), 2);
    EXPECT_DOUBLE_EQ(axis1Msg.limit_effort(), -0.7);
    EXPECT_DOUBLE_EQ(axis1Msg.limit_velocity(), -1);
    EXPECT_DOUBLE_EQ(axis1Msg.damping(), 0.3);
    // only ode returns correct screw friction param value
    if (_physicsEngine == "ode")
      EXPECT_DOUBLE_EQ(axis1Msg.friction(), 0.2);
    msgs::Joint::Screw screwMsg = jointMsg.screw();
    EXPECT_DOUBLE_EQ(screwMsg.thread_pitch(), 2);
  }

  // only ode supports gearbox joints
  if (_physicsEngine == "bullet" || _physicsEngine == "simbody"
      || _physicsEngine == "dart")
    return;

  {
    msgs::Joint jointMsg = msg.joint(2);
    EXPECT_EQ(jointMsg.name(), "joint_msg_test::gearbox_joint");
    EXPECT_EQ(jointMsg.parent(), "joint_msg_test::link3");
    EXPECT_EQ(jointMsg.child(), "joint_msg_test::link1");
    EXPECT_EQ(msgs::ConvertIgn(jointMsg.pose()),
        ignition::math::Pose3d(0, 0, 0.1, 0, 0, 0));
    EXPECT_TRUE(jointMsg.has_axis1());
    EXPECT_TRUE(jointMsg.has_axis2());
    msgs::Axis axis1Msg = jointMsg.axis1();
    EXPECT_EQ(msgs::ConvertIgn(axis1Msg.xyz()),
        ignition::math::Vector3d(1, 0, 0));
    EXPECT_EQ(axis1Msg.use_parent_model_frame(), false);
    EXPECT_DOUBLE_EQ(axis1Msg.limit_lower(), -1e6);
    EXPECT_DOUBLE_EQ(axis1Msg.limit_upper(), 1e6);
    EXPECT_DOUBLE_EQ(axis1Msg.limit_effort(), -0.9);
    EXPECT_EQ(axis1Msg.limit_velocity(), -0.1);
    EXPECT_DOUBLE_EQ(axis1Msg.damping(), 0.4);
    // gearbox friction param does not return correct value
    // EXPECT_DOUBLE_EQ(axis1Msg.friction(), 0.11);
    msgs::Axis axis2Msg = jointMsg.axis2();
    EXPECT_EQ(msgs::ConvertIgn(axis2Msg.xyz()),
        ignition::math::Vector3d(0, 0, 1));
    EXPECT_EQ(axis2Msg.use_parent_model_frame(), true);
    EXPECT_DOUBLE_EQ(axis2Msg.limit_lower(), -1e3);
    EXPECT_DOUBLE_EQ(axis2Msg.limit_upper(), 1e3);
    EXPECT_DOUBLE_EQ(axis2Msg.limit_effort(), -0.8);
    EXPECT_DOUBLE_EQ(axis2Msg.limit_velocity(), -0.2);
    EXPECT_DOUBLE_EQ(axis2Msg.damping(), 0.23);
    // gearbox friction param does not return correct value
    // EXPECT_DOUBLE_EQ(axis2Msg.friction(), 0.32);
    msgs::Joint::Gearbox gearboxMsg = jointMsg.gearbox();
    EXPECT_EQ(gearboxMsg.gearbox_reference_body(),
         "link_2");
    EXPECT_DOUBLE_EQ(gearboxMsg.gearbox_ratio(), 6.6);
  }
}

/////////////////////////////////////////////////
TEST_P(PhysicsMsgsTest, SetGravity)
{
  SetGravity(GetParam());
}

/////////////////////////////////////////////////
TEST_P(PhysicsMsgsTest, MoveTool)
{
  MoveTool(GetParam());
}

/////////////////////////////////////////////////
TEST_P(PhysicsMsgsTest, LinkProperties)
{
  LinkProperties(GetParam());
}

/////////////////////////////////////////////////
TEST_P(PhysicsMsgsTest, LinkPose)
{
  LinkPose(GetParam());
}

/////////////////////////////////////////////////
TEST_P(PhysicsMsgsTest, SimpleShapeResize)
{
  SimpleShapeResize(GetParam());
}

/////////////////////////////////////////////////
TEST_P(PhysicsMsgsTest, LinkVisualMsg)
{
  LinkVisualMsg(GetParam());
}

/////////////////////////////////////////////////
TEST_P(PhysicsMsgsTest, JointMsg)
{
  JointMsg(GetParam());
}

INSTANTIATE_TEST_CASE_P(PhysicsEngines, PhysicsMsgsTest,
                        PHYSICS_ENGINE_VALUES);

/////////////////////////////////////////////////
int main(int argc, char **argv)
{
  ::testing::InitGoogleTest(&argc, argv);
  return RUN_ALL_TESTS();
}<|MERGE_RESOLUTION|>--- conflicted
+++ resolved
@@ -133,13 +133,8 @@
   ASSERT_TRUE(model != NULL);
 
   {
-<<<<<<< HEAD
-    math::Pose initialPose = model->GetWorldPose();
+    math::Pose initialPose = model->WorldPose();
     EXPECT_EQ(pos, initialPose.pos.Ign());
-=======
-    math::Pose initialPose = model->WorldPose();
-    EXPECT_EQ(pos, initialPose.pos);
->>>>>>> c244fee1
   }
 
   {
@@ -481,15 +476,9 @@
     model = world->ModelByName(name);
     EXPECT_TRUE(model != NULL);
 
-<<<<<<< HEAD
-    pose1 = model->GetWorldPose();
+    pose1 = model->WorldPose();
     x0 = modelPos[name].X();
     y0 = modelPos[name].Y();
-=======
-    pose1 = model->WorldPose();
-    x0 = modelPos[name].x;
-    y0 = modelPos[name].y;
->>>>>>> c244fee1
 
     EXPECT_NEAR(pose1.pos.x, x0, PHYSICS_TOL);
     EXPECT_NEAR(pose1.pos.y, y0, PHYSICS_TOL);
@@ -548,15 +537,9 @@
     {
       gzdbg << "Check ground contact of model " << name << '\n';
       // Check that model is resting on ground
-<<<<<<< HEAD
-      pose1 = model->GetWorldPose();
+      pose1 = model->WorldPose();
       x0 = modelPos[name].X();
       y0 = modelPos[name].Y();
-=======
-      pose1 = model->WorldPose();
-      x0 = modelPos[name].x;
-      y0 = modelPos[name].y;
->>>>>>> c244fee1
       double xTolerance = PHYSICS_TOL;
       double yTolerance = PHYSICS_TOL;
 #ifdef HAVE_BULLET
