--- conflicted
+++ resolved
@@ -108,14 +108,6 @@
     // This is not a cloned object, skip it.
     if (model->GetName().find("can1_clone") != std::string::npos)
     {
-<<<<<<< HEAD
-      EXPECT_GE(model->GetWorldPose().pos.x, 2.5 - tolerance);
-      EXPECT_GE(model->GetWorldPose().pos.y, 2.5 - tolerance);
-      EXPECT_GE(model->GetWorldPose().pos.z, 0 - tolerance);
-      EXPECT_LE(model->GetWorldPose().pos.x, 3.5 + tolerance);
-      EXPECT_LE(model->GetWorldPose().pos.y, 3.5 + tolerance);
-      EXPECT_LE(model->GetWorldPose().pos.z, 0.1 + tolerance);
-=======
       math::Box boundingBox(math::Vector3(2.5, 2.5, 0),
         math::Vector3(3.5, 3.5, 0.1));
       EXPECT_GE(model->WorldPose().Pos().X(), 2.5 - tolerance);
@@ -124,7 +116,6 @@
       EXPECT_LE(model->WorldPose().Pos().X(), 3.5 + tolerance);
       EXPECT_LE(model->WorldPose().Pos().Y(), 3.5 + tolerance);
       EXPECT_LE(model->WorldPose().Pos().Z(), 0.1 + tolerance);
->>>>>>> f3483544
     }
     else if (model->GetName().find("can3_clone") != std::string::npos)
     {
@@ -134,14 +125,6 @@
     }
     else if (model->GetName().find("can4_clone") != std::string::npos)
     {
-<<<<<<< HEAD
-      EXPECT_GE(model->GetWorldPose().pos.x, -1 - tolerance);
-      EXPECT_GE(model->GetWorldPose().pos.y, -5 - tolerance);
-      EXPECT_GE(model->GetWorldPose().pos.z, 0 - tolerance);
-      EXPECT_LE(model->GetWorldPose().pos.x, 3 + tolerance);
-      EXPECT_LE(model->GetWorldPose().pos.y, -3 + tolerance);
-      EXPECT_LE(model->GetWorldPose().pos.z, 0.01 + tolerance);
-=======
       math::Box boundingBox(math::Vector3(-1, -5, 0),
         math::Vector3(3, -3, .01));
       EXPECT_GE(model->WorldPose().Pos().X(), -1 - tolerance);
@@ -150,7 +133,6 @@
       EXPECT_LE(model->WorldPose().Pos().X(), 3 + tolerance);
       EXPECT_LE(model->WorldPose().Pos().Y(), -3 + tolerance);
       EXPECT_LE(model->WorldPose().Pos().Z(), 0.01 + tolerance);
->>>>>>> f3483544
     }
     else if (model->GetName().find("can5_clone") != std::string::npos)
     {
@@ -160,28 +142,6 @@
     }
     else if (model->GetName().find("can6_clone") != std::string::npos)
     {
-<<<<<<< HEAD
-      EXPECT_GE(model->GetWorldPose().pos.x, -1 - tolerance);
-      EXPECT_GE(model->GetWorldPose().pos.z, 0 - tolerance);
-      EXPECT_LE(model->GetWorldPose().pos.x, 1 + tolerance);
-      EXPECT_LE(model->GetWorldPose().pos.z, 0.01 + tolerance);
-      EXPECT_NEAR(model->GetWorldPose().pos.y, 4, tolerance);
-    }
-    else if (model->GetName().find("can7_clone") != std::string::npos)
-    {
-      EXPECT_GE(model->GetWorldPose().pos.y, -2 - tolerance);
-      EXPECT_GE(model->GetWorldPose().pos.z, 0 - tolerance);
-      EXPECT_LE(model->GetWorldPose().pos.y, 0 + tolerance);
-      EXPECT_LE(model->GetWorldPose().pos.z, 0.01 + tolerance);
-      EXPECT_NEAR(model->GetWorldPose().pos.x, -5, tolerance);
-    }
-    else if (model->GetName().find("can8_clone") != std::string::npos)
-    {
-      EXPECT_GE(model->GetWorldPose().pos.z, 0 - tolerance);
-      EXPECT_LE(model->GetWorldPose().pos.z, 1.4 + tolerance);
-      EXPECT_NEAR(model->GetWorldPose().pos.x, 4.0, tolerance);
-      EXPECT_NEAR(model->GetWorldPose().pos.y, 0, tolerance);
-=======
       math::Box boundingBox(math::Vector3(-1, 3.5, 0),
                             math::Vector3(1, 4.5, .01));
       EXPECT_GE(model->WorldPose().Pos().X(), -1 - tolerance);
@@ -208,7 +168,6 @@
       EXPECT_LE(model->WorldPose().Pos().Z(), 1.4 + tolerance);
       EXPECT_NEAR(model->WorldPose().Pos().X(), 4.0, tolerance);
       EXPECT_NEAR(model->WorldPose().Pos().Y(), 0, tolerance);
->>>>>>> f3483544
     }
   }
 }
