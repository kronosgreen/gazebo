--- conflicted
+++ resolved
@@ -95,16 +95,11 @@
   ASSERT_NE(model, nullptr);
   ASSERT_EQ(model->GetName(), "simple_tracked");
 
-<<<<<<< HEAD
+  auto modelClone = this->world->ModelByName("simple_tracked_clone");
+  ASSERT_NE(modelClone, nullptr);
+
   transport::PublisherPtr pub = this->node->Advertise<msgs::Twist>(
     "~/simple_tracked/cmd_vel_twist");
-=======
-  auto modelClone = this->world->ModelByName("simple_tracked_clone");
-  ASSERT_NE(modelClone, nullptr);
-
-  transport::PublisherPtr pub = this->node->Advertise<msgs::Pose>(
-    "~/simple_tracked/cmd_vel");
->>>>>>> 8c737635
   pub->WaitForConnection();
 
   // Move the robot somewhere to free space without obstacles.
@@ -246,9 +241,6 @@
   EXPECT_NEAR(model->WorldPose().Rot().Pitch(), 0.0, 1e-1);
   EXPECT_NEAR(model->WorldPose().Rot().Yaw(),
               beforeStairsPose.Rot().Yaw(), 0.5);  // The driving is wild
-
-  // The cloned model should not move
-  verifyPose(modelClone, startPoseClone);
 }
 
 //// Test that the WheelTracked vehicle is moving as expected.
@@ -259,16 +251,11 @@
   ASSERT_NE(model, nullptr);
   ASSERT_EQ(model->GetName(), "wheel_tracked");
 
-<<<<<<< HEAD
+  auto modelClone = this->world->ModelByName("wheel_tracked_clone");
+  ASSERT_NE(modelClone, nullptr);
+
   transport::PublisherPtr pub = node->Advertise<msgs::Twist>(
     "~/wheel_tracked/cmd_vel_twist");
-=======
-  auto modelClone = this->world->ModelByName("wheel_tracked_clone");
-  ASSERT_NE(modelClone, nullptr);
-
-  transport::PublisherPtr pub = node->Advertise<msgs::Pose>(
-    "~/wheel_tracked/cmd_vel");
->>>>>>> 8c737635
   pub->WaitForConnection();
 
   // Move the robot somewhere to free space without obstacles.
