/*
 * Copyright (C) 2016 Open Source Robotics Foundation
 *
 * Licensed under the Apache License, Version 2.0 (the "License");
 * you may not use this file except in compliance with the License.
 * You may obtain a copy of the License at
 *
 *     http://www.apache.org/licenses/LICENSE-2.0
 *
 * Unless required by applicable law or agreed to in writing, software
 * distributed under the License is distributed on an "AS IS" BASIS,
 * WITHOUT WARRANTIES OR CONDITIONS OF ANY KIND, either express or implied.
 * See the License for the specific language governing permissions and
 * limitations under the License.
 *
*/

#ifndef GAZEBO_TEST_MOUSEPICKINGTEST_HH_
#define GAZEBO_TEST_MOUSEPICKINGTEST_HH_

#include "gazebo/gui/QTestFixture.hh"

/// \brief A test class for GUI mouse picking.
class MousePickingTest : public QTestFixture
{
  Q_OBJECT

<<<<<<< HEAD
  /// \brief Verify simple shapes can be picked.
  private slots: void Shapes();
=======
  /// \brief Verify camera movement does not affect entity selection
  private slots: void ModelEditorSelection();
>>>>>>> 08b08108

  /// \brief Verify models can be picked.
  private slots: void Transparency();
};

#endif<|MERGE_RESOLUTION|>--- conflicted
+++ resolved
@@ -25,13 +25,11 @@
 {
   Q_OBJECT
 
-<<<<<<< HEAD
+  /// \brief Verify camera movement does not affect entity selection
+  private slots: void ModelEditorSelection();
+
   /// \brief Verify simple shapes can be picked.
   private slots: void Shapes();
-=======
-  /// \brief Verify camera movement does not affect entity selection
-  private slots: void ModelEditorSelection();
->>>>>>> 08b08108
 
   /// \brief Verify models can be picked.
   private slots: void Transparency();
