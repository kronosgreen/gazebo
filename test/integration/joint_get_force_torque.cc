--- conflicted
+++ resolved
@@ -198,13 +198,8 @@
   ASSERT_TRUE(link != NULL);
   ASSERT_TRUE(joint != NULL);
 
-<<<<<<< HEAD
-  ignition::math::Vector3d com = link->GetWorldCoGPose().pos.Ign();
+  ignition::math::Vector3d com = link->WorldCoGPose().Pos();
   ignition::math::Vector3d jointOrigin = joint->WorldPose().Pos();
-=======
-  ignition::math::Vector3d com = link->WorldCoGPose().Pos();
-  ignition::math::Vector3d jointOrigin = joint->GetWorldPose().pos.Ign();
->>>>>>> 6f58bce7
 
   // do a simulation step to get a meaningful measure
   _world->Step(1);
