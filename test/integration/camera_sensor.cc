/*
 * Copyright (C) 2012-2016 Open Source Robotics Foundation
 *
 * Licensed under the Apache License, Version 2.0 (the "License");
 * you may not use this file except in compliance with the License.
 * You may obtain a copy of the License at
 *
 *     http://www.apache.org/licenses/LICENSE-2.0
 *
 * Unless required by applicable law or agreed to in writing, software
 * distributed under the License is distributed on an "AS IS" BASIS,
 * WITHOUT WARRANTIES OR CONDITIONS OF ANY KIND, either express or implied.
 * See the License for the specific language governing permissions and
 * limitations under the License.
 *
*/
#include <mutex>
#include <functional>

#include <ignition/math/Rand.hh>

#include "gazebo/physics/physics.hh"
#include "gazebo/sensors/sensors.hh"
#include "gazebo/common/common.hh"
#include "gazebo/common/Timer.hh"
#include "gazebo/rendering/Camera.hh"
#include "gazebo/sensors/CameraSensor.hh"

#include "gazebo/test/ServerFixture.hh"
#include "scans_cmp.h"

using namespace gazebo;
class CameraSensor : public ServerFixture
{
};

std::mutex mutex;

unsigned char* img = NULL;
unsigned char* img2 = NULL;
int imageCount = 0;
int imageCount2 = 0;
std::string pixelFormat = "";

/////////////////////////////////////////////////
void OnNewCameraFrame(int* _imageCounter, unsigned char* _imageDest,
                  const unsigned char *_image,
                  unsigned int _width, unsigned int _height,
                  unsigned int _depth,
                  const std::string &_format)
{
  std::lock_guard<std::mutex> lock(mutex);
  pixelFormat = _format;
  memcpy(_imageDest, _image, _width * _height * _depth);
  *_imageCounter += 1;
}


/////////////////////////////////////////////////
TEST_F(CameraSensor, WorldReset)
{
  Load("worlds/empty_test.world");

  // Make sure the render engine is available.
  if (rendering::RenderEngine::Instance()->GetRenderPathType() ==
      rendering::RenderEngine::NONE)
  {
    gzerr << "No rendering engine, unable to run camera test\n";
    return;
  }

  // spawn sensors of various sizes to test speed
  std::string modelName = "camera_model";
  std::string cameraName = "camera_sensor";
  unsigned int width  = 320;
  unsigned int height = 240;
  double updateRate = 10;
  ignition::math::Pose3d setPose, testPose(
      ignition::math::Vector3d(-5, 0, 5),
      ignition::math::Quaterniond(0, IGN_DTOR(15), 0));
  SpawnCamera(modelName, cameraName, setPose.Pos(),
      setPose.Rot().Euler(), width, height, updateRate);
  sensors::SensorPtr sensor = sensors::get_sensor(cameraName);
  sensors::CameraSensorPtr camSensor =
    std::dynamic_pointer_cast<sensors::CameraSensor>(sensor);
  imageCount = 0;
  img = new unsigned char[width * height*3];
  event::ConnectionPtr c =
      camSensor->Camera()->ConnectNewImageFrame(
      std::bind(&::OnNewCameraFrame, &imageCount, img,
      std::placeholders::_1, std::placeholders::_2, std::placeholders::_3,
      std::placeholders::_4, std::placeholders::_5));
  common::Timer timer;
  timer.Start();

  // let the camera render for 2 seconds at 10 Hz
  int total_images = 20;
  while (imageCount < total_images && timer.GetElapsed().Double() < 4)
    common::Time::MSleep(10);
  EXPECT_GE(imageCount, total_images);
  common::Time dt = timer.GetElapsed();
  EXPECT_GT(dt.Double(), 1.0);
  EXPECT_LT(dt.Double(), 3.0);

  // reset the world and verify
  physics::WorldPtr world = physics::get_world("default");
  ASSERT_TRUE(world != NULL);
  common::Time simTime = world->SimTime().Double();
  world->Reset();
  EXPECT_TRUE(world->SimTime() == common::Time(0.0) ||
      world->SimTime() < simTime);

  // verify that the camera can continue to render and generate images at
  // the specified rate
  imageCount = 0;
  timer.Reset();
  timer.Start();
  while (imageCount < total_images && timer.GetElapsed().Double() < 4)
    common::Time::MSleep(10);
  dt = timer.GetElapsed();
  EXPECT_GE(imageCount, total_images);
  EXPECT_GT(dt.Double(), 1.0);
  EXPECT_LT(dt.Double(), 3.0);

  c.reset();
  delete [] img;
}

/////////////////////////////////////////////////
TEST_F(CameraSensor, MultipleCameraSameName)
{
  Load("worlds/empty_test.world");

  // Make sure the render engine is available.
  if (rendering::RenderEngine::Instance()->GetRenderPathType() ==
      rendering::RenderEngine::NONE)
  {
    gzerr << "No rendering engine, unable to run camera test\n";
    return;
  }

  // spawn first camera sensor
  std::string modelName = "camera_model";
  std::string cameraName = "camera_sensor";
  unsigned int width  = 320;
  unsigned int height = 240;  // 106 fps
  double updateRate = 10;
  ignition::math::Pose3d setPose, testPose(
      ignition::math::Vector3d(-5, 0, 5),
      ignition::math::Quaterniond(0, IGN_DTOR(15), 0));
  SpawnCamera(modelName, cameraName, setPose.Pos(),
      setPose.Rot().Euler(), width, height, updateRate);
  std::string sensorScopedName =
      "default::" + modelName + "::body::" + cameraName;
  sensors::SensorPtr sensor = sensors::get_sensor(sensorScopedName);
  EXPECT_TRUE(sensor != NULL);
  sensors::CameraSensorPtr camSensor =
    std::dynamic_pointer_cast<sensors::CameraSensor>(sensor);
  EXPECT_TRUE(camSensor != NULL);
  rendering::CameraPtr camera = camSensor->Camera();
  EXPECT_TRUE(camera != NULL);

  // spawn second camera sensor with same name but attached to a different model
  std::string modelName2 = modelName + "_2";
  SpawnCamera(modelName2, cameraName, setPose.Pos(),
      setPose.Rot().Euler(), width, height, updateRate);
  std::string sensorScopedName2 =
      "default::" + modelName2 + "::body::" + cameraName;
  sensors::SensorPtr sensor2 = sensors::get_sensor(sensorScopedName2);
  EXPECT_TRUE(sensor2 != NULL);
  sensors::CameraSensorPtr camSensor2 =
    std::dynamic_pointer_cast<sensors::CameraSensor>(sensor2);
  EXPECT_TRUE(camSensor2 != NULL);
  rendering::CameraPtr camera2 = camSensor2->Camera();
  EXPECT_TRUE(camera2 != NULL);

  // verify that the sensors and cameras are not the same
  EXPECT_TRUE(camSensor != camSensor2);
  EXPECT_TRUE(camera != camera2);

  // get camera scene and verify camera count
  rendering::ScenePtr scene = camera->GetScene();
  EXPECT_TRUE(scene != NULL);
  EXPECT_EQ(scene->CameraCount(), 2u);

  // remove the second camera sensor first and check that it does not remove
  // the first one with the same name
  sensors::remove_sensor(sensorScopedName2);
  int sleep = 0;
  int maxSleep = 10;
  while (sensors::get_sensor(sensorScopedName2) != NULL && sleep < maxSleep)
  {
    common::Time::MSleep(100);
    sleep++;
  }
  sensor2 = sensors::get_sensor(sensorScopedName2);
  EXPECT_TRUE(sensor2 == NULL);
  sensor = sensors::get_sensor(sensorScopedName);
  EXPECT_TRUE(sensor != NULL);

  // verify the first camera is still there
  EXPECT_EQ(scene->CameraCount(), 1u);
  EXPECT_TRUE(camera == scene->GetCamera(0));

  std::string renderingCameraName = camera->Name();

  // remove the first camera sensor and there should be no sensors or cameras
  // left
  sensors::remove_sensor(sensorScopedName);
  sleep = 0;
  while (sensors::get_sensor(sensorScopedName) != NULL && sleep < maxSleep)
  {
    common::Time::MSleep(100);
    sleep++;
  }
  sensor = sensors::get_sensor(sensorScopedName);
  EXPECT_TRUE(sensor == NULL);
  camera = scene->GetCamera(renderingCameraName);
  EXPECT_TRUE(camera == NULL);
  EXPECT_EQ(scene->CameraCount(), 0u);
}

/////////////////////////////////////////////////
TEST_F(CameraSensor, CheckThrottle)
{
  Load("worlds/empty_test.world");

  // Make sure the render engine is available.
  if (rendering::RenderEngine::Instance()->GetRenderPathType() ==
      rendering::RenderEngine::NONE)
  {
    gzerr << "No rendering engine, unable to run camera test\n";
    return;
  }

  // spawn sensors of various sizes to test speed
  std::string modelName = "camera_model";
  std::string cameraName = "camera_sensor";
  unsigned int width  = 320;
  unsigned int height = 240;  // 106 fps
  double updateRate = 10;
  ignition::math::Pose3d setPose, testPose(ignition::math::Vector3d(-5, 0, 5),
      ignition::math::Quaterniond(0, IGN_DTOR(15), 0));
  SpawnCamera(modelName, cameraName, setPose.Pos(),
      setPose.Rot().Euler(), width, height, updateRate);
  sensors::SensorPtr sensor = sensors::get_sensor(cameraName);
  sensors::CameraSensorPtr camSensor =
    std::dynamic_pointer_cast<sensors::CameraSensor>(sensor);
  imageCount = 0;
  img = new unsigned char[width * height*3];
  event::ConnectionPtr c = camSensor->Camera()->ConnectNewImageFrame(
        std::bind(&::OnNewCameraFrame, &imageCount, img,
          std::placeholders::_1, std::placeholders::_2, std::placeholders::_3,
          std::placeholders::_4, std::placeholders::_5));
  common::Timer timer;
  timer.Start();

  // time how long it takes to get 50 images @ 10Hz
  int total_images = 50;

  while (imageCount < total_images)
    common::Time::MSleep(10);
  common::Time dt = timer.GetElapsed();
  double rate = static_cast<double>(total_images)/dt.Double();
  gzdbg << "timer [" << dt.Double() << "] seconds rate [" << rate << "] fps\n";
  EXPECT_GT(rate, 7.0);
  EXPECT_LT(rate, 11.0);
  c.reset();
  delete [] img;
}

/////////////////////////////////////////////////
TEST_F(CameraSensor, FillMsg)
{
  Load("worlds/empty_test.world");

  // Make sure the render engine is available.
  if (rendering::RenderEngine::Instance()->GetRenderPathType() ==
      rendering::RenderEngine::NONE)
  {
    gzerr << "No rendering engine, unable to run camera test\n";
    return;
  }

  // spawn sensors of various sizes to test speed
  std::string modelName = "camera_model";
  std::string cameraName = "camera_sensor";

  // test resolution, my machine gets about 106 fps
  unsigned int width  = 320;
  unsigned int height = 240;
  double updateRate = 0;
  ignition::math::Pose3d setPose(ignition::math::Vector3d(-5, 0, 5),
      ignition::math::Quaterniond(0, IGN_DTOR(15), 0));
  SpawnCamera(modelName, cameraName, setPose.Pos(),
      setPose.Rot().Euler(), width, height, updateRate);
  sensors::SensorPtr sensor = sensors::get_sensor(cameraName);
  sensors::CameraSensorPtr camSensor =
    std::dynamic_pointer_cast<sensors::CameraSensor>(sensor);

  msgs::Sensor msg;
  sensor->FillMsg(msg);

  // Required fields
  EXPECT_EQ(msg.name(), cameraName);
  EXPECT_EQ(msg.parent(), sensor->ParentName());
  EXPECT_EQ(msg.type(), "camera");

  // Optional fields
  ASSERT_TRUE(msg.has_always_on());
  EXPECT_EQ(msg.always_on(), sensor->IsActive());

  ASSERT_TRUE(msg.has_pose());
  EXPECT_EQ(msgs::ConvertIgn(msg.pose()), sensor->Pose());

  ASSERT_TRUE(msg.has_topic());
  EXPECT_EQ(msg.topic(), sensor->Topic());

  ASSERT_TRUE(msg.has_update_rate());
  EXPECT_EQ(msg.update_rate(), sensor->UpdateRate());

  ASSERT_TRUE(msg.has_visualize());
  EXPECT_EQ(msg.visualize(), sensor->Visualize());

  ASSERT_FALSE(msg.has_contact());
  ASSERT_FALSE(msg.has_ray());
  ASSERT_TRUE(msg.has_camera());
  auto cameraMsg = msg.camera();
  auto cam = camSensor->Camera();
  EXPECT_EQ(cameraMsg.horizontal_fov(), cam->HFOV().Radian());
  EXPECT_EQ(cameraMsg.image_size().x(), camSensor->ImageWidth());
  EXPECT_EQ(cameraMsg.image_size().y(), camSensor->ImageHeight());
  EXPECT_EQ(cameraMsg.image_format(), cam->ImageFormat());
  EXPECT_EQ(cameraMsg.near_clip(), cam->NearClip());
  EXPECT_EQ(cameraMsg.far_clip(), cam->FarClip());
}

/////////////////////////////////////////////////
TEST_F(CameraSensor, UnlimitedTest)
{
  Load("worlds/empty_test.world");

  // Make sure the render engine is available.
  if (rendering::RenderEngine::Instance()->GetRenderPathType() ==
      rendering::RenderEngine::NONE)
  {
    gzerr << "No rendering engine, unable to run camera test\n";
    return;
  }

  // spawn sensors of various sizes to test speed
  std::string modelName = "camera_model";
  std::string cameraName = "camera_sensor";

  // test resolution, my machine gets about 106 fps
  unsigned int width  = 320;
  unsigned int height = 240;
  double updateRate = 0;
  ignition::math::Pose3d setPose(ignition::math::Vector3d(-5, 0, 5),
      ignition::math::Quaterniond(0, IGN_DTOR(15), 0));
  SpawnCamera(modelName, cameraName, setPose.Pos(),
      setPose.Rot().Euler(), width, height, updateRate);
  sensors::SensorPtr sensor = sensors::get_sensor(cameraName);
  sensors::CameraSensorPtr camSensor =
    std::dynamic_pointer_cast<sensors::CameraSensor>(sensor);
  imageCount = 0;
  img = new unsigned char[width * height*3];
  event::ConnectionPtr c =
    camSensor->Camera()->ConnectNewImageFrame(
        std::bind(&::OnNewCameraFrame, &imageCount, img,
          std::placeholders::_1, std::placeholders::_2, std::placeholders::_3,
          std::placeholders::_4, std::placeholders::_5));
  common::Timer timer;
  timer.Start();
  // time how long it takes to get N images
  int total_images = 500;
  while (imageCount < total_images)
    common::Time::MSleep(10);
  common::Time dt = timer.GetElapsed();
  double rate = static_cast<double>(total_images)/dt.Double();
  gzdbg << "timer [" << dt.Double() << "] seconds rate [" << rate << "] fps\n";
  c.reset();
  EXPECT_GT(rate, 30.0);

  delete [] img;
}

/////////////////////////////////////////////////
TEST_F(CameraSensor, MultiSenseHigh)
{
  // This test is disabled because it does not work on machines with
  // limited rendering capabilities.
  return;
<<<<<<< HEAD
/*
  Load("worlds/empty_test.world");

  // Make sure the render engine is available.
  if (rendering::RenderEngine::Instance()->GetRenderPathType() ==
      rendering::RenderEngine::NONE)
  {
    gzerr << "No rendering engine, unable to run camera test\n";
    return;
  }

  // spawn sensors of various sizes to test speed
  std::string modelName = "camera_model";
  std::string cameraName = "camera_sensor";

  // nominal resolution of multisense
  unsigned int width  = 2048;
  unsigned int height = 1088;
  double updateRate = 25;
  ignition::math::Pose3d setPose, testPose(
      ignition::math::Vector3d(-5, 0, 5), math::Quaternion(0, IGN_DTOR(15), 0));
  SpawnCamera(modelName, cameraName, setPose.pos,
      setPose.rot.GetAsEuler(), width, height, updateRate);
  sensors::SensorPtr sensor = sensors::get_sensor(cameraName);
  sensors::CameraSensorPtr camSensor =
    std::dynamic_pointer_cast<sensors::CameraSensor>(sensor);
  imageCount = 0;
  img = new unsigned char[width * height*3];
  event::ConnectionPtr c =
    camSensor->Camera()->ConnectNewImageFrame(
        std::bind(&::OnNewCameraFrame, &imageCount, img,
          _1, _2, _3, _4, _5));
  common::Timer timer;
  timer.Start();
  // time how long it takes to get N images
  int total_images = 500;
  while (imageCount < total_images)
    common::Time::MSleep(10);
  common::Time dt = timer.GetElapsed();
  double rate = static_cast<double>(total_images)/dt.Double();
  gzdbg << "timer [" << dt.Double() << "] seconds rate [" << rate << "] fps\n";
  c.reset();
  EXPECT_GT(rate, 24.0);
  EXPECT_LT(rate, 25.0);
=======
>>>>>>> bbcba4c2

//  Load("worlds/empty_test.world");
//
//  // Make sure the render engine is available.
//  if (rendering::RenderEngine::Instance()->GetRenderPathType() ==
//      rendering::RenderEngine::NONE)
//  {
//    gzerr << "No rendering engine, unable to run camera test\n";
//    return;
//  }
//
//  // spawn sensors of various sizes to test speed
//  std::string modelName = "camera_model";
//  std::string cameraName = "camera_sensor";
//
//  // nominal resolution of multisense
//  unsigned int width  = 2048;
//  unsigned int height = 1088;
//  double updateRate = 25;
//  math::Pose setPose, testPose(
//      ignition::math::Vector3d(-5, 0, 5),
//      ignition::math::Quaterniond(0, IGN_DTOR(15), 0));
//  SpawnCamera(modelName, cameraName, setPose.Pos(),
//      setPose.Rot().Euler(), width, height, updateRate);
//  sensors::SensorPtr sensor = sensors::get_sensor(cameraName);
//  sensors::CameraSensorPtr camSensor =
//    std::dynamic_pointer_cast<sensors::CameraSensor>(sensor);
//  imageCount = 0;
//  img = new unsigned char[width * height*3];
//  event::ConnectionPtr c =
//    camSensor->Camera()->ConnectNewImageFrame(
//        std::bind(&::OnNewCameraFrame, &imageCount, img,
//          _1, _2, _3, _4, _5));
//  common::Timer timer;
//  timer.Start();
//  // time how long it takes to get N images
//  int total_images = 500;
//  while (imageCount < total_images)
//    common::Time::MSleep(10);
//  common::Time dt = timer.GetElapsed();
//  double rate = static_cast<double>(total_images)/dt.Double();
//  gzdbg << "timer [" << dt.Double() << "] seconds rate ["
//        << rate << "] fps\n";
//  c.reset();
//  EXPECT_GT(rate, 24.0);
//  EXPECT_LT(rate, 25.0);
//
//  delete img;
}

/////////////////////////////////////////////////
TEST_F(CameraSensor, MultiSenseLow)
{
  // This test is disabled because it does not work on machines with
  // limited rendering capabilities.
  return;
<<<<<<< HEAD
/*
  Load("worlds/empty_test.world");

  // Make sure the render engine is available.
  if (rendering::RenderEngine::Instance()->GetRenderPathType() ==
      rendering::RenderEngine::NONE)
  {
    gzerr << "No rendering engine, unable to run camera test\n";
    return;
  }

  // spawn sensors of various sizes to test speed
  std::string modelName = "camera_model";
  std::string cameraName = "camera_sensor";

  // lower resolution of multisense
  unsigned int width  = 1024;
  unsigned int height = 544;
  double updateRate = 25;
  ignition::math::Pose3d setPose, testPose(
      ignition::math::Vector3(-5, 0, 5), math::Quaternion(0, IGN_DTOR(15), 0));
  SpawnCamera(modelName, cameraName, setPose.pos,
      setPose.rot.GetAsEuler(), width, height, updateRate);
  sensors::SensorPtr sensor = sensors::get_sensor(cameraName);
  sensors::CameraSensorPtr camSensor =
    std::dynamic_pointer_cast<sensors::CameraSensor>(sensor);
  imageCount = 0;
  img = new unsigned char[width * height*3];
  event::ConnectionPtr c =
    camSensor->Camera()->ConnectNewImageFrame(
        std::bind(&::OnNewCameraFrame, &imageCount, img,
          _1, _2, _3, _4, _5));
  common::Timer timer;
  timer.Start();
  // time how long it takes to get N images
  int total_images = 500;
  while (imageCount < total_images)
    common::Time::MSleep(10);
  common::Time dt = timer.GetElapsed();
  double rate = static_cast<double>(total_images)/dt.Double();
  gzdbg << "timer [" << dt.Double() << "] seconds rate [" << rate << "] fps\n";
  c.reset();
  EXPECT_GT(rate, 24.0);
  EXPECT_LT(rate, 25.0);
=======
>>>>>>> bbcba4c2

//  Load("worlds/empty_test.world");
//
//  // Make sure the render engine is available.
//  if (rendering::RenderEngine::Instance()->GetRenderPathType() ==
//      rendering::RenderEngine::NONE)
//  {
//    gzerr << "No rendering engine, unable to run camera test\n";
//    return;
//  }
//
//  // spawn sensors of various sizes to test speed
//  std::string modelName = "camera_model";
//  std::string cameraName = "camera_sensor";
//
//  // lower resolution of multisense
//  unsigned int width  = 1024;
//  unsigned int height = 544;
//  double updateRate = 25;
//  math::Pose setPose, testPose(
//      ignition::math::Vector3d(-5, 0, 5),
//      ignition::math::Quaterniond(0, IGN_DTOR(15), 0));
//  SpawnCamera(modelName, cameraName, setPose.pos,
//      setPose.Rot().Euler(), width, height, updateRate);
//  sensors::SensorPtr sensor = sensors::get_sensor(cameraName);
//  sensors::CameraSensorPtr camSensor =
//    std::dynamic_pointer_cast<sensors::CameraSensor>(sensor);
//  imageCount = 0;
//  img = new unsigned char[width * height*3];
//  event::ConnectionPtr c =
//    camSensor->Camera()->ConnectNewImageFrame(
//        std::bind(&::OnNewCameraFrame, &imageCount, img,
//          _1, _2, _3, _4, _5));
//  common::Timer timer;
//  timer.Start();
//  // time how long it takes to get N images
//  int total_images = 500;
//  while (imageCount < total_images)
//    common::Time::MSleep(10);
//  common::Time dt = timer.GetElapsed();
//  double rate = static_cast<double>(total_images)/dt.Double();
//  gzdbg << "timer [" << dt.Double() << "] seconds rate ["
//        << rate << "] fps\n";
//  c.reset();
//  EXPECT_GT(rate, 24.0);
//  EXPECT_LT(rate, 25.0);
//
//  delete img;
//  Unload();
}

/////////////////////////////////////////////////
TEST_F(CameraSensor, CheckNoise)
{
  Load("worlds/empty_test.world");

  // Make sure the render engine is available.
  if (rendering::RenderEngine::Instance()->GetRenderPathType() ==
      rendering::RenderEngine::NONE)
  {
    gzerr << "No rendering engine, unable to run camera test\n";
    return;
  }

  // Spawn two cameras in the same location, one with noise and one without.
  std::string modelName = "camera_model";
  std::string cameraName = "camera_sensor";
  std::string modelNameNoisy = "camera_model_noisy";
  std::string cameraNameNoisy = "camera_sensor_noisy";
  unsigned int width  = 320;
  unsigned int height = 240;
  double updateRate = 10;
  double noiseMean = 0.1;
  double noiseStdDev = 0.01;
  ignition::math::Pose3d setPose(ignition::math::Vector3d(-5, 0, 5),
      ignition::math::Quaterniond(0, IGN_DTOR(15), 0));
  SpawnCamera(modelName, cameraName, setPose.Pos(),
      setPose.Rot().Euler(), width, height, updateRate);
  SpawnCamera(modelNameNoisy, cameraNameNoisy, setPose.Pos(),
      setPose.Rot().Euler(), width, height, updateRate,
      "gaussian", noiseMean, noiseStdDev);
  sensors::SensorPtr sensor = sensors::get_sensor(cameraName);
  sensors::CameraSensorPtr camSensor =
    std::dynamic_pointer_cast<sensors::CameraSensor>(sensor);
  sensor = sensors::get_sensor(cameraNameNoisy);
  sensors::CameraSensorPtr camSensorNoisy =
    std::dynamic_pointer_cast<sensors::CameraSensor>(sensor);

  imageCount = 0;
  imageCount2 = 0;
  img = new unsigned char[width * height*3];
  img2 = new unsigned char[width * height*3];
  event::ConnectionPtr c =
    camSensor->Camera()->ConnectNewImageFrame(
        std::bind(&::OnNewCameraFrame, &imageCount, img,
          std::placeholders::_1, std::placeholders::_2, std::placeholders::_3,
          std::placeholders::_4, std::placeholders::_5));
  event::ConnectionPtr c2 =
    camSensorNoisy->Camera()->ConnectNewImageFrame(
        std::bind(&::OnNewCameraFrame, &imageCount2, img2,
          std::placeholders::_1, std::placeholders::_2, std::placeholders::_3,
          std::placeholders::_4, std::placeholders::_5));

  // Get some images
  while (imageCount < 10 || imageCount2 < 10)
    common::Time::MSleep(10);

  unsigned int diffMax = 0, diffSum = 0;
  double diffAvg = 0.0;
  this->ImageCompare(img, img2, width, height, 3,
                     diffMax, diffSum, diffAvg);
  // We expect that there will be some non-zero difference between the two
  // images.
  EXPECT_NE(diffSum, 0u);
  // We expect that the average difference will be well within 3-sigma.
  EXPECT_NEAR(diffAvg/255., noiseMean, 3*noiseStdDev);
  delete[] img;
  delete[] img2;
}


/////////////////////////////////////////////////
TEST_F(CameraSensor, CheckDistortion)
{
  Load("worlds/empty.world");

  // Make sure the render engine is available.
  if (rendering::RenderEngine::Instance()->GetRenderPathType() ==
      rendering::RenderEngine::NONE)
  {
    gzerr << "No rendering engine, unable to run camera test\n";
    return;
  }

  // Spawn two cameras in the same location, one with noise and one without.
  std::string modelName = "camera_model";
  std::string cameraName = "camera_sensor";
  std::string modelNameDistorted = "camera_model_distorted";
  std::string cameraNameDistorted = "camera_sensor_distorted";
  unsigned int width  = 320;
  unsigned int height = 240;
  double updateRate = 10;

  ignition::math::Pose3d setPose(ignition::math::Vector3d(-5, 0, 5),
      ignition::math::Quaterniond(0, IGN_DTOR(15), 0));
  SpawnCamera(modelName, cameraName, setPose.Pos(),
      setPose.Rot().Euler(), width, height, updateRate);
  // spawn a camera with barrel distortion
  SpawnCamera(modelNameDistorted, cameraNameDistorted, setPose.Pos(),
      setPose.Rot().Euler(), width, height, updateRate,
      "", 0, 0, true, -0.25349, 0.11868, 0.0, -0.00028, 0.00005, 0.5, 0.5);
  sensors::SensorPtr sensor = sensors::get_sensor(cameraName);
  sensors::CameraSensorPtr camSensor =
    std::dynamic_pointer_cast<sensors::CameraSensor>(sensor);
  sensor = sensors::get_sensor(cameraNameDistorted);
  sensors::CameraSensorPtr camSensorDistorted =
    std::dynamic_pointer_cast<sensors::CameraSensor>(sensor);

  imageCount = 0;
  imageCount2 = 0;
  img = new unsigned char[width * height*3];
  img2 = new unsigned char[width * height*3];
  event::ConnectionPtr c =
    camSensor->Camera()->ConnectNewImageFrame(
        std::bind(&::OnNewCameraFrame, &imageCount, img,
          std::placeholders::_1, std::placeholders::_2, std::placeholders::_3,
          std::placeholders::_4, std::placeholders::_5));
  event::ConnectionPtr c2 =
    camSensorDistorted->Camera()->ConnectNewImageFrame(
        std::bind(&::OnNewCameraFrame, &imageCount2, img2,
          std::placeholders::_1, std::placeholders::_2, std::placeholders::_3,
          std::placeholders::_4, std::placeholders::_5));

  // Get some images
  while (imageCount < 10 || imageCount2 < 10)
    common::Time::MSleep(10);

  unsigned int diffMax = 0, diffSum = 0;
  double diffAvg = 0.0;
  this->ImageCompare(img, img2, width, height, 3,
                     diffMax, diffSum, diffAvg);

  // We expect that there will be some non-zero difference between the two
  // images.
  EXPECT_NE(diffSum, 0u);

  // Compare colors. Distorted image should have more darker pixels than the
  // original as the ground plane has been warped to occupy more of the image.
  unsigned int colorSum = 0;
  unsigned int colorSum2 = 0;
  for (unsigned int y = 0; y < height; ++y)
  {
    for (unsigned int x = 0; x < width*3; x+=3)
    {
      unsigned int r = img[(y*width*3)];
      unsigned int g = img[(y*width*3)+1];
      unsigned int b = img[(y*width*3)+2];
      colorSum += r + g + b;
      unsigned int r2 = img2[(y*width*3)];
      unsigned int g2 = img2[(y*width*3)+1];
      unsigned int b2 = img2[(y*width*3)+2];
      colorSum2 += r2 + g2 + b2;
    }
  }
  EXPECT_GT(colorSum, colorSum2);

  // We expect that there will be some non-zero difference between the two
  // images.
  EXPECT_NE(diffSum, 0u);
  delete[] img;
  delete[] img2;
}

int main(int argc, char **argv)
{
  // Set a specific seed to avoid occasional test failures due to
  // statistically unlikely, but possible results.
  ignition::math::Rand::Seed(42);
  ::testing::InitGoogleTest(&argc, argv);
  return RUN_ALL_TESTS();
}


// Place two cameras at some distance apart and a box in between
// them. Verify they generate different images.
TEST_F(CameraSensor, CompareSideBySideCamera)
{
  Load("worlds/empty.world");

  // Make sure the render engine is available.
  if (rendering::RenderEngine::Instance()->GetRenderPathType() ==
      rendering::RenderEngine::NONE)
  {
    gzerr << "No rendering engine, unable to run camera test\n";
    return;
  }

  // Spawn two cameras at 2m apart.
  std::string modelName = "camera_model";
  std::string cameraName = "camera_sensor";
  std::string modelName2 = "camera_model2";
  std::string cameraName2 = "camera_sensor2";
  unsigned int width  = 320;
  unsigned int height = 240;
  double updateRate = 10;

  ignition::math::Pose3d testPose(ignition::math::Vector3d(0, 0, 0.5),
      ignition::math::Quaterniond::Identity);
  ignition::math::Pose3d testPose2(ignition::math::Vector3d(0, 2, 0.5),
      ignition::math::Quaterniond::Identity);
  SpawnCamera(modelName, cameraName, testPose.Pos(),
      testPose.Rot().Euler(), width, height, updateRate);
  SpawnCamera(modelName2, cameraName2, testPose2.Pos(),
      testPose.Rot().Euler(), width, height, updateRate);

  // Spawn a box in front of the cameras
  SpawnBox("test_box", ignition::math::Vector3d(1, 1, 1),
      ignition::math::Vector3d(4, 1, 0.5), ignition::math::Vector3d::Zero);

  sensors::SensorPtr sensor = sensors::get_sensor(cameraName);
  sensors::CameraSensorPtr camSensor =
    std::dynamic_pointer_cast<sensors::CameraSensor>(sensor);
  sensor = sensors::get_sensor(cameraName2);
  sensors::CameraSensorPtr camSensor2 =
    std::dynamic_pointer_cast<sensors::CameraSensor>(sensor);

  imageCount = 0;
  imageCount2 = 0;
  img = new unsigned char[width * height*3];
  unsigned char *prevImg = new unsigned char[width * height*3];
  img2 = new unsigned char[width * height*3];
  unsigned char *prevImg2 = new unsigned char[width * height*3];
  event::ConnectionPtr c =
    camSensor->Camera()->ConnectNewImageFrame(
        std::bind(&::OnNewCameraFrame, &imageCount, img,
          std::placeholders::_1, std::placeholders::_2, std::placeholders::_3,
          std::placeholders::_4, std::placeholders::_5));
  event::ConnectionPtr c2 =
    camSensor2->Camera()->ConnectNewImageFrame(
        std::bind(&::OnNewCameraFrame, &imageCount2, img2,
          std::placeholders::_1, std::placeholders::_2, std::placeholders::_3,
          std::placeholders::_4, std::placeholders::_5));

  while (imageCount < 10 || imageCount2 < 10)
    common::Time::MSleep(10);

  memcpy(prevImg, img, width * height * 3);
  memcpy(prevImg2, img2, width * height * 3);

  for (int i = 0; i < 10; ++i)
  {
    imageCount = 0;
    imageCount2 = 0;

    // Get some images
    while (imageCount < 1 || imageCount2 < 1)
      common::Time::MSleep(10);

    unsigned int diffMax12 = 0;
    unsigned int diffSum12 = 0;
    unsigned int diffSum = 0;
    unsigned int diffSum2 = 0;
    double diffAvg12 = 0.0;
    {
      unsigned int diffMax = 0;
      double diffAvg = 0.0;
      unsigned int diffMax2 = 0;
      double diffAvg2 = 0.0;

      std::lock_guard<std::mutex> lock(mutex);
      this->ImageCompare(img, prevImg, width, height, 3,
                         diffMax, diffSum, diffAvg);
      this->ImageCompare(prevImg2, prevImg2, width, height, 3,
                         diffMax2, diffSum2, diffAvg2);
      this->ImageCompare(img, img2, width, height, 3,
                         diffMax12, diffSum12, diffAvg12);
      memcpy(prevImg, img, width * height * 3);
      memcpy(prevImg2, img2, width * height * 3);
    }

    // Images from the same camera should be identical
    EXPECT_EQ(diffSum, 0u);
    EXPECT_EQ(diffSum2, 0u);

    // We expect that there will some noticeable difference
    // between the two different camera images.
    EXPECT_NE(diffSum12, 1000000u);
    EXPECT_GT(diffAvg12, 0.0);
    EXPECT_GT(diffMax12, 0.0);

    common::Time::MSleep(100);
  }
  delete[] img;
  delete[] img2;
  delete[] prevImg;
  delete[] prevImg2;
}<|MERGE_RESOLUTION|>--- conflicted
+++ resolved
@@ -391,53 +391,6 @@
   // This test is disabled because it does not work on machines with
   // limited rendering capabilities.
   return;
-<<<<<<< HEAD
-/*
-  Load("worlds/empty_test.world");
-
-  // Make sure the render engine is available.
-  if (rendering::RenderEngine::Instance()->GetRenderPathType() ==
-      rendering::RenderEngine::NONE)
-  {
-    gzerr << "No rendering engine, unable to run camera test\n";
-    return;
-  }
-
-  // spawn sensors of various sizes to test speed
-  std::string modelName = "camera_model";
-  std::string cameraName = "camera_sensor";
-
-  // nominal resolution of multisense
-  unsigned int width  = 2048;
-  unsigned int height = 1088;
-  double updateRate = 25;
-  ignition::math::Pose3d setPose, testPose(
-      ignition::math::Vector3d(-5, 0, 5), math::Quaternion(0, IGN_DTOR(15), 0));
-  SpawnCamera(modelName, cameraName, setPose.pos,
-      setPose.rot.GetAsEuler(), width, height, updateRate);
-  sensors::SensorPtr sensor = sensors::get_sensor(cameraName);
-  sensors::CameraSensorPtr camSensor =
-    std::dynamic_pointer_cast<sensors::CameraSensor>(sensor);
-  imageCount = 0;
-  img = new unsigned char[width * height*3];
-  event::ConnectionPtr c =
-    camSensor->Camera()->ConnectNewImageFrame(
-        std::bind(&::OnNewCameraFrame, &imageCount, img,
-          _1, _2, _3, _4, _5));
-  common::Timer timer;
-  timer.Start();
-  // time how long it takes to get N images
-  int total_images = 500;
-  while (imageCount < total_images)
-    common::Time::MSleep(10);
-  common::Time dt = timer.GetElapsed();
-  double rate = static_cast<double>(total_images)/dt.Double();
-  gzdbg << "timer [" << dt.Double() << "] seconds rate [" << rate << "] fps\n";
-  c.reset();
-  EXPECT_GT(rate, 24.0);
-  EXPECT_LT(rate, 25.0);
-=======
->>>>>>> bbcba4c2
 
 //  Load("worlds/empty_test.world");
 //
@@ -494,53 +447,6 @@
   // This test is disabled because it does not work on machines with
   // limited rendering capabilities.
   return;
-<<<<<<< HEAD
-/*
-  Load("worlds/empty_test.world");
-
-  // Make sure the render engine is available.
-  if (rendering::RenderEngine::Instance()->GetRenderPathType() ==
-      rendering::RenderEngine::NONE)
-  {
-    gzerr << "No rendering engine, unable to run camera test\n";
-    return;
-  }
-
-  // spawn sensors of various sizes to test speed
-  std::string modelName = "camera_model";
-  std::string cameraName = "camera_sensor";
-
-  // lower resolution of multisense
-  unsigned int width  = 1024;
-  unsigned int height = 544;
-  double updateRate = 25;
-  ignition::math::Pose3d setPose, testPose(
-      ignition::math::Vector3(-5, 0, 5), math::Quaternion(0, IGN_DTOR(15), 0));
-  SpawnCamera(modelName, cameraName, setPose.pos,
-      setPose.rot.GetAsEuler(), width, height, updateRate);
-  sensors::SensorPtr sensor = sensors::get_sensor(cameraName);
-  sensors::CameraSensorPtr camSensor =
-    std::dynamic_pointer_cast<sensors::CameraSensor>(sensor);
-  imageCount = 0;
-  img = new unsigned char[width * height*3];
-  event::ConnectionPtr c =
-    camSensor->Camera()->ConnectNewImageFrame(
-        std::bind(&::OnNewCameraFrame, &imageCount, img,
-          _1, _2, _3, _4, _5));
-  common::Timer timer;
-  timer.Start();
-  // time how long it takes to get N images
-  int total_images = 500;
-  while (imageCount < total_images)
-    common::Time::MSleep(10);
-  common::Time dt = timer.GetElapsed();
-  double rate = static_cast<double>(total_images)/dt.Double();
-  gzdbg << "timer [" << dt.Double() << "] seconds rate [" << rate << "] fps\n";
-  c.reset();
-  EXPECT_GT(rate, 24.0);
-  EXPECT_LT(rate, 25.0);
-=======
->>>>>>> bbcba4c2
 
 //  Load("worlds/empty_test.world");
 //
