/*
 * Copyright (C) 2014-2016 Open Source Robotics Foundation
 *
 * Licensed under the Apache License, Version 2.0 (the "License");
 * you may not use this file except in compliance with the License.
 * You may obtain a copy of the License at
 *
 *     http://www.apache.org/licenses/LICENSE-2.0
 *
 * Unless required by applicable law or agreed to in writing, software
 * distributed under the License is distributed on an "AS IS" BASIS,
 * WITHOUT WARRANTIES OR CONDITIONS OF ANY KIND, either express or implied.
 * See the License for the specific language governing permissions and
 * limitations under the License.
 *
*/
#include <string>

#include "gazebo/physics/physics.hh"
#include "gazebo/test/ServerFixture.hh"
#include "gazebo/test/helper_physics_generator.hh"

using namespace gazebo;

const double g_tolerance = 1e-4;

class JointTestUniversal : public ServerFixture,
                           public testing::WithParamInterface<const char*>
{
  /// \brief Test setting and enforcing joint limits.
  /// \param[in] _physicsEngine Type of physics engine to use.
  public: void Limits(const std::string &_physicsEngine);

  /// \brief Test calling SetVelocity for multiple axes per timestep.
  /// \param[in] _physicsEngine Type of physics engine to use.
  public: void SetVelocity(const std::string &_physicsEngine);

  /// \brief Test universal joint implementation with SetWorldPose.
  /// Set links world poses then check joint angles.
  /// \param[in] _physicsEngine Type of physics engine to use.
  public: void UniversalJointSetWorldPose(const std::string &_physicsEngine);

  /// \brief Test universal joint implementation with forces.
  /// Apply force to universal joint links, check position and/velocity.
  /// \param[in] _physicsEngine Type of physics engine to use.
  public: void UniversalJointForce(const std::string &_physicsEngine);
};

/////////////////////////////////////////////////
void JointTestUniversal::Limits(const std::string &_physicsEngine)
{
  // Load our universal joint test world
  Load("worlds/universal_joint_test.world", true, _physicsEngine);

  // Get a pointer to the world, make sure world loads
  physics::WorldPtr world = physics::get_world("default");
  ASSERT_TRUE(world != NULL);

  // Verify physics engine type
  physics::PhysicsEnginePtr physics = world->Physics();
  ASSERT_TRUE(physics != NULL);
  EXPECT_EQ(physics->GetType(), _physicsEngine);

  // get model and joints
  physics::ModelPtr model = world->ModelByName("model_1");
  ASSERT_TRUE(model != NULL);
  physics::JointPtr jointUpper = model->GetJoint("joint_00");
  physics::JointPtr jointLower = model->GetJoint("joint_01");
  ASSERT_TRUE(jointUpper != NULL);
  ASSERT_TRUE(jointLower != NULL);
  physics::LinkPtr linkLower = jointLower->GetChild();
  ASSERT_TRUE(linkLower != NULL);

  // check joint limits from sdf
  EXPECT_NEAR(1.4, jointLower->UpperLimit(0), g_tolerance);
  EXPECT_NEAR(1.27, jointLower->UpperLimit(1), g_tolerance);
  EXPECT_NEAR(-1.4, jointLower->LowerLimit(0), g_tolerance);
  EXPECT_NEAR(-1.27, jointLower->LowerLimit(1), g_tolerance);

  // freeze upper joint
  jointUpper->SetUpperLimit(0, 1e-6);
  jointUpper->SetUpperLimit(1, 1e-6);
  jointUpper->SetLowerLimit(0, -1e-6);
  jointUpper->SetLowerLimit(1, -1e-6);
  EXPECT_NEAR(0.0, jointUpper->UpperLimit(0), g_tolerance);
  EXPECT_NEAR(0.0, jointUpper->UpperLimit(1), g_tolerance);
  EXPECT_NEAR(0.0, jointUpper->LowerLimit(0), g_tolerance);
  EXPECT_NEAR(0.0, jointUpper->LowerLimit(1), g_tolerance);
  EXPECT_NEAR(0.0, jointUpper->Position(0), g_tolerance);
  EXPECT_NEAR(0.0, jointUpper->Position(1), g_tolerance);

  // set asymmetric limits on lower joints
  double hi0 =  0.4;
  double hi1 =  0.2;
  double lo0 = -0.1;
  double lo1 = -0.3;
  jointLower->SetUpperLimit(0, hi0);
  jointLower->SetUpperLimit(1, hi1);
  jointLower->SetLowerLimit(0, lo0);
  jointLower->SetLowerLimit(1, lo1);
  EXPECT_NEAR(hi0, jointLower->UpperLimit(0), g_tolerance);
  EXPECT_NEAR(hi1, jointLower->UpperLimit(1), g_tolerance);
  EXPECT_NEAR(lo0, jointLower->LowerLimit(0), g_tolerance);
  EXPECT_NEAR(lo1, jointLower->LowerLimit(1), g_tolerance);

  for (int i = 0; i < 4; ++i)
  {
    // toggle signs for gx, gy
    //     gx gy
    // i=0: +  +
    // i=1: +  -
    // i=2: -  +
    // i=3: -  -
    double gravityMag = 5.0;
    double gx = pow(-1, i / 2) * gravityMag;
    double gy = pow(-1, i % 2) * gravityMag;

    // Set gravity to push horizontally
    physics->SetGravity(ignition::math::Vector3d(gx, gy, 0));
    world->Step(1000);

    // jointLower: axis[0] = {1, 0, 0}
    // jointLower: axis[1] = {0, 1, 0}
    // offset from anchor to c.g. is r = {0, 0, -L}
    // gravity moment r x g

    // a negative gy causes negative rotation about axis[0]
    double des0 = (gy < 0) ? lo0 : hi0;

    // a positive gx causes negative rotation about axis[1]
    double des1 = (gx > 0) ? lo1 : hi1;

    gzdbg << "Setting gravity "
          << "gx " << gx << ' '
          << "gy " << gy << ' '
          << "pose " << jointLower->GetChild()->WorldPose()
          << std::endl;
    EXPECT_NEAR(0.0, jointUpper->Position(0), g_tolerance);
    EXPECT_NEAR(0.0, jointUpper->Position(1), g_tolerance);
    EXPECT_NEAR(des0, jointLower->Position(0), 1e-2);
    EXPECT_NEAR(des1, jointLower->Position(1), 1e-2);

    // Also test expected pose of body, math is approximate
    auto eulerAngles = linkLower->WorldPose().Rot().Euler();
    EXPECT_NEAR(des0, eulerAngles.X(), 0.05);
    EXPECT_NEAR(des1, eulerAngles.Y(), 0.05);
  }
}

/////////////////////////////////////////////////
void JointTestUniversal::SetVelocity(const std::string &_physicsEngine)
{
  // Load our universal joint test world
  Load("worlds/universal_joint_test.world", true, _physicsEngine);

  // Get a pointer to the world, make sure world loads
  physics::WorldPtr world = physics::get_world("default");
  ASSERT_TRUE(world != NULL);

  // Verify physics engine type
  physics::PhysicsEnginePtr physics = world->Physics();
  ASSERT_TRUE(physics != NULL);
  EXPECT_EQ(physics->GetType(), _physicsEngine);

  // get model and joints
  physics::ModelPtr model = world->ModelByName("model_1");
  ASSERT_TRUE(model != NULL);
  physics::JointPtr jointLower = model->GetJoint("joint_01");
  ASSERT_TRUE(jointLower != NULL);

  // Call SetVelocity on both axes of lower joint
  const double vel = 1.0;
  jointLower->SetVelocity(0, vel);
  jointLower->SetVelocity(1, vel);

  // Expect GetVelocity to match
  EXPECT_NEAR(jointLower->GetVelocity(0), vel, g_tolerance);
  EXPECT_NEAR(jointLower->GetVelocity(1), vel, g_tolerance);

  // Expect child link velocity to match parent at joint anchor
  {
    auto childOffset = jointLower->GetWorldPose().pos.Ign() -
      jointLower->GetChild()->WorldPose().Pos();
    math::Vector3 parentOffset = jointLower->GetWorldPose().pos.Ign() -
      jointLower->GetParent()->WorldPose().Pos();
    math::Quaternion q;

    math::Vector3 childVel =
      jointLower->GetChild()->GetWorldLinearVel(childOffset, q);
    math::Vector3 parentVel =
      jointLower->GetParent()->GetWorldLinearVel(parentOffset, q);
    EXPECT_NEAR(childVel.x, parentVel.x, g_tolerance);
    EXPECT_NEAR(childVel.y, parentVel.y, g_tolerance);
    EXPECT_NEAR(childVel.z, parentVel.z, g_tolerance);
  }
}

/////////////////////////////////////////////////
void JointTestUniversal::UniversalJointSetWorldPose(
  const std::string &_physicsEngine)
{
  if (_physicsEngine == "dart")
  {
    gzerr << "DART Universal Joint is not yet working.  See issue #1011.\n";
    return;
  }

  // Load our universal joint test world
  Load("worlds/universal_joint_test.world", true, _physicsEngine);

  // Get a pointer to the world, make sure world loads
  physics::WorldPtr world = physics::get_world("default");
  ASSERT_TRUE(world != NULL);

  // Verify physics engine type
  physics::PhysicsEnginePtr physics = world->Physics();
  ASSERT_TRUE(physics != NULL);
  EXPECT_EQ(physics->GetType(), _physicsEngine);

  physics->SetGravity(math::Vector3(0, 0, 0));

  // simulate 1 step
  world->Step(1);
  double t = world->SimTime().Double();

  // get time step size
  double dt = world->Physics()->GetMaxStepSize();
  EXPECT_GT(dt, 0);
  gzlog << "dt : " << dt << "\n";

  // verify that time moves forward
  EXPECT_DOUBLE_EQ(t, dt);
  gzlog << "t after one step : " << t << "\n";

  // get model, joint and links
  physics::ModelPtr model_1 = world->ModelByName("model_1");
  physics::LinkPtr link_00 = model_1->GetLink("link_00");
  physics::LinkPtr link_01 = model_1->GetLink("link_01");
  physics::JointPtr joint_00 = model_1->GetJoint("joint_00");
  physics::JointPtr joint_01 = model_1->GetJoint("joint_01");

  // both initial angles should be zero
  EXPECT_NEAR(joint_00->Position(0), 0, g_tolerance);
  EXPECT_NEAR(joint_00->Position(1), 0, g_tolerance);

  // move child link to it's initial location
<<<<<<< HEAD
  link_00->SetWorldPose(ignition::math::Pose3d(0, 0, 2, 0, 0, 0));
  EXPECT_EQ(joint_00->GetAngle(0), 0);
  EXPECT_EQ(joint_00->GetAngle(1), 0);
=======
  link_00->SetWorldPose(math::Pose(0, 0, 2, 0, 0, 0));
  EXPECT_NEAR(joint_00->Position(0), 0, g_tolerance);
  EXPECT_NEAR(joint_00->Position(1), 0, g_tolerance);
>>>>>>> 83af7d17
  EXPECT_EQ(joint_00->GetGlobalAxis(0), math::Vector3(1, 0, 0));
  EXPECT_EQ(joint_00->GetGlobalAxis(1), math::Vector3(0, 1, 0));
  gzdbg << "joint angles [" << joint_00->Position(0)
        << ", " << joint_00->Position(1)
        << "] axis1 [" << joint_00->GetGlobalAxis(0)
        << "] axis2 [" << joint_00->GetGlobalAxis(1)
        << "]\n";

  // move child link 45deg about x
<<<<<<< HEAD
  link_00->SetWorldPose(ignition::math::Pose3d(0, 0, 2, 0.25*IGN_PI, 0, 0));
  EXPECT_EQ(joint_00->GetAngle(0), 0.25*IGN_PI);
  EXPECT_EQ(joint_00->GetAngle(1), 0);
  EXPECT_EQ(joint_00->GetGlobalAxis(0), math::Vector3(1, 0, 0));
  EXPECT_EQ(joint_00->GetGlobalAxis(1),
    math::Vector3(0, cos(0.25*IGN_PI), sin(0.25*IGN_PI)));
  gzdbg << "joint angles [" << joint_00->GetAngle(0)
        << ", " << joint_00->GetAngle(1)
=======
  link_00->SetWorldPose(math::Pose(0, 0, 2, 0.25*M_PI, 0, 0));
  EXPECT_NEAR(joint_00->Position(0), 0.25*M_PI, g_tolerance);
  EXPECT_NEAR(joint_00->Position(1), 0, g_tolerance);
  EXPECT_EQ(joint_00->GetGlobalAxis(0), math::Vector3(1, 0, 0));
  EXPECT_EQ(joint_00->GetGlobalAxis(1),
    math::Vector3(0, cos(0.25*M_PI), sin(0.25*M_PI)));
  gzdbg << "joint angles [" << joint_00->Position(0)
        << ", " << joint_00->Position(1)
>>>>>>> 83af7d17
        << "] axis1 [" << joint_00->GetGlobalAxis(0)
        << "] axis2 [" << joint_00->GetGlobalAxis(1)
        << "]\n";

  // move child link 45deg about y
<<<<<<< HEAD
  link_00->SetWorldPose(ignition::math::Pose3d(0, 0, 2, 0, 0.25*IGN_PI, 0));
  EXPECT_EQ(joint_00->GetAngle(0), 0);
  EXPECT_EQ(joint_00->GetAngle(1), 0.25*IGN_PI);
=======
  link_00->SetWorldPose(math::Pose(0, 0, 2, 0, 0.25*M_PI, 0));
  EXPECT_NEAR(joint_00->Position(0), 0, g_tolerance);
  EXPECT_NEAR(joint_00->Position(1), 0.25*M_PI, g_tolerance);
>>>>>>> 83af7d17
  EXPECT_EQ(joint_00->GetGlobalAxis(0), math::Vector3(1, 0, 0));
  EXPECT_EQ(joint_00->GetGlobalAxis(1), math::Vector3(0, 1, 0));
  gzdbg << "joint angles [" << joint_00->Position(0)
        << ", " << joint_00->Position(1)
        << "] axis1 [" << joint_00->GetGlobalAxis(0)
        << "] axis2 [" << joint_00->GetGlobalAxis(1)
        << "]\n";

  // move child link 90deg about both x and "rotated y axis" (z)
<<<<<<< HEAD
  link_00->SetWorldPose(ignition::math::Pose3d(
        0, 0, 2, 0.5*IGN_PI, 0, 0.5*IGN_PI));
  EXPECT_EQ(joint_00->GetAngle(1), 0.5*IGN_PI);
=======
  link_00->SetWorldPose(math::Pose(0, 0, 2, 0.5*M_PI, 0, 0.5*M_PI));
  EXPECT_NEAR(joint_00->Position(1), 0.5*M_PI, g_tolerance);
>>>>>>> 83af7d17
  EXPECT_EQ(joint_00->GetGlobalAxis(0), math::Vector3(1, 0, 0));
  EXPECT_EQ(joint_00->GetGlobalAxis(1),
    math::Vector3(0, cos(0.5*IGN_PI), sin(0.5*IGN_PI)));

  gzdbg << "joint angles [" << joint_00->Position(0)
        << ", " << joint_00->Position(1)
        << "] axis1 [" << joint_00->GetGlobalAxis(0)
        << "] axis2 [" << joint_00->GetGlobalAxis(1)
        << "]\n";

  if (_physicsEngine == "bullet")
  {
    gzerr << "Bullet Universal Joint dynamics broken, see issue #1081.\n";
    return;
  }
  else
  {
<<<<<<< HEAD
    EXPECT_EQ(joint_00->GetAngle(0), 0.5*IGN_PI);
=======
    EXPECT_NEAR(joint_00->Position(0), 0.5*M_PI, g_tolerance);
>>>>>>> 83af7d17
  }
}

//////////////////////////////////////////////////
void JointTestUniversal::UniversalJointForce(const std::string &_physicsEngine)
{
  if (_physicsEngine == "bullet")
  {
    gzerr << "Bullet Universal Joint dynamics broken, see issue #1081.\n";
    return;
  }
  if (_physicsEngine == "dart")
  {
    gzerr << "DART Universal Joint is not yet working.  See issue #1011.\n";
    return;
  }

  // Load our universal joint test world
  Load("worlds/universal_joint_test.world", true, _physicsEngine);

  // Get a pointer to the world, make sure world loads
  physics::WorldPtr world = physics::get_world("default");
  ASSERT_TRUE(world != NULL);

  // Verify physics engine type
  physics::PhysicsEnginePtr physics = world->Physics();
  ASSERT_TRUE(physics != NULL);
  EXPECT_EQ(physics->GetType(), _physicsEngine);

  physics->SetGravity(math::Vector3(0, 0, 0));

  // simulate 1 step
  world->Step(1);
  double t = world->SimTime().Double();

  // get time step size
  double dt = world->Physics()->GetMaxStepSize();
  EXPECT_GT(dt, 0);
  gzlog << "dt : " << dt << "\n";

  // verify that time moves forward
  EXPECT_DOUBLE_EQ(t, dt);
  gzlog << "t after one step : " << t << "\n";

  // get model, joints and get links
  physics::ModelPtr model_1 = world->ModelByName("model_1");
  physics::LinkPtr link_00 = model_1->GetLink("link_00");
  physics::LinkPtr link_01 = model_1->GetLink("link_01");
  physics::JointPtr joint_00 = model_1->GetJoint("joint_00");
  physics::JointPtr joint_01 = model_1->GetJoint("joint_01");

  // both initial angles should be zero
  EXPECT_NEAR(joint_00->Position(0), 0, g_tolerance);
  EXPECT_NEAR(joint_00->Position(1), 0, g_tolerance);

  // set new upper limit for joint_00
  joint_00->SetUpperLimit(0, 0.3);
  // push joint_00 till it hits new upper limit
  int count = 0;
  while (joint_00->Position(0) < 0.4 && count < 1220)
  {
    count++;

    joint_00->SetForce(0, 0.1);
    world->Step(1);
    // check link pose
    double angle_00_0 = joint_00->Position(0);
    math::Pose pose_00 = link_00->WorldPose();
    EXPECT_NEAR(pose_00.rot.GetAsEuler().x, angle_00_0, 1e-8);
    EXPECT_LT(pose_00.rot.GetAsEuler().x, 0.35);
  }

  // push it back to 0 then lock
  joint_00->SetLowerLimit(0, 0.0);
  count = 0;
  while (joint_00->Position(0) > 0.1 && count < 1220)
  {
    count++;

    joint_00->SetForce(0, -0.1);
    world->Step(1);
    // check link pose
    double angle_00_0 = joint_00->Position(0);
    math::Pose pose_00 = link_00->WorldPose();
    EXPECT_NEAR(pose_00.rot.GetAsEuler().x, angle_00_0, 1e-8);
    EXPECT_GT(pose_00.rot.GetAsEuler().x, -0.05);
  }
  // lock joint at this location by setting lower limit here too
  joint_00->SetUpperLimit(0, 0.0);

  // set joint_01 upper limit to 1.0
  joint_01->SetUpperLimit(0, 0.0);
  joint_01->SetLowerLimit(0, 0.0);
  joint_01->SetUpperLimit(1, 2.0);
  // push joint_01 until limit is reached
  count = 0;
  while (joint_01->Position(1) < 2.1 && count < 2700)
  {
    count++;

    joint_01->SetForce(0, 0.1);
    world->Step(1);

    // check link pose
    math::Pose pose_01 = link_01->WorldPose();
    double angle_00_1 = joint_00->Position(1);
    double angle_01_1 = joint_01->Position(1);

    EXPECT_NEAR(pose_01.rot.GetAsEuler().y, angle_00_1 + angle_01_1, 1e-8);
    EXPECT_LT(pose_01.rot.GetAsEuler().y, 2.05);
  }

  // push joint_01 the other way until -1 is reached
  joint_01->SetLowerLimit(1, -1.0);
  count = 0;
  while (joint_01->Position(1) > -1.1 && count < 2100)
  {
    count++;

    joint_01->SetForce(1, -0.1);
    world->Step(1);

    // check link pose
    math::Pose pose_01 = link_01->WorldPose();
    double angle_00_0 = joint_00->Position(0);
    double angle_00_1 = joint_00->Position(1);
    double angle_01_0 = joint_01->Position(0);
    double angle_01_1 = joint_01->Position(1);

    EXPECT_NEAR(pose_01.rot.GetAsEuler().x, angle_00_0 + angle_01_0, 1e-6);
    EXPECT_NEAR(pose_01.rot.GetAsEuler().y, angle_00_1 + angle_01_1, 1e-6);
  }
}

/////////////////////////////////////////////////
TEST_P(JointTestUniversal, Limits)
{
  Limits(GetParam());
}

/////////////////////////////////////////////////
TEST_P(JointTestUniversal, SetVelocity)
{
  SetVelocity(GetParam());
}

/////////////////////////////////////////////////
TEST_P(JointTestUniversal, UniversalJointSetWorldPose)
{
  UniversalJointSetWorldPose(GetParam());
}

/////////////////////////////////////////////////
TEST_P(JointTestUniversal, UniversalJointForce)
{
  UniversalJointForce(GetParam());
}

INSTANTIATE_TEST_CASE_P(PhysicsEngines, JointTestUniversal,
                        PHYSICS_ENGINE_VALUES);

/////////////////////////////////////////////////
int main(int argc, char **argv)
{
  ::testing::InitGoogleTest(&argc, argv);
  return RUN_ALL_TESTS();
}<|MERGE_RESOLUTION|>--- conflicted
+++ resolved
@@ -244,15 +244,9 @@
   EXPECT_NEAR(joint_00->Position(1), 0, g_tolerance);
 
   // move child link to it's initial location
-<<<<<<< HEAD
   link_00->SetWorldPose(ignition::math::Pose3d(0, 0, 2, 0, 0, 0));
-  EXPECT_EQ(joint_00->GetAngle(0), 0);
-  EXPECT_EQ(joint_00->GetAngle(1), 0);
-=======
-  link_00->SetWorldPose(math::Pose(0, 0, 2, 0, 0, 0));
   EXPECT_NEAR(joint_00->Position(0), 0, g_tolerance);
   EXPECT_NEAR(joint_00->Position(1), 0, g_tolerance);
->>>>>>> 83af7d17
   EXPECT_EQ(joint_00->GetGlobalAxis(0), math::Vector3(1, 0, 0));
   EXPECT_EQ(joint_00->GetGlobalAxis(1), math::Vector3(0, 1, 0));
   gzdbg << "joint angles [" << joint_00->Position(0)
@@ -262,39 +256,22 @@
         << "]\n";
 
   // move child link 45deg about x
-<<<<<<< HEAD
   link_00->SetWorldPose(ignition::math::Pose3d(0, 0, 2, 0.25*IGN_PI, 0, 0));
-  EXPECT_EQ(joint_00->GetAngle(0), 0.25*IGN_PI);
-  EXPECT_EQ(joint_00->GetAngle(1), 0);
+  EXPECT_NEAR(joint_00->Position(0), 0.25*IGN_PI, g_tolerance);
+  EXPECT_NEAR(joint_00->Position(1), 0, g_tolerance);
   EXPECT_EQ(joint_00->GetGlobalAxis(0), math::Vector3(1, 0, 0));
   EXPECT_EQ(joint_00->GetGlobalAxis(1),
     math::Vector3(0, cos(0.25*IGN_PI), sin(0.25*IGN_PI)));
-  gzdbg << "joint angles [" << joint_00->GetAngle(0)
-        << ", " << joint_00->GetAngle(1)
-=======
-  link_00->SetWorldPose(math::Pose(0, 0, 2, 0.25*M_PI, 0, 0));
-  EXPECT_NEAR(joint_00->Position(0), 0.25*M_PI, g_tolerance);
-  EXPECT_NEAR(joint_00->Position(1), 0, g_tolerance);
-  EXPECT_EQ(joint_00->GetGlobalAxis(0), math::Vector3(1, 0, 0));
-  EXPECT_EQ(joint_00->GetGlobalAxis(1),
-    math::Vector3(0, cos(0.25*M_PI), sin(0.25*M_PI)));
   gzdbg << "joint angles [" << joint_00->Position(0)
         << ", " << joint_00->Position(1)
->>>>>>> 83af7d17
         << "] axis1 [" << joint_00->GetGlobalAxis(0)
         << "] axis2 [" << joint_00->GetGlobalAxis(1)
         << "]\n";
 
   // move child link 45deg about y
-<<<<<<< HEAD
   link_00->SetWorldPose(ignition::math::Pose3d(0, 0, 2, 0, 0.25*IGN_PI, 0));
-  EXPECT_EQ(joint_00->GetAngle(0), 0);
-  EXPECT_EQ(joint_00->GetAngle(1), 0.25*IGN_PI);
-=======
-  link_00->SetWorldPose(math::Pose(0, 0, 2, 0, 0.25*M_PI, 0));
   EXPECT_NEAR(joint_00->Position(0), 0, g_tolerance);
-  EXPECT_NEAR(joint_00->Position(1), 0.25*M_PI, g_tolerance);
->>>>>>> 83af7d17
+  EXPECT_NEAR(joint_00->Position(1), 0.25*IGN_PI, g_tolerance);
   EXPECT_EQ(joint_00->GetGlobalAxis(0), math::Vector3(1, 0, 0));
   EXPECT_EQ(joint_00->GetGlobalAxis(1), math::Vector3(0, 1, 0));
   gzdbg << "joint angles [" << joint_00->Position(0)
@@ -304,14 +281,9 @@
         << "]\n";
 
   // move child link 90deg about both x and "rotated y axis" (z)
-<<<<<<< HEAD
   link_00->SetWorldPose(ignition::math::Pose3d(
         0, 0, 2, 0.5*IGN_PI, 0, 0.5*IGN_PI));
-  EXPECT_EQ(joint_00->GetAngle(1), 0.5*IGN_PI);
-=======
-  link_00->SetWorldPose(math::Pose(0, 0, 2, 0.5*M_PI, 0, 0.5*M_PI));
-  EXPECT_NEAR(joint_00->Position(1), 0.5*M_PI, g_tolerance);
->>>>>>> 83af7d17
+  EXPECT_NEAR(joint_00->Position(1), 0.5*IGN_PI, g_tolerance);
   EXPECT_EQ(joint_00->GetGlobalAxis(0), math::Vector3(1, 0, 0));
   EXPECT_EQ(joint_00->GetGlobalAxis(1),
     math::Vector3(0, cos(0.5*IGN_PI), sin(0.5*IGN_PI)));
@@ -329,11 +301,7 @@
   }
   else
   {
-<<<<<<< HEAD
-    EXPECT_EQ(joint_00->GetAngle(0), 0.5*IGN_PI);
-=======
-    EXPECT_NEAR(joint_00->Position(0), 0.5*M_PI, g_tolerance);
->>>>>>> 83af7d17
+    EXPECT_NEAR(joint_00->Position(0), 0.5*IGN_PI, g_tolerance);
   }
 }
 
