/*
 * Copyright (C) 2014-2016 Open Source Robotics Foundation
 *
 * Licensed under the Apache License, Version 2.0 (the "License");
 * you may not use this file except in compliance with the License.
 * You may obtain a copy of the License at
 *
 *     http://www.apache.org/licenses/LICENSE-2.0
 *
 * Unless required by applicable law or agreed to in writing, software
 * distributed under the License is distributed on an "AS IS" BASIS,
 * WITHOUT WARRANTIES OR CONDITIONS OF ANY KIND, either express or implied.
 * See the License for the specific language governing permissions and
 * limitations under the License.
 *
*/
#include <string.h>
#include <boost/algorithm/string.hpp>
#include <ignition/math/Vector3Stats.hh>

#include "gazebo/msgs/msgs.hh"
#include "gazebo/physics/physics.hh"
#include "gazebo/test/ServerFixture.hh"
#include "gazebo/test/helper_physics_generator.hh"

using namespace gazebo;

const double g_tolerance = 1e-4;

class PhysicsLinkTest : public ServerFixture,
                        public testing::WithParamInterface<const char*>
{
  /// \brief Test force adding functions.
  /// \param[in] _physicsEngine Type of physics engine to use.
  public: void AddForce(const std::string &_physicsEngine);

  /// \brief Use AddLinkForce on the given direction and then the opposite
  /// direction so they cancel out.
  /// \param[in] _world World pointer.
  /// \param[in] _link Link pointer.
  /// \param[in] _force Force expressed in link frame.
  /// \param[in] _offset Offset expressed in link frame, defaults to link
  /// origin.
  public: void AddLinkForceTwoWays(physics::WorldPtr _world,
      physics::LinkPtr _link, math::Vector3 _force,
      math::Vector3 _offset = math::Vector3::Zero);

  /// \brief Test GetWorldAngularMomentum.
  /// \param[in] _physicsEngine Type of physics engine to use.
  public: void GetWorldAngularMomentum(const std::string &_physicsEngine);

  /// \brief Test GetWorldEnergy* functions.
  /// \param[in] _physicsEngine Type of physics engine to use.
  public: void GetWorldEnergy(const std::string &_physicsEngine);

  /// \brief Test Link::GetWorldInertia* functions.
  /// \param[in] _physicsEngine Physics engine to use.
  public: void GetWorldInertia(const std::string &_physicsEngine);

  /// \brief Test wrench subscriber.
  /// \param[in] _physicsEngine Type of physics engine to use.
  public: void OnWrenchMsg(const std::string &_physicsEngine);

  /// \brief Test velocity setting functions.
  /// \param[in] _physicsEngine Type of physics engine to use.
  public: void SetVelocity(const std::string &_physicsEngine);
};

/////////////////////////////////////////////////
void PhysicsLinkTest::AddLinkForceTwoWays(physics::WorldPtr _world,
    physics::LinkPtr _link, math::Vector3 _force,
    math::Vector3 _offset)
{
  // Get state before adding force
<<<<<<< HEAD
  ignition::math::Vector3d linearVelWorld0 =
    _link->GetWorldCoGLinearVel().Ign();
  ignition::math::Vector3d angularVelWorld0 = _link->WorldAngularVel();
  ignition::math::Pose3d poseWorld0 = _link->WorldPose();
=======
  auto linearVelWorld0 = _link->GetWorldCoGLinearVel();
  auto angularVelWorld0 = _link->GetWorldAngularVel();
  auto poseWorld0 = _link->WorldPose();
>>>>>>> 1c9e0c17

  // Add Link Force
  if (_offset.Ign() == ignition::math::Vector3d::Zero)
    _link->AddLinkForce(_force);
  else
    _link->AddLinkForce(_force, _offset);

  double dt = _world->Physics()->GetMaxStepSize();
  _world->Step(1);

  int moreThanOneStep = 2;

  // Check force and torque (at CoG?) in world frame
<<<<<<< HEAD
  ignition::math::Vector3d forceWorld = poseWorld0.Rot().RotateVector(
      _force.Ign());
  EXPECT_EQ(forceWorld, _link->GetWorldForce().Ign());

  ignition::math::Vector3d worldOffset = poseWorld0.Rot().RotateVector(
      _offset.Ign() - _link->GetInertial()->GetCoG().Ign());
  ignition::math::Vector3d torqueWorld = worldOffset.Cross(forceWorld);
  EXPECT_EQ(torqueWorld, _link->GetWorldTorque().Ign());

  // Check acceleration in world frame
  ignition::math::Vector3d oneStepLinearAccel =
      forceWorld/_link->GetInertial()->GetMass();
  EXPECT_EQ(oneStepLinearAccel, _link->WorldLinearAccel());
=======
  auto forceWorld = poseWorld0.Rot().RotateVector(_force.Ign());
  EXPECT_EQ(forceWorld, _link->GetWorldForce().Ign());

  auto worldOffset = poseWorld0.Rot().RotateVector(
      _offset.Ign() - _link->GetInertial()->GetCoG().Ign());
  auto torqueWorld = worldOffset.Cross(forceWorld);
  EXPECT_EQ(torqueWorld, _link->GetWorldTorque().Ign());

  // Check acceleration in world frame
  auto oneStepLinearAccel = forceWorld / _link->GetInertial()->GetMass();
  EXPECT_EQ(oneStepLinearAccel, _link->GetWorldLinearAccel().Ign());
>>>>>>> 1c9e0c17

  // Compute angular accel by multiplying world torque
  // by inverse of world inertia matrix.
  // In this case, the gyroscopic coupling terms are zero
  // since the model is a unit box.
<<<<<<< HEAD
  ignition::math::Vector3d oneStepAngularAccel =
      _link->GetWorldInertiaMatrix().Inverse().Ign() * torqueWorld;
  EXPECT_EQ(oneStepAngularAccel, _link->WorldAngularAccel());

  // Check velocity in world frame
  ignition::math::Vector3d oneStepLinearVel = linearVelWorld0 +
    dt*oneStepLinearAccel;
  EXPECT_EQ(oneStepLinearVel, _link->GetWorldCoGLinearVel().Ign());

  ignition::math::Vector3d oneStepAngularVel = angularVelWorld0 +
    dt*oneStepAngularAccel;
  EXPECT_EQ(oneStepAngularVel, _link->WorldAngularVel());
=======
  auto oneStepAngularAccel =
      _link->WorldInertiaMatrix().Inverse() * torqueWorld;
  EXPECT_EQ(oneStepAngularAccel, _link->GetWorldAngularAccel().Ign());

  // Check velocity in world frame
  auto oneStepLinearVel = linearVelWorld0 + dt*oneStepLinearAccel;
  EXPECT_EQ(oneStepLinearVel, _link->GetWorldCoGLinearVel().Ign());

  auto oneStepAngularVel = angularVelWorld0 + dt*oneStepAngularAccel;
  EXPECT_EQ(oneStepAngularVel, _link->GetWorldAngularVel().Ign());
>>>>>>> 1c9e0c17

  // Step forward and check again
  _world->Step(moreThanOneStep);

  // Check that force and torque are zero
  EXPECT_EQ(ignition::math::Vector3d::Zero, _link->GetWorldForce().Ign());
  EXPECT_EQ(ignition::math::Vector3d::Zero, _link->GetWorldTorque().Ign());

  // Check that acceleration is zero
  EXPECT_EQ(ignition::math::Vector3d::Zero, _link->WorldLinearAccel());
  EXPECT_EQ(ignition::math::Vector3d::Zero, _link->WorldAngularAccel());

  // Check that velocity hasn't changed
  EXPECT_EQ(oneStepLinearVel, _link->GetWorldCoGLinearVel().Ign());
<<<<<<< HEAD
  EXPECT_EQ(oneStepAngularVel, _link->WorldAngularVel());
=======
  EXPECT_EQ(oneStepAngularVel, _link->GetWorldAngularVel().Ign());
>>>>>>> 1c9e0c17

  // Add opposing force in link frame and check that link is back to initial
  // velocity
  if (_offset == math::Vector3::Zero)
    _link->AddLinkForce(-_force);
  else
    _link->AddLinkForce(-_force, _offset);

  _world->Step(moreThanOneStep);
  EXPECT_EQ(math::Vector3::Zero, _link->GetWorldForce());
  EXPECT_EQ(math::Vector3::Zero, _link->GetWorldTorque());
  EXPECT_EQ(linearVelWorld0, _link->GetWorldCoGLinearVel().Ign());
<<<<<<< HEAD
  EXPECT_EQ(angularVelWorld0, _link->WorldAngularVel());
  EXPECT_EQ(ignition::math::Vector3d::Zero, _link->WorldLinearAccel());
  EXPECT_EQ(ignition::math::Vector3d::Zero, _link->WorldAngularAccel());
=======
  EXPECT_EQ(angularVelWorld0, _link->GetWorldAngularVel().Ign());
  EXPECT_EQ(math::Vector3::Zero, _link->GetWorldLinearAccel());
  EXPECT_EQ(math::Vector3::Zero, _link->GetWorldAngularAccel());
>>>>>>> 1c9e0c17
}

/////////////////////////////////////////////////
void PhysicsLinkTest::AddForce(const std::string &_physicsEngine)
{
  // TODO bullet, dart and simbody currently fail this test
  if (_physicsEngine != "ode")
  {
    gzerr << "Aborting AddForce test for Bullet, DART and Simbody. "
          << "See issues #1476, #1477, and #1478."
          << std::endl;
    return;
  }

  Load("worlds/blank.world", true, _physicsEngine);
  physics::WorldPtr world = physics::get_world("default");
  ASSERT_TRUE(world != NULL);

  // check the physics engine
  physics::PhysicsEnginePtr physics = world->Physics();
  ASSERT_TRUE(physics != NULL);
  EXPECT_EQ(physics->GetType(), _physicsEngine);
  double dt = physics->GetMaxStepSize();
  EXPECT_GT(dt, 0);

  // disable gravity
  world->SetGravity(ignition::math::Vector3d::Zero);

  // Spawn a box
  ignition::math::Vector3d size(1, 1, 1);
  SpawnBox("box", size, ignition::math::Vector3d::Zero,
      ignition::math::Vector3d::Zero, false);
  physics::ModelPtr model = world->ModelByName("box");
  ASSERT_TRUE(model != NULL);
  physics::LinkPtr link = model->GetLink();
  ASSERT_TRUE(link != NULL);

  // Check that link is at rest
  EXPECT_EQ(ignition::math::Vector3d::Zero, link->WorldLinearVel());
  EXPECT_EQ(ignition::math::Vector3d::Zero, link->WorldAngularVel());
  EXPECT_EQ(ignition::math::Vector3d::Zero, link->WorldLinearAccel());
  EXPECT_EQ(ignition::math::Vector3d::Zero, link->WorldAngularAccel());

  // Add force at link frame
  gzdbg << "World == link == inertial frames, no offset" << std::endl;
  EXPECT_EQ(math::Pose(), link->WorldPose());
  EXPECT_EQ(math::Pose(), link->GetWorldInertialPose());
  this->AddLinkForceTwoWays(world, link, math::Vector3(1, 20, 31));

  gzdbg << "World != link == inertial frames, no offset" << std::endl;
  model->SetLinkWorldPose(math::Pose(math::Vector3(2, 3, 4),
                          math::Vector3(0, M_PI/2.0, 1)), link);
  EXPECT_NE(math::Pose(), link->WorldPose());
  EXPECT_EQ(link->WorldPose(), link->GetWorldInertialPose().Ign());
  this->AddLinkForceTwoWays(world, link, math::Vector3(-1, 10, 5));

  gzdbg << "World == link == inertial frames, with offset" << std::endl;
  model->SetLinkWorldPose(math::Pose(), link);
  EXPECT_EQ(math::Pose(), link->WorldPose());
  EXPECT_EQ(math::Pose(), link->GetWorldInertialPose());
  this->AddLinkForceTwoWays(world, link, math::Vector3(5, 4, 3),
      math::Vector3(-2, 1, 0));

  gzdbg << "World == link != inertial frames, no offset" << std::endl;
  model->SetLinkWorldPose(math::Pose(), link);
  math::Pose inertialPose = math::Pose(math::Vector3(1, 5, 8),
      math::Vector3(M_PI/3.0, M_PI*1.5, M_PI/4));
  link->GetInertial()->SetCoG(inertialPose);
  EXPECT_EQ(math::Pose(), link->WorldPose());
  EXPECT_EQ(inertialPose, link->GetWorldInertialPose());
  this->AddLinkForceTwoWays(world, link, math::Vector3(1, 2, 1));

  gzdbg << "World != link != inertial frames, with offset" << std::endl;
  model->SetLinkWorldPose(math::Pose(math::Vector3(5, 10, -4),
                          math::Vector3(0, M_PI/2.0, M_PI/6)), link);
  inertialPose = math::Pose(math::Vector3(0, -5, 10),
      math::Vector3(0, 2.0*M_PI, M_PI/3));
  link->GetInertial()->SetCoG(inertialPose);
  this->AddLinkForceTwoWays(world, link, math::Vector3(1, 2, 1),
      math::Vector3(-2, 0.5, 1));

  gzdbg << "World != link != inertial frames, with offset and initial vel"
      << std::endl;
  model->SetLinkWorldPose(math::Pose(math::Vector3(-1.5, 0.8, 3),
                          math::Vector3(-M_PI/4.5, M_PI/3.0, M_PI*1.2)), link);
  inertialPose = math::Pose(math::Vector3(1, 0, -5.6),
      math::Vector3(M_PI/9, 0, M_PI*3));
  link->GetInertial()->SetCoG(inertialPose);
  link->SetLinearVel(math::Vector3(2, -0.1, 5));
  link->SetAngularVel(math::Vector3(-M_PI/10, 0, 0.0001));
  this->AddLinkForceTwoWays(world, link, math::Vector3(-3, 2.5, -15),
      math::Vector3(-6, -1, -0.2));
}

/////////////////////////////////////////////////
// GetWorldAngularMomentum:
// Spawn box and verify Link::GetWorldAngularMomentum functions
// Make dimensions unequal and give angular velocity that causes
// gyroscopic tumbling.
void PhysicsLinkTest::GetWorldAngularMomentum(const std::string &_physicsEngine)
{
  // Load a blank world (no ground plane)
  Load("worlds/blank.world", true, _physicsEngine);
  auto world = physics::get_world("default");
  ASSERT_TRUE(world != NULL);

  // Verify physics engine type
  auto physics = world->Physics();
  ASSERT_TRUE(physics != NULL);
  EXPECT_EQ(physics->GetType(), _physicsEngine);

  // disable gravity
  world->SetGravity(ignition::math::Vector3d::Zero);

  physics::ModelPtr model;
  {
    // Box size
    const double dx = 0.1;
    const double dy = 0.4;
    const double dz = 0.9;
    const double mass = 10.0;

    msgs::Model msgModel;
    msgModel.set_name(this->GetUniqueString("model"));
    msgs::AddBoxLink(msgModel, mass, ignition::math::Vector3d(dx, dy, dz));
    model = this->SpawnModel(msgModel);
  }
  ASSERT_TRUE(model != NULL);

  // inertia matrix, recompute if dimensions change
  const double Ixx = 0.80833333;
  const double Iyy = 0.68333333;
  const double Izz = 0.14166667;
  const ignition::math::Matrix3d I0(Ixx, 0.0, 0.0
                                  , 0.0, Iyy, 0.0
                                  , 0.0, 0.0, Izz);

  // Since Ixx > Iyy > Izz,
  // angular velocity with large y component
  // will cause gyroscopic tumbling
  const ignition::math::Vector3d w0(1e-3, 1.5e0, 1.5e-2);
  model->SetAngularVel(w0);

  // Get link and verify inertia and initial velocity
  auto link = model->GetLink();
  ASSERT_TRUE(link != NULL);
<<<<<<< HEAD
  ASSERT_EQ(w0, link->WorldAngularVel());
  ASSERT_EQ(I0, link->GetWorldInertiaMatrix());
=======
  ASSERT_EQ(w0, link->GetWorldAngularVel());
  ASSERT_EQ(I0, link->WorldInertiaMatrix());
>>>>>>> 1c9e0c17

  // Compute initial angular momentum
  const auto H0((I0 * w0.Ign()));
  ASSERT_EQ(H0, link->GetWorldAngularMomentum().Ign());
  const double H0mag = H0.Length();

  ignition::math::Vector3Stats angularMomentumError;
  const std::string stat("maxAbs");
  EXPECT_TRUE(angularMomentumError.InsertStatistic(stat));
  const int steps = 5000;
  for (int i = 0; i < steps; ++i)
  {
    world->Step(1);
    auto H = link->GetWorldAngularMomentum().Ign();
    angularMomentumError.InsertData((H - H0) / H0mag);
  }
  EXPECT_LT(angularMomentumError.Mag().Map()[stat], g_tolerance * 10);

  RecordProperty("engine", _physicsEngine);
  this->Record("angularMomentumError", angularMomentumError);
}

/////////////////////////////////////////////////
void PhysicsLinkTest::GetWorldEnergy(const std::string &_physicsEngine)
{
  Load("worlds/empty.world", true, _physicsEngine);
  physics::WorldPtr world = physics::get_world("default");
  ASSERT_TRUE(world != NULL);

  // check the physics engine
  physics::PhysicsEnginePtr physics = world->Physics();
  ASSERT_TRUE(physics != NULL);
  EXPECT_EQ(physics->GetType(), _physicsEngine);
  double dt = physics->GetMaxStepSize();
  EXPECT_GT(dt, 0);

  // Get gravity magnitude
  double g = world->Gravity().Length();

  // Spawn a box
  double z0 = 10.0;
  ignition::math::Vector3d size(1, 1, 1);
  ignition::math::Vector3d pos0(0, 0, z0 + size.Z() / 2);
  SpawnBox("box", size, pos0, ignition::math::Vector3d::Zero, false);
  physics::ModelPtr model = world->ModelByName("box");
  ASSERT_TRUE(model != NULL);
  physics::LinkPtr link = model->GetLink();
  ASSERT_TRUE(link != NULL);

  // Get initial energy
  double energy0 = link->GetWorldEnergy();
  EXPECT_NEAR(link->GetWorldEnergyKinetic(), 0, g_tolerance);

  double totalTime = sqrt(2*z0/g)*0.95;
  unsigned int stepSize = 10;
  unsigned int steps = floor(totalTime / (dt*stepSize));
  for (unsigned int i = 0; i < steps; ++i)
  {
    world->Step(stepSize);
    double energy = link->GetWorldEnergy();
    EXPECT_NEAR(energy / energy0, 1.0, g_tolerance * 10);
  }
}

/////////////////////////////////////////////////
// GetWorldInertia:
// Spawn boxes and verify Link::GetWorldInertia* functions
void PhysicsLinkTest::GetWorldInertia(const std::string &_physicsEngine)
{
  // Load a blank world (no ground plane)
  Load("worlds/blank.world", true, _physicsEngine);
  auto world = physics::get_world("default");
  ASSERT_TRUE(world != NULL);

  // Verify physics engine type
  auto physics = world->Physics();
  ASSERT_TRUE(physics != NULL);
  EXPECT_EQ(physics->GetType(), _physicsEngine);

  // disable gravity
  world->SetGravity(ignition::math::Vector3d::Zero);

  // Box size
  const double dx = 1.0;
  const double dy = 4.0;
  const double dz = 9.0;
  const double mass = 10.0;
  const double angle = M_PI / 3.0;

  const unsigned int testCases = 4;
  for (unsigned int i = 0; i < testCases; ++i)
  {
    // Use msgs::AddBoxLink
    msgs::Model msgModel;
    math::Pose modelPose, linkPose, inertialPose;

    msgModel.set_name(this->GetUniqueString("model"));
    msgs::AddBoxLink(msgModel, mass, ignition::math::Vector3d(dx, dy, dz));
    modelPose.pos.x = i * dz;
    modelPose.pos.z = dz;

    // i=0: rotated model pose
    //  expect inertial pose to match model pose
    if (i == 0)
    {
      modelPose.rot.SetFromEuler(0.0, 0.0, angle);
    }
    // i=1: rotated link pose
    //  expect inertial pose to match link pose
    else if (i == 1)
    {
      linkPose.rot.SetFromEuler(0.0, 0.0, angle);
    }
    // i=2: rotated inertial pose
    //  expect inertial pose to differ from link pose
    else if (i == 2)
    {
      inertialPose.rot.SetFromEuler(0.0, 0.0, angle);
    }
    // i=3: offset inertial pose
    //  expect inertial pose to differ from link pose
    else if (i == 3)
    {
      inertialPose.pos.Set(1, 1, 1);
    }

    {
      auto msgLink = msgModel.mutable_link(0);
      auto msgInertial = msgLink->mutable_inertial();

      msgs::Set(msgModel.mutable_pose(), modelPose.Ign());
      msgs::Set(msgLink->mutable_pose(), linkPose.Ign());
      msgs::Set(msgInertial->mutable_pose(), inertialPose.Ign());
    }

    auto model = this->SpawnModel(msgModel);
    ASSERT_TRUE(model != NULL);

    auto link = model->GetLink();
    ASSERT_TRUE(link != NULL);

    EXPECT_EQ(model->WorldPose(), modelPose.Ign());
    EXPECT_EQ(link->WorldPose(), linkPose.Ign() + modelPose.Ign());
    EXPECT_EQ(link->GetWorldInertialPose(),
              inertialPose + linkPose + modelPose);

    // i=0: rotated model pose
    //  expect inertial pose to match model pose
    if (i == 0)
    {
      EXPECT_EQ(model->WorldPose(), link->GetWorldInertialPose().Ign());
    }
    // i=1: rotated link pose
    //  expect inertial pose to match link pose
    else if (i == 1)
    {
      EXPECT_EQ(link->WorldPose(), link->GetWorldInertialPose().Ign());
    }
    // i=2: offset and rotated inertial pose
    //  expect inertial pose to differ from link pose
    else if (i == 2)
    {
      EXPECT_EQ(link->WorldPose().Pos(),
                link->GetWorldInertialPose().pos.Ign());
    }
    // i=3: offset inertial pose
    //  expect inertial pose to differ from link pose
    else if (i == 3)
    {
      EXPECT_EQ(link->WorldPose().Pos() + inertialPose.pos.Ign(),
                link->GetWorldInertialPose().pos.Ign());
    }

    // Expect rotated inertia matrix
    ignition::math::Matrix3d inertia = link->WorldInertiaMatrix();
    if (i == 3)
    {
      EXPECT_NEAR(inertia(0, 0), 80.8333, 1e-4);
      EXPECT_NEAR(inertia(1, 1), 68.3333, 1e-4);
      EXPECT_NEAR(inertia(2, 2), 14.1667, 1e-4);
      for (int row = 0; row < 3; ++row)
        for (int col = 0; col < 3; ++col)
          if (row != col)
            EXPECT_NEAR(inertia(row, col), 0.0, g_tolerance);
    }
    else
    {
      EXPECT_NEAR(inertia(0, 0), 71.4583, 1e-4);
      EXPECT_NEAR(inertia(1, 1), 77.7083, 1e-4);
      EXPECT_NEAR(inertia(2, 2), 14.1667, 1e-4);
      EXPECT_NEAR(inertia(0, 1),  5.4126, 1e-4);
      EXPECT_NEAR(inertia(1, 0),  5.4126, 1e-4);
      EXPECT_NEAR(inertia(0, 2), 0, g_tolerance);
      EXPECT_NEAR(inertia(2, 0), 0, g_tolerance);
      EXPECT_NEAR(inertia(1, 2), 0, g_tolerance);
      EXPECT_NEAR(inertia(2, 1), 0, g_tolerance);
    }

    // For 0-2, apply torque and expect equivalent response
    if (i <= 2)
    {
      for (int step = 0; step < 50; ++step)
      {
        link->SetTorque(math::Vector3(100, 0, 0));
        world->Step(1);
      }
      if (_physicsEngine.compare("dart") == 0)
      {
        gzerr << "Dart fails this portion of the test (#1090)" << std::endl;
      }
      else
      {
        ignition::math::Vector3d vel = link->WorldAngularVel();
        EXPECT_NEAR(vel.X(),  0.0703, g_tolerance);
        EXPECT_NEAR(vel.Y(), -0.0049, g_tolerance);
        EXPECT_NEAR(vel.Z(),  0.0000, g_tolerance);
      }
    }
  }
}

/////////////////////////////////////////////////
void PhysicsLinkTest::OnWrenchMsg(const std::string &_physicsEngine)
{
  // TODO bullet, dart and simbody currently fail this test
  if (_physicsEngine != "ode")
  {
    gzerr << "Aborting OnWrenchMsg test for Bullet, DART and Simbody. "
          << "Because of issues #1476, #1477, and #1478."
          << std::endl;
    return;
  }

  Load("worlds/blank.world", true, _physicsEngine);
  physics::WorldPtr world = physics::get_world("default");
  ASSERT_TRUE(world != NULL);

  // check the physics engine
  physics::PhysicsEnginePtr physics = world->Physics();
  ASSERT_TRUE(physics != NULL);
  EXPECT_EQ(physics->GetType(), _physicsEngine);
  double dt = physics->GetMaxStepSize();
  EXPECT_GT(dt, 0);

  // disable gravity
  world->SetGravity(ignition::math::Vector3d::Zero);

  // Spawn a box
  ignition::math::Vector3d size(1, 1, 1);
  SpawnBox("box", size, ignition::math::Vector3d::Zero,
                        ignition::math::Vector3d::Zero, false);
  physics::ModelPtr model = world->ModelByName("box");
  ASSERT_TRUE(model != NULL);
  physics::LinkPtr link = model->GetLink();
  ASSERT_TRUE(link != NULL);

  // Check that link is at rest
  EXPECT_EQ(ignition::math::Vector3d::Zero, link->WorldLinearVel());
  EXPECT_EQ(ignition::math::Vector3d::Zero, link->WorldAngularVel());
  EXPECT_EQ(ignition::math::Vector3d::Zero, link->WorldLinearAccel());
  EXPECT_EQ(ignition::math::Vector3d::Zero, link->WorldAngularAccel());
  EXPECT_EQ(math::Vector3::Zero, link->GetWorldForce());
  EXPECT_EQ(math::Vector3::Zero, link->GetWorldTorque());

  // Publish wrench message
  std::string topicName = "~/" + link->GetScopedName() + "/wrench";
  boost::replace_all(topicName, "::", "/");
  transport::PublisherPtr wrenchPub =
    this->node->Advertise<msgs::Wrench>(topicName);

  msgs::Wrench msg;

  std::vector<math::Vector3> forces;
  std::vector<math::Vector3> torques;
  std::vector<math::Vector3> forceOffsets;

  // Only force
  forces.push_back(math::Vector3(1, 0, 0));
  torques.push_back(math::Vector3::Zero);
  forceOffsets.push_back(math::Vector3::Zero);

  // Only force, with an offset
  forces.push_back(math::Vector3(5.2, 0.1, 10));
  torques.push_back(math::Vector3::Zero);
  forceOffsets.push_back(math::Vector3(2.1, 1, -0.6));

  // Only torque
  forces.push_back(math::Vector3::Zero);
  torques.push_back(math::Vector3(-0.2, 5, 0));
  forceOffsets.push_back(math::Vector3::Zero);

  // All fields set
  forces.push_back(math::Vector3(5, 6, -0.9));
  torques.push_back(math::Vector3(-0.2, 5, 0));
  forceOffsets.push_back(math::Vector3(-1, -4, -0.8));

  for (unsigned int i = 0; i < forces.size(); ++i)
  {
    gzdbg << "Testing force: " << forces[i].x << ", "
                               << forces[i].y << ", "
                               << forces[i].z <<
                   " torque: " << torques[i].x << ", "
                               << torques[i].y << ", "
                               << torques[i].z <<
             " force offset: " << forceOffsets[i].x << ", "
                               << forceOffsets[i].y << ", "
                               << forceOffsets[i].z << std::endl;

    // Publish message
    msgs::Set(msg.mutable_force(), forces[i].Ign());
    msgs::Set(msg.mutable_torque(), torques[i].Ign());
    // Leave optional field unset if it's zero
    if (forceOffsets[i] != math::Vector3::Zero)
      msgs::Set(msg.mutable_force_offset(), forceOffsets[i].Ign());

    wrenchPub->Publish(msg);

    // Calculate expected values
    math::Vector3 forceWorld = forces[i];
    math::Vector3 worldOffset = forceOffsets[i] - link->GetInertial()->GetCoG();
    math::Vector3 torqueWorld = worldOffset.Cross(forces[i]) + torques[i];

    // Wait for message to be received
    while (link->GetWorldForce() != forceWorld ||
           link->GetWorldTorque() != torqueWorld)
    {
      world->Step(1);
      common::Time::MSleep(1);
    }

    // Check force and torque (at CoG?) in world frame
    EXPECT_EQ(link->GetWorldForce(), forceWorld);
    EXPECT_EQ(link->GetWorldTorque(), torqueWorld);

    // Reset link's physics states
    link->ResetPhysicsStates();
    link->SetWorldPose(ignition::math::Pose3d());
    world->Step(1);

    EXPECT_EQ(ignition::math::Vector3d::Zero, link->WorldLinearVel());
    EXPECT_EQ(ignition::math::Vector3d::Zero, link->WorldAngularVel());
    EXPECT_EQ(ignition::math::Vector3d::Zero, link->WorldLinearAccel());
    EXPECT_EQ(ignition::math::Vector3d::Zero, link->WorldAngularAccel());
    EXPECT_EQ(math::Vector3::Zero, link->GetWorldForce());
    EXPECT_EQ(math::Vector3::Zero, link->GetWorldTorque());
  }
}

/////////////////////////////////////////////////
void PhysicsLinkTest::SetVelocity(const std::string &_physicsEngine)
{
  Load("worlds/blank.world", true, _physicsEngine);
  physics::WorldPtr world = physics::get_world("default");
  ASSERT_TRUE(world != NULL);

  // check the physics engine
  physics::PhysicsEnginePtr physics = world->Physics();
  ASSERT_TRUE(physics != NULL);
  EXPECT_EQ(physics->GetType(), _physicsEngine);
  double dt = physics->GetMaxStepSize();
  EXPECT_GT(dt, 0);

  // disable gravity
  world->SetGravity(ignition::math::Vector3d::Zero);

  // Spawn a box
  ignition::math::Vector3d size(1, 1, 1);
  math::Vector3 pos0(0, 0, 1);
  SpawnBox("box", size, pos0.Ign(), ignition::math::Vector3d::Zero, false);
  physics::ModelPtr model = world->ModelByName("box");
  ASSERT_TRUE(model != NULL);
  physics::LinkPtr link = model->GetLink();
  ASSERT_TRUE(link != NULL);

  // Set upward velocity and check
  math::Vector3 vel(0, 0, 1);
  link->SetLinearVel(vel);
  world->Step(1);
  EXPECT_EQ(vel, link->WorldLinearVel());
  EXPECT_EQ(math::Vector3::Zero, link->WorldAngularVel());

  // Step forward and check velocity again
  world->Step(44);
  double time = world->SimTime().Double();
  EXPECT_EQ(vel, link->WorldLinearVel());
  EXPECT_EQ(math::Vector3::Zero, link->WorldAngularVel());

  // check position
  math::Vector3 pos = link->WorldPose().Pos();
  EXPECT_EQ(pos0 + time*vel, pos);

  // Set velocity to zero
  link->SetLinearVel(math::Vector3::Zero);
  world->Step(1);
  EXPECT_EQ(math::Vector3::Zero, link->WorldLinearVel());
  EXPECT_EQ(math::Vector3::Zero, link->WorldAngularVel());
  EXPECT_EQ(pos0 + time*vel, pos);

  // Start translating and rotating
  vel.Set(1, 1, 0);
  math::Vector3 vel2(0, 2.0, 0);
  link->SetLinearVel(vel);
  link->SetAngularVel(vel2);

  // Step once
  world->Step(1);
  EXPECT_EQ(vel, link->WorldLinearVel());
  EXPECT_EQ(vel2, link->WorldAngularVel());

  // test linear velocity at specific point in space
  ignition::math::Vector3d offset(0, 0, -0.5);
  ignition::math::Vector3d vel3 = link->GetWorldLinearVel(offset,
      ignition::math::Quaterniond::Identity).Ign();
  EXPECT_NEAR(vel3.X(), 0.0, g_tolerance);
  EXPECT_NEAR(vel3.Y(), 1.0, g_tolerance);
  EXPECT_NEAR(vel3.Z(), 0.0, g_tolerance);

  // check rotation
  ignition::math::Vector3d rpy = link->WorldPose().Rot().Euler();
  EXPECT_NEAR(rpy.X(), 0.0, g_tolerance);
  EXPECT_NEAR(rpy.Y(), vel2.y*dt, g_tolerance);
  EXPECT_NEAR(rpy.Z(), 0.0, g_tolerance);
}

/////////////////////////////////////////////////
TEST_P(PhysicsLinkTest, AddForce)
{
  AddForce(GetParam());
}

/////////////////////////////////////////////////
TEST_P(PhysicsLinkTest, GetWorldAngularMomentum)
{
  GetWorldAngularMomentum(GetParam());
}

/////////////////////////////////////////////////
TEST_P(PhysicsLinkTest, GetWorldEnergy)
{
  GetWorldEnergy(GetParam());
}

/////////////////////////////////////////////////
TEST_P(PhysicsLinkTest, GetWorldInertia)
{
  GetWorldInertia(GetParam());
}

/////////////////////////////////////////////////
TEST_P(PhysicsLinkTest, OnWrenchMsg)
{
  OnWrenchMsg(GetParam());
}

/////////////////////////////////////////////////
TEST_P(PhysicsLinkTest, SetVelocity)
{
  SetVelocity(GetParam());
}

INSTANTIATE_TEST_CASE_P(PhysicsEngines, PhysicsLinkTest,
                        PHYSICS_ENGINE_VALUES);

/////////////////////////////////////////////////
int main(int argc, char **argv)
{
  ::testing::InitGoogleTest(&argc, argv);
  return RUN_ALL_TESTS();
}<|MERGE_RESOLUTION|>--- conflicted
+++ resolved
@@ -72,16 +72,10 @@
     math::Vector3 _offset)
 {
   // Get state before adding force
-<<<<<<< HEAD
   ignition::math::Vector3d linearVelWorld0 =
     _link->GetWorldCoGLinearVel().Ign();
   ignition::math::Vector3d angularVelWorld0 = _link->WorldAngularVel();
   ignition::math::Pose3d poseWorld0 = _link->WorldPose();
-=======
-  auto linearVelWorld0 = _link->GetWorldCoGLinearVel();
-  auto angularVelWorld0 = _link->GetWorldAngularVel();
-  auto poseWorld0 = _link->WorldPose();
->>>>>>> 1c9e0c17
 
   // Add Link Force
   if (_offset.Ign() == ignition::math::Vector3d::Zero)
@@ -95,7 +89,6 @@
   int moreThanOneStep = 2;
 
   // Check force and torque (at CoG?) in world frame
-<<<<<<< HEAD
   ignition::math::Vector3d forceWorld = poseWorld0.Rot().RotateVector(
       _force.Ign());
   EXPECT_EQ(forceWorld, _link->GetWorldForce().Ign());
@@ -109,25 +102,11 @@
   ignition::math::Vector3d oneStepLinearAccel =
       forceWorld/_link->GetInertial()->GetMass();
   EXPECT_EQ(oneStepLinearAccel, _link->WorldLinearAccel());
-=======
-  auto forceWorld = poseWorld0.Rot().RotateVector(_force.Ign());
-  EXPECT_EQ(forceWorld, _link->GetWorldForce().Ign());
-
-  auto worldOffset = poseWorld0.Rot().RotateVector(
-      _offset.Ign() - _link->GetInertial()->GetCoG().Ign());
-  auto torqueWorld = worldOffset.Cross(forceWorld);
-  EXPECT_EQ(torqueWorld, _link->GetWorldTorque().Ign());
-
-  // Check acceleration in world frame
-  auto oneStepLinearAccel = forceWorld / _link->GetInertial()->GetMass();
-  EXPECT_EQ(oneStepLinearAccel, _link->GetWorldLinearAccel().Ign());
->>>>>>> 1c9e0c17
 
   // Compute angular accel by multiplying world torque
   // by inverse of world inertia matrix.
   // In this case, the gyroscopic coupling terms are zero
   // since the model is a unit box.
-<<<<<<< HEAD
   ignition::math::Vector3d oneStepAngularAccel =
       _link->GetWorldInertiaMatrix().Inverse().Ign() * torqueWorld;
   EXPECT_EQ(oneStepAngularAccel, _link->WorldAngularAccel());
@@ -140,18 +119,6 @@
   ignition::math::Vector3d oneStepAngularVel = angularVelWorld0 +
     dt*oneStepAngularAccel;
   EXPECT_EQ(oneStepAngularVel, _link->WorldAngularVel());
-=======
-  auto oneStepAngularAccel =
-      _link->WorldInertiaMatrix().Inverse() * torqueWorld;
-  EXPECT_EQ(oneStepAngularAccel, _link->GetWorldAngularAccel().Ign());
-
-  // Check velocity in world frame
-  auto oneStepLinearVel = linearVelWorld0 + dt*oneStepLinearAccel;
-  EXPECT_EQ(oneStepLinearVel, _link->GetWorldCoGLinearVel().Ign());
-
-  auto oneStepAngularVel = angularVelWorld0 + dt*oneStepAngularAccel;
-  EXPECT_EQ(oneStepAngularVel, _link->GetWorldAngularVel().Ign());
->>>>>>> 1c9e0c17
 
   // Step forward and check again
   _world->Step(moreThanOneStep);
@@ -166,11 +133,7 @@
 
   // Check that velocity hasn't changed
   EXPECT_EQ(oneStepLinearVel, _link->GetWorldCoGLinearVel().Ign());
-<<<<<<< HEAD
   EXPECT_EQ(oneStepAngularVel, _link->WorldAngularVel());
-=======
-  EXPECT_EQ(oneStepAngularVel, _link->GetWorldAngularVel().Ign());
->>>>>>> 1c9e0c17
 
   // Add opposing force in link frame and check that link is back to initial
   // velocity
@@ -183,15 +146,9 @@
   EXPECT_EQ(math::Vector3::Zero, _link->GetWorldForce());
   EXPECT_EQ(math::Vector3::Zero, _link->GetWorldTorque());
   EXPECT_EQ(linearVelWorld0, _link->GetWorldCoGLinearVel().Ign());
-<<<<<<< HEAD
   EXPECT_EQ(angularVelWorld0, _link->WorldAngularVel());
   EXPECT_EQ(ignition::math::Vector3d::Zero, _link->WorldLinearAccel());
   EXPECT_EQ(ignition::math::Vector3d::Zero, _link->WorldAngularAccel());
-=======
-  EXPECT_EQ(angularVelWorld0, _link->GetWorldAngularVel().Ign());
-  EXPECT_EQ(math::Vector3::Zero, _link->GetWorldLinearAccel());
-  EXPECT_EQ(math::Vector3::Zero, _link->GetWorldAngularAccel());
->>>>>>> 1c9e0c17
 }
 
 /////////////////////////////////////////////////
@@ -325,9 +282,9 @@
   const double Ixx = 0.80833333;
   const double Iyy = 0.68333333;
   const double Izz = 0.14166667;
-  const ignition::math::Matrix3d I0(Ixx, 0.0, 0.0
-                                  , 0.0, Iyy, 0.0
-                                  , 0.0, 0.0, Izz);
+  const math::Matrix3 I0(Ixx, 0.0, 0.0
+                       , 0.0, Iyy, 0.0
+                       , 0.0, 0.0, Izz);
 
   // Since Ixx > Iyy > Izz,
   // angular velocity with large y component
@@ -338,16 +295,11 @@
   // Get link and verify inertia and initial velocity
   auto link = model->GetLink();
   ASSERT_TRUE(link != NULL);
-<<<<<<< HEAD
   ASSERT_EQ(w0, link->WorldAngularVel());
   ASSERT_EQ(I0, link->GetWorldInertiaMatrix());
-=======
-  ASSERT_EQ(w0, link->GetWorldAngularVel());
-  ASSERT_EQ(I0, link->WorldInertiaMatrix());
->>>>>>> 1c9e0c17
 
   // Compute initial angular momentum
-  const auto H0((I0 * w0.Ign()));
+  const auto H0((I0 * w0).Ign());
   ASSERT_EQ(H0, link->GetWorldAngularMomentum().Ign());
   const double H0mag = H0.Length();
 
@@ -519,28 +471,28 @@
     }
 
     // Expect rotated inertia matrix
-    ignition::math::Matrix3d inertia = link->WorldInertiaMatrix();
+    math::Matrix3 inertia = link->GetWorldInertiaMatrix();
     if (i == 3)
     {
-      EXPECT_NEAR(inertia(0, 0), 80.8333, 1e-4);
-      EXPECT_NEAR(inertia(1, 1), 68.3333, 1e-4);
-      EXPECT_NEAR(inertia(2, 2), 14.1667, 1e-4);
+      EXPECT_NEAR(inertia[0][0], 80.8333, 1e-4);
+      EXPECT_NEAR(inertia[1][1], 68.3333, 1e-4);
+      EXPECT_NEAR(inertia[2][2], 14.1667, 1e-4);
       for (int row = 0; row < 3; ++row)
         for (int col = 0; col < 3; ++col)
           if (row != col)
-            EXPECT_NEAR(inertia(row, col), 0.0, g_tolerance);
+            EXPECT_NEAR(inertia[row][col], 0.0, g_tolerance);
     }
     else
     {
-      EXPECT_NEAR(inertia(0, 0), 71.4583, 1e-4);
-      EXPECT_NEAR(inertia(1, 1), 77.7083, 1e-4);
-      EXPECT_NEAR(inertia(2, 2), 14.1667, 1e-4);
-      EXPECT_NEAR(inertia(0, 1),  5.4126, 1e-4);
-      EXPECT_NEAR(inertia(1, 0),  5.4126, 1e-4);
-      EXPECT_NEAR(inertia(0, 2), 0, g_tolerance);
-      EXPECT_NEAR(inertia(2, 0), 0, g_tolerance);
-      EXPECT_NEAR(inertia(1, 2), 0, g_tolerance);
-      EXPECT_NEAR(inertia(2, 1), 0, g_tolerance);
+      EXPECT_NEAR(inertia[0][0], 71.4583, 1e-4);
+      EXPECT_NEAR(inertia[1][1], 77.7083, 1e-4);
+      EXPECT_NEAR(inertia[2][2], 14.1667, 1e-4);
+      EXPECT_NEAR(inertia[0][1],  5.4126, 1e-4);
+      EXPECT_NEAR(inertia[1][0],  5.4126, 1e-4);
+      EXPECT_NEAR(inertia[0][2], 0, g_tolerance);
+      EXPECT_NEAR(inertia[2][0], 0, g_tolerance);
+      EXPECT_NEAR(inertia[1][2], 0, g_tolerance);
+      EXPECT_NEAR(inertia[2][1], 0, g_tolerance);
     }
 
     // For 0-2, apply torque and expect equivalent response
