--- conflicted
+++ resolved
@@ -91,26 +91,14 @@
   auto forceWorld = poseWorld0.Rot().RotateVector(_force.Ign());
   EXPECT_EQ(forceWorld, _link->GetWorldForce().Ign());
 
-<<<<<<< HEAD
   auto worldOffset = poseWorld0.Rot().RotateVector(
-      _offset.Ign() - _link->GetInertial()->GetCoG().Ign());
+      _offset.Ign() - _link->GetInertial()->CoG());
   auto torqueWorld = worldOffset.Cross(forceWorld);
   EXPECT_EQ(torqueWorld, _link->GetWorldTorque().Ign());
 
   // Check acceleration in world frame
-  auto oneStepLinearAccel = forceWorld / _link->GetInertial()->GetMass();
+  auto oneStepLinearAccel = forceWorld / _link->GetInertial()->Mass();
   EXPECT_EQ(oneStepLinearAccel, _link->GetWorldLinearAccel().Ign());
-=======
-  math::Vector3 worldOffset = poseWorld0.rot.RotateVector(
-      _offset - _link->GetInertial()->CoG());
-  math::Vector3 torqueWorld = worldOffset.Cross(forceWorld);
-  EXPECT_EQ(torqueWorld, _link->GetWorldTorque());
-
-  // Check acceleration in world frame
-  math::Vector3 oneStepLinearAccel =
-      forceWorld/_link->GetInertial()->Mass();
-  EXPECT_EQ(oneStepLinearAccel, _link->GetWorldLinearAccel());
->>>>>>> 5a311594
 
   // Compute angular accel by multiplying world torque
   // by inverse of world inertia matrix.
