/*
 * Copyright (C) 2015 Open Source Robotics Foundation
 *
 * Licensed under the Apache License, Version 2.0 (the "License");
 * you may not use this file except in compliance with the License.
 * You may obtain a copy of the License at
 *
 *     http://www.apache.org/licenses/LICENSE-2.0
 *
 * Unless required by applicable law or agreed to in writing, software
 * distributed under the License is distributed on an "AS IS" BASIS,
 * WITHOUT WARRANTIES OR CONDITIONS OF ANY KIND, either express or implied.
 * See the License for the specific language governing permissions and
 * limitations under the License.
 *
*/
#include <map>
#include <string>
#include <ignition/math/Helpers.hh>

#include "gazebo/physics/physics.hh"
#include "gazebo/test/ServerFixture.hh"
#include "gazebo/test/helper_physics_generator.hh"

using namespace gazebo;

const double g_big = 1e17;
const double g_physics_tol = 1e-2;

class PhysicsCollisionTest : public ServerFixture,
                             public testing::WithParamInterface<const char*>
{
  /// \brief Test Collision::GetBoundingBox.
  /// \param[in] _physicsEngine Type of physics engine to use.
  public: void GetBoundingBox(const std::string &_physicsEngine);

  /// \brief Spawn identical models with different collision pose offsets
  /// and verify that they have matching behavior.
  /// \param[in] _physicsEngine Type of physics engine to use.
  public: void PoseOffsets(const std::string &_physicsEngine);
};

/////////////////////////////////////////////////
void PhysicsCollisionTest::GetBoundingBox(const std::string &_physicsEngine)
{
  if (_physicsEngine == "simbody" ||
      _physicsEngine == "dart")
  {
    gzerr << "Bounding boxes not yet working with "
          << _physicsEngine
          << ", see issue #1148"
          << std::endl;
    return;
  }

  Load("worlds/empty.world", true, _physicsEngine);
  physics::WorldPtr world = physics::get_world("default");
  ASSERT_TRUE(world != NULL);

  // Check bounding box of ground plane
  {
    physics::ModelPtr model = world->GetModel("ground_plane");
    math::Box box = model->GetBoundingBox();
    EXPECT_LT(box.min.x, -g_big);
    EXPECT_LT(box.min.y, -g_big);
    EXPECT_LT(box.min.z, -g_big);
    EXPECT_GT(box.max.x, g_big);
    EXPECT_GT(box.max.y, g_big);
    EXPECT_DOUBLE_EQ(box.max.z, 0.0);
  }
}

/////////////////////////////////////////////////
void PhysicsCollisionTest::PoseOffsets(const std::string &_physicsEngine)
{
  Load("worlds/collision_pose_offset.world", true, _physicsEngine);
  auto world = physics::get_world("default");
  ASSERT_TRUE(world != nullptr);

  // Box size
  const double dy = 0.4;
  const double dz = 0.9;

<<<<<<< HEAD
=======
  int modelCount = 0;
>>>>>>> 2f514ece
  auto models = world->GetModels();
  for (auto model : models)
  {
    ASSERT_TRUE(model != nullptr);
    auto name = model->GetName();
    if (0 != name.compare(0, 4, "box_"))
    {
      continue;
    }
    modelCount++;

    int i = std::stoi(name.substr(4, 5));

    auto link = model->GetLink();
    ASSERT_TRUE(link != nullptr);

    const unsigned int index = 0;
    auto collision = link->GetCollision(index);
    ASSERT_TRUE(collision != nullptr);

<<<<<<< HEAD
    // for box_3, also get link_2 and its collision
    auto link2 = model->GetLink("link_2");
    physics::CollisionPtr collision2;
    if (i == 3)
    {
      EXPECT_NE(link2, nullptr);
      collision2 = link2->GetCollision(index);
      EXPECT_NE(collision2, nullptr);
    }
    else
    {
      EXPECT_EQ(link2, nullptr);
    }

=======
>>>>>>> 2f514ece
    // i=0: rotated model pose
    //  expect collision pose to match model pose
    if (i == 0)
    {
      EXPECT_EQ(model->GetWorldPose(),
                collision->GetWorldPose());
    }
    // i=1: rotated link pose
    //  expect collision pose to match link pose
    else if (i == 1)
    {
      EXPECT_EQ(link->GetWorldPose(),
                collision->GetWorldPose());
    }
    // i=2: rotated collision pose
    //  expect collision position to match link position
    else if (i == 2)
    {
      EXPECT_EQ(link->GetWorldPose().pos,
                collision->GetWorldPose().pos);
    }
    // i=3: offset collision pose
    //  expect collision postion to match link position plus offset
    else if (i == 3)
    {
      ignition::math::Pose3d collisionPose(0, 0, dz, 0, 0, 0);
      EXPECT_EQ(link->GetWorldPose().Ign().Pos() + collisionPose.Pos(),
                collision->GetWorldPose().Ign().Pos());
<<<<<<< HEAD

      // collision2 pose should match link2 pose
      EXPECT_EQ(link2->GetWorldPose().Ign().Pos(),
                collision2->GetWorldPose().Ign().Pos());
    }
  }

  const double t0 = 1.5;
  const double dt = 1e-3;
  const int steps = floor(t0 / dt);
  world->Step(steps);

  for (auto model : models)
  {
    ASSERT_TRUE(model != nullptr);
    auto name = model->GetName();
    if (0 != name.compare(0, 4, "box_"))
    {
      continue;
=======
>>>>>>> 2f514ece
    }
  }
  EXPECT_EQ(modelCount, 4);

  const double t0 = 1.5;
  const double dt = 1e-3;
  const int steps = floor(t0 / dt);
  world->Step(steps);

<<<<<<< HEAD
=======
  for (auto model : models)
  {
    ASSERT_TRUE(model != nullptr);
    auto name = model->GetName();
    if (0 != name.compare(0, 4, "box_"))
    {
      continue;
    }

>>>>>>> 2f514ece
    int i = std::stoi(name.substr(4, 5));

    auto link = model->GetLink();
    ASSERT_TRUE(link != nullptr);

    const unsigned int index = 0;
    auto collision = link->GetCollision(index);
    ASSERT_TRUE(collision != nullptr);
<<<<<<< HEAD

    // for box_3, also get link_2 and its collision
    auto link2 = model->GetLink("link_2");
    physics::CollisionPtr collision2;
    if (i == 3)
    {
      EXPECT_NE(link2, nullptr);
      collision2 = link2->GetCollision(index);
      EXPECT_NE(collision2, nullptr);
    }
    else
    {
      EXPECT_EQ(link2, nullptr);
    }
=======
>>>>>>> 2f514ece

    // For 0-2, drop and expect box to rest at specific height
    if (i <= 2)
    {
      EXPECT_NEAR(collision->GetWorldPose().pos.z, dy/2, g_physics_tol);
    }
    else
    {
      EXPECT_NEAR(collision->GetWorldPose().pos.z, dz/2, g_physics_tol);
      EXPECT_NEAR(collision2->GetWorldPose().pos.z, dz/2, g_physics_tol);
    }
  }
}

/////////////////////////////////////////////////
TEST_F(PhysicsCollisionTest, ModelSelfCollide)
{
  // self_collide is only implemented in ODE
  Load("worlds/model_self_collide.world", true, "ode");
  physics::WorldPtr world = physics::get_world("default");
  ASSERT_TRUE(world != NULL);

  // check the gravity vector
  physics::PhysicsEnginePtr physics = world->GetPhysicsEngine();
  ASSERT_TRUE(physics != NULL);

  math::Vector3 g = physics->GetGravity();
  // Assume gravity vector points down z axis only.
  EXPECT_EQ(g.x, 0);
  EXPECT_EQ(g.y, 0);
  EXPECT_LE(g.z, -9.8);

  // get physics time step
  double dt = physics->GetMaxStepSize();
  EXPECT_GT(dt, 0);

  // 4 models: all_collide, some_collide, no_collide, and explicit_no_collide
  std::map<std::string, physics::ModelPtr> models;
  models["all_collide"]         = physics::ModelPtr();
  models["some_collide"]        = physics::ModelPtr();
  models["no_collide"]          = physics::ModelPtr();
  models["explicit_no_collide"] = physics::ModelPtr();
  for (auto &iter : models)
  {
    gzdbg << "Getting model " << iter.first << std::endl;
    iter.second = world->GetModel(iter.first);
    ASSERT_TRUE(iter.second != NULL);
  }

  // Step forward 0.2 s
  double stepTime = 0.2;
  unsigned int steps = floor(stepTime / dt);
  world->Step(steps);

  // Expect boxes to be falling
  double fallVelocity = g.z * stepTime;
  for (auto &iter : models)
  {
    auto links = iter.second->GetLinks();
    for (auto &link : links)
    {
      ASSERT_TRUE(link != NULL);
      gzdbg << "Check falling: " << link->GetScopedName() << std::endl;
      EXPECT_LT(link->GetWorldLinearVel().z, fallVelocity*(1-g_physics_tol));
    }
  }

  // Another 3000 steps should put the boxes at rest
  world->Step(3000);

  // Expect 3 boxes to be stationary
  for (auto &iter : models)
  {
    auto links = iter.second->GetLinks();
    for (auto &link : links)
    {
      ASSERT_TRUE(link != NULL);
      gzdbg << "Check resting: " << link->GetScopedName() << std::endl;
      EXPECT_NEAR(link->GetWorldLinearVel().z, 0, g_physics_tol);
    }
  }

  gzdbg << "Check resting positions" << std::endl;

  // link2 of all_collide should have the highest z-coordinate (around 3)
  EXPECT_NEAR(models["all_collide"]->GetLink("link2")->GetWorldPose().pos.z,
              2.5, g_physics_tol);

  // link2 of some_collide should have a middling z-coordinate (around 2)
  EXPECT_NEAR(models["some_collide"]->GetLink("link2")->GetWorldPose().pos.z,
              1.5, g_physics_tol);

  // link2 of no_collide should have a low z-coordinate (around 1)
  EXPECT_NEAR(models["no_collide"]->GetLink("link2")->GetWorldPose().pos.z,
              0.5, g_physics_tol);

  // link2 of explicit_no_collide should have the same z-coordinate as above
  EXPECT_NEAR(models["no_collide"]->GetLink("link2")->GetWorldPose().pos.z,
     models["explicit_no_collide"]->GetLink("link2")->GetWorldPose().pos.z,
     g_physics_tol);

  Unload();
}

/////////////////////////////////////////////////
TEST_P(PhysicsCollisionTest, GetBoundingBox)
{
  GetBoundingBox(GetParam());
}

/////////////////////////////////////////////////
TEST_P(PhysicsCollisionTest, PoseOffsets)
{
  PoseOffsets(GetParam());
}

INSTANTIATE_TEST_CASE_P(PhysicsEngines, PhysicsCollisionTest,
                        PHYSICS_ENGINE_VALUES);

/////////////////////////////////////////////////
int main(int argc, char **argv)
{
  ::testing::InitGoogleTest(&argc, argv);
  return RUN_ALL_TESTS();
}<|MERGE_RESOLUTION|>--- conflicted
+++ resolved
@@ -81,10 +81,7 @@
   const double dy = 0.4;
   const double dz = 0.9;
 
-<<<<<<< HEAD
-=======
   int modelCount = 0;
->>>>>>> 2f514ece
   auto models = world->GetModels();
   for (auto model : models)
   {
@@ -105,7 +102,6 @@
     auto collision = link->GetCollision(index);
     ASSERT_TRUE(collision != nullptr);
 
-<<<<<<< HEAD
     // for box_3, also get link_2 and its collision
     auto link2 = model->GetLink("link_2");
     physics::CollisionPtr collision2;
@@ -120,8 +116,6 @@
       EXPECT_EQ(link2, nullptr);
     }
 
-=======
->>>>>>> 2f514ece
     // i=0: rotated model pose
     //  expect collision pose to match model pose
     if (i == 0)
@@ -150,13 +144,13 @@
       ignition::math::Pose3d collisionPose(0, 0, dz, 0, 0, 0);
       EXPECT_EQ(link->GetWorldPose().Ign().Pos() + collisionPose.Pos(),
                 collision->GetWorldPose().Ign().Pos());
-<<<<<<< HEAD
 
       // collision2 pose should match link2 pose
       EXPECT_EQ(link2->GetWorldPose().Ign().Pos(),
                 collision2->GetWorldPose().Ign().Pos());
     }
   }
+  EXPECT_EQ(modelCount, 4);
 
   const double t0 = 1.5;
   const double dt = 1e-3;
@@ -170,29 +164,8 @@
     if (0 != name.compare(0, 4, "box_"))
     {
       continue;
-=======
->>>>>>> 2f514ece
-    }
-  }
-  EXPECT_EQ(modelCount, 4);
-
-  const double t0 = 1.5;
-  const double dt = 1e-3;
-  const int steps = floor(t0 / dt);
-  world->Step(steps);
-
-<<<<<<< HEAD
-=======
-  for (auto model : models)
-  {
-    ASSERT_TRUE(model != nullptr);
-    auto name = model->GetName();
-    if (0 != name.compare(0, 4, "box_"))
-    {
-      continue;
-    }
-
->>>>>>> 2f514ece
+    }
+
     int i = std::stoi(name.substr(4, 5));
 
     auto link = model->GetLink();
@@ -201,7 +174,6 @@
     const unsigned int index = 0;
     auto collision = link->GetCollision(index);
     ASSERT_TRUE(collision != nullptr);
-<<<<<<< HEAD
 
     // for box_3, also get link_2 and its collision
     auto link2 = model->GetLink("link_2");
@@ -216,8 +188,6 @@
     {
       EXPECT_EQ(link2, nullptr);
     }
-=======
->>>>>>> 2f514ece
 
     // For 0-2, drop and expect box to rest at specific height
     if (i <= 2)
