/*
 * Copyright (C) 2012-2016 Open Source Robotics Foundation
 *
 * Licensed under the Apache License, Version 2.0 (the "License");
 * you may not use this file except in compliance with the License.
 * You may obtain a copy of the License at
 *
 *     http://www.apache.org/licenses/LICENSE-2.0
 *
 * Unless required by applicable law or agreed to in writing, software
 * distributed under the License is distributed on an "AS IS" BASIS,
 * WITHOUT WARRANTIES OR CONDITIONS OF ANY KIND, either express or implied.
 * See the License for the specific language governing permissions and
 * limitations under the License.
 *
*/
#include "gazebo/test/helper_physics_generator.hh"
#include "gazebo/test/ServerFixture.hh"
#include "gazebo/physics/Light.hh"
#include "gazebo/physics/physics.hh"
#include "gazebo/test/helper_physics_generator.hh"

using namespace gazebo;
class WorldTest : public ServerFixture,
                  public testing::WithParamInterface<const char*>
{
<<<<<<< HEAD
  /// \brief Test Gravity, SetGravity
  /// \param[in] _physicsEngine Physics engine to use.
  public: void Gravity(const std::string &_physicsEngine);

  /// \brief Test MagneticField, SetMagneticField
  /// \param[in] _physicsEngine Physics engine to use.
  public: void MagneticField(const std::string &_physicsEngine);
=======
  /// \brief Test clearing an empty (blank) world.
  /// \param[in] _physicsEngine Name of physics engine.
  public: void ClearEmptyWorld(const std::string &_physicsEngine);
>>>>>>> 35a90ede
};

/// \brief Pose after physics update
ignition::math::Pose3d g_poseAfterUpdate;

/// \brief Pose before physics update
ignition::math::Pose3d g_poseBeforeUpdate;

/// \brief Has the WorldUpdateBegin event been called
bool g_updateBeginCalled = false;

/// \brief Has the BeforePhysicsUpdate event been called
bool g_beforePhysicsUpdateCalled = false;

/// \brief Has the WorldUpdateEnd event been called
bool g_updateEndCalled = false;

/// \brief Callback for WorldUpdateBegin event, just records it's been called.
/// \param[in] _updateInfo Information about the event time and world.
void onWorldUpdateBegin(const common::UpdateInfo & /*_updateInfo*/)
{
  g_updateBeginCalled = true;
}

/// \brief Callback for BeforePhysicsUpdate event.
/// Record that it has been called, and also record the reported ball
/// position.
/// \param[in] updateInfo Information about the event time and world.
void beforePhysicsUpdate(const common::UpdateInfo &_updateInfo)
{
  g_beforePhysicsUpdateCalled = true;

  physics::WorldPtr world = physics::get_world(_updateInfo.worldName);
  ASSERT_TRUE(world != NULL);

  physics::ModelPtr sphereModel = world->GetModel("sphere");
  ASSERT_TRUE(sphereModel != NULL);

  physics::LinkPtr link = sphereModel->GetLink("link");
  ASSERT_TRUE(link != NULL);

  g_poseBeforeUpdate = link->GetWorldPose().Ign();
}

/// \brief Callback for WorldUpdateEnd event, just records it's been called.
void onWorldUpdateEnd()
{
  g_updateEndCalled = true;
}

/////////////////////////////////////////////////
void WorldTest::ClearEmptyWorld(const std::string &_physicsEngine)
{
  Load("worlds/blank.world", false, _physicsEngine);
  physics::WorldPtr world = physics::get_world("default");
  ASSERT_TRUE(world != NULL);

  // Verify physics engine type
  gzdbg << "Engine: " << _physicsEngine << std::endl;
  physics::PhysicsEnginePtr physics = world->GetPhysicsEngine();
  ASSERT_TRUE(physics != NULL);
  EXPECT_EQ(physics->GetType(), _physicsEngine);

  EXPECT_EQ(world->GetModelCount(), 0u);

  world->Clear();

  // Wait some bit of time since World::Clear is not immediate.
  for (unsigned int i = 0; i < 20; ++i)
    common::Time::MSleep(500);

  EXPECT_EQ(world->GetModelCount(), 0u);

  // Now spawn something, and the model count should increase
  SpawnSphere("sphere", math::Vector3(0, 0, 1), math::Vector3(0, 0, 0));
  EXPECT_EQ(world->GetModelCount(), 1u);
}

/////////////////////////////////////////////////
TEST_P(WorldTest, ClearEmptyWorld)
{
  ClearEmptyWorld(GetParam());
}

/////////////////////////////////////////////////
TEST_F(WorldTest, Clear)
{
  Load("worlds/pioneer2dx.world");
  physics::WorldPtr world = physics::get_world("default");
  ASSERT_TRUE(world != NULL);

  EXPECT_EQ(world->GetModelCount(), 2u);

  world->Clear();
  while (world->GetModelCount() > 0u)
    common::Time::MSleep(1000);

  EXPECT_EQ(world->GetModelCount(), 0u);

  SpawnSphere("sphere", math::Vector3(0, 0, 1), math::Vector3(0, 0, 0));

  EXPECT_EQ(world->GetModelCount(), 1u);
}

/////////////////////////////////////////////////
void WorldTest::Gravity(const std::string &_physicsEngine)
{
  this->Load("worlds/friction_demo.world", true, _physicsEngine);
  auto world = physics::get_world("default");
  ASSERT_TRUE(world != NULL);

  auto physics = world->GetPhysicsEngine();
  ASSERT_TRUE(physics != NULL);
  double dt = physics->GetMaxStepSize();

  // expect value from world file
  EXPECT_EQ(ignition::math::Vector3d(0, -1, -1), world->Gravity());

  // set gravity to point up
  const ignition::math::Vector3d gravity(0, 0, 10);
  world->SetGravity(gravity);
  EXPECT_EQ(gravity, world->Gravity());

  // get initial pose and velocity of a box
  auto model = world->GetModel("box_01_model");
  ASSERT_TRUE(model != NULL);
  auto initialPose = model->GetWorldPose().Ign();
  auto initialVelocity = model->GetWorldLinearVel().Ign();
  EXPECT_EQ(ignition::math::Vector3d::Zero, initialVelocity);

  // step simulation and verify that box moves upwards
  const int steps = 100;
  world->Step(steps);
  auto expectedVelocity = dt * steps * gravity;
  auto velocity = model->GetWorldLinearVel().Ign();
  auto expectedPosition = initialPose.Pos() + 0.5*(dt*steps) * expectedVelocity;
  EXPECT_GT(velocity.Z(), 0.95*expectedVelocity.Z());
  EXPECT_GT(model->GetWorldPose().Ign().Pos().Z(), 0.95*expectedPosition.Z());

  // set gravity back to zero
  world->SetGravity(ignition::math::Vector3d::Zero);
  EXPECT_EQ(ignition::math::Vector3d::Zero, world->Gravity());

  // step simulation and verify that velocity stays constant
  world->Step(steps);
  EXPECT_EQ(velocity, model->GetWorldLinearVel().Ign());
}

/////////////////////////////////////////////////
TEST_P(WorldTest, Gravity)
{
  Gravity(GetParam());
}

/////////////////////////////////////////////////
void WorldTest::MagneticField(const std::string &_physicsEngine)
{
  this->Load("worlds/magnetometer.world", true, _physicsEngine);
  auto world = physics::get_world("default");
  ASSERT_TRUE(world != NULL);

  // expect value from world file
  EXPECT_EQ(ignition::math::Vector3d(1, 0, 0), world->MagneticField());

  // set magnetic field to zero
  world->SetMagneticField(ignition::math::Vector3d::Zero);
  EXPECT_EQ(ignition::math::Vector3d::Zero, world->MagneticField());

  // set magnetic field to ones
  world->SetMagneticField(ignition::math::Vector3d::One);
  EXPECT_EQ(ignition::math::Vector3d::One, world->MagneticField());
}

/////////////////////////////////////////////////
TEST_P(WorldTest, MagneticField)
{
  MagneticField(GetParam());
}

/////////////////////////////////////////////////
TEST_F(WorldTest, ModifyLight)
{
  Load("worlds/empty.world");
  physics::WorldPtr world = physics::get_world("default");
  ASSERT_TRUE(world != NULL);
  world->SetPaused(true);

  // Make sure there is only one light, and it is named "sun"
  {
    // Check light objects
    physics::Light_V lights = world->Lights();
    EXPECT_EQ(lights.size(), 1u);
    EXPECT_STREQ(lights[0]->GetName().c_str(), "sun");

    // Check scene message
    msgs::Scene sceneMsg = world->GetSceneMsg();
    EXPECT_EQ(sceneMsg.light_size(), 1);
    EXPECT_STREQ(sceneMsg.light(0).name().c_str(), "sun");
  }

  transport::PublisherPtr lightModifyPub = this->node->Advertise<msgs::Light>(
        "~/light/modify");

  // Set the light to be green
  {
    msgs::Light lightMsg;
    lightMsg.set_name("sun");
    msgs::Set(lightMsg.mutable_diffuse(), common::Color(0, 1, 0));
    lightModifyPub->Publish(lightMsg);
  }

  // Allow the world time to process the messages
  // Must be big enough to pass `processMsgsPeriod`
  world->Step(1000);

  // Get the new scene, and make sure the color of the "sun" light is
  // correct.
  {
    // Check light objects
    physics::Light_V lights = world->Lights();
    EXPECT_EQ(lights.size(), 1u);
    EXPECT_STREQ(lights[0]->GetName().c_str(), "sun");
    msgs::Light lightMsg;
    lights[0]->FillMsg(lightMsg);
    EXPECT_EQ(lightMsg.diffuse().r(), 0);
    EXPECT_EQ(lightMsg.diffuse().g(), 1);
    EXPECT_EQ(lightMsg.diffuse().b(), 0);

    // Check scene message
    msgs::Scene sceneMsg = world->GetSceneMsg();
    EXPECT_EQ(sceneMsg.light_size(), 1);
    EXPECT_STREQ(sceneMsg.light(0).name().c_str(), "sun");
    EXPECT_EQ(sceneMsg.light(0).diffuse().r(), 0);
    EXPECT_EQ(sceneMsg.light(0).diffuse().g(), 1);
    EXPECT_EQ(sceneMsg.light(0).diffuse().b(), 0);
  }

  transport::PublisherPtr lightFactoryPub = this->node->Advertise<msgs::Light>(
        "~/factory/light");

  // Add a new light
  {
    msgs::Light lightMsg;
    lightMsg.set_name("test_light");
    msgs::Set(lightMsg.mutable_diffuse(), common::Color(1, 0, 1));
    lightMsg.set_type(msgs::Light::POINT);
    lightFactoryPub->Publish(lightMsg);
  }

  // Allow the world time to process the messages
  world->Step(1000);

  {
    // Check light objects
    physics::Light_V lights = world->Lights();
    EXPECT_EQ(lights.size(), 2u);
    EXPECT_STREQ(lights[1]->GetName().c_str(), "test_light");
    msgs::Light lightMsg;
    lights[1]->FillMsg(lightMsg);
    EXPECT_EQ(lightMsg.diffuse().r(), 1);
    EXPECT_EQ(lightMsg.diffuse().g(), 0);
    EXPECT_EQ(lightMsg.diffuse().b(), 1);
    EXPECT_EQ(lightMsg.type(), msgs::Light::POINT);

    // Check scene message
    msgs::Scene sceneMsg = world->GetSceneMsg();
    EXPECT_EQ(sceneMsg.light_size(), 2);
    EXPECT_STREQ(sceneMsg.light(1).name().c_str(), "test_light");
    EXPECT_EQ(sceneMsg.light(1).diffuse().r(), 1);
    EXPECT_EQ(sceneMsg.light(1).diffuse().g(), 0);
    EXPECT_EQ(sceneMsg.light(1).diffuse().b(), 1);
    EXPECT_EQ(sceneMsg.light(1).type(), msgs::Light::POINT);
  }

  // Delete the test_light
  ServerFixture::RemoveModel("test_light");

  // Allow the world time to process the messages
  world->Step(1000);

  // Verify that the test_light is gone and that the sun remains
  {
    // Check light objects
    physics::Light_V lights = world->Lights();
    EXPECT_EQ(lights.size(), 1u);
    EXPECT_STREQ(lights[0]->GetName().c_str(), "sun");

    // Check scene message
    msgs::Scene sceneMsg = world->GetSceneMsg();
    EXPECT_EQ(sceneMsg.light_size(), 1);
    EXPECT_STREQ(sceneMsg.light(0).name().c_str(), "sun");
  }

  // Add a new spot light
  {
    msgs::Light lightMsg;
    lightMsg.set_name("test_spot_light");
    msgs::Set(lightMsg.mutable_diffuse(), common::Color(1, 1, 0));
    lightMsg.set_type(msgs::Light::SPOT);
    lightFactoryPub->Publish(lightMsg);
  }

  // Allow the world time to process the messages
  world->Step(1000);

  {
    // Check light objects
    physics::Light_V lights = world->Lights();
    EXPECT_EQ(lights.size(), 2u);
    EXPECT_STREQ(lights[1]->GetName().c_str(), "test_spot_light");
    msgs::Light lightMsg;
    lights[1]->FillMsg(lightMsg);
    EXPECT_EQ(lightMsg.diffuse().r(), 1);
    EXPECT_EQ(lightMsg.diffuse().g(), 1);
    EXPECT_EQ(lightMsg.diffuse().b(), 0);
    EXPECT_EQ(lightMsg.type(), msgs::Light::SPOT);

    // Check scene message
    msgs::Scene sceneMsg = world->GetSceneMsg();
    EXPECT_EQ(sceneMsg.light_size(), 2);
    EXPECT_STREQ(sceneMsg.light(1).name().c_str(), "test_spot_light");
    EXPECT_EQ(sceneMsg.light(1).diffuse().r(), 1);
    EXPECT_EQ(sceneMsg.light(1).diffuse().g(), 1);
    EXPECT_EQ(sceneMsg.light(1).diffuse().b(), 0);
    EXPECT_EQ(sceneMsg.light(1).type(), msgs::Light::SPOT);
  }

  // Modify spot light pose
  {
    msgs::Light lightMsg;
    lightMsg.set_name("test_spot_light");
    msgs::Set(lightMsg.mutable_pose(),
        ignition::math::Pose3d(
          ignition::math::Vector3d(3, 2, 1),
          ignition::math::Quaterniond(0, 1, 0, 0)));
    lightModifyPub->Publish(lightMsg);
  }

  // Allow the world time to process the messages
  world->Step(1000);

  // Verify the light gets the new pose and retains values of other properties
  {
    // Check light objects
    physics::Light_V lights = world->Lights();
    EXPECT_EQ(lights.size(), 2u);
    EXPECT_STREQ(lights[1]->GetName().c_str(), "test_spot_light");
    msgs::Light lightMsg;
    lights[1]->FillMsg(lightMsg);
    EXPECT_EQ(lightMsg.diffuse().r(), 1);
    EXPECT_EQ(lightMsg.diffuse().g(), 1);
    EXPECT_EQ(lightMsg.diffuse().b(), 0);

    EXPECT_EQ(lightMsg.pose().position().x(), 3);
    EXPECT_EQ(lightMsg.pose().position().y(), 2);
    EXPECT_EQ(lightMsg.pose().position().z(), 1);
    EXPECT_EQ(lightMsg.pose().orientation().w(), 0);
    EXPECT_EQ(lightMsg.pose().orientation().x(), 1);
    EXPECT_EQ(lightMsg.pose().orientation().y(), 0);
    EXPECT_EQ(lightMsg.pose().orientation().z(), 0);

    EXPECT_EQ(lightMsg.type(), msgs::Light::SPOT);

    // Check scene message
    msgs::Scene sceneMsg = world->GetSceneMsg();
    EXPECT_EQ(sceneMsg.light_size(), 2);
    EXPECT_STREQ(sceneMsg.light(1).name().c_str(), "test_spot_light");
    EXPECT_EQ(sceneMsg.light(1).diffuse().r(), 1);
    EXPECT_EQ(sceneMsg.light(1).diffuse().g(), 1);
    EXPECT_EQ(sceneMsg.light(1).diffuse().b(), 0);

    EXPECT_EQ(sceneMsg.light(1).pose().position().x(), 3);
    EXPECT_EQ(sceneMsg.light(1).pose().position().y(), 2);
    EXPECT_EQ(sceneMsg.light(1).pose().position().z(), 1);
    EXPECT_EQ(sceneMsg.light(1).pose().orientation().w(), 0);
    EXPECT_EQ(sceneMsg.light(1).pose().orientation().x(), 1);
    EXPECT_EQ(sceneMsg.light(1).pose().orientation().y(), 0);
    EXPECT_EQ(sceneMsg.light(1).pose().orientation().z(), 0);

    EXPECT_EQ(sceneMsg.light(1).type(), msgs::Light::SPOT);
  }

  // Add a new light with the name of a light that has been deleted
  {
    msgs::Light lightMsg;
    lightMsg.set_name("test_light");
    msgs::Set(lightMsg.mutable_diffuse(), common::Color(0, 0, 1));
    lightMsg.set_type(msgs::Light::DIRECTIONAL);
    lightFactoryPub->Publish(lightMsg);
  }

  // Allow the world time to process the messages
  world->Step(1000);

  {
    // Check light objects
    physics::Light_V lights = world->Lights();
    EXPECT_EQ(lights.size(), 3u);
    EXPECT_STREQ(lights[2]->GetName().c_str(), "test_light");
    msgs::Light lightMsg;
    lights[2]->FillMsg(lightMsg);
    EXPECT_DOUBLE_EQ(lightMsg.diffuse().r(), 0);
    EXPECT_EQ(lightMsg.diffuse().g(), 0);
    EXPECT_EQ(lightMsg.diffuse().b(), 1);
    EXPECT_EQ(lightMsg.type(), msgs::Light::DIRECTIONAL);

    // Check scene message
    msgs::Scene sceneMsg = world->GetSceneMsg();
    EXPECT_EQ(sceneMsg.light_size(), 3);
    EXPECT_STREQ(sceneMsg.light(2).name().c_str(), "test_light");
    EXPECT_EQ(sceneMsg.light(2).diffuse().r(), 0);
    EXPECT_EQ(sceneMsg.light(2).diffuse().g(), 0);
    EXPECT_EQ(sceneMsg.light(2).diffuse().b(), 1);
    EXPECT_EQ(sceneMsg.light(2).type(), msgs::Light::DIRECTIONAL);
  }
}

/////////////////////////////////////////////////
TEST_F(WorldTest, RemoveModelPaused)
{
  Load("worlds/shapes.world", true);
  physics::WorldPtr world = physics::get_world("default");
  ASSERT_TRUE(world != NULL);

  physics::ModelPtr sphereModel = world->GetModel("sphere");
  physics::ModelPtr boxModel = world->GetModel("box");

  EXPECT_TRUE(sphereModel != NULL);
  EXPECT_TRUE(boxModel != NULL);

  world->RemoveModel(sphereModel);
  world->RemoveModel("box");

  sphereModel = world->GetModel("sphere");
  boxModel = world->GetModel("box");

  EXPECT_FALSE(sphereModel != NULL);
  EXPECT_FALSE(boxModel != NULL);
}

/////////////////////////////////////////////////
TEST_F(WorldTest, RemoveModelUnPaused)
{
  Load("worlds/shapes.world");
  physics::WorldPtr world = physics::get_world("default");
  ASSERT_TRUE(world != NULL);

  physics::ModelPtr sphereModel = world->GetModel("sphere");
  physics::ModelPtr boxModel = world->GetModel("box");

  EXPECT_TRUE(sphereModel != NULL);
  EXPECT_TRUE(boxModel != NULL);

  world->Step(1);
  world->RemoveModel(sphereModel);
  world->RemoveModel("box");

  sphereModel = world->GetModel("sphere");
  boxModel = world->GetModel("box");

  EXPECT_FALSE(sphereModel != NULL);
  EXPECT_FALSE(boxModel != NULL);
}

INSTANTIATE_TEST_CASE_P(PhysicsEngines, WorldTest,
                        PHYSICS_ENGINE_VALUES);

/////////////////////////////////////////////////
/// \brief Check if WorldUpdateBegin, BeforePhysicsUpdate and WorldUpdateEnd
/// events are called, and if the BeforePhysicsUpdate event is really called
/// before the physics engine update happens
TEST_F(WorldTest, CheckWorldEventsWork)
{
  Load("worlds/shapes.world");
  physics::WorldPtr world = physics::get_world("default");
  ASSERT_TRUE(world != NULL);

  physics::ModelPtr sphereModel = world->GetModel("sphere");
  ASSERT_TRUE(sphereModel != NULL);

  physics::LinkPtr link = sphereModel->GetLink("link");
  ASSERT_TRUE(link != NULL);

  // run the world for a while just to stabilize
  world->Step(10);

  // initial pose of the link
  ignition::math::Pose3d initialPose = link->GetWorldPose().Ign();

  // connect to the world events
  event::ConnectionPtr worldUpdateBeginEventConnection =
    event::Events::ConnectWorldUpdateBegin(&onWorldUpdateBegin);

  event::ConnectionPtr beforePhysicsUpdateConnection =
    event::Events::ConnectBeforePhysicsUpdate(&beforePhysicsUpdate);

  event::ConnectionPtr worldUpdateEndEventConnection =
    event::Events::ConnectWorldUpdateEnd(&onWorldUpdateEnd);

  // iterate for a while pushing to the ball and check the events get called
  // and that the pose changes only after BeforePhysicUpdate is called.
  for (size_t i = 0; i < 100; ++i)
  {
    ASSERT_FALSE(g_updateBeginCalled);
    ASSERT_FALSE(g_beforePhysicsUpdateCalled);
    ASSERT_FALSE(g_updateEndCalled);

    // push to the ball
    link->AddForce(ignition::math::Vector3d(1000, 0, 0));

    world->Step(1);

    // pose after the physics update
    ignition::math::Pose3d poseAfterUpdate = link->GetWorldPose().Ign();

    // initial pose and pose before physics update should be the same
    EXPECT_EQ(initialPose.Pos(), g_poseBeforeUpdate.Pos());

    // pose before physics update and after it should be different
    EXPECT_GT((g_poseAfterUpdate - g_poseBeforeUpdate).Pos().Abs().Sum(), 1e-9);

    // the events should get called
    EXPECT_TRUE(g_updateBeginCalled);
    EXPECT_TRUE(g_beforePhysicsUpdateCalled);
    EXPECT_TRUE(g_updateEndCalled);

    g_updateBeginCalled = false;
    g_beforePhysicsUpdateCalled = false;
    g_updateEndCalled = false;

    // remember the current pose to compare it in the next iteration
    initialPose = poseAfterUpdate;
  }

  // disconnect from world events
  event::Events::DisconnectWorldUpdateBegin(worldUpdateBeginEventConnection);
  event::Events::DisconnectBeforePhysicsUpdate(beforePhysicsUpdateConnection);
  event::Events::DisconnectWorldUpdateEnd(worldUpdateEndEventConnection);
}

INSTANTIATE_TEST_CASE_P(PhysicsEngines, WorldTest, PHYSICS_ENGINE_VALUES);

/////////////////////////////////////////////////
int main(int argc, char **argv)
{
  ::testing::InitGoogleTest(&argc, argv);
  return RUN_ALL_TESTS();
}<|MERGE_RESOLUTION|>--- conflicted
+++ resolved
@@ -14,7 +14,6 @@
  * limitations under the License.
  *
 */
-#include "gazebo/test/helper_physics_generator.hh"
 #include "gazebo/test/ServerFixture.hh"
 #include "gazebo/physics/Light.hh"
 #include "gazebo/physics/physics.hh"
@@ -24,7 +23,10 @@
 class WorldTest : public ServerFixture,
                   public testing::WithParamInterface<const char*>
 {
-<<<<<<< HEAD
+  /// \brief Test clearing an empty (blank) world.
+  /// \param[in] _physicsEngine Name of physics engine.
+  public: void ClearEmptyWorld(const std::string &_physicsEngine);
+
   /// \brief Test Gravity, SetGravity
   /// \param[in] _physicsEngine Physics engine to use.
   public: void Gravity(const std::string &_physicsEngine);
@@ -32,11 +34,6 @@
   /// \brief Test MagneticField, SetMagneticField
   /// \param[in] _physicsEngine Physics engine to use.
   public: void MagneticField(const std::string &_physicsEngine);
-=======
-  /// \brief Test clearing an empty (blank) world.
-  /// \param[in] _physicsEngine Name of physics engine.
-  public: void ClearEmptyWorld(const std::string &_physicsEngine);
->>>>>>> 35a90ede
 };
 
 /// \brief Pose after physics update
@@ -501,9 +498,6 @@
   EXPECT_FALSE(boxModel != NULL);
 }
 
-INSTANTIATE_TEST_CASE_P(PhysicsEngines, WorldTest,
-                        PHYSICS_ENGINE_VALUES);
-
 /////////////////////////////////////////////////
 /// \brief Check if WorldUpdateBegin, BeforePhysicsUpdate and WorldUpdateEnd
 /// events are called, and if the BeforePhysicsUpdate event is really called
