--- conflicted
+++ resolved
@@ -285,13 +285,8 @@
   std::vector<std::string> modelNames;
   for (auto const &model : world->Models())
   {
-<<<<<<< HEAD
     std::string name = model->Name();
-    if (name.find("pendulum_") == 0)
-=======
-    std::string name = model->GetName();
     if (name.compare(0, 9, "pendulum_") == 0)
->>>>>>> aff36556
     {
       modelNames.push_back(name);
     }
