--- conflicted
+++ resolved
@@ -37,21 +37,6 @@
              {
              }
 
-<<<<<<< HEAD
-=======
-  /// \brief Test Joint::GetInertiaRatio.
-  /// \param[in] _physicsEngine Type of physics engine to use.
-  public: void GetInertiaRatio(const std::string &_physicsEngine);
-
-  /// \brief Test spring dampers
-  /// \param[in] _physicsEngine Type of physics engine to use.
-  public: void SpringDamperTest(const std::string &_physicsEngine);
-
-  /// \brief Create and destroy joints repeatedly, monitors memory usage.
-  /// \param[in] _physicsEngine Type of physics engine to use.
-  public: void JointCreationDestructionTest(const std::string &_physicsEngine);
-
->>>>>>> 84b64467
   // Documentation inherited.
   public: virtual void SetUp()
           {
