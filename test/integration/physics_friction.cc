/*
 * Copyright (C) 2012 Open Source Robotics Foundation
 *
 * Licensed under the Apache License, Version 2.0 (the "License");
 * you may not use this file except in compliance with the License.
 * You may obtain a copy of the License at
 *
 *     http://www.apache.org/licenses/LICENSE-2.0
 *
 * Unless required by applicable law or agreed to in writing, software
 * distributed under the License is distributed on an "AS IS" BASIS,
 * WITHOUT WARRANTIES OR CONDITIONS OF ANY KIND, either express or implied.
 * See the License for the specific language governing permissions and
 * limitations under the License.
 *
*/
#include <cmath>
#include <string>

#include "gazebo/msgs/msgs.hh"
#include "gazebo/physics/physics.hh"

#ifdef HAVE_BULLET
#include "gazebo/physics/bullet/bullet_math_inc.h"
#endif

#include "gazebo/transport/transport.hh"
#include "gazebo/test/ServerFixture.hh"
#include "gazebo/test/helper_physics_generator.hh"
#include "gazebo/gazebo_config.h"

using namespace gazebo;

const double g_friction_tolerance = 1e-3;

class PhysicsFrictionTest : public ServerFixture,
                        public testing::WithParamInterface<const char*>
{
  protected: PhysicsFrictionTest() : ServerFixture()
             {
             }

  /// \brief Data structure to hold model pointer and friction parameter
  ///        for each test model in friction demo world.
  class FrictionDemoBox
  {
    public: FrictionDemoBox(physics::WorldPtr _world, const std::string &_name)
            : modelName(_name), world(_world), friction(0.0)
            {
              // Get the model pointer
              model = world->GetModel(modelName);

              // Get the friction coefficient
              physics::LinkPtr link = model->GetLink();
              physics::Collision_V collisions = link->GetCollisions();
              physics::Collision_V::iterator iter = collisions.begin();
              if (iter != collisions.end())
              {
                physics::SurfaceParamsPtr surf = (*iter)->GetSurface();
                // Use the Secondary friction value,
                // since gravity has a non-zero component in the y direction
                this->friction = surf->FrictionPyramid()->MuSecondary();
              }
            }
    public: ~FrictionDemoBox() {}
    public: std::string modelName;
    public: physics::WorldPtr world;
    public: physics::ModelPtr model;
    public: double friction;
  };

  /// \brief Class to hold parameters for spawning joints.
  public: class SpawnFrictionBoxOptions
  {
    /// \brief Constructor.
    public: SpawnFrictionBoxOptions() : mass(1.0),
              friction1(1.0), friction2(1.0)
            {
            }

    /// \brief Destructor.
    public: ~SpawnFrictionBoxOptions()
            {
            }

    /// \brief Size of box to spawn.
    public: ignition::math::Vector3d size;

    /// \brief Mass of box to spawn (inertia computed automatically).
    public: double mass;

    /// \brief Model pose.
    public: ignition::math::Pose3d modelPose;

    /// \brief Link pose.
    public: ignition::math::Pose3d linkPose;

    /// \brief Inertial pose.
    public: ignition::math::Pose3d inertialPose;

    /// \brief Collision pose.
    public: ignition::math::Pose3d collisionPose;

    /// \brief Friction coefficient in primary direction.
    public: double friction1;

    /// \brief Friction coefficient in secondary direction.
    public: double friction2;

    /// \brief Primary friction direction.
    public: ignition::math::Vector3d direction1;
  };

  /// \brief Spawn a box with friction coefficients and direction.
  /// \param[in] _opt Options for friction box.
  public: physics::ModelPtr SpawnBox(const SpawnFrictionBoxOptions &_opt)
          {
            std::string modelName = this->GetUniqueString("box_model");

            msgs::Model model;
            model.set_name(modelName);
            msgs::Set(model.mutable_pose(), _opt.modelPose);

            msgs::AddBoxLink(model, _opt.mass, _opt.size);
            auto link = model.mutable_link(0);
            msgs::Set(link->mutable_pose(), _opt.linkPose);

            {
              auto inertial = link->mutable_inertial();
              msgs::Set(inertial->mutable_pose(), _opt.inertialPose);
            }

            auto collision = link->mutable_collision(0);
            msgs::Set(collision->mutable_pose(), _opt.collisionPose);

            auto friction = collision->mutable_surface()->mutable_friction();
            friction->set_mu(_opt.friction1);
            friction->set_mu2(_opt.friction2);
            msgs::Set(friction->mutable_fdir1(), _opt.direction1);

            return ServerFixture::SpawnModel(model);
          }

  /// \brief Use the friction_demo world.
  /// \param[in] _physicsEngine Physics engine to use.
  public: void FrictionDemo(const std::string &_physicsEngine,
                            const std::string &_solverType="quick",
                            const std::string &_worldSolverType="ODE_DANTZIG");

  /// \brief Friction test of maximum dissipation principle.
  /// Basically test that friction force vector is aligned with
  /// and opposes velocity vector.
  /// \param[in] _physicsEngine Physics engine to use.
  public: void MaximumDissipation(const std::string &_physicsEngine);

  /// \brief Test friction directions for friction pyramid with boxes.
  /// \param[in] _physicsEngine Physics engine to use.
  public: void BoxDirectionRing(const std::string &_physicsEngine);

  /// \brief Use frictionDirection parallel to normal to make sure
  /// no NaN's are generated.
  /// \param[in] _physicsEngine Physics engine to use.
  public: void DirectionNaN(const std::string &_physicsEngine);
};

class WorldStepFrictionTest : public PhysicsFrictionTest
{
};

/////////////////////////////////////////////////
// FrictionDemo test:
// Uses the test_friction world, which has a bunch of boxes on the ground
// with a gravity vector to simulate a 45-degree inclined plane. Each
// box has a different coefficient of friction. These friction coefficients
// are chosen to be close to the value that would prevent sliding according
// to the Coulomb model.
void PhysicsFrictionTest::FrictionDemo(const std::string &_physicsEngine,
                                       const std::string &_solverType,
                                       const std::string &_worldSolverType)
{
  if (_physicsEngine == "simbody")
  {
    gzerr << "Aborting test since there's an issue with simbody's friction"
          << " parameters (#989)"
          << std::endl;
    return;
  }

  Load("worlds/friction_demo.world", true, _physicsEngine);
  physics::WorldPtr world = physics::get_world("default");
  ASSERT_TRUE(world != NULL);

  // check the gravity vector
  physics::PhysicsEnginePtr physics = world->GetPhysicsEngine();
  ASSERT_TRUE(physics != NULL);
  EXPECT_EQ(physics->GetType(), _physicsEngine);
  math::Vector3 g = physics->GetGravity();

  // Custom gravity vector for this demo world.
  EXPECT_DOUBLE_EQ(g.x, 0);
  EXPECT_DOUBLE_EQ(g.y, -1.0);
  EXPECT_DOUBLE_EQ(g.z, -1.0);

  if (_physicsEngine == "ode")
  {
    // Set solver type
    physics->SetParam("solver_type", _solverType);
    if (_solverType == "world")
    {
      physics->SetParam("ode_quiet", true);
    }

    // Set world step solver type
    physics->SetParam("world_step_solver", _worldSolverType);
  }

  std::vector<PhysicsFrictionTest::FrictionDemoBox> boxes;
  std::vector<PhysicsFrictionTest::FrictionDemoBox>::iterator box;
  boxes.push_back(PhysicsFrictionTest::FrictionDemoBox(world, "box_01_model"));
  boxes.push_back(PhysicsFrictionTest::FrictionDemoBox(world, "box_02_model"));
  boxes.push_back(PhysicsFrictionTest::FrictionDemoBox(world, "box_03_model"));
  boxes.push_back(PhysicsFrictionTest::FrictionDemoBox(world, "box_04_model"));
  boxes.push_back(PhysicsFrictionTest::FrictionDemoBox(world, "box_05_model"));
  boxes.push_back(PhysicsFrictionTest::FrictionDemoBox(world, "box_06_model"));

  // Verify box data structure
  for (box = boxes.begin(); box != boxes.end(); ++box)
  {
    ASSERT_TRUE(box->model != NULL);
    ASSERT_GT(box->friction, 0.0);
  }

  common::Time t = world->GetSimTime();
  while (t.sec < 10)
  {
    world->Step(500);
    t = world->GetSimTime();

    double yTolerance = g_friction_tolerance;
    if (_solverType == "world")
    {
      if (_worldSolverType == "DART_PGS")
        yTolerance *= 2;
      else if (_worldSolverType == "ODE_DANTZIG")
        yTolerance = 0.84;
    }

    for (box = boxes.begin(); box != boxes.end(); ++box)
    {
      math::Vector3 vel = box->model->GetWorldLinearVel();
      EXPECT_NEAR(vel.x, 0, g_friction_tolerance);
      EXPECT_NEAR(vel.z, 0, yTolerance);

      // Coulomb friction model
      if (box->friction >= 1.0)
      {
        // Friction is large enough to prevent motion
        EXPECT_NEAR(vel.y, 0, yTolerance);
      }
      else
      {
        // Friction is small enough to allow motion
        // Expect velocity = acceleration * time
        double vyTolerance = yTolerance;
#ifdef HAVE_BULLET
        if (_physicsEngine == "bullet" && sizeof(btScalar) == 4)
        {
          vyTolerance *= 22;
        }
#endif
        EXPECT_NEAR(vel.y, (g.y + box->friction) * t.Double(),
                    vyTolerance);
      }
    }
  }
  for (box = boxes.begin(); box != boxes.end(); ++box)
  {
    ASSERT_TRUE(box->model != NULL);
  }
}

/////////////////////////////////////////////////
// MaximumDissipation test:
// Start with empty world,
// spawn a bunch of boxes,
// sets box velocities to different angles,
// expect velocity unit vectors to stay constant while in motion.
void PhysicsFrictionTest::MaximumDissipation(const std::string &_physicsEngine)
{
  // Load an empty world
  Load("worlds/empty.world", true, _physicsEngine);
  physics::WorldPtr world = physics::get_world("default");
  ASSERT_TRUE(world != NULL);

  // Verify physics engine type
  physics::PhysicsEnginePtr physics = world->GetPhysicsEngine();
  ASSERT_TRUE(physics != NULL);
  EXPECT_EQ(physics->GetType(), _physicsEngine);

  // get the gravity vector
  // small positive y component
  math::Vector3 g = physics->GetGravity();

  // Set friction model
  // "cone_model", "pyramid_model", "box_model"
  const std::string frictionModel = "cone_model";
  physics->SetParam("friction_model", frictionModel);

  // Spawn concentric semi-circles of boxes
  int boxes = 32;
  double dx = 0.5;
  double dy = 0.5;
  double dz = 0.2;
  std::map<physics::ModelPtr, double> modelAngles;

  for (int ring = 0; ring < 5; ++ring)
  {
    gzdbg << "Spawn ring " << ring+1 << " of boxes" << std::endl;
    for (int i = 0; i < boxes; ++i)
    {
      // Set box size and anisotropic friction
      SpawnFrictionBoxOptions opt;
      opt.size.Set(dx, dy, dz);
      opt.friction1 = 0.3;
      opt.friction2 = opt.friction1;

      // Compute angle for each box
      double radius = 9.0 + ring;
      double angle = 2*M_PI*static_cast<double>(i) / static_cast<double>(boxes);
      opt.modelPose.Pos().Set(radius*cos(angle), radius*sin(angle), dz/2);

      if (ring == 0)
        opt.direction1 = ignition::math::Vector3d(-sin(angle), cos(angle), 0);
      else if (ring < 4)
        opt.direction1 = ignition::math::Vector3d(0.0, 1.0, 0.0);

      if (ring == 1)
        opt.collisionPose.Rot().Euler(0.0, 0.0, angle);

      if (ring == 2)
        opt.linkPose.Rot().Euler(0.0, 0.0, angle);

      if (ring == 3)
        opt.modelPose.Rot().Euler(0.0, 0.0, angle);

      physics::ModelPtr model = SpawnBox(opt);
      ASSERT_TRUE(model != NULL);
      modelAngles[model] = angle;

      // Set velocity, larger for outer rings.
      model->SetLinearVel(
          radius * ignition::math::Vector3d(cos(angle), sin(angle), 0));
    }
  }

  world->Step(1500);

  gzdbg << "Checking position of boxes" << std::endl;
  std::map<physics::ModelPtr, double>::iterator iter;
  for (iter = modelAngles.begin(); iter != modelAngles.end(); ++iter)
  {
    double cosAngle = cos(iter->second);
    double sinAngle = sin(iter->second);
    math::Vector3 pos = iter->first->GetWorldPose().pos;
    double cosPosAngle = pos.x / pos.GetLength();
    double sinPosAngle = pos.y / pos.GetLength();
    EXPECT_NEAR(cosAngle, cosPosAngle, 1e-2);
    EXPECT_NEAR(sinAngle, sinPosAngle, 1e-2);
  }
}

/////////////////////////////////////////////////
// BoxDirectionRing:
// Spawn several boxes with different friction direction parameters.
void PhysicsFrictionTest::BoxDirectionRing(const std::string &_physicsEngine)
{
  if (_physicsEngine == "bullet")
  {
    gzerr << "Aborting test since there's an issue with bullet's friction"
          << " parameters (#1045)"
          << std::endl;
    return;
  }
  if (_physicsEngine == "simbody")
  {
    gzerr << "Aborting test since there's an issue with simbody's friction"
          << " parameters (#989)"
          << std::endl;
    return;
  }
  if (_physicsEngine == "dart")
  {
    gzerr << "Aborting test since there's an issue with dart's friction"
          << " parameters (#1000)"
          << std::endl;
    return;
  }

  // Load an empty world
  Load("worlds/friction_dir_test.world", true, _physicsEngine);
  physics::WorldPtr world = physics::get_world("default");
  ASSERT_TRUE(world != NULL);

  // Verify physics engine type
  physics::PhysicsEnginePtr physics = world->GetPhysicsEngine();
  ASSERT_TRUE(physics != NULL);
  EXPECT_EQ(physics->GetType(), _physicsEngine);

  // set the gravity vector
  ignition::math::Vector3d g(0.0, 1.0, -9.81);
  world->SetGravity(g);

  // Pointers and location of concentric semi-circles of boxes
  std::map<physics::ModelPtr, double> modelAngles;

  auto models = world->GetModels();
  for (auto model : models)
  {
    ASSERT_TRUE(model != nullptr);
    auto name = model->GetName();
    if (0 != name.compare(0, 4, "box_"))
    {
      continue;
    }
    auto pos = model->GetWorldPose().Ign().Pos();
    double angle = std::atan2(pos.Y(), pos.X());
    modelAngles[model] = angle;
<<<<<<< HEAD
  }

  // Pointers to spheres model and its links
  physics::ModelPtr spheres = world->GetModel("spheres");
  ASSERT_TRUE(spheres != nullptr);
  auto sphereLinks = spheres->GetLinks();
  EXPECT_EQ(sphereLinks.size(), 2u);
  for (auto link : sphereLinks)
  {
    ASSERT_TRUE(link != nullptr);
    // spin spheres about vertical axis
    link->SetAngularVel(ignition::math::Vector3d::UnitZ);
=======
>>>>>>> 2f514ece
  }
  EXPECT_EQ(modelAngles.size(), 44u);

  // Step forward
  world->Step(1500);
  double t = world->GetSimTime().Double();

  gzdbg << "Checking velocity after " << t << " seconds" << std::endl;
  std::map<physics::ModelPtr, double>::iterator iter;
  for (iter = modelAngles.begin(); iter != modelAngles.end(); ++iter)
  {
    double cosAngle = cos(iter->second);
    double sinAngle = sin(iter->second);
    double velMag = g.Y() * sinAngle * t;
    ignition::math::Vector3d vel = iter->first->GetWorldLinearVel().Ign();
    EXPECT_NEAR(velMag*cosAngle, vel.X(), 5*g_friction_tolerance);
    EXPECT_NEAR(velMag*sinAngle, vel.Y(), 5*g_friction_tolerance);
<<<<<<< HEAD
  }
  for (auto link : sphereLinks)
  {
    ASSERT_TRUE(link != nullptr);
    // the friction direction should be in a body-fixed frame
    // so spinning the spheres should cause them to start rolling
    // check that spheres are spinning about the X axis
    auto w = link->GetWorldAngularVel().Ign();
    EXPECT_LT(w.X(), -4) << "Checking " << link->GetScopedName() << std::endl;
=======
>>>>>>> 2f514ece
  }
}

/////////////////////////////////////////////////
// DirectionNaN:
// Spawn box with vertical friction direction and make sure there's no NaN's
void PhysicsFrictionTest::DirectionNaN(const std::string &_physicsEngine)
{
  if (_physicsEngine == "bullet")
  {
    gzerr << "Aborting test since there's an issue with bullet's friction"
          << " parameters (#1045)"
          << std::endl;
    return;
  }
  if (_physicsEngine == "simbody")
  {
    gzerr << "Aborting test since there's an issue with simbody's friction"
          << " parameters (#989)"
          << std::endl;
    return;
  }
  if (_physicsEngine == "dart")
  {
    gzerr << "Aborting test since there's an issue with dart's friction"
          << " parameters (#1000)"
          << std::endl;
    return;
  }

  // Load an empty world
  Load("worlds/empty.world", true, _physicsEngine);
  physics::WorldPtr world = physics::get_world("default");
  ASSERT_TRUE(world != NULL);

  // Verify physics engine type
  physics::PhysicsEnginePtr physics = world->GetPhysicsEngine();
  ASSERT_TRUE(physics != NULL);
  EXPECT_EQ(physics->GetType(), _physicsEngine);

  // set the gravity vector
  // small positive y component
  math::Vector3 g(0.0, 1.5, -1.0);
  physics->SetGravity(g);

  // Spawn a single box
  double dx = 0.5;
  double dy = 0.5;
  double dz = 0.2;

  // Set box size and anisotropic friction
  SpawnFrictionBoxOptions opt;
  opt.size.Set(dx, dy, dz);
  opt.direction1 = ignition::math::Vector3d(0.0, 0.0, 1.0);
  opt.modelPose.Pos().Z(dz/2);

  physics::ModelPtr model = SpawnBox(opt);
  ASSERT_TRUE(model != NULL);

  // Step forward
  world->Step(1500);
  double t = world->GetSimTime().Double();

  gzdbg << "Checking velocity after " << t << " seconds" << std::endl;
  double velMag = (g.y+g.z) * t;
  math::Vector3 vel = model->GetWorldLinearVel();
  EXPECT_NEAR(0.0, vel.x, g_friction_tolerance);
  EXPECT_NEAR(velMag, vel.y, g_friction_tolerance);
}

/////////////////////////////////////////////////
TEST_P(PhysicsFrictionTest, FrictionDemo)
{
  FrictionDemo(GetParam());
}

/////////////////////////////////////////////////
TEST_P(WorldStepFrictionTest, FrictionDemoWorldStep)
{
  std::string worldStepSolver = GetParam();
  if (worldStepSolver.compare("BULLET_PGS") == 0 ||
      worldStepSolver.compare("BULLET_LEMKE") == 0)
  {
    gzerr << "Solver ["
          << worldStepSolver
          << "] doesn't yet work with this test."
          << std::endl;
    return;
  }
  FrictionDemo("ode", "world", worldStepSolver);
}

/////////////////////////////////////////////////
TEST_P(PhysicsFrictionTest, MaximumDissipation)
{
  if (std::string("ode").compare(GetParam()) == 0)
  {
    MaximumDissipation(GetParam());
  }
  else
  {
    gzerr << "Skipping test for physics engine "
          << GetParam()
          << std::endl;
  }
}

/////////////////////////////////////////////////
TEST_P(PhysicsFrictionTest, BoxDirectionRing)
{
  BoxDirectionRing(GetParam());
}

/////////////////////////////////////////////////
TEST_P(PhysicsFrictionTest, DirectionNaN)
{
  DirectionNaN(GetParam());
}

INSTANTIATE_TEST_CASE_P(PhysicsEngines, PhysicsFrictionTest,
                        PHYSICS_ENGINE_VALUES);

INSTANTIATE_TEST_CASE_P(WorldStepSolvers, WorldStepFrictionTest,
                        WORLD_STEP_SOLVERS);

/////////////////////////////////////////////////
int main(int argc, char **argv)
{
  ::testing::InitGoogleTest(&argc, argv);
  return RUN_ALL_TESTS();
}<|MERGE_RESOLUTION|>--- conflicted
+++ resolved
@@ -425,8 +425,8 @@
     auto pos = model->GetWorldPose().Ign().Pos();
     double angle = std::atan2(pos.Y(), pos.X());
     modelAngles[model] = angle;
-<<<<<<< HEAD
-  }
+  }
+  EXPECT_EQ(modelAngles.size(), 44u);
 
   // Pointers to spheres model and its links
   physics::ModelPtr spheres = world->GetModel("spheres");
@@ -438,10 +438,7 @@
     ASSERT_TRUE(link != nullptr);
     // spin spheres about vertical axis
     link->SetAngularVel(ignition::math::Vector3d::UnitZ);
-=======
->>>>>>> 2f514ece
-  }
-  EXPECT_EQ(modelAngles.size(), 44u);
+  }
 
   // Step forward
   world->Step(1500);
@@ -457,7 +454,6 @@
     ignition::math::Vector3d vel = iter->first->GetWorldLinearVel().Ign();
     EXPECT_NEAR(velMag*cosAngle, vel.X(), 5*g_friction_tolerance);
     EXPECT_NEAR(velMag*sinAngle, vel.Y(), 5*g_friction_tolerance);
-<<<<<<< HEAD
   }
   for (auto link : sphereLinks)
   {
@@ -467,8 +463,6 @@
     // check that spheres are spinning about the X axis
     auto w = link->GetWorldAngularVel().Ign();
     EXPECT_LT(w.X(), -4) << "Checking " << link->GetScopedName() << std::endl;
-=======
->>>>>>> 2f514ece
   }
 }
 
