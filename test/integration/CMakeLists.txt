--- conflicted
+++ resolved
@@ -150,10 +150,7 @@
 set(qt_tests
   insert_model.cc
   undo.cc
-<<<<<<< HEAD
-=======
   visual_pose.cc
->>>>>>> 828be8d9
 )
 
 gz_build_qt_tests(${qt_tests})
