--- conflicted
+++ resolved
@@ -218,22 +218,11 @@
     {
       physics::CollisionPtr collision = collisions[j];
       physics::CollisionPtr collisionClone = collisionClones[j];
-<<<<<<< HEAD
-      {
-        boost::shared_ptr<const physics::Collision> const_collision
-          = collision;
-        boost::shared_ptr<const physics::Collision> const_collisionClone
-          = collisionClone;
-        EXPECT_EQ(const_collision->GetShapeType(),
-                  const_collisionClone->GetShapeType());
-      }
-=======
 // Remove these pragmas when non-const GetShapeType is removed
 #pragma GCC diagnostic push
 #pragma GCC diagnostic ignored "-Wdeprecated-declarations"
       EXPECT_EQ(collision->GetShapeType(), collisionClone->GetShapeType());
 #pragma GCC diagnostic pop
->>>>>>> 78ae7760
       EXPECT_EQ(collision->GetMaxContacts(), collisionClone->GetMaxContacts());
 
       // Check surface
