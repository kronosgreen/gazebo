/*
 * Copyright 2012 Open Source Robotics Foundation
 *
 * Licensed under the Apache License, Version 2.0 (the "License");
 * you may not use this file except in compliance with the License.
 * You may obtain a copy of the License at
 *
 *     http://www.apache.org/licenses/LICENSE-2.0
 *
 * Unless required by applicable law or agreed to in writing, software
 * distributed under the License is distributed on an "AS IS" BASIS,
 * WITHOUT WARRANTIES OR CONDITIONS OF ANY KIND, either express or implied.
 * See the License for the specific language governing permissions and
 * limitations under the License.
 *
*/

#pragma GCC diagnostic ignored "-Wswitch-default"
#pragma GCC diagnostic ignored "-Wfloat-equal"
#pragma GCC diagnostic ignored "-Wshadow"

#include <gtest/gtest.h>
#include <boost/thread.hpp>
#include <boost/filesystem.hpp>

#include <map>
#include <string>

#include "transport/transport.hh"

#include "common/SystemPaths.hh"
#include "physics/World.hh"
#include "physics/PhysicsTypes.hh"
#include "physics/Physics.hh"
#include "sensors/sensors.hh"
#include "rendering/rendering.hh"
#include "msgs/msgs.hh"

#include "gazebo_config.h"
#include "gazebo/Server.hh"

#include "test_config.h"

using namespace gazebo;

class ServerFixture : public testing::Test
{
  protected: ServerFixture()
             {
               this->server = NULL;
               this->serverRunning = false;
               this->paused = false;
               this->percentRealTime = 0;
               this->gotImage = 0;
               this->imgData = NULL;
               this->serverThread = NULL;

               common::SystemPaths::Instance()->AddGazeboPaths(
                   TEST_REGRESSION_PATH);

               // Add local search paths
               std::string path = TEST_REGRESSION_PATH;
               path += "/../..";
               gazebo::common::SystemPaths::Instance()->AddGazeboPaths(path);

               path = TEST_REGRESSION_PATH;
               path += "/../../sdf";
               gazebo::common::SystemPaths::Instance()->AddGazeboPaths(path);

               path = TEST_REGRESSION_PATH;
               path += "/../../gazebo";
               gazebo::common::SystemPaths::Instance()->AddGazeboPaths(path);

               path = TEST_REGRESSION_PATH;
               path += "/../../build/plugins";
               gazebo::common::SystemPaths::Instance()->AddPluginPaths(path);
             }

  protected: virtual void TearDown()
             {
               this->Unload();
             }

  protected: virtual void Unload()
             {
               this->serverRunning = false;
               if (this->node)
                 this->node->Fini();

               if (this->server)
               {
                 this->server->Stop();

                 if (this->serverThread)
                 {
                   this->serverThread->join();
                 }
               }

               delete this->serverThread;
               this->serverThread = NULL;
             }

  protected: virtual void Load(const std::string &_worldFilename)
             {
               this->Load(_worldFilename, false);
             }

  protected: virtual void Load(const std::string &_worldFilename, bool _paused)
             {
               delete this->server;
               this->server = NULL;

               // Create, load, and run the server in its own thread
               this->serverThread = new boost::thread(
                  boost::bind(&ServerFixture::RunServer, this, _worldFilename,
                              _paused));

               // Wait for the server to come up
               // Should this loop have a timout?
               while (!this->server || !this->server->GetInitialized())
                 common::Time::MSleep(10);

               this->node = transport::NodePtr(new transport::Node());
               ASSERT_NO_THROW(this->node->Init());
               this->poseSub = this->node->Subscribe("~/pose/info",
                   &ServerFixture::OnPose, this);
               this->statsSub = this->node->Subscribe("~/world_stats",
                   &ServerFixture::OnStats, this);

               this->factoryPub =
                 this->node->Advertise<msgs::Factory>("~/factory");

               // Wait for the world to reach the correct pause state.
               // This might not work properly with multiple worlds.
<<<<<<< HEAD
               while (!physics::get_world() ||
                       physics::get_world()->IsPaused() != _paused)
                 common::Time::MSleep(10);
=======
               int waitCount = 0, maxWaitCount = 3000;
               while ((!physics::get_world() ||
                        physics::get_world()->IsPaused() != _paused) &&
                      ++waitCount < maxWaitCount)
                 common::Time::MSleep(10);
               gzdbg << "Checking Load(world, paused) pause state.\n";
               gzdbg << "Waited " << 0.01*waitCount << " s for pause state.\n";
               ASSERT_LT(waitCount, maxWaitCount);
>>>>>>> d3d87c6f
             }

  protected: void RunServer(const std::string &_worldFilename)
             {
               this->RunServer(_worldFilename, false);
             }

  protected: void RunServer(const std::string &_worldFilename, bool _paused)
             {
               ASSERT_NO_THROW(this->server = new Server());
               ASSERT_NO_THROW(this->server->LoadFile(_worldFilename));
               ASSERT_NO_THROW(this->server->Init());

               rendering::create_scene(
                   gazebo::physics::get_world()->GetName(), false);

               this->SetPause(_paused);

               this->server->Run();

               rendering::remove_scene(gazebo::physics::get_world()->GetName());

               ASSERT_NO_THROW(this->server->Fini());
               delete this->server;
               this->server = NULL;
             }

  protected: void OnStats(ConstWorldStatisticsPtr &_msg)
             {
               this->simTime = msgs::Convert(_msg->sim_time());
               this->realTime = msgs::Convert(_msg->real_time());
               this->pauseTime = msgs::Convert(_msg->pause_time());
               this->paused = _msg->paused();

               if (this->realTime == 0)
                 this->percentRealTime = 0;
               else
                 this->percentRealTime =
                   (this->simTime / this->realTime).Double();

               this->serverRunning = true;
             }

  protected: void SetPause(bool _pause)
             {
               physics::pause_worlds(_pause);
             }

  protected: double GetPercentRealTime() const
             {
               while (!this->serverRunning)
                 common::Time::MSleep(100);

               return this->percentRealTime;
             }

  protected: void OnPose(ConstPose_VPtr &_msg)
             {
               boost::mutex::scoped_lock lock(this->receiveMutex);
               for (int i = 0; i < _msg->pose_size(); ++i)
               {
                 this->poses[_msg->pose(i).name()] =
                   msgs::Convert(_msg->pose(i));
               }
             }

  protected: math::Pose GetEntityPose(const std::string &_name)
             {
               boost::mutex::scoped_lock lock(this->receiveMutex);

               std::map<std::string, math::Pose>::iterator iter;
               iter = this->poses.find(_name);
               EXPECT_TRUE(iter != this->poses.end());
               return iter->second;
             }

  protected: bool HasEntity(const std::string &_name)
             {
               boost::mutex::scoped_lock lock(this->receiveMutex);
               std::map<std::string, math::Pose>::iterator iter;
               iter = this->poses.find(_name);
               return iter != this->poses.end();
             }

  protected: void PrintImage(const std::string &_name, unsigned char **_image,
                 unsigned int _width, unsigned int _height, unsigned int _depth)
             {
               unsigned int count = _height * _width * _depth;
               printf("\n");
               printf("static unsigned char __%s[] = {", _name.c_str());
               unsigned int i;
               for (i = 0; i < count-1; i++)
               {
                 if (i % 10 == 0)
                   printf("\n");
                 else
                   printf(" ");
                 printf("%d,", (*_image)[i]);
               }
               printf(" %d};\n", (*_image)[i]);
               printf("static unsigned char *%s = __%s;\n", _name.c_str(),
                   _name.c_str());
             }

  protected: void PrintScan(const std::string &_name, double *_scan,
                            unsigned int _sampleCount)
             {
               printf("static double __%s[] = {\n", _name.c_str());
               for (unsigned int i = 0; i < _sampleCount-1; ++i)
               {
                 if ((i+1) % 5 == 0)
                   printf("%13.10f,\n", math::precision(_scan[i], 10));
                 else
                   printf("%13.10f, ", math::precision(_scan[i], 10));
               }
               printf("%13.10f};\n",
                   math::precision(_scan[_sampleCount-1], 10));
               printf("static double *%s = __%s;\n", _name.c_str(),
                   _name.c_str());
             }

  protected: void FloatCompare(float *_scanA, float *_scanB,
                 unsigned int _sampleCount, float &_diffMax,
                 float &_diffSum, float &_diffAvg)
             {
               float diff;
               _diffMax = 0;
               _diffSum = 0;
               _diffAvg = 0;
               for (unsigned int i = 0; i < _sampleCount; ++i)
               {
                 diff = fabs(math::precision(_scanA[i], 10) -
                             math::precision(_scanB[i], 10));
                 _diffSum += diff;
                 if (diff > _diffMax)
                 {
                   _diffMax = diff;
                 }
               }
               _diffAvg = _diffSum / _sampleCount;
             }

  protected: void DoubleCompare(double *_scanA, double *_scanB,
                 unsigned int _sampleCount, double &_diffMax,
                 double &_diffSum, double &_diffAvg)
             {
               double diff;
               _diffMax = 0;
               _diffSum = 0;
               _diffAvg = 0;
               for (unsigned int i = 0; i < _sampleCount; ++i)
               {
                 diff = fabs(math::precision(_scanA[i], 10) -
                             math::precision(_scanB[i], 10));
                 _diffSum += diff;
                 if (diff > _diffMax)
                 {
                   _diffMax = diff;
                 }
               }
               _diffAvg = _diffSum / _sampleCount;
             }

  protected: void ImageCompare(unsigned char **_imageA,
                 unsigned char *_imageB[],
                 unsigned int _width, unsigned int _height, unsigned int _depth,
                 unsigned int &_diffMax, unsigned int &_diffSum,
                 double &_diffAvg)
             {
               _diffMax = 0;
               _diffSum = 0;
               _diffAvg = 0;

               for (unsigned int y = 0; y < _height; y++)
               {
                 for (unsigned int x = 0; x < _width*_depth; x++)
                 {
                   unsigned int a = (*_imageA)[(y*_width*_depth)+x];
                   unsigned int b = (*_imageB)[(y*_width*_depth)+x];

                   unsigned int diff = (unsigned int)(fabs(a - b));

                   if (diff > _diffMax)
                     _diffMax = diff;

                   _diffSum += diff;
                 }
               }
               _diffAvg = _diffSum / (_height*_width*_depth);
             }

  private: void OnNewFrame(const unsigned char *_image,
                              unsigned int _width, unsigned int _height,
                              unsigned int _depth,
                              const std::string &/*_format*/)
           {
             memcpy(*this->imgData, _image, _width * _height * _depth);
             this->gotImage+= 1;
           }

  protected: void GetFrame(const std::string &_cameraName,
                 unsigned char **_imgData, unsigned int &_width,
                 unsigned int &_height)
             {
               sensors::SensorPtr sensor = sensors::get_sensor(_cameraName);
               EXPECT_TRUE(sensor);
               sensors::CameraSensorPtr camSensor =
                 boost::shared_dynamic_cast<sensors::CameraSensor>(sensor);

               _width = camSensor->GetImageWidth();
               _height = camSensor->GetImageHeight();

               if (*_imgData)
               {
                 delete *_imgData;
                 *_imgData = NULL;
               }
               (*_imgData) = new unsigned char[_width *_height*3];
               this->imgData = _imgData;

               this->gotImage = 0;
               event::ConnectionPtr c =
                 camSensor->GetCamera()->ConnectNewImageFrame(
                     boost::bind(&ServerFixture::OnNewFrame,
                                 this, _1, _2, _3, _4, _5));

               while (this->gotImage < 20)
                 common::Time::MSleep(10);

               camSensor->GetCamera()->DisconnectNewImageFrame(c);
             }

  protected: void SpawnCamera(const std::string &_modelName,
                 const std::string &_cameraName,
                 const math::Vector3 &_pos, const math::Vector3 &_rpy,
                 unsigned int _width = 320, unsigned int _height = 240,
                 double _rate = 25)
             {
               msgs::Factory msg;
               std::ostringstream newModelStr;

               newModelStr << "<sdf version='" << SDF_VERSION << "'>"
                 << "<model name ='" << _modelName << "'>"
                 << "<static>true</static>"
                 << "<pose>" << _pos.x << " "
                                     << _pos.y << " "
                                     << _pos.z << " "
                                     << _rpy.x << " "
                                     << _rpy.y << " "
                                     << _rpy.z << "</pose>"
                 << "<link name ='body'>"
                 << "  <sensor name ='" << _cameraName
                 << "' type ='camera'>"
                 << "    <always_on>1</always_on>"
                 << "    <update_rate>" << _rate << "</update_rate>"
                 << "    <visualize>true</visualize>"
                 << "    <camera>"
                 << "      <horizontal_fov>0.78539816339744828</horizontal_fov>"
                 << "      <image>"
                 << "        <width>" << _width << "</width>"
                 << "        <height>" << _height << "</height>"
                 << "        <format>R8G8B8</format>"
                 << "      </image>"
                 << "      <clip>"
                 << "        <near>0.1</near><far>100</far>"
                 << "      </clip>"
                 // << "      <save enabled ='true' path ='/tmp/camera/'/>"
                 << "    </camera>"
                 << "  </sensor>"
                 << "</link>"
                 << "</model>"
                 << "</gazebo>";

               msg.set_sdf(newModelStr.str());
               this->factoryPub->Publish(msg);

               // Wait for the entity to spawn
               while (!this->HasEntity(_modelName))
                 common::Time::MSleep(10);
             }

  protected: void SpawnCylinder(const std::string &_name,
                 const math::Vector3 &_pos, const math::Vector3 &_rpy)
             {
               msgs::Factory msg;
               std::ostringstream newModelStr;

               newModelStr << "<sdf version='" << SDF_VERSION << "'>"
                 << "<model name ='" << _name << "'>"
                 << "<pose>" << _pos.x << " "
                                     << _pos.y << " "
                                     << _pos.z << " "
                                     << _rpy.x << " "
                                     << _rpy.y << " "
                                     << _rpy.z << "</pose>"
                 << "<link name ='body'>"
                 << "  <collision name ='geom'>"
                 << "    <geometry>"
                 << "      <cylinder>"
                 << "        <radius>.5</radius><length>1.0</length>"
                 << "      </cylinder>"
                 << "    </geometry>"
                 << "  </collision>"
                 << "  <visual name ='visual'>"
                 << "    <geometry>"
                 << "      <cylinder>"
                 << "        <radius>.5</radius><length>1.0</length>"
                 << "      </cylinder>"
                 << "    </geometry>"
                 << "  </visual>"
                 << "</link>"
                 << "</model>"
                 << "</gazebo>";

               msg.set_sdf(newModelStr.str());
               this->factoryPub->Publish(msg);

               // Wait for the entity to spawn
               while (!this->HasEntity(_name))
                 common::Time::MSleep(10);
             }


  protected: void SpawnSphere(const std::string &_name,
                 const math::Vector3 &_pos, const math::Vector3 &_rpy,
                 bool _wait = true)
             {
               msgs::Factory msg;
               std::ostringstream newModelStr;

               newModelStr << "<sdf version='" << SDF_VERSION << "'>"
                 << "<model name ='" << _name << "'>"
                 << "<pose>" << _pos.x << " "
                                     << _pos.y << " "
                                     << _pos.z << " "
                                     << _rpy.x << " "
                                     << _rpy.y << " "
                                     << _rpy.z << "</pose>"
                 << "<link name ='body'>"
                 << "  <collision name ='geom'>"
                 << "    <geometry>"
                 << "      <sphere><radius>.5</radius></sphere>"
                 << "    </geometry>"
                 << "  </collision>"
                 << "  <visual name ='visual'>"
                 << "    <geometry>"
                 << "      <sphere><radius>.5</radius></sphere>"
                 << "    </geometry>"
                 << "  </visual>"
                 << "</link>"
                 << "</model>"
                 << "</gazebo>";

               msg.set_sdf(newModelStr.str());
               this->factoryPub->Publish(msg);

               // Wait for the entity to spawn
               while (_wait && !this->HasEntity(_name))
                 common::Time::MSleep(10);
             }

  protected: void SpawnBox(const std::string &_name,
                 const math::Vector3 &_size, const math::Vector3 &_pos,
                 const math::Vector3 &_rpy)
             {
               msgs::Factory msg;
               std::ostringstream newModelStr;

               newModelStr << "<sdf version='" << SDF_VERSION << "'>"
                 << "<model name ='" << _name << "'>"
                 << "<pose>" << _pos.x << " "
                                     << _pos.y << " "
                                     << _pos.z << " "
                                     << _rpy.x << " "
                                     << _rpy.y << " "
                                     << _rpy.z << "</pose>"
                 << "<link name ='body'>"
                 << "  <collision name ='geom'>"
                 << "    <geometry>"
                 << "      <box><size>" << _size << "</size></box>"
                 << "    </geometry>"
                 << "  </collision>"
                 << "  <visual name ='visual'>"
                 << "    <geometry>"
                 << "      <box><size>" << _size << "</size></box>"
                 << "    </geometry>"
                 << "  </visual>"
                 << "</link>"
                 << "</model>"
                 << "</gazebo>";

               msg.set_sdf(newModelStr.str());
               this->factoryPub->Publish(msg);

               // Wait for the entity to spawn
               while (!this->HasEntity(_name))
                 common::Time::MSleep(10);
             }

  protected: void SpawnModel(const std::string &_filename)
             {
               msgs::Factory msg;
               msg.set_sdf_filename(_filename);
               this->factoryPub->Publish(msg);
             }

  protected: void SpawnSDF(const std::string &_sdf)
             {
               msgs::Factory msg;
               msg.set_sdf(_sdf);
               this->factoryPub->Publish(msg);
             }

  protected: void LoadPlugin(const std::string &_filename,
                             const std::string &_name)
             {
               // Get the first world...we assume it the only one running
               physics::WorldPtr world = physics::get_world();
               world->LoadPlugin(_filename, _name, sdf::ElementPtr());
             }

  protected: physics::ModelPtr GetModel(const std::string &_name)
             {
               // Get the first world...we assume it the only one running
               physics::WorldPtr world = physics::get_world();
               return world->GetModel(_name);
             }


  protected: void RemovePlugin(const std::string &_name)
             {
               // Get the first world...we assume it the only one running
               physics::WorldPtr world = physics::get_world();
               world->RemovePlugin(_name);
             }

  protected: Server *server;
  protected: boost::thread *serverThread;

  protected: transport::NodePtr node;
  protected: transport::SubscriberPtr poseSub;
  protected: transport::SubscriberPtr statsSub;
  protected: transport::PublisherPtr factoryPub;

  protected: std::map<std::string, math::Pose> poses;
  protected: boost::mutex receiveMutex;

  private: unsigned char **imgData;
  private: int gotImage;

  protected: common::Time simTime, realTime, pauseTime;
  private: double percentRealTime;
  private: bool paused;
  private: bool serverRunning;
};<|MERGE_RESOLUTION|>--- conflicted
+++ resolved
@@ -133,11 +133,6 @@
 
                // Wait for the world to reach the correct pause state.
                // This might not work properly with multiple worlds.
-<<<<<<< HEAD
-               while (!physics::get_world() ||
-                       physics::get_world()->IsPaused() != _paused)
-                 common::Time::MSleep(10);
-=======
                int waitCount = 0, maxWaitCount = 3000;
                while ((!physics::get_world() ||
                         physics::get_world()->IsPaused() != _paused) &&
@@ -146,7 +141,6 @@
                gzdbg << "Checking Load(world, paused) pause state.\n";
                gzdbg << "Waited " << 0.01*waitCount << " s for pause state.\n";
                ASSERT_LT(waitCount, maxWaitCount);
->>>>>>> d3d87c6f
              }
 
   protected: void RunServer(const std::string &_worldFilename)
