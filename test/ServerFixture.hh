--- conflicted
+++ resolved
@@ -83,76 +83,11 @@
   /// \param[in] _paused True to start the world paused.
   /// \param[in] _physics Name of the physics engine.
   protected: virtual void Load(const std::string &_worldFilename,
-<<<<<<< HEAD
-                               bool _paused, const std::string &_physics)
-             {
-               delete this->server;
-               this->server = NULL;
-
-               this->serverRunning = false;
-
-               // Create, load, and run the server in its own thread
-               this->serverThread = new boost::thread(
-                  boost::bind(&ServerFixture::RunServer, this, _worldFilename,
-                              _paused, _physics));
-
-               // Wait for the server to come up
-               // Use a 60 second timeout.
-               int waitCount = 0, maxWaitCount = 6000;
-               while ((!this->server || !this->server->GetInitialized()) &&
-                      ++waitCount < maxWaitCount)
-                 common::Time::MSleep(100);
-               gzdbg << "ServerFixture load in "
-                      << static_cast<double>(waitCount)/100.0
-                      << " seconds, timeout after "
-                      << static_cast<double>(maxWaitCount)/100.0
-                      << " seconds\n";
-
-               if (waitCount >= maxWaitCount)
-                 this->launchTimeoutFailure(
-                     "while waiting for Load() function", waitCount);
-
-               this->node = transport::NodePtr(new transport::Node());
-               ASSERT_NO_THROW(this->node->Init());
-               this->poseSub = this->node->Subscribe("~/pose/local/info",
-                   &ServerFixture::OnPose, this, true);
-               this->statsSub = this->node->Subscribe("~/world_stats",
-                   &ServerFixture::OnStats, this);
-
-               this->factoryPub =
-                 this->node->Advertise<msgs::Factory>("~/factory");
-
-               this->requestPub =
-                 this->node->Advertise<msgs::Request>("~/request");
-
-               // Wait for the world to reach the correct pause state.
-               // This might not work properly with multiple worlds.
-               // Use a 30 second timeout.
-               waitCount = 0;
-               maxWaitCount = 3000;
-               while ((!this->serverRunning || (!physics::get_world() ||
-                        physics::get_world()->IsPaused() != _paused)) &&
-                      ++waitCount < maxWaitCount)
-               {
-                 common::Time::MSleep(100);
-               }
-               ASSERT_LT(waitCount, maxWaitCount);
-
-               this->factoryPub->WaitForConnection();
-               this->requestPub->WaitForConnection();
-             }
-
-  protected: void RunServer(const std::string &_worldFilename)
-             {
-               this->RunServer(_worldFilename, false, "");
-             }
-=======
                                bool _paused, const std::string &_physics);
 
   /// \brief Run the server.
   /// \param[in] _worldFilename Name of the world to run in simulation.
   protected: void RunServer(const std::string &_worldFilename);
->>>>>>> 7801bee7
 
   /// \brief Get a pointer to the rendering scene.
   /// \param[in] _sceneName Name of the scene to get.
