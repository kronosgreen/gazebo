<?xml version="1.0" ?>
<sdf version="1.3">
<<<<<<< HEAD
  <world name="default">
    <physics type="ode">
      <gravity>0 0 0</gravity>
      <update_rate>1000</update_rate>
      <ode>
        <solver>
          <type>quick</type>
          <dt>0.001</dt>
          <iters>1000</iters>
          <sor>1.0</sor>
        </solver>
        <constraints>
          <cfm>0.0</cfm>
          <erp>0.2</erp>
          <contact_max_correcting_vel>100.0</contact_max_correcting_vel>
          <contact_surface_layer>0.0</contact_surface_layer>
        </constraints>
      </ode>
    </physics>
    <!-- A global light source -->
    <include>
      <uri>model://sun</uri>
    </include>
    <model name="model_1">
      <pose>0 0 0 0 0 0</pose>
      <link name="link_1">
        <pose>0 0 0 0 0 0</pose>
        <inertial>
          <pose>0 0 0 0 0 0</pose>
          <inertia>
            <ixx>200.000000</ixx>
            <ixy>0.000000</ixy>
            <ixz>0.000000</ixz>
            <iyy>300.000000</iyy>
            <iyz>0.000000</iyz>
            <izz>400.000000</izz>
          </inertia>
          <mass>1.000000</mass>
        </inertial>
        <visual name="visual_cylinder">
          <pose>0 0 -0.5 0 0 0</pose>
          <geometry>
            <cylinder>
              <radius>0.100000</radius>
              <length>1.000000</length>
            </cylinder>
          </geometry>
          <material>
            <script>Gazebo/Green</script>
          </material>
        </visual>
        <collision name="collision_cylinder">
          <pose>0 0 -0.5 0 0 0</pose>
          <geometry>
            <cylinder>
              <radius>0.100000</radius>
              <length>1.000000</length>
            </cylinder>
          </geometry>
        </collision>
      </link>
      <static>0</static>
    </model>
  </world>
=======
    <world name="default">
        <physics type="ode">
            <gravity>0 0 0</gravity>
            <update_rate>1000</update_rate>
            <ode>
                <solver>
                    <type>quick</type>
                    <dt>0.001</dt>
                    <iters>1000</iters>
                    <sor>1.0</sor>
                </solver>
                <constraints>
                    <cfm>0.0</cfm>
                    <erp>0.2</erp>
                    <contact_max_correcting_vel>100.0</contact_max_correcting_vel>
                    <contact_surface_layer>0.0</contact_surface_layer>
                </constraints>
            </ode>
        </physics>
        <!-- A global light source -->
        <include>
            <uri>model://sun</uri>
        </include>
        <model name="model_1">
            <pose>0 0 0 0 0 0</pose>
            <link name="link_1">
                <pose>0 0 0 0 0 0</pose>
                <inertial>
                    <pose>0 0 0 0 0 0</pose>
                    <inertia>
                        <ixx>200.000000</ixx>
                        <ixy>0.000000</ixy>
                        <ixz>0.000000</ixz>
                        <iyy>300.000000</iyy>
                        <iyz>0.000000</iyz>
                        <izz>400.000000</izz>
                    </inertia>
                    <mass>1.000000</mass>
                </inertial>
                <visual name="visual_cylinder">
                    <pose>0 0 -0.5 0 0 0</pose>
                    <geometry>
                        <cylinder>
                            <radius>0.100000</radius>
                            <length>1.000000</length>
                        </cylinder>
                    </geometry>
                    <material>
                        <script>Gazebo/Green</script>
                    </material>
                </visual>
                <collision name="collision_cylinder">
                    <pose>0 0 -0.5 0 0 0</pose>
                    <geometry>
                        <cylinder>
                            <radius>0.100000</radius>
                            <length>1.000000</length>
                        </cylinder>
                    </geometry>
                </collision>
            </link>
            <joint name="joint_01" type="revolute">
              <parent>world</parent>
              <child>link_1</child>
              <pose>0 0 0 0 0 0</pose>
              <axis>
                <limit>
                  <effort>1000.000000</effort>
                  <velocity>1000.000000</velocity>
                </limit>
                <dynamics>
                  <damping>0.000000</damping>
                  <friction>0.000000</friction>
                </dynamics>
                <xyz>1.000000 0.000000 0.000000</xyz>
              </axis>
              <physics>
                <provide_feedback>true</provide_feedback>
              </physics>
            </joint>
            <static>0</static>
        </model>
        <model name="model_2">
            <pose>2 0 0 0 0 0</pose>
            <link name="link_1">
                <pose>0 0 0 0 0 0</pose>
                <inertial>
                    <pose>0 0 0 0 0 0</pose>
                    <inertia>
                        <ixx>200.000000</ixx>
                        <ixy>0.000000</ixy>
                        <ixz>0.000000</ixz>
                        <iyy>300.000000</iyy>
                        <iyz>0.000000</iyz>
                        <izz>400.000000</izz>
                    </inertia>
                    <mass>1.000000</mass>
                </inertial>
                <visual name="visual_cylinder">
                    <pose>0 0 -0.5 0 0 0</pose>
                    <geometry>
                        <cylinder>
                            <radius>0.100000</radius>
                            <length>1.000000</length>
                        </cylinder>
                    </geometry>
                    <material>
                        <script>Gazebo/Green</script>
                    </material>
                </visual>
                <collision name="collision_cylinder">
                    <pose>0 0 -0.5 0 0 0</pose>
                    <geometry>
                        <cylinder>
                            <radius>0.100000</radius>
                            <length>1.000000</length>
                        </cylinder>
                    </geometry>
                </collision>
            </link>
            <joint name="joint_01" type="revolute">
              <parent>world</parent>
              <child>link_1</child>
              <pose>0 0 0 0 0 0</pose>
              <axis>
                <limit>
                  <effort>1000.000000</effort>
                  <velocity>1000.000000</velocity>
                </limit>
                <dynamics>
                  <damping>0.000000</damping>
                  <friction>0.000000</friction>
                </dynamics>
                <xyz>0.000000 0.000000 1.000000</xyz>
              </axis>
              <physics>
                <provide_feedback>true</provide_feedback>
              </physics>
            </joint>
            <static>0</static>
        </model>
    </world>
>>>>>>> 5dda86ff
</sdf><|MERGE_RESOLUTION|>--- conflicted
+++ resolved
@@ -1,71 +1,5 @@
 <?xml version="1.0" ?>
 <sdf version="1.3">
-<<<<<<< HEAD
-  <world name="default">
-    <physics type="ode">
-      <gravity>0 0 0</gravity>
-      <update_rate>1000</update_rate>
-      <ode>
-        <solver>
-          <type>quick</type>
-          <dt>0.001</dt>
-          <iters>1000</iters>
-          <sor>1.0</sor>
-        </solver>
-        <constraints>
-          <cfm>0.0</cfm>
-          <erp>0.2</erp>
-          <contact_max_correcting_vel>100.0</contact_max_correcting_vel>
-          <contact_surface_layer>0.0</contact_surface_layer>
-        </constraints>
-      </ode>
-    </physics>
-    <!-- A global light source -->
-    <include>
-      <uri>model://sun</uri>
-    </include>
-    <model name="model_1">
-      <pose>0 0 0 0 0 0</pose>
-      <link name="link_1">
-        <pose>0 0 0 0 0 0</pose>
-        <inertial>
-          <pose>0 0 0 0 0 0</pose>
-          <inertia>
-            <ixx>200.000000</ixx>
-            <ixy>0.000000</ixy>
-            <ixz>0.000000</ixz>
-            <iyy>300.000000</iyy>
-            <iyz>0.000000</iyz>
-            <izz>400.000000</izz>
-          </inertia>
-          <mass>1.000000</mass>
-        </inertial>
-        <visual name="visual_cylinder">
-          <pose>0 0 -0.5 0 0 0</pose>
-          <geometry>
-            <cylinder>
-              <radius>0.100000</radius>
-              <length>1.000000</length>
-            </cylinder>
-          </geometry>
-          <material>
-            <script>Gazebo/Green</script>
-          </material>
-        </visual>
-        <collision name="collision_cylinder">
-          <pose>0 0 -0.5 0 0 0</pose>
-          <geometry>
-            <cylinder>
-              <radius>0.100000</radius>
-              <length>1.000000</length>
-            </cylinder>
-          </geometry>
-        </collision>
-      </link>
-      <static>0</static>
-    </model>
-  </world>
-=======
     <world name="default">
         <physics type="ode">
             <gravity>0 0 0</gravity>
@@ -208,5 +142,4 @@
             <static>0</static>
         </model>
     </world>
->>>>>>> 5dda86ff
 </sdf>