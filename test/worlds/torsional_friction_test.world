<?xml version="1.0" ?>

<sdf version="1.5">
  <world name="default">
    <physics type="ode">
<<<<<<< HEAD
      <gravity>0.000000 0.000000 -9.800000</gravity>
=======
>>>>>>> be986565
      <ode>
        <solver>
          <type>quick</type>
          <iters>1000</iters>
          <precon_iters>0</precon_iters>
<<<<<<< HEAD
          <sor>1.000000</sor>
=======
          <sor>1.0</sor>
>>>>>>> be986565
        </solver>
        <constraints>
          <cfm>0.000000</cfm>
          <erp>0.200000</erp>
<<<<<<< HEAD
          <contact_max_correcting_vel>1000.000000</contact_max_correcting_vel>
          <contact_surface_layer>0.00000</contact_surface_layer>
        </constraints>
      </ode>
      <bullet>
        <solver>
          <type>sequential_impulse</type>
          <iters>1000</iters>
          <sor>1.000000</sor>
        </solver>
        <constraints>
          <cfm>0.000000</cfm>
          <erp>0.200000</erp>
          <split_impulse>true</split_impulse>
          <split_impulse_penetration_threshold>-0.01</split_impulse_penetration_threshold>
          <contact_surface_layer>0.00000</contact_surface_layer>
        </constraints>
      </bullet>
      <real_time_update_rate>0.000000</real_time_update_rate>
      <max_step_size>0.001</max_step_size>
    </physics>

=======
          <contact_max_correcting_vel>1000.0</contact_max_correcting_vel>
          <contact_surface_layer>0.0</contact_surface_layer>
        </constraints>
      </ode>
    </physics>
>>>>>>> be986565
    <gui>
      <camera name="user_camera">
        <pose>-4 1.5 1.9 0 0.17 -0.014</pose>
      </camera>
    </gui>
    <include>
      <uri>model://ground_plane</uri>
    </include>
    <include>
      <uri>model://sun</uri>
    </include>


    <model name='sphere_mass_1'>
      <allow_auto_disable>0</allow_auto_disable>
      <pose>0.4 0 0.1  0 0 0</pose>
      <link name="link">
        <inertial>
          <mass>0.41887902047863923</mass>
          <inertia>
            <ixx>0.0016755160819145573</ixx>
            <iyy>0.0016755160819145573</iyy>
            <izz>0.0016755160819145573</izz>
            <ixy>0.0</ixy>
            <ixz>0.0</ixz>
            <iyz>0.0</iyz>
          </inertia>
        </inertial>
        <collision name="collision">
          <geometry>
            <sphere>
              <radius>0.1</radius>
            </sphere>
          </geometry>
          <surface>
            <friction>
              <torsional>
                <coefficient>0.005</coefficient>
              </torsional>
            </friction>
            <contact>
              <ode>
<<<<<<< HEAD
                <kp>500</kp>
                <kd>100</kd>
                <min_depth>0</min_depth>
=======
                <kp>500000</kp>
>>>>>>> be986565
                <max_vel>10000</max_vel>
              </ode>
            </contact>
          </surface>
        </collision>
        <visual name="visual">
          <geometry>
            <sphere>
              <radius>0.1</radius>
            </sphere>
          </geometry>
          <material>
            <script>
              <uri>file://media/materials/scripts/gazebo.material</uri>
              <name>Gazebo/CoM</name>
            </script>
          </material>
        </visual>
      </link>
    </model>

    <model name='sphere_mass_2'>
      <allow_auto_disable>0</allow_auto_disable>
      <pose>0.8 0 0.1  0 0 0</pose>
      <link name="link">
        <inertial>
          <mass>4.188790204786391</mass>
          <inertia>
            <ixx>0.01675516081914557</ixx>
            <iyy>0.01675516081914557</iyy>
            <izz>0.01675516081914557</izz>
            <ixy>0.0</ixy>
            <ixz>0.0</ixz>
            <iyz>0.0</iyz>
          </inertia>
        </inertial>
        <collision name="collision">
          <geometry>
            <sphere>
              <radius>0.1</radius>
            </sphere>
          </geometry>
          <surface>
            <friction>
              <torsional>
                <coefficient>0.005</coefficient>
              </torsional>
            </friction>
            <contact>
              <ode>
<<<<<<< HEAD
                <kp>5000</kp>
                <kd>100</kd>
                <min_depth>0</min_depth>
=======
                <kp>500000</kp>
>>>>>>> be986565
                <max_vel>10000</max_vel>
              </ode>
            </contact>
          </surface>
        </collision>
        <visual name="visual">
          <geometry>
            <sphere>
              <radius>0.1</radius>
            </sphere>
          </geometry>
          <material>
            <script>
              <uri>file://media/materials/scripts/gazebo.material</uri>
              <name>Gazebo/CoM</name>
            </script>
          </material>
        </visual>
      </link>
    </model>

    <model name='sphere_mass_3'>
      <allow_auto_disable>0</allow_auto_disable>
      <pose>1.2000000000000002 0 0.1  0 0 0</pose>
      <link name="link">
        <inertial>
          <mass>11.309733552923259</mass>
          <inertia>
            <ixx>0.045238934211693047</ixx>
            <iyy>0.045238934211693047</iyy>
            <izz>0.045238934211693047</izz>
            <ixy>0.0</ixy>
            <ixz>0.0</ixz>
            <iyz>0.0</iyz>
          </inertia>
        </inertial>
        <collision name="collision">
          <geometry>
            <sphere>
              <radius>0.1</radius>
            </sphere>
          </geometry>
          <surface>
            <friction>
              <torsional>
                <coefficient>0.005</coefficient>
              </torsional>
            </friction>
            <contact>
              <ode>
<<<<<<< HEAD
                <kp>2120</kp>
                <kd>100</kd>
                <min_depth>0</min_depth>
=======
                <kp>500000</kp>
>>>>>>> be986565
                <max_vel>10000</max_vel>
              </ode>
            </contact>
          </surface>
        </collision>
        <visual name="visual">
          <geometry>
            <sphere>
              <radius>0.1</radius>
            </sphere>
          </geometry>
          <material>
            <script>
              <uri>file://media/materials/scripts/gazebo.material</uri>
              <name>Gazebo/CoM</name>
            </script>
          </material>
        </visual>
      </link>
    </model>

    <model name='sphere_mass_4'>
      <allow_auto_disable>0</allow_auto_disable>
      <pose>1.6 0 0.1  0 0 0</pose>
      <link name="link">
        <inertial>
          <mass>20.94395102393196</mass>
          <inertia>
            <ixx>0.08377580409572787</ixx>
            <iyy>0.08377580409572787</iyy>
            <izz>0.08377580409572787</izz>
            <ixy>0.0</ixy>
            <ixz>0.0</ixz>
            <iyz>0.0</iyz>
          </inertia>
        </inertial>
        <collision name="collision">
          <geometry>
            <sphere>
              <radius>0.1</radius>
            </sphere>
          </geometry>
          <surface>
            <friction>
              <torsional>
                <coefficient>0.005</coefficient>
              </torsional>
            </friction>
            <contact>
              <ode>
<<<<<<< HEAD
                <kp>1000</kp>
                <kd>100</kd>
                <min_depth>0</min_depth>
=======
                <kp>500000</kp>
>>>>>>> be986565
                <max_vel>10000</max_vel>
              </ode>
            </contact>
          </surface>
        </collision>
        <visual name="visual">
          <geometry>
            <sphere>
              <radius>0.1</radius>
            </sphere>
          </geometry>
          <material>
            <script>
              <uri>file://media/materials/scripts/gazebo.material</uri>
              <name>Gazebo/CoM</name>
            </script>
          </material>
        </visual>
      </link>
    </model>

    <model name='sphere_mass_5'>
      <allow_auto_disable>0</allow_auto_disable>
      <pose>2.0 0 0.1  0 0 0</pose>
      <link name="link">
        <inertial>
          <mass>41.88790204786392</mass>
          <inertia>
            <ixx>0.16755160819145573</ixx>
            <iyy>0.16755160819145573</iyy>
            <izz>0.16755160819145573</izz>
            <ixy>0.0</ixy>
            <ixz>0.0</ixz>
            <iyz>0.0</iyz>
          </inertia>
        </inertial>
        <collision name="collision">
          <geometry>
            <sphere>
              <radius>0.1</radius>
            </sphere>
          </geometry>
          <surface>
            <friction>
              <torsional>
                <coefficient>0.005</coefficient>
              </torsional>
            </friction>
            <contact>
              <ode>
<<<<<<< HEAD
                <!--
                <kp>4105.0</kp>
                -->
                <kp>2052.5</kp>
                <kd>1000</kd>
                <min_depth>0</min_depth>
                <max_vel>100000</max_vel>
=======
                <kp>500000</kp>
                <max_vel>10000</max_vel>
>>>>>>> be986565
              </ode>
            </contact>
          </surface>
        </collision>
        <visual name="visual">
          <geometry>
            <sphere>
              <radius>0.1</radius>
            </sphere>
          </geometry>
          <material>
            <script>
              <uri>file://media/materials/scripts/gazebo.material</uri>
              <name>Gazebo/CoM</name>
            </script>
          </material>
        </visual>
      </link>
    </model>



<<<<<<< HEAD
    <model name='sphere_mu3_1'>
=======
    <model name='sphere_coefficient_1'>
>>>>>>> be986565
      <allow_auto_disable>0</allow_auto_disable>
      <pose>0.4 1 0.1  0 0 0</pose>
      <link name="link">
        <inertial>
          <mass>11.309733552923259</mass>
          <inertia>
            <ixx>0.045238934211693047</ixx>
            <iyy>0.045238934211693047</iyy>
            <izz>0.045238934211693047</izz>
            <ixy>0.0</ixy>
            <ixz>0.0</ixz>
            <iyz>0.0</iyz>
          </inertia>
        </inertial>
        <collision name="collision">
          <geometry>
            <sphere>
              <radius>0.1</radius>
            </sphere>
          </geometry>
          <surface>
            <friction>
              <torsional>
                <coefficient>0.0</coefficient>
                <patch_radius>2.0</patch_radius>
              </torsional>
            </friction>
            <contact>
              <ode>
                <kp>500000</kp>
                <kd>100</kd>
                <min_depth>0</min_depth>
                <max_vel>10000</max_vel>
              </ode>
            </contact>
          </surface>
        </collision>
        <visual name="visual">
          <geometry>
            <sphere>
              <radius>0.1</radius>
            </sphere>
          </geometry>
          <material>
            <script>
              <uri>file://media/materials/scripts/gazebo.material</uri>
              <name>Gazebo/CoM</name>
            </script>
          </material>
        </visual>
      </link>
    </model>

<<<<<<< HEAD
    <model name='sphere_mu3_2'>
=======
    <model name='sphere_coefficient_2'>
>>>>>>> be986565
      <allow_auto_disable>0</allow_auto_disable>
      <pose>0.8 1 0.1  0 0 0</pose>
      <link name="link">
        <inertial>
          <mass>11.309733552923259</mass>
          <inertia>
            <ixx>0.045238934211693047</ixx>
            <iyy>0.045238934211693047</iyy>
            <izz>0.045238934211693047</izz>
            <ixy>0.0</ixy>
            <ixz>0.0</ixz>
            <iyz>0.0</iyz>
          </inertia>
        </inertial>
        <collision name="collision">
          <geometry>
            <sphere>
              <radius>0.1</radius>
            </sphere>
          </geometry>
          <surface>
            <friction>
              <torsional>
                <coefficient>0.001</coefficient>
                <patch_radius>2.0</patch_radius>
              </torsional>
            </friction>
            <contact>
              <ode>
                <kp>500000</kp>
                <kd>100</kd>
                <min_depth>0</min_depth>
                <max_vel>10000</max_vel>
              </ode>
            </contact>
          </surface>
        </collision>
        <visual name="visual">
          <geometry>
            <sphere>
              <radius>0.1</radius>
            </sphere>
          </geometry>
          <material>
            <script>
              <uri>file://media/materials/scripts/gazebo.material</uri>
              <name>Gazebo/CoM</name>
            </script>
          </material>
        </visual>
      </link>
    </model>

<<<<<<< HEAD
    <model name='sphere_mu3_3'>
=======
    <model name='sphere_coefficient_3'>
>>>>>>> be986565
      <allow_auto_disable>0</allow_auto_disable>
      <pose>1.2000000000000002 1 0.1  0 0 0</pose>
      <link name="link">
        <inertial>
          <mass>11.309733552923259</mass>
          <inertia>
            <ixx>0.045238934211693047</ixx>
            <iyy>0.045238934211693047</iyy>
            <izz>0.045238934211693047</izz>
            <ixy>0.0</ixy>
            <ixz>0.0</ixz>
            <iyz>0.0</iyz>
          </inertia>
        </inertial>
        <collision name="collision">
          <geometry>
            <sphere>
              <radius>0.1</radius>
            </sphere>
          </geometry>
          <surface>
            <friction>
              <torsional>
                <coefficient>0.005</coefficient>
                <patch_radius>2.0</patch_radius>
              </torsional>
            </friction>
            <contact>
              <ode>
                <kp>500000</kp>
                <kd>100</kd>
                <min_depth>0</min_depth>
                <max_vel>10000</max_vel>
              </ode>
            </contact>
          </surface>
        </collision>
        <visual name="visual">
          <geometry>
            <sphere>
              <radius>0.1</radius>
            </sphere>
          </geometry>
          <material>
            <script>
              <uri>file://media/materials/scripts/gazebo.material</uri>
              <name>Gazebo/CoM</name>
            </script>
          </material>
        </visual>
      </link>
    </model>

<<<<<<< HEAD
    <model name='sphere_mu3_4'>
=======
    <model name='sphere_coefficient_4'>
>>>>>>> be986565
      <allow_auto_disable>0</allow_auto_disable>
      <pose>1.6 1 0.1  0 0 0</pose>
      <link name="link">
        <inertial>
          <mass>11.309733552923259</mass>
          <inertia>
            <ixx>0.045238934211693047</ixx>
            <iyy>0.045238934211693047</iyy>
            <izz>0.045238934211693047</izz>
            <ixy>0.0</ixy>
            <ixz>0.0</ixz>
            <iyz>0.0</iyz>
          </inertia>
        </inertial>
        <collision name="collision">
          <geometry>
            <sphere>
              <radius>0.1</radius>
            </sphere>
          </geometry>
          <surface>
            <friction>
              <torsional>
                <coefficient>0.01</coefficient>
                <patch_radius>2.0</patch_radius>
              </torsional>
            </friction>
            <contact>
              <ode>
                <kp>500000</kp>
                <kd>100</kd>
                <min_depth>0</min_depth>
                <max_vel>10000</max_vel>
              </ode>
            </contact>
          </surface>
        </collision>
        <visual name="visual">
          <geometry>
            <sphere>
              <radius>0.1</radius>
            </sphere>
          </geometry>
          <material>
            <script>
              <uri>file://media/materials/scripts/gazebo.material</uri>
              <name>Gazebo/CoM</name>
            </script>
          </material>
        </visual>
      </link>
    </model>

<<<<<<< HEAD
    <model name='sphere_mu3_5'>
=======
    <model name='sphere_coefficient_5'>
>>>>>>> be986565
      <allow_auto_disable>0</allow_auto_disable>
      <pose>2.0 1 0.1  0 0 0</pose>
      <link name="link">
        <inertial>
          <mass>11.309733552923259</mass>
          <inertia>
            <ixx>0.045238934211693047</ixx>
            <iyy>0.045238934211693047</iyy>
            <izz>0.045238934211693047</izz>
            <ixy>0.0</ixy>
            <ixz>0.0</ixz>
            <iyz>0.0</iyz>
          </inertia>
        </inertial>
        <collision name="collision">
          <geometry>
            <sphere>
              <radius>0.1</radius>
            </sphere>
          </geometry>
          <surface>
            <friction>
              <torsional>
                <coefficient>1.0</coefficient>
                <patch_radius>2.0</patch_radius>
              </torsional>
            </friction>
            <contact>
              <ode>
                <kp>500000</kp>
                <kd>100</kd>
                <min_depth>0</min_depth>
                <max_vel>10000</max_vel>
              </ode>
            </contact>
          </surface>
        </collision>
        <visual name="visual">
          <geometry>
            <sphere>
              <radius>0.1</radius>
            </sphere>
          </geometry>
          <material>
            <script>
              <uri>file://media/materials/scripts/gazebo.material</uri>
              <name>Gazebo/CoM</name>
            </script>
          </material>
        </visual>
      </link>
    </model>



    <model name='sphere_patch_1'>
      <allow_auto_disable>0</allow_auto_disable>
      <pose>0.4 2 0.1  0 0 0</pose>
      <link name="link">
        <inertial>
          <mass>11.309733552923259</mass>
          <inertia>
            <ixx>0.045238934211693047</ixx>
            <iyy>0.045238934211693047</iyy>
            <izz>0.045238934211693047</izz>
            <ixy>0.0</ixy>
            <ixz>0.0</ixz>
            <iyz>0.0</iyz>
          </inertia>
        </inertial>
        <collision name="collision">
          <geometry>
            <sphere>
              <radius>0.1</radius>
            </sphere>
          </geometry>
          <surface>
            <friction>
              <torsional>
                <coefficient>0.005</coefficient>
                <patch_radius>0.0</patch_radius>
                <use_patch_radius>true</use_patch_radius>
              </torsional>
            </friction>
            <contact>
              <ode>
                <kp>500000</kp>
                <kd>100</kd>
                <min_depth>0</min_depth>
                <max_vel>10000</max_vel>
              </ode>
            </contact>
          </surface>
        </collision>
        <visual name="visual">
          <geometry>
            <sphere>
              <radius>0.1</radius>
            </sphere>
          </geometry>
          <material>
            <script>
              <uri>file://media/materials/scripts/gazebo.material</uri>
              <name>Gazebo/CoM</name>
            </script>
          </material>
        </visual>
      </link>
    </model>

    <model name='sphere_patch_2'>
      <allow_auto_disable>0</allow_auto_disable>
      <pose>0.8 2 0.1  0 0 0</pose>
      <link name="link">
        <inertial>
          <mass>11.309733552923259</mass>
          <inertia>
            <ixx>0.045238934211693047</ixx>
            <iyy>0.045238934211693047</iyy>
            <izz>0.045238934211693047</izz>
            <ixy>0.0</ixy>
            <ixz>0.0</ixz>
            <iyz>0.0</iyz>
          </inertia>
        </inertial>
        <collision name="collision">
          <geometry>
            <sphere>
              <radius>0.1</radius>
            </sphere>
          </geometry>
          <surface>
            <friction>
              <torsional>
                <coefficient>0.005</coefficient>
                <patch_radius>0.1</patch_radius>
                <use_patch_radius>true</use_patch_radius>
              </torsional>
            </friction>
            <contact>
              <ode>
                <kp>500000</kp>
                <kd>100</kd>
                <min_depth>0</min_depth>
                <max_vel>10000</max_vel>
              </ode>
            </contact>
          </surface>
        </collision>
        <visual name="visual">
          <geometry>
            <sphere>
              <radius>0.1</radius>
            </sphere>
          </geometry>
          <material>
            <script>
              <uri>file://media/materials/scripts/gazebo.material</uri>
              <name>Gazebo/CoM</name>
            </script>
          </material>
        </visual>
      </link>
    </model>

    <model name='sphere_patch_3'>
      <allow_auto_disable>0</allow_auto_disable>
      <pose>1.2000000000000002 2 0.1  0 0 0</pose>
      <link name="link">
        <inertial>
          <mass>11.309733552923259</mass>
          <inertia>
            <ixx>0.045238934211693047</ixx>
            <iyy>0.045238934211693047</iyy>
            <izz>0.045238934211693047</izz>
            <ixy>0.0</ixy>
            <ixz>0.0</ixz>
            <iyz>0.0</iyz>
          </inertia>
        </inertial>
        <collision name="collision">
          <geometry>
            <sphere>
              <radius>0.1</radius>
            </sphere>
          </geometry>
          <surface>
            <friction>
              <torsional>
                <coefficient>0.005</coefficient>
                <patch_radius>2.0</patch_radius>
                <use_patch_radius>true</use_patch_radius>
              </torsional>
            </friction>
            <contact>
              <ode>
                <kp>500000</kp>
                <kd>100</kd>
                <min_depth>0</min_depth>
                <max_vel>10000</max_vel>
              </ode>
            </contact>
          </surface>
        </collision>
        <visual name="visual">
          <geometry>
            <sphere>
              <radius>0.1</radius>
            </sphere>
          </geometry>
          <material>
            <script>
              <uri>file://media/materials/scripts/gazebo.material</uri>
              <name>Gazebo/CoM</name>
            </script>
          </material>
        </visual>
      </link>
    </model>

    <model name='sphere_patch_4'>
      <allow_auto_disable>0</allow_auto_disable>
      <pose>1.6 2 0.1  0 0 0</pose>
      <link name="link">
        <inertial>
          <mass>11.309733552923259</mass>
          <inertia>
            <ixx>0.045238934211693047</ixx>
            <iyy>0.045238934211693047</iyy>
            <izz>0.045238934211693047</izz>
            <ixy>0.0</ixy>
            <ixz>0.0</ixz>
            <iyz>0.0</iyz>
          </inertia>
        </inertial>
        <collision name="collision">
          <geometry>
            <sphere>
              <radius>0.1</radius>
            </sphere>
          </geometry>
          <surface>
            <friction>
              <torsional>
                <coefficient>0.005</coefficient>
                <patch_radius>5.0</patch_radius>
                <use_patch_radius>true</use_patch_radius>
              </torsional>
            </friction>
            <contact>
              <ode>
                <kp>500000</kp>
                <kd>100</kd>
                <min_depth>0</min_depth>
                <max_vel>10000</max_vel>
              </ode>
            </contact>
          </surface>
        </collision>
        <visual name="visual">
          <geometry>
            <sphere>
              <radius>0.1</radius>
            </sphere>
          </geometry>
          <material>
            <script>
              <uri>file://media/materials/scripts/gazebo.material</uri>
              <name>Gazebo/CoM</name>
            </script>
          </material>
        </visual>
      </link>
    </model>

    <model name='sphere_patch_5'>
      <allow_auto_disable>0</allow_auto_disable>
      <pose>2.0 2 0.1  0 0 0</pose>
      <link name="link">
        <inertial>
          <mass>11.309733552923259</mass>
          <inertia>
            <ixx>0.045238934211693047</ixx>
            <iyy>0.045238934211693047</iyy>
            <izz>0.045238934211693047</izz>
            <ixy>0.0</ixy>
            <ixz>0.0</ixz>
            <iyz>0.0</iyz>
          </inertia>
        </inertial>
        <collision name="collision">
          <geometry>
            <sphere>
              <radius>0.1</radius>
            </sphere>
          </geometry>
          <surface>
            <friction>
              <torsional>
                <coefficient>0.005</coefficient>
                <patch_radius>10.0</patch_radius>
                <use_patch_radius>true</use_patch_radius>
              </torsional>
            </friction>
            <contact>
              <ode>
                <kp>500000</kp>
                <kd>100</kd>
                <min_depth>0</min_depth>
                <max_vel>10000</max_vel>
              </ode>
            </contact>
          </surface>
        </collision>
        <visual name="visual">
          <geometry>
            <sphere>
              <radius>0.1</radius>
            </sphere>
          </geometry>
          <material>
            <script>
              <uri>file://media/materials/scripts/gazebo.material</uri>
              <name>Gazebo/CoM</name>
            </script>
          </material>
        </visual>
      </link>
    </model>



    <model name='sphere_radius_1'>
      <allow_auto_disable>0</allow_auto_disable>
      <pose>0.04 3 0.01  0 0 0</pose>
      <link name="link">
        <inertial>
          <mass>11.309733552923259</mass>
          <inertia>
            <ixx>0.045238934211693047</ixx>
            <iyy>0.045238934211693047</iyy>
            <izz>0.045238934211693047</izz>
            <ixy>0.0</ixy>
            <ixz>0.0</ixz>
            <iyz>0.0</iyz>
          </inertia>
        </inertial>
        <collision name="collision">
          <geometry>
            <sphere>
              <radius>0.01</radius>
            </sphere>
          </geometry>
          <surface>
            <friction>
              <torsional>
                <coefficient>0.005</coefficient>
                <surface_radius>0.01</surface_radius>
                <use_patch_radius>false</use_patch_radius>
              </torsional>
            </friction>
            <contact>
              <ode>
                <kp>500000</kp>
                <kd>100</kd>
                <min_depth>0</min_depth>
                <max_vel>10000</max_vel>
              </ode>
            </contact>
          </surface>
        </collision>
        <visual name="visual">
          <geometry>
            <sphere>
              <radius>0.01</radius>
            </sphere>
          </geometry>
          <material>
            <script>
              <uri>file://media/materials/scripts/gazebo.material</uri>
              <name>Gazebo/CoM</name>
            </script>
          </material>
        </visual>
      </link>
    </model>

    <model name='sphere_radius_2'>
      <allow_auto_disable>0</allow_auto_disable>
      <pose>0.8 3 0.1  0 0 0</pose>
      <link name="link">
        <inertial>
          <mass>11.309733552923259</mass>
          <inertia>
            <ixx>0.045238934211693047</ixx>
            <iyy>0.045238934211693047</iyy>
            <izz>0.045238934211693047</izz>
            <ixy>0.0</ixy>
            <ixz>0.0</ixz>
            <iyz>0.0</iyz>
          </inertia>
        </inertial>
        <collision name="collision">
          <geometry>
            <sphere>
              <radius>0.1</radius>
            </sphere>
          </geometry>
          <surface>
            <friction>
              <torsional>
                <coefficient>0.005</coefficient>
                <surface_radius>0.1</surface_radius>
                <use_patch_radius>false</use_patch_radius>
              </torsional>
            </friction>
            <contact>
              <ode>
                <kp>500000</kp>
                <kd>100</kd>
                <min_depth>0</min_depth>
                <max_vel>10000</max_vel>
              </ode>
            </contact>
          </surface>
        </collision>
        <visual name="visual">
          <geometry>
            <sphere>
              <radius>0.1</radius>
            </sphere>
          </geometry>
          <material>
            <script>
              <uri>file://media/materials/scripts/gazebo.material</uri>
              <name>Gazebo/CoM</name>
            </script>
          </material>
        </visual>
      </link>
    </model>

    <model name='sphere_radius_3'>
      <allow_auto_disable>0</allow_auto_disable>
      <pose>9.600000000000001 3 0.8  0 0 0</pose>
      <link name="link">
        <inertial>
          <mass>11.309733552923259</mass>
          <inertia>
            <ixx>0.045238934211693047</ixx>
            <iyy>0.045238934211693047</iyy>
            <izz>0.045238934211693047</izz>
            <ixy>0.0</ixy>
            <ixz>0.0</ixz>
            <iyz>0.0</iyz>
          </inertia>
        </inertial>
        <collision name="collision">
          <geometry>
            <sphere>
              <radius>0.8</radius>
            </sphere>
          </geometry>
          <surface>
            <friction>
              <torsional>
                <coefficient>0.005</coefficient>
                <surface_radius>0.8</surface_radius>
                <use_patch_radius>false</use_patch_radius>
              </torsional>
            </friction>
            <contact>
              <ode>
                <kp>500000</kp>
                <kd>100</kd>
                <min_depth>0</min_depth>
                <max_vel>10000</max_vel>
              </ode>
            </contact>
          </surface>
        </collision>
        <visual name="visual">
          <geometry>
            <sphere>
              <radius>0.8</radius>
            </sphere>
          </geometry>
          <material>
            <script>
              <uri>file://media/materials/scripts/gazebo.material</uri>
              <name>Gazebo/CoM</name>
            </script>
          </material>
        </visual>
      </link>
    </model>

    <model name='sphere_radius_4'>
      <allow_auto_disable>0</allow_auto_disable>
      <pose>32.0 3 2.0  0 0 0</pose>
      <link name="link">
        <inertial>
          <mass>11.309733552923259</mass>
          <inertia>
            <ixx>0.045238934211693047</ixx>
            <iyy>0.045238934211693047</iyy>
            <izz>0.045238934211693047</izz>
            <ixy>0.0</ixy>
            <ixz>0.0</ixz>
            <iyz>0.0</iyz>
          </inertia>
        </inertial>
        <collision name="collision">
          <geometry>
            <sphere>
              <radius>2.0</radius>
            </sphere>
          </geometry>
          <surface>
            <friction>
              <torsional>
                <coefficient>0.005</coefficient>
                <surface_radius>2.0</surface_radius>
                <use_patch_radius>false</use_patch_radius>
              </torsional>
            </friction>
            <contact>
              <ode>
                <kp>500000</kp>
                <kd>100</kd>
                <min_depth>0</min_depth>
                <max_vel>10000</max_vel>
              </ode>
            </contact>
          </surface>
        </collision>
        <visual name="visual">
          <geometry>
            <sphere>
              <radius>2.0</radius>
            </sphere>
          </geometry>
          <material>
            <script>
              <uri>file://media/materials/scripts/gazebo.material</uri>
              <name>Gazebo/CoM</name>
            </script>
          </material>
        </visual>
      </link>
    </model>

    <model name='sphere_radius_5'>
      <allow_auto_disable>0</allow_auto_disable>
      <pose>200.0 3 10.0  0 0 0</pose>
      <link name="link">
        <inertial>
          <mass>11.309733552923259</mass>
          <inertia>
            <ixx>0.045238934211693047</ixx>
            <iyy>0.045238934211693047</iyy>
            <izz>0.045238934211693047</izz>
            <ixy>0.0</ixy>
            <ixz>0.0</ixz>
            <iyz>0.0</iyz>
          </inertia>
        </inertial>
        <collision name="collision">
          <geometry>
            <sphere>
              <radius>10.0</radius>
            </sphere>
          </geometry>
          <surface>
            <friction>
              <torsional>
                <coefficient>0.005</coefficient>
                <surface_radius>10.0</surface_radius>
                <use_patch_radius>false</use_patch_radius>
              </torsional>
            </friction>
            <contact>
              <ode>
                <kp>500000</kp>
                <kd>100</kd>
                <min_depth>0</min_depth>
                <max_vel>10000</max_vel>
              </ode>
            </contact>
          </surface>
        </collision>
        <visual name="visual">
          <geometry>
            <sphere>
              <radius>10.0</radius>
            </sphere>
          </geometry>
          <material>
            <script>
              <uri>file://media/materials/scripts/gazebo.material</uri>
              <name>Gazebo/CoM</name>
            </script>
          </material>
        </visual>
      </link>
    </model>


  </world>
</sdf><|MERGE_RESOLUTION|>--- conflicted
+++ resolved
@@ -3,54 +3,21 @@
 <sdf version="1.5">
   <world name="default">
     <physics type="ode">
-<<<<<<< HEAD
-      <gravity>0.000000 0.000000 -9.800000</gravity>
-=======
->>>>>>> be986565
       <ode>
         <solver>
           <type>quick</type>
           <iters>1000</iters>
           <precon_iters>0</precon_iters>
-<<<<<<< HEAD
-          <sor>1.000000</sor>
-=======
           <sor>1.0</sor>
->>>>>>> be986565
         </solver>
         <constraints>
           <cfm>0.000000</cfm>
           <erp>0.200000</erp>
-<<<<<<< HEAD
-          <contact_max_correcting_vel>1000.000000</contact_max_correcting_vel>
-          <contact_surface_layer>0.00000</contact_surface_layer>
-        </constraints>
-      </ode>
-      <bullet>
-        <solver>
-          <type>sequential_impulse</type>
-          <iters>1000</iters>
-          <sor>1.000000</sor>
-        </solver>
-        <constraints>
-          <cfm>0.000000</cfm>
-          <erp>0.200000</erp>
-          <split_impulse>true</split_impulse>
-          <split_impulse_penetration_threshold>-0.01</split_impulse_penetration_threshold>
-          <contact_surface_layer>0.00000</contact_surface_layer>
-        </constraints>
-      </bullet>
-      <real_time_update_rate>0.000000</real_time_update_rate>
-      <max_step_size>0.001</max_step_size>
-    </physics>
-
-=======
           <contact_max_correcting_vel>1000.0</contact_max_correcting_vel>
           <contact_surface_layer>0.0</contact_surface_layer>
         </constraints>
       </ode>
     </physics>
->>>>>>> be986565
     <gui>
       <camera name="user_camera">
         <pose>-4 1.5 1.9 0 0.17 -0.014</pose>
@@ -93,13 +60,7 @@
             </friction>
             <contact>
               <ode>
-<<<<<<< HEAD
-                <kp>500</kp>
-                <kd>100</kd>
-                <min_depth>0</min_depth>
-=======
-                <kp>500000</kp>
->>>>>>> be986565
+                <kp>500000</kp>
                 <max_vel>10000</max_vel>
               </ode>
             </contact>
@@ -150,13 +111,7 @@
             </friction>
             <contact>
               <ode>
-<<<<<<< HEAD
-                <kp>5000</kp>
-                <kd>100</kd>
-                <min_depth>0</min_depth>
-=======
-                <kp>500000</kp>
->>>>>>> be986565
+                <kp>500000</kp>
                 <max_vel>10000</max_vel>
               </ode>
             </contact>
@@ -207,13 +162,7 @@
             </friction>
             <contact>
               <ode>
-<<<<<<< HEAD
-                <kp>2120</kp>
-                <kd>100</kd>
-                <min_depth>0</min_depth>
-=======
-                <kp>500000</kp>
->>>>>>> be986565
+                <kp>500000</kp>
                 <max_vel>10000</max_vel>
               </ode>
             </contact>
@@ -264,13 +213,7 @@
             </friction>
             <contact>
               <ode>
-<<<<<<< HEAD
-                <kp>1000</kp>
-                <kd>100</kd>
-                <min_depth>0</min_depth>
-=======
-                <kp>500000</kp>
->>>>>>> be986565
+                <kp>500000</kp>
                 <max_vel>10000</max_vel>
               </ode>
             </contact>
@@ -321,45 +264,31 @@
             </friction>
             <contact>
               <ode>
-<<<<<<< HEAD
-                <!--
-                <kp>4105.0</kp>
-                -->
-                <kp>2052.5</kp>
-                <kd>1000</kd>
-                <min_depth>0</min_depth>
-                <max_vel>100000</max_vel>
-=======
                 <kp>500000</kp>
                 <max_vel>10000</max_vel>
->>>>>>> be986565
-              </ode>
-            </contact>
-          </surface>
-        </collision>
-        <visual name="visual">
-          <geometry>
-            <sphere>
-              <radius>0.1</radius>
-            </sphere>
-          </geometry>
-          <material>
-            <script>
-              <uri>file://media/materials/scripts/gazebo.material</uri>
-              <name>Gazebo/CoM</name>
-            </script>
-          </material>
-        </visual>
-      </link>
-    </model>
-
-
-
-<<<<<<< HEAD
-    <model name='sphere_mu3_1'>
-=======
+              </ode>
+            </contact>
+          </surface>
+        </collision>
+        <visual name="visual">
+          <geometry>
+            <sphere>
+              <radius>0.1</radius>
+            </sphere>
+          </geometry>
+          <material>
+            <script>
+              <uri>file://media/materials/scripts/gazebo.material</uri>
+              <name>Gazebo/CoM</name>
+            </script>
+          </material>
+        </visual>
+      </link>
+    </model>
+
+
+
     <model name='sphere_coefficient_1'>
->>>>>>> be986565
       <allow_auto_disable>0</allow_auto_disable>
       <pose>0.4 1 0.1  0 0 0</pose>
       <link name="link">
@@ -390,34 +319,27 @@
             <contact>
               <ode>
                 <kp>500000</kp>
-                <kd>100</kd>
-                <min_depth>0</min_depth>
-                <max_vel>10000</max_vel>
-              </ode>
-            </contact>
-          </surface>
-        </collision>
-        <visual name="visual">
-          <geometry>
-            <sphere>
-              <radius>0.1</radius>
-            </sphere>
-          </geometry>
-          <material>
-            <script>
-              <uri>file://media/materials/scripts/gazebo.material</uri>
-              <name>Gazebo/CoM</name>
-            </script>
-          </material>
-        </visual>
-      </link>
-    </model>
-
-<<<<<<< HEAD
-    <model name='sphere_mu3_2'>
-=======
+              </ode>
+            </contact>
+          </surface>
+        </collision>
+        <visual name="visual">
+          <geometry>
+            <sphere>
+              <radius>0.1</radius>
+            </sphere>
+          </geometry>
+          <material>
+            <script>
+              <uri>file://media/materials/scripts/gazebo.material</uri>
+              <name>Gazebo/CoM</name>
+            </script>
+          </material>
+        </visual>
+      </link>
+    </model>
+
     <model name='sphere_coefficient_2'>
->>>>>>> be986565
       <allow_auto_disable>0</allow_auto_disable>
       <pose>0.8 1 0.1  0 0 0</pose>
       <link name="link">
@@ -448,34 +370,27 @@
             <contact>
               <ode>
                 <kp>500000</kp>
-                <kd>100</kd>
-                <min_depth>0</min_depth>
-                <max_vel>10000</max_vel>
-              </ode>
-            </contact>
-          </surface>
-        </collision>
-        <visual name="visual">
-          <geometry>
-            <sphere>
-              <radius>0.1</radius>
-            </sphere>
-          </geometry>
-          <material>
-            <script>
-              <uri>file://media/materials/scripts/gazebo.material</uri>
-              <name>Gazebo/CoM</name>
-            </script>
-          </material>
-        </visual>
-      </link>
-    </model>
-
-<<<<<<< HEAD
-    <model name='sphere_mu3_3'>
-=======
+              </ode>
+            </contact>
+          </surface>
+        </collision>
+        <visual name="visual">
+          <geometry>
+            <sphere>
+              <radius>0.1</radius>
+            </sphere>
+          </geometry>
+          <material>
+            <script>
+              <uri>file://media/materials/scripts/gazebo.material</uri>
+              <name>Gazebo/CoM</name>
+            </script>
+          </material>
+        </visual>
+      </link>
+    </model>
+
     <model name='sphere_coefficient_3'>
->>>>>>> be986565
       <allow_auto_disable>0</allow_auto_disable>
       <pose>1.2000000000000002 1 0.1  0 0 0</pose>
       <link name="link">
@@ -506,34 +421,27 @@
             <contact>
               <ode>
                 <kp>500000</kp>
-                <kd>100</kd>
-                <min_depth>0</min_depth>
-                <max_vel>10000</max_vel>
-              </ode>
-            </contact>
-          </surface>
-        </collision>
-        <visual name="visual">
-          <geometry>
-            <sphere>
-              <radius>0.1</radius>
-            </sphere>
-          </geometry>
-          <material>
-            <script>
-              <uri>file://media/materials/scripts/gazebo.material</uri>
-              <name>Gazebo/CoM</name>
-            </script>
-          </material>
-        </visual>
-      </link>
-    </model>
-
-<<<<<<< HEAD
-    <model name='sphere_mu3_4'>
-=======
+              </ode>
+            </contact>
+          </surface>
+        </collision>
+        <visual name="visual">
+          <geometry>
+            <sphere>
+              <radius>0.1</radius>
+            </sphere>
+          </geometry>
+          <material>
+            <script>
+              <uri>file://media/materials/scripts/gazebo.material</uri>
+              <name>Gazebo/CoM</name>
+            </script>
+          </material>
+        </visual>
+      </link>
+    </model>
+
     <model name='sphere_coefficient_4'>
->>>>>>> be986565
       <allow_auto_disable>0</allow_auto_disable>
       <pose>1.6 1 0.1  0 0 0</pose>
       <link name="link">
@@ -564,34 +472,27 @@
             <contact>
               <ode>
                 <kp>500000</kp>
-                <kd>100</kd>
-                <min_depth>0</min_depth>
-                <max_vel>10000</max_vel>
-              </ode>
-            </contact>
-          </surface>
-        </collision>
-        <visual name="visual">
-          <geometry>
-            <sphere>
-              <radius>0.1</radius>
-            </sphere>
-          </geometry>
-          <material>
-            <script>
-              <uri>file://media/materials/scripts/gazebo.material</uri>
-              <name>Gazebo/CoM</name>
-            </script>
-          </material>
-        </visual>
-      </link>
-    </model>
-
-<<<<<<< HEAD
-    <model name='sphere_mu3_5'>
-=======
+              </ode>
+            </contact>
+          </surface>
+        </collision>
+        <visual name="visual">
+          <geometry>
+            <sphere>
+              <radius>0.1</radius>
+            </sphere>
+          </geometry>
+          <material>
+            <script>
+              <uri>file://media/materials/scripts/gazebo.material</uri>
+              <name>Gazebo/CoM</name>
+            </script>
+          </material>
+        </visual>
+      </link>
+    </model>
+
     <model name='sphere_coefficient_5'>
->>>>>>> be986565
       <allow_auto_disable>0</allow_auto_disable>
       <pose>2.0 1 0.1  0 0 0</pose>
       <link name="link">
@@ -622,9 +523,6 @@
             <contact>
               <ode>
                 <kp>500000</kp>
-                <kd>100</kd>
-                <min_depth>0</min_depth>
-                <max_vel>10000</max_vel>
               </ode>
             </contact>
           </surface>
@@ -679,9 +577,6 @@
             <contact>
               <ode>
                 <kp>500000</kp>
-                <kd>100</kd>
-                <min_depth>0</min_depth>
-                <max_vel>10000</max_vel>
               </ode>
             </contact>
           </surface>
@@ -734,9 +629,6 @@
             <contact>
               <ode>
                 <kp>500000</kp>
-                <kd>100</kd>
-                <min_depth>0</min_depth>
-                <max_vel>10000</max_vel>
               </ode>
             </contact>
           </surface>
@@ -789,9 +681,6 @@
             <contact>
               <ode>
                 <kp>500000</kp>
-                <kd>100</kd>
-                <min_depth>0</min_depth>
-                <max_vel>10000</max_vel>
               </ode>
             </contact>
           </surface>
@@ -844,9 +733,6 @@
             <contact>
               <ode>
                 <kp>500000</kp>
-                <kd>100</kd>
-                <min_depth>0</min_depth>
-                <max_vel>10000</max_vel>
               </ode>
             </contact>
           </surface>
@@ -899,9 +785,6 @@
             <contact>
               <ode>
                 <kp>500000</kp>
-                <kd>100</kd>
-                <min_depth>0</min_depth>
-                <max_vel>10000</max_vel>
               </ode>
             </contact>
           </surface>
@@ -956,9 +839,6 @@
             <contact>
               <ode>
                 <kp>500000</kp>
-                <kd>100</kd>
-                <min_depth>0</min_depth>
-                <max_vel>10000</max_vel>
               </ode>
             </contact>
           </surface>
@@ -1011,9 +891,6 @@
             <contact>
               <ode>
                 <kp>500000</kp>
-                <kd>100</kd>
-                <min_depth>0</min_depth>
-                <max_vel>10000</max_vel>
               </ode>
             </contact>
           </surface>
@@ -1066,9 +943,6 @@
             <contact>
               <ode>
                 <kp>500000</kp>
-                <kd>100</kd>
-                <min_depth>0</min_depth>
-                <max_vel>10000</max_vel>
               </ode>
             </contact>
           </surface>
@@ -1121,9 +995,6 @@
             <contact>
               <ode>
                 <kp>500000</kp>
-                <kd>100</kd>
-                <min_depth>0</min_depth>
-                <max_vel>10000</max_vel>
               </ode>
             </contact>
           </surface>
@@ -1176,9 +1047,6 @@
             <contact>
               <ode>
                 <kp>500000</kp>
-                <kd>100</kd>
-                <min_depth>0</min_depth>
-                <max_vel>10000</max_vel>
               </ode>
             </contact>
           </surface>
