include_directories (
  ${ODE_INCLUDE_DIRS}
  ${OPENGL_INCLUDE_DIR}
  ${OGRE_INCLUDE_DIRS}
  ${Boost_INCLUDE_DIRS}
  ${PROTOBUF_INCLUDE_DIR}
)

link_directories(
  ${ogre_library_dirs}
  ${Boost_LIBRARY_DIRS}
  ${ODE_LIBRARY_DIRS}
)

if(HAVE_BULLET)
  include_directories ( ${BULLET_INCLUDE_DIRS} )
  link_directories ( ${BULLET_LIBRARY_DIRS} )
endif()

set(tests
<<<<<<< HEAD
=======
  624_collision_world_pose.cc
  846_typo_in_camera.cc
>>>>>>> a64860bd
  876_random_number_generator.cc
  978_joint_anchor.cc
)

gz_build_tests(${tests})

set(display_tests
)

# Build the display tests (need extra sources to compile)
gz_build_display_tests(${display_tests})

set(dri_tests
  846_typo_in_camera.cc
)

gz_build_dri_tests(${dri_tests})<|MERGE_RESOLUTION|>--- conflicted
+++ resolved
@@ -18,11 +18,7 @@
 endif()
 
 set(tests
-<<<<<<< HEAD
-=======
   624_collision_world_pose.cc
-  846_typo_in_camera.cc
->>>>>>> a64860bd
   876_random_number_generator.cc
   978_joint_anchor.cc
 )
