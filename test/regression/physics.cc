/*
 * Copyright 2012 Open Source Robotics Foundation
 *
 * Licensed under the Apache License, Version 2.0 (the "License");
 * you may not use this file except in compliance with the License.
 * You may obtain a copy of the License at
 *
 *     http://www.apache.org/licenses/LICENSE-2.0
 *
 * Unless required by applicable law or agreed to in writing, software
 * distributed under the License is distributed on an "AS IS" BASIS,
 * WITHOUT WARRANTIES OR CONDITIONS OF ANY KIND, either express or implied.
 * See the License for the specific language governing permissions and
 * limitations under the License.
 *
*/

#include "ServerFixture.hh"
#include "physics/physics.hh"
#include "SimplePendulumIntegrator.hh"

#define PHYSICS_TOL 1e-2
using namespace gazebo;
class PhysicsTest : public ServerFixture
{
<<<<<<< HEAD
  public: void EmptyWorld(const std::string &_worldFile);
  public: void GearboxTest(const std::string &_worldFile);
  public: void SpawnDrop(const std::string &_worldFile);
  public: void SpawnDropCoGOffset(const std::string &_worldFile);
  public: void SimplePendulum(const std::string &_worldFile);
=======
  public: void EmptyWorld(const std::string &_physicsEngine);
  public: void SpawnDrop(const std::string &_physicsEngine);
  public: void SpawnDropCoGOffset(const std::string &_physicsEngine);
  public: void SimplePendulum(const std::string &_physicsEngine);
>>>>>>> cf0c472f
};

////////////////////////////////////////////////////////////////////////
// EmptyWorld:
// Load a world, take a few steps, and verify that time is increasing.
// This is the most basic physics engine test.
////////////////////////////////////////////////////////////////////////
void PhysicsTest::EmptyWorld(const std::string &_physicsEngine)
{
  // Load an empty world
  Load("worlds/empty.world", true, _physicsEngine);
  physics::WorldPtr world = physics::get_world("default");
  ASSERT_TRUE(world != NULL);

  // Verify physics engine type
  physics::PhysicsEnginePtr physics = world->GetPhysicsEngine();
  ASSERT_TRUE(physics != NULL);
  EXPECT_EQ(physics->GetType(), _physicsEngine);

  // simulate 1 step
  world->StepWorld(1);
  double t = world->GetSimTime().Double();
  // verify that time moves forward
  EXPECT_GT(t, 0);

  // simulate a few steps
  int steps = 20;
  world->StepWorld(steps);
  double dt = world->GetPhysicsEngine()->GetStepTime();
  EXPECT_GT(dt, 0);
  t = world->GetSimTime().Double();
  EXPECT_GT(t, 0.99*dt*static_cast<double>(steps+1));
}

TEST_F(PhysicsTest, EmptyWorldODE)
{
  EmptyWorld("ode");
}

#ifdef HAVE_BULLET
TEST_F(PhysicsTest, EmptyWorldBullet)
{
  EmptyWorld("bullet");
}
#endif  // HAVE_BULLET

////////////////////////////////////////////////////////////////////////
// SpawnDrop:
// Load a world, check that gravity points along z axis, spawn simple
// shapes (box, sphere, cylinder), verify that they fall and hit the
// ground plane. The test currently assumes inelastic collisions.
////////////////////////////////////////////////////////////////////////
void PhysicsTest::SpawnDrop(const std::string &_physicsEngine)
{
  // load an empty world
  Load("worlds/empty.world", true, _physicsEngine);
  physics::WorldPtr world = physics::get_world("default");
  ASSERT_TRUE(world != NULL);

  // check the gravity vector
  physics::PhysicsEnginePtr physics = world->GetPhysicsEngine();
  ASSERT_TRUE(physics != NULL);
  EXPECT_EQ(physics->GetType(), _physicsEngine);
  math::Vector3 g = physics->GetGravity();
  // Assume gravity vector points down z axis only.
  EXPECT_EQ(g.x, 0);
  EXPECT_EQ(g.y, 0);
  EXPECT_LE(g.z, -9.8);

  // get physics time step
  double dt = physics->GetStepTime();
  EXPECT_GT(dt, 0);

  // spawn some simple shapes and check to see that they start falling
  double z0 = 3;
  std::map<std::string, math::Vector3> modelPos;
  modelPos["test_box"] = math::Vector3(0, 0, z0);
  modelPos["test_sphere"] = math::Vector3(4, 0, z0);
  modelPos["test_cylinder"] = math::Vector3(8, 0, z0);
  modelPos["test_empty"] = math::Vector3(12, 0, z0);

  SpawnBox("test_box", math::Vector3(1, 1, 1), modelPos["test_box"],
      math::Vector3::Zero);
  SpawnSphere("test_sphere", modelPos["test_sphere"], math::Vector3::Zero);
  SpawnCylinder("test_cylinder", modelPos["test_cylinder"],
      math::Vector3::Zero);
  SpawnEmptyLink("test_empty", modelPos["test_empty"], math::Vector3::Zero);

  int steps = 2;
  physics::ModelPtr model;
  math::Pose pose1, pose2;
  math::Vector3 vel1, vel2;

  double t, x0 = 0;
  // This loop steps the world forward and makes sure that each model falls,
  // expecting downward z velocity and decreasing z position.
  for (std::map<std::string, math::Vector3>::iterator iter = modelPos.begin();
    iter != modelPos.end(); ++iter)
  {
    std::string name = iter->first;
    // Make sure the model is loaded
    model = world->GetModel(name);
    if (model != NULL)
    {
      gzdbg << "Check freefall of model " << name << '\n';
      // Step once and check downward z velocity
      world->StepWorld(1);
      vel1 = model->GetWorldLinearVel();
      t = world->GetSimTime().Double();
      EXPECT_EQ(vel1.x, 0);
      EXPECT_EQ(vel1.y, 0);
      EXPECT_NEAR(vel1.z, g.z*t, -g.z*t*PHYSICS_TOL);
      // Need to step at least twice to check decreasing z position
      world->StepWorld(steps - 1);
      pose1 = model->GetWorldPose();
      x0 = modelPos[name].x;
      EXPECT_EQ(pose1.pos.x, x0);
      EXPECT_EQ(pose1.pos.y, 0);
      EXPECT_NEAR(pose1.pos.z, z0 + g.z/2*t*t, (z0+g.z/2*t*t)*PHYSICS_TOL);
      // Check once more and just make sure they keep falling
      world->StepWorld(steps);
      vel2 = model->GetWorldLinearVel();
      pose2 = model->GetWorldPose();
      EXPECT_LT(vel2.z, vel1.z);
      EXPECT_LT(pose2.pos.z, pose1.pos.z);
    }
    else
    {
      gzerr << "Error loading model " << name << '\n';
      EXPECT_TRUE(model != NULL);
    }
  }

  // Predict time of contact with ground plane.
  double tHit = sqrt(2*(z0-0.5) / (-g.z));
  // Time to advance, allow 0.5 s settling time.
  // This assumes inelastic collisions with the ground.
  double dtHit = tHit+0.5 - world->GetSimTime().Double();
  steps = ceil(dtHit / dt);
  EXPECT_GT(steps, 0);
  world->StepWorld(steps);

  // This loop checks the velocity and pose of each model 0.5 seconds
  // after the time of predicted ground contact. The velocity is expected
  // to be small, and the pose is expected to be underneath the initial pose.
  for (std::map<std::string, math::Vector3>::iterator iter = modelPos.begin();
    iter != modelPos.end(); ++iter)
  {
    std::string name = iter->first;
    // Make sure the model is loaded
    model = world->GetModel(name);
    if (model != NULL)
    {
      gzdbg << "Check ground contact of model " << name << '\n';
      // Check that velocity is small
      vel1 = model->GetWorldLinearVel();
      t = world->GetSimTime().Double();
      EXPECT_NEAR(vel1.x, 0, PHYSICS_TOL);
      EXPECT_NEAR(vel1.y, 0, PHYSICS_TOL);
      if (name == "test_empty")
        EXPECT_NEAR(vel1.z, g.z*t, -g.z*t*PHYSICS_TOL);
      else
        EXPECT_NEAR(vel1.z, 0, PHYSICS_TOL);

      // Check that model is resting on ground
      pose1 = model->GetWorldPose();
      x0 = modelPos[name].x;
      EXPECT_NEAR(pose1.pos.x, x0, PHYSICS_TOL);
      EXPECT_NEAR(pose1.pos.y, 0, PHYSICS_TOL);
      if (name == "test_empty")
      {
        EXPECT_NEAR(pose1.pos.z, z0+g.z/2*t*t,
            fabs((z0+g.z/2*t*t)*PHYSICS_TOL));
      }
      else
        EXPECT_NEAR(pose1.pos.z, 0.5, PHYSICS_TOL);
    }
    else
    {
      gzerr << "Error loading model " << name << '\n';
      EXPECT_TRUE(model != NULL);
    }
  }
}

////////////////////////////////////////////////////////////////////////
// GearboxTest:
// start gearbox.world, apply balancing forces across geared members,
// check for equilibrium.
////////////////////////////////////////////////////////////////////////
void PhysicsTest::GearboxTest(const std::string &_worldFile)
{
  // load an empty world
  Load(_worldFile, true);
  physics::WorldPtr world = physics::get_world("default");
  ASSERT_TRUE(world != NULL);

  // check the gravity vector
  physics::PhysicsEnginePtr physics = world->GetPhysicsEngine();
  ASSERT_TRUE(physics != NULL);
  math::Vector3 g = physics->GetGravity();

  // Assume gravity vector points down z axis only.
  EXPECT_EQ(g.x, 0);
  EXPECT_EQ(g.y, 0);
  EXPECT_LE(g.z, 0);

  physics::ModelPtr model = world->GetModel("model_1");
  physics::JointPtr joint1 = model->GetJoint("joint_12");
  physics::JointPtr joint3 = model->GetJoint("joint_23");
  int steps = 10000;
  for (int i = 0; i < steps; ++i)
  {
    joint1->SetForce(0, -1.5);
    joint3->SetForce(0,  1.0);
    world->StepWorld(1);
    if (i%1000 == 0)
      gzdbg << "gearbox time [" << world->GetSimTime().Double()
            << "] vel [" << joint1->GetVelocity(0)
            << "] pose [" << joint1->GetAngle(0).Radian()
            << "] vel [" << joint3->GetVelocity(0)
            << "] pose [" << joint3->GetAngle(0).Radian()
            << "]\n";
  }
  EXPECT_NEAR(joint1->GetVelocity(0), 0, 1e-6);
  EXPECT_NEAR(joint1->GetVelocity(0), 0, 1e-6);
  EXPECT_NEAR(joint3->GetAngle(0).Radian(), 0, 1e-6);
  EXPECT_NEAR(joint3->GetAngle(0).Radian(), 0, 1e-6);

  // slight imbalance
  for (int i = 0; i < steps; ++i)
  {
    joint1->SetForce(0, -1.0);
    joint3->SetForce(0,  1.0);
    world->StepWorld(1);
    if (i%1000 == 0)
      gzdbg << "gearbox time [" << world->GetSimTime().Double()
            << "] vel [" << joint1->GetVelocity(0)
            << "] pose [" << joint1->GetAngle(0).Radian()
            << "] vel [" << joint3->GetVelocity(0)
            << "] pose [" << joint3->GetAngle(0).Radian()
            << "]\n";
  }
  EXPECT_GT(joint1->GetVelocity(0), 0);
  EXPECT_GT(joint1->GetVelocity(0), 0);
  EXPECT_GT(joint3->GetAngle(0).Radian(), 0);
  EXPECT_GT(joint3->GetAngle(0).Radian(), 0);
}

TEST_F(PhysicsTest, GearboxTestODE)
{
  GearboxTest("worlds/gearbox.world");
}

// #ifdef HAVE_BULLET
// TEST_F(PhysicsTest, GearboxTestBullet)
// {
//   GearboxTest("worlds/gearbox_bullet.world");
// }
// #endif  // HAVE_BULLET

TEST_F(PhysicsTest, SpawnDropODE)
{
  SpawnDrop("ode");
}

#ifdef HAVE_BULLET
TEST_F(PhysicsTest, SpawnDropBullet)
{
  SpawnDrop("bullet");
}
#endif  // HAVE_BULLET

////////////////////////////////////////////////////////////////////////
// SpawnDropCoGOffset:
// Load a world, check that gravity points along z axis, spawn several
// spheres of varying radii and center of gravity (cg) location.
//  sphere1: smaller radius, centered cg
//  sphere2: larger radius, centered cg
//  sphere3: larger radius, lowered cg
//  sphere4: larger radius, raised cg
//  sphere5: larger radius, y offset cg
//  sphere6: larger radius, x offset cg
//  sphere7: larger radius, 45 deg offset cg
//  sphere8: larger radius, -30 deg offset cg
// The bottom of each sphere is at the same height, and it is verified
// that they hit the ground at the same time. Also, sphere5 should start
// rolling to the side when it hits the ground.
////////////////////////////////////////////////////////////////////////
void PhysicsTest::SpawnDropCoGOffset(const std::string &_physicsEngine)
{
  // load an empty world
  Load("worlds/empty.world", true, _physicsEngine);
  physics::WorldPtr world = physics::get_world("default");
  ASSERT_TRUE(world != NULL);

  // check the gravity vector
  physics::PhysicsEnginePtr physics = world->GetPhysicsEngine();
  ASSERT_TRUE(physics != NULL);
  EXPECT_EQ(physics->GetType(), _physicsEngine);
  math::Vector3 g = physics->GetGravity();
  // Assume gravity vector points down z axis only.
  EXPECT_EQ(g.x, 0);
  EXPECT_EQ(g.y, 0);
  EXPECT_LT(g.z, 0);

  // get physics time step
  double dt = physics->GetStepTime();
  EXPECT_GT(dt, 0);

  // spawn some spheres and check to see that they start falling
  double z0 = 3;
  double r1 = 0.5, r2 = 1.5;
  math::Vector3 v30 = math::Vector3::Zero;
  math::Vector3 cog;
  math::Angle angle;

  std::vector<std::string> modelNames;
  std::vector<double> x0s;
  std::vector<double> y0s;
  std::vector<double> radii;
  std::vector<math::Vector3> cogs;

  // sphere1 and sphere2 have c.g. at center of sphere, different sizes
  modelNames.push_back("small_centered_sphere");
  x0s.push_back(0);
  y0s.push_back(0);
  radii.push_back(r1);
  cogs.push_back(v30);

  modelNames.push_back("large_centered_sphere");
  x0s.push_back(4);
  y0s.push_back(0);
  radii.push_back(r2);
  cogs.push_back(v30);

  // sphere3 has c.g. below the center
  modelNames.push_back("lowered_cog_sphere");
  x0s.push_back(8);
  y0s.push_back(0);
  radii.push_back(r2);
  cogs.push_back(math::Vector3(0, 0, -r1));

  // sphere4 has c.g. above the center
  modelNames.push_back("raised_cog_sphere");
  x0s.push_back(-4);
  y0s.push_back(0);
  radii.push_back(r2);
  cogs.push_back(math::Vector3(0, 0, r1));

  // sphere5 has c.g. to the side along y axis; it will roll
  modelNames.push_back("cog_y_offset_sphere");
  x0s.push_back(-8);
  y0s.push_back(0);
  radii.push_back(r2);
  cogs.push_back(math::Vector3(0, r1, 0));

  // sphere6 has c.g. to the side along x axis; it will roll
  modelNames.push_back("cog_x_offset_sphere");
  x0s.push_back(15);
  y0s.push_back(0);
  radii.push_back(r2);
  cogs.push_back(math::Vector3(r1, 0, 0));

  // sphere7 has c.g. to the side diagonally; it will roll
  modelNames.push_back("cog_xy_45deg_offset_sphere");
  x0s.push_back(0);
  y0s.push_back(8);
  radii.push_back(r2);
  angle.SetFromDegree(45);
  cogs.push_back(math::Vector3(r1*cos(angle.Radian()),
                               r1*sin(angle.Radian()), 0));

  // sphere8 has c.g. to the side diagonally; it will roll
  modelNames.push_back("cog_xy_-30deg_offset_sphere");
  x0s.push_back(0);
  y0s.push_back(-8);
  radii.push_back(r2);
  angle.SetFromDegree(-30);
  cogs.push_back(math::Vector3(r1*cos(angle.Radian()),
                               r1*sin(angle.Radian()), 0));

  unsigned int i;
  for (i = 0; i < modelNames.size(); ++i)
  {
    SpawnSphere(modelNames[i], math::Vector3(x0s[i], y0s[i], z0+radii[i]),
                v30, cogs[i], radii[i]);
  }

  int steps = 2;
  physics::ModelPtr model;
  math::Pose pose1, pose2;
  math::Vector3 vel1, vel2;

  double t, x0 = 0, y0 = 0, radius;
  // This loop steps the world forward and makes sure that each model falls,
  // expecting downward z velocity and decreasing z position.
  for (i = 0; i < modelNames.size(); ++i)
  {
    // Make sure the model is loaded
    model = world->GetModel(modelNames[i]);
    x0 = x0s[i];
    y0 = y0s[i];
    radius = radii[i];
    if (model != NULL)
    {
      gzdbg << "Check freefall of model " << modelNames[i] << '\n';
      // Step once and check downward z velocity
      world->StepWorld(1);
      vel1 = model->GetWorldLinearVel();
      t = world->GetSimTime().Double();
      EXPECT_EQ(vel1.x, 0);
      EXPECT_EQ(vel1.y, 0);
      EXPECT_NEAR(vel1.z, g.z*t, -g.z*t*PHYSICS_TOL);
      // Need to step at least twice to check decreasing z position
      world->StepWorld(steps - 1);
      pose1 = model->GetWorldPose();
      EXPECT_NEAR(pose1.pos.x, x0, PHYSICS_TOL*PHYSICS_TOL);
      EXPECT_NEAR(pose1.pos.y, y0, PHYSICS_TOL*PHYSICS_TOL);
      EXPECT_NEAR(pose1.pos.z, z0+radius + g.z/2*t*t,
                  (z0+radius+g.z/2*t*t)*PHYSICS_TOL);

      // Check once more and just make sure they keep falling
      world->StepWorld(steps);
      vel2 = model->GetWorldLinearVel();
      pose2 = model->GetWorldPose();
      EXPECT_LT(vel2.z, vel1.z);
      EXPECT_LT(pose2.pos.z, pose1.pos.z);
    }
    else
    {
      gzerr << "Error loading model " << modelNames[i] << '\n';
      EXPECT_TRUE(model != NULL);
    }
  }

  // Predict time of contact with ground plane.
  double tHit = sqrt(2*(z0-0.5) / (-g.z));
  // Time to advance, allow 0.5 s settling time.
  // This assumes inelastic collisions with the ground.
  double dtHit = tHit+0.5 - world->GetSimTime().Double();
  steps = ceil(dtHit / dt);
  EXPECT_GT(steps, 0);
  world->StepWorld(steps);

  // This loop checks the velocity and pose of each model 0.5 seconds
  // after the time of predicted ground contact. Except for sphere5,
  // the velocity is expected to be small, and the pose is expected
  // to be underneath the initial pose. sphere5 is expected to be rolling.
  for (i = 0; i < modelNames.size(); ++i)
  {
    // Make sure the model is loaded
    model = world->GetModel(modelNames[i]);
    x0 = x0s[i];
    y0 = y0s[i];
    radius = radii[i];
    cog = cogs[i];
    if (model != NULL)
    {
      gzdbg << "Check ground contact and roll without slip of model "
            << modelNames[i] << '\n';

      // Check that velocity is small
      vel1 = model->GetWorldLinearVel();
      vel2 = model->GetWorldAngularVel();

      // vertical component of linear and angular velocity should be small
      EXPECT_NEAR(vel1.z, 0, PHYSICS_TOL);
      EXPECT_NEAR(vel2.z, 0, PHYSICS_TOL);

      // expect small values for directions with no offset
      if (cog.x == 0)
      {
        EXPECT_NEAR(vel1.x, 0, PHYSICS_TOL);
        EXPECT_NEAR(vel2.y, 0, PHYSICS_TOL);
      }
      // expect rolling in direction of cog offset
      else
      {
        EXPECT_GT(vel1.x*cog.x, 0.2*cog.x*cog.x);
        EXPECT_GT(vel2.y*cog.x, 0.2*cog.x*cog.x);
      }

      if (cog.y == 0)
      {
        EXPECT_NEAR(vel1.y, 0, PHYSICS_TOL);
        EXPECT_NEAR(vel2.x, 0, PHYSICS_TOL);
      }
      else
      {
        EXPECT_GT(vel1.y*cog.y,  0.2*cog.y*cog.y);
        EXPECT_LT(vel2.x*cog.y, -0.2*cog.y*cog.y);
      }

      // Expect roll without slip
      EXPECT_NEAR(vel1.x,  vel2.y*radius, PHYSICS_TOL);
      EXPECT_NEAR(vel1.y, -vel2.x*radius, PHYSICS_TOL);

      // Use GetWorldLinearVel with global offset to check roll without slip
      // Expect small linear velocity at contact point
      math::Vector3 vel3 = model->GetLink()->GetWorldLinearVel(
          math::Vector3(0, 0, -radius), math::Quaternion(0, 0, 0));
      EXPECT_NEAR(vel3.x, 0, PHYSICS_TOL);
      EXPECT_NEAR(vel3.y, 0, PHYSICS_TOL);
      EXPECT_NEAR(vel3.z, 0, PHYSICS_TOL);
      // Expect speed at top of sphere to be double the speed at center
      math::Vector3 vel4 = model->GetLink()->GetWorldLinearVel(
          math::Vector3(0, 0, radius), math::Quaternion(0, 0, 0));
      EXPECT_NEAR(vel4.y, 2*vel1.y, PHYSICS_TOL);
      EXPECT_NEAR(vel4.x, 2*vel1.x, PHYSICS_TOL);
      EXPECT_NEAR(vel4.z, 0, PHYSICS_TOL);

      // Check that model is resting on ground
      pose1 = model->GetWorldPose();
      EXPECT_NEAR(pose1.pos.z, radius, PHYSICS_TOL);

      // expect no pose change for directions with no offset
      if (cog.x == 0)
      {
        EXPECT_NEAR(pose1.pos.x, x0, PHYSICS_TOL);
      }
      // expect rolling in direction of cog offset
      else
      {
        EXPECT_GT((pose1.pos.x-x0) * cog.x, cog.x * cog.x);
      }

      // expect no pose change for directions with no offset
      if (cog.y == 0)
      {
        EXPECT_NEAR(pose1.pos.y, y0, PHYSICS_TOL);
      }
      // expect rolling in direction of cog offset
      else
      {
        EXPECT_GT((pose1.pos.y-y0) * cog.y, cog.y * cog.y);
      }
    }
    else
    {
      gzerr << "Error loading model " << modelNames[i] << '\n';
      EXPECT_TRUE(model != NULL);
    }
  }
}

TEST_F(PhysicsTest, SpawnDropCoGOffsetODE)
{
  SpawnDropCoGOffset("ode");
}

#ifdef HAVE_BULLET
TEST_F(PhysicsTest, SpawnDropCoGOffsetBullet)
{
  SpawnDropCoGOffset("bullet");
}
#endif  // HAVE_BULLET

TEST_F(PhysicsTest, State)
{
  /// \TODO: Redo state test
  /*
  Load("worlds/empty.world");
  physics::WorldPtr world = physics::get_world("default");
  EXPECT_TRUE(world != NULL);

  physics::WorldState worldState = world->GetState();
  physics::ModelState modelState = worldState.GetModelState(0);
  physics::LinkState linkState = modelState.GetLinkState(0);
  physics::CollisionState collisionState = linkState.GetCollisionState(0);

  math::Pose pose;
  EXPECT_EQ(static_cast<unsigned int>(1), worldState.GetModelStateCount());
  EXPECT_EQ(static_cast<unsigned int>(1), modelState.GetLinkStateCount());
  EXPECT_EQ(static_cast<unsigned int>(1), linkState.GetCollisionStateCount());
  EXPECT_EQ(pose, modelState.GetPose());
  EXPECT_EQ(pose, linkState.GetPose());
  EXPECT_EQ(pose, collisionState.GetPose());

  Unload();
  Load("worlds/shapes.world");
  world = physics::get_world("default");
  EXPECT_TRUE(world != NULL);
  worldState = world->GetState();

  for (unsigned int i = 0; i < worldState.GetModelStateCount(); ++i)
  {
    modelState = worldState.GetModelState(i);
    if (modelState.GetName() == "plane")
      pose.Set(math::Vector3(0, 0, 0), math::Quaternion(0, 0, 0));
    else if (modelState.GetName() == "box")
      pose.Set(math::Vector3(0, 0, 0.5), math::Quaternion(0, 0, 0));
    else if (modelState.GetName() == "sphere")
      pose.Set(math::Vector3(0, 1.5, 0.5), math::Quaternion(0, 0, 0));
    else if (modelState.GetName() == "cylinder")
      pose.Set(math::Vector3(0, -1.5, 0.5), math::Quaternion(0, 0, 0));

    EXPECT_TRUE(pose == modelState.GetPose());
  }

  // Move the box
  world->GetModel("box")->SetWorldPose(
      math::Pose(math::Vector3(1, 2, 0.5), math::Quaternion(0, 0, 0)));

  gazebo::common::Time::MSleep(10);

  // Make sure the box has been moved
  physics::ModelState modelState2 = world->GetState().GetModelState("box");
  pose.Set(math::Vector3(1, 2, 0.5), math::Quaternion(0, 0, 0));
  EXPECT_TRUE(pose == modelState2.GetPose());

  // Reset world state, and check for correctness
  world->SetState(worldState);
  modelState2 = world->GetState().GetModelState("box");
  pose.Set(math::Vector3(0, 0, 0.5), math::Quaternion(0, 0, 0));
  EXPECT_TRUE(pose == modelState2.GetPose());
  Unload();
  */
}

TEST_F(PhysicsTest, JointDampingTest)
{
  // Random seed is set to prevent brittle failures (gazebo issue #479)
  math::Rand::SetSeed(18420503);
  Load("worlds/damp_test.world", true);
  physics::WorldPtr world = physics::get_world("default");
  ASSERT_TRUE(world != NULL);

  int i = 0;
  while (!this->HasEntity("model_4_mass_1_ixx_1_damping_10") && i < 20)
  {
    common::Time::MSleep(100);
    ++i;
  }

  if (i > 20)
    gzthrow("Unable to get model_4_mass_1_ixx_1_damping_10");

  physics::ModelPtr model = world->GetModel("model_4_mass_1_ixx_1_damping_10");
  EXPECT_TRUE(model != NULL);

  {
    // compare against recorded data only
    double test_duration = 1.5;
    double dt = world->GetPhysicsEngine()->GetStepTime();
    int steps = test_duration/dt;

    for (int i = 0; i < steps; ++i)
    {
      world->StepWorld(1);  // theoretical contact, but
      // gzdbg << "box time [" << world->GetSimTime().Double()
      //       << "] vel [" << model->GetWorldLinearVel()
      //       << "] pose [" << model->GetWorldPose()
      //       << "]\n";
    }

    EXPECT_EQ(world->GetSimTime().Double(), 1.5);

    // This test expects a linear velocity at the CoG
    math::Vector3 vel = model->GetLink()->GetWorldCoGLinearVel();
    math::Pose pose = model->GetWorldPose();

    EXPECT_EQ(vel.x, 0.0);

    EXPECT_LT(vel.y, -10.2006);
    EXPECT_GT(vel.y, -10.2008);
    EXPECT_LT(vel.z, -6.51766);
    EXPECT_GT(vel.z, -6.51768);

    EXPECT_EQ(pose.pos.x, 3.0);
    EXPECT_LT(pose.pos.y, 5.0e-6);
    EXPECT_GT(pose.pos.y, 0.0);
    EXPECT_GT(pose.pos.z, 10.099);
    EXPECT_LT(pose.pos.z, 10.101);
    EXPECT_GT(pose.rot.GetAsEuler().x, 0.567336);
    EXPECT_LT(pose.rot.GetAsEuler().x, 0.567338);
    EXPECT_EQ(pose.rot.GetAsEuler().y, 0.0);
    EXPECT_EQ(pose.rot.GetAsEuler().z, 0.0);
  }
}

TEST_F(PhysicsTest, DropStuff)
{
  Load("worlds/drop_test.world", true);
  physics::WorldPtr world = physics::get_world("default");
  EXPECT_TRUE(world != NULL);

  int i = 0;
  while (!this->HasEntity("cylinder") && i < 20)
  {
    common::Time::MSleep(100);
    ++i;
  }

  if (i > 20)
    gzthrow("Unable to get cylinder");

  {
    // todo: get parameters from drop_test.world
    double test_duration = 1.5;
    double z = 10.5;
    double v = 0.0;
    double g = -10.0;
    double dt = world->GetPhysicsEngine()->GetStepTime();

    // world->StepWorld(1428);  // theoretical contact, but
    // world->StepWorld(100);  // integration error requires few more steps

    int steps = test_duration/dt;
    bool post_contact_correction = false;

    for (int i = 0; i < steps; ++i)
    {
      // integrate here to see when the collision should happen
      v = v + dt * g;
      z = z + dt * v;

      world->StepWorld(1);  // theoretical contact, but
      {
        physics::ModelPtr box_model = world->GetModel("box");
        if (box_model)
        {
          math::Vector3 vel = box_model->GetWorldLinearVel();
          math::Pose pose = box_model->GetWorldPose();
          // gzdbg << "box time [" << world->GetSimTime().Double()
          //      << "] sim z [" << pose.pos.z
          //      << "] exact z [" << z
          //      << "] sim vz [" << vel.z
          //      << "] exact vz [" << v << "]\n";
          if (z > 0.5 || !post_contact_correction)
          {
            EXPECT_LT(fabs(vel.z - v) , 0.0001);
            EXPECT_LT(fabs(pose.pos.z - z) , 0.0001);
          }
          else
          {
            EXPECT_LT(fabs(vel.z), 0.0101);  // sometimes -0.01, why?
            EXPECT_LT(fabs(pose.pos.z - 0.5), 0.00001);
          }
        }

        physics::ModelPtr sphere_model = world->GetModel("sphere");
        if (sphere_model)
        {
          math::Vector3 vel = sphere_model->GetWorldLinearVel();
          math::Pose pose = sphere_model->GetWorldPose();
          // gzdbg << "sphere time [" << world->GetSimTime().Double()
          //       << "] sim z [" << pose.pos.z
          //       << "] exact z [" << z
          //       << "] sim vz [" << vel.z
          //       << "] exact vz [" << v << "]\n";
          if (z > 0.5 || !post_contact_correction)
          {
            EXPECT_LT(fabs(vel.z - v), 0.0001);
            EXPECT_LT(fabs(pose.pos.z - z), 0.0001);
          }
          else
          {
            EXPECT_LT(fabs(vel.z), 3e-5);
            EXPECT_LT(fabs(pose.pos.z - 0.5), 0.00001);
          }
        }

        physics::ModelPtr cylinder_model = world->GetModel("cylinder");
        if (cylinder_model)
        {
          math::Vector3 vel = cylinder_model->GetWorldLinearVel();
          math::Pose pose = cylinder_model->GetWorldPose();
          // gzdbg << "cylinder time [" << world->GetSimTime().Double()
          //       << "] sim z [" << pose.pos.z
          //       << "] exact z [" << z
          //       << "] sim vz [" << vel.z
          //       << "] exact vz [" << v << "]\n";
          if (z > 0.5 || !post_contact_correction)
          {
            EXPECT_LT(fabs(vel.z - v), 0.0001);
            EXPECT_LT(fabs(pose.pos.z - z), 0.0001);
          }
          else
          {
            EXPECT_LT(fabs(vel.z), 0.011);
            EXPECT_LT(fabs(pose.pos.z - 0.5), 0.0001);
          }
        }
      }
      if (z < 0.5) post_contact_correction = true;
    }
  }
}


TEST_F(PhysicsTest, CollisionTest)
{
  // check conservation of mementum for linear inelastic collision
  Load("worlds/collision_test.world", true);
  physics::WorldPtr world = physics::get_world("default");
  EXPECT_TRUE(world != NULL);

  int i = 0;
  while (!this->HasEntity("sphere") && i < 20)
  {
    common::Time::MSleep(100);
    ++i;
  }

  if (i > 20)
    gzthrow("Unable to get sphere");

  {
    // todo: get parameters from drop_test.world
    double test_duration = 1.1;
    double dt = world->GetPhysicsEngine()->GetStepTime();

    double f = 1000.0;
    double v = 0;
    double x = 0;

    int steps = test_duration/dt;

    for (int i = 0; i < steps; ++i)
    {
      double t = world->GetSimTime().Double();

      world->StepWorld(1);  // theoretical contact, but
      {
        physics::ModelPtr box_model = world->GetModel("box");
        if (box_model)
        {
          math::Vector3 vel = box_model->GetWorldLinearVel();
          math::Pose pose = box_model->GetWorldPose();
          // gzdbg << "box time [" << t
          //      << "] sim x [" << pose.pos.x
          //      << "] ideal x [" << x
          //      << "] sim vx [" << vel.x
          //      << "] ideal vx [" << v
          //      << "]\n";

          if (i == 0)
            box_model->GetLink("link")->SetForce(math::Vector3(1000, 0, 0));
          EXPECT_LT(fabs(pose.pos.x - x), 0.00001);
          EXPECT_LT(fabs(vel.x - v), 0.00001);
        }

        physics::ModelPtr sphere_model = world->GetModel("sphere");
        if (sphere_model)
        {
          math::Vector3 vel = sphere_model->GetWorldLinearVel();
          math::Pose pose = sphere_model->GetWorldPose();
          // gzdbg << "sphere time [" << world->GetSimTime().Double()
          //      << "] sim x [" << pose.pos.x
          //      << "] ideal x [" << x
          //      << "] sim vx [" << vel.x
          //      << "] ideal vx [" << v
          //      << "]\n";
          if (t < 1.001)
          {
            EXPECT_EQ(pose.pos.x, 2);
            EXPECT_EQ(vel.x, 0);
          }
          else
          {
            EXPECT_LT(fabs(pose.pos.x - x - 1.0), 0.00001);
            EXPECT_LT(fabs(vel.x - v), 0.00001);
          }
        }
      }

      // integrate here to see when the collision should happen
      double impulse = dt*f;
      if (i == 0) v = v + impulse;
      else if (t >= 1.0) v = dt*f/ 2.0;  // inelastic col. w/ eqal mass.
      x = x + dt * v;
    }
  }
}


TEST_F(PhysicsTest, SimplePendulumODE)
{
  SimplePendulum("ode");
}

#ifdef HAVE_BULLET
TEST_F(PhysicsTest, SimplePendulumBullet)
{
  SimplePendulum("bullet");
}
#endif  // HAVE_BULLET

void PhysicsTest::SimplePendulum(const std::string &_physicsEngine)
{
  Load("worlds/simple_pendulums.world", true, _physicsEngine);
  physics::WorldPtr world = physics::get_world("default");
  ASSERT_TRUE(world != NULL);

  physics::PhysicsEnginePtr physics = world->GetPhysicsEngine();
  ASSERT_TRUE(physics != NULL);
  EXPECT_EQ(physics->GetType(), _physicsEngine);

  int i = 0;
  while (!this->HasEntity("model_1") && i < 20)
  {
    common::Time::MSleep(100);
    ++i;
  }

  if (i > 20)
    gzthrow("Unable to get model_1");

  physics::PhysicsEnginePtr physicsEngine = world->GetPhysicsEngine();
  EXPECT_TRUE(physicsEngine);
  physics::ModelPtr model = world->GetModel("model_1");
  EXPECT_TRUE(model);
  physics::LinkPtr link = model->GetLink("link_2");  // sphere link at end
  EXPECT_TRUE(link);

  double g = 9.81;
  double l = 10.0;
  double m = 10.0;

  double e_start;

  {
    // check velocity / energy
    math::Vector3 vel = link->GetWorldLinearVel();
    math::Pose pos = link->GetWorldPose();
    double pe = 9.81 * m * pos.pos.z;
    double ke = 0.5 * m * (vel.x*vel.x + vel.y*vel.y + vel.z*vel.z);
    e_start = pe + ke;
    // gzdbg << "total energy [" << e_start
    //       << "] pe[" << pe
    //       << "] ke[" << ke
    //       << "] p[" << pos.pos.z
    //       << "] v[" << vel
    //       << "]\n";
  }
  physicsEngine->SetStepTime(0.0001);
  physicsEngine->SetSORPGSIters(1000);

  {
    // test with global contact_max_correcting_vel at 0 as set by world file
    //   here we expect significant energy loss as the velocity correction
    //   is set to 0
    int steps = 10;  // @todo: make this more general
    for (int i = 0; i < steps; i ++)
    {
      world->StepWorld(2000);
      {
        // check velocity / energy
        math::Vector3 vel = link->GetWorldLinearVel();
        math::Pose pos = link->GetWorldPose();
        double pe = 9.81 * m * pos.pos.z;
        double ke = 0.5 * m * (vel.x*vel.x + vel.y*vel.y + vel.z*vel.z);
        double e = pe + ke;
        double e_tol = 3.0*static_cast<double>(i+1)
          / static_cast<double>(steps);
        // gzdbg << "total energy [" << e
        //       << "] pe[" << pe
        //       << "] ke[" << ke
        //       << "] p[" << pos.pos.z
        //       << "] v[" << vel
        //       << "] error[" << e - e_start
        //       << "] tol[" << e_tol
        //       << "]\n";

        EXPECT_LT(fabs(e - e_start), e_tol);
      }

      physics::JointPtr joint = model->GetJoint("joint_0");
      if (joint)
      {
        double integ_theta = (
          PendulumAngle(g, l, 1.57079633, 0.0, world->GetSimTime().Double(),
          0.000001) - 1.5707963);
        double actual_theta = joint->GetAngle(0).Radian();
        // gzdbg << "time [" << world->GetSimTime().Double()
        //       << "] exact [" << integ_theta
        //       << "] actual [" << actual_theta
        //       << "] pose [" << model->GetWorldPose()
        //       << "]\n";
         EXPECT_LT(fabs(integ_theta - actual_theta) , 0.01);
      }
    }
  }



  {
    // test with global contact_max_correcting_vel at 100
    // here we expect much lower energy loss
    world->Reset();
    physicsEngine->SetContactMaxCorrectingVel(100);

    int steps = 10;  // @todo: make this more general
    for (int i = 0; i < steps; i ++)
    {
      world->StepWorld(2000);
      {
        // check velocity / energy
        math::Vector3 vel = link->GetWorldLinearVel();
        math::Pose pos = link->GetWorldPose();
        double pe = 9.81 * m * pos.pos.z;
        double ke = 0.5 * m * (vel.x*vel.x + vel.y*vel.y + vel.z*vel.z);
        double e = pe + ke;
        double e_tol = 3.0*static_cast<double>(i+1)
          / static_cast<double>(steps);
        // gzdbg << "total energy [" << e
        //       << "] pe[" << pe
        //       << "] ke[" << ke
        //       << "] p[" << pos.pos.z
        //       << "] v[" << vel
        //       << "] error[" << e - e_start
        //       << "] tol[" << e_tol
        //       << "]\n";

        EXPECT_LT(fabs(e - e_start), e_tol);
      }

      physics::JointPtr joint = model->GetJoint("joint_0");
      if (joint)
      {
        double integ_theta = (
          PendulumAngle(g, l, 1.57079633, 0.0, world->GetSimTime().Double(),
          0.000001) - 1.5707963);
        double actual_theta = joint->GetAngle(0).Radian();
        // gzdbg << "time [" << world->GetSimTime().Double()
        //       << "] exact [" << integ_theta
        //       << "] actual [" << actual_theta
        //       << "] pose [" << model->GetWorldPose()
        //       << "]\n";
         EXPECT_LT(fabs(integ_theta - actual_theta) , 0.01);
      }
    }
  }
}

int main(int argc, char **argv)
{
  ::testing::InitGoogleTest(&argc, argv);
  return RUN_ALL_TESTS();
}<|MERGE_RESOLUTION|>--- conflicted
+++ resolved
@@ -23,18 +23,11 @@
 using namespace gazebo;
 class PhysicsTest : public ServerFixture
 {
-<<<<<<< HEAD
-  public: void EmptyWorld(const std::string &_worldFile);
-  public: void GearboxTest(const std::string &_worldFile);
-  public: void SpawnDrop(const std::string &_worldFile);
-  public: void SpawnDropCoGOffset(const std::string &_worldFile);
-  public: void SimplePendulum(const std::string &_worldFile);
-=======
+  public: void GearboxTest(const std::string &_physicsEngine);
   public: void EmptyWorld(const std::string &_physicsEngine);
   public: void SpawnDrop(const std::string &_physicsEngine);
   public: void SpawnDropCoGOffset(const std::string &_physicsEngine);
   public: void SimplePendulum(const std::string &_physicsEngine);
->>>>>>> cf0c472f
 };
 
 ////////////////////////////////////////////////////////////////////////
@@ -228,13 +221,14 @@
 void PhysicsTest::GearboxTest(const std::string &_worldFile)
 {
   // load an empty world
-  Load(_worldFile, true);
+  Load("worlds/gearbox.world", true, _physicsEngine);
   physics::WorldPtr world = physics::get_world("default");
   ASSERT_TRUE(world != NULL);
 
   // check the gravity vector
   physics::PhysicsEnginePtr physics = world->GetPhysicsEngine();
   ASSERT_TRUE(physics != NULL);
+  EXPECT_EQ(physics->GetType(), _physicsEngine);
   math::Vector3 g = physics->GetGravity();
 
   // Assume gravity vector points down z axis only.
@@ -286,13 +280,13 @@
 
 TEST_F(PhysicsTest, GearboxTestODE)
 {
-  GearboxTest("worlds/gearbox.world");
+  GearboxTest("ode");
 }
 
 // #ifdef HAVE_BULLET
 // TEST_F(PhysicsTest, GearboxTestBullet)
 // {
-//   GearboxTest("worlds/gearbox_bullet.world");
+//   GearboxTest("bullet");
 // }
 // #endif  // HAVE_BULLET
 
