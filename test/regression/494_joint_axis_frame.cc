--- conflicted
+++ resolved
@@ -111,7 +111,7 @@
       if (opt.worldParent)
       {
         gzdbg << "  where parent is world.\n";
-        this->CheckJointProperties(jointUseParentModelFrame, opt.axis.Ign());
+        this->CheckJointProperties(jointUseParentModelFrame, opt.axis);
       }
       else
       {
@@ -158,38 +158,22 @@
 
   // test GetLocalAxis, GetAxisFrame, and GetAxisFrameOffset
   // get axis specified locally (in joint frame or in parent model frame)
-<<<<<<< HEAD
-  ignition::math::Vector3d axisLocalFrame = _joint->GetLocalAxis(0).Ign();
+  ignition::math::Vector3d axisLocalFrame = _joint->GetLocalAxis(0);
   {
     // rotate axis into global frame
     ignition::math::Vector3d axisGlobalFrame =
-      _joint->GetAxisFrame(0).RotateVector(axisLocalFrame).Ign();
-=======
-  auto axisLocalFrame = _joint->GetLocalAxis(0);
-  {
-    // rotate axis into global frame
-    auto axisGlobalFrame =
       _joint->GetAxisFrame(0).RotateVector(axisLocalFrame);
->>>>>>> 97036c18
     // Test GetAxisFrame: check that axis in global frame is
     // computed correctly.
     EXPECT_EQ(axisGlobalFrame, _axis);
   }
   {
     // rotate axis into joint frame
-<<<<<<< HEAD
     ignition::math::Vector3d axisJointFrame =
-      _joint->GetAxisFrameOffset(0).RotateVector(axisLocalFrame).Ign();
+      _joint->GetAxisFrameOffset(0).RotateVector(axisLocalFrame);
     // roate axis specified in global frame into joint frame
     ignition::math::Vector3d axisJointFrame2 =
       _joint->GetWorldPose().Ign().Rot().RotateVectorReverse(_axis);
-=======
-    auto axisJointFrame =
-      _joint->GetAxisFrameOffset(0).RotateVector(axisLocalFrame);
-    // roate axis specified in global frame into joint frame
-    auto axisJointFrame2 =
-      _joint->GetWorldPose().rot.RotateVectorReverse(_axis);
->>>>>>> 97036c18
     EXPECT_EQ(axisJointFrame, axisJointFrame2);
   }
 
@@ -222,7 +206,6 @@
       {
         if (_joint->HasType(physics::Base::HINGE_JOINT)
               || _joint->HasType(physics::Base::UNIVERSAL_JOINT))
-<<<<<<< HEAD
         {
           childVelocity = child->WorldAngularVel();
         }
@@ -230,38 +213,22 @@
               || _joint->HasType(physics::Base::SCREW_JOINT))
         {
           childVelocity = child->WorldLinearVel();
-=======
-          childVelocity = child->GetWorldAngularVel().Ign();
+        }
+      }
+    }
+    {
+      physics::LinkPtr parent = _joint->GetParent();
+      if (parent)
+      {
+        if (_joint->HasType(physics::Base::HINGE_JOINT)
+            || _joint->HasType(physics::Base::UNIVERSAL_JOINT))
+        {
+          parentVelocity = parent->WorldAngularVel();
+        }
         else if (_joint->HasType(physics::Base::SLIDER_JOINT)
               || _joint->HasType(physics::Base::SCREW_JOINT))
         {
-          childVelocity = child->GetWorldLinearVel().Ign();
->>>>>>> 97036c18
-        }
-      }
-    }
-    {
-      physics::LinkPtr parent = _joint->GetParent();
-      if (parent)
-      {
-        if (_joint->HasType(physics::Base::HINGE_JOINT)
-<<<<<<< HEAD
-            || _joint->HasType(physics::Base::UNIVERSAL_JOINT))
-        {
-          parentVelocity = parent->WorldAngularVel();
-        }
-=======
-              || _joint->HasType(physics::Base::UNIVERSAL_JOINT))
-          parentVelocity = parent->GetWorldAngularVel().Ign();
->>>>>>> 97036c18
-        else if (_joint->HasType(physics::Base::SLIDER_JOINT)
-            || _joint->HasType(physics::Base::SCREW_JOINT))
-        {
-<<<<<<< HEAD
           parentVelocity = parent->WorldLinearVel();
-=======
-          parentVelocity = parent->GetWorldLinearVel().Ign();
->>>>>>> 97036c18
         }
       }
     }
