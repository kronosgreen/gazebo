--- conflicted
+++ resolved
@@ -161,32 +161,19 @@
   ignition::math::Vector3d axisLocalFrame = _joint->LocalAxis(0);
   {
     // rotate axis into global frame
-<<<<<<< HEAD
-    auto axisGlobalFrame =
+    ignition::math::Vector3d axisGlobalFrame =
       _joint->AxisFrame(0).RotateVector(axisLocalFrame);
-=======
-    ignition::math::Vector3d axisGlobalFrame =
-      _joint->GetAxisFrame(0).Ign().RotateVector(axisLocalFrame);
->>>>>>> 6f58bce7
     // Test GetAxisFrame: check that axis in global frame is
     // computed correctly.
     EXPECT_EQ(axisGlobalFrame, _axis);
   }
   {
     // rotate axis into joint frame
-<<<<<<< HEAD
-    auto axisJointFrame =
+    ignition::math::Vector3d axisJointFrame =
       _joint->AxisFrameOffset(0).RotateVector(axisLocalFrame);
     // roate axis specified in global frame into joint frame
-    auto axisJointFrame2 =
+    ignition::math::Vector3d axisJointFrame2 =
       _joint->WorldPose().Rot().RotateVectorReverse(_axis);
-=======
-    ignition::math::Vector3d axisJointFrame =
-      _joint->GetAxisFrameOffset(0).Ign().RotateVector(axisLocalFrame);
-    // roate axis specified in global frame into joint frame
-    ignition::math::Vector3d axisJointFrame2 =
-      _joint->GetWorldPose().Ign().Rot().RotateVectorReverse(_axis);
->>>>>>> 6f58bce7
     EXPECT_EQ(axisJointFrame, axisJointFrame2);
   }
 
